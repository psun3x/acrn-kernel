/*
 * snd_sst_tokens.h - Intel SST tokens definition
 *
 * Copyright (C) 2016 Intel Corp
 * Author: Shreyas NC <shreyas.nc@intel.com>
 * ~~~~~~~~~~~~~~~~~~~~~~~~~~~~~~~~~~~~~~~~~~~~~~~~~~~~~~~~~~~~~~~~~~~~~~~~~~
 *
 * This program is free software; you can redistribute it and/or modify
 * it under the terms of the GNU General Public License as version 2, as
 * published by the Free Software Foundation.
 *
 * This program is distributed in the hope that it will be useful, but
 * WITHOUT ANY WARRANTY; without even the implied warranty of
 * MERCHANTABILITY or FITNESS FOR A PARTICULAR PURPOSE.  See the GNU
 * General Public License for more details.
 */
#ifndef __SND_SST_TOKENS_H__
#define __SND_SST_TOKENS_H__

/**
 * %SKL_TKN_UUID:               Module UUID
 *
 * %SKL_TKN_U8_BLOCK_TYPE:      Type of the private data block.Can be:
 *                              tuples, bytes, short and words
 *
 * %SKL_TKN_U8_IN_PIN_TYPE:     Input pin type,
 *                              homogenous=0, heterogenous=1
 *
 * %SKL_TKN_U8_OUT_PIN_TYPE:    Output pin type,
 *                              homogenous=0, heterogenous=1
 * %SKL_TKN_U8_DYN_IN_PIN:      Configure Input pin dynamically
 *                              if true
 *
 * %SKL_TKN_U8_DYN_OUT_PIN:     Configure Output pin dynamically
 *                              if true
 *
 * %SKL_TKN_U8_IN_QUEUE_COUNT:  Store the number of Input pins
 *
 * %SKL_TKN_U8_OUT_QUEUE_COUNT: Store the number of Output pins
 *
 * %SKL_TKN_U8_TIME_SLOT:       TDM slot number
 *
 * %SKL_TKN_U8_CORE_ID:         Stores module affinity value.Can take
 *                              the values:
 *                              SKL_AFFINITY_CORE_0 = 0,
 *                              SKL_AFFINITY_CORE_1,
 *                              SKL_AFFINITY_CORE_MAX
 *
 * %SKL_TKN_U8_MOD_TYPE:        Module type value.
 *
 * %SKL_TKN_U8_CONN_TYPE:       Module connection type can be a FE,
 *                              BE or NONE as defined :
 *                              SKL_PIPE_CONN_TYPE_NONE = 0,
 *                              SKL_PIPE_CONN_TYPE_FE = 1 (HOST_DMA)
 *                              SKL_PIPE_CONN_TYPE_BE = 2 (LINK_DMA)
 *
 * %SKL_TKN_U8_DEV_TYPE:        Type of device to which the module is
 *                              connected
 *                              Can take the values:
 *                              SKL_DEVICE_BT = 0x0,
 *                              SKL_DEVICE_DMIC = 0x1,
 *                              SKL_DEVICE_I2S = 0x2,
 *                              SKL_DEVICE_SLIMBUS = 0x3,
 *                              SKL_DEVICE_HDALINK = 0x4,
 *                              SKL_DEVICE_HDAHOST = 0x5,
 *                              SKL_DEVICE_NONE
 *
 * %SKL_TKN_U8_HW_CONN_TYPE:    Connection type of the HW to which the
 *                              module is connected
 *                              SKL_CONN_NONE = 0,
 *                              SKL_CONN_SOURCE = 1,
 *                              SKL_CONN_SINK = 2
 *
 * %SKL_TKN_U16_PIN_INST_ID:    Stores the pin instance id
 *
 * %SKL_TKN_U16_MOD_INST_ID:    Stores the mdule instance id
 *
 * %SKL_TKN_U32_MAX_MCPS:       Module max mcps value
 *
 * %SKL_TKN_U32_MEM_PAGES:      Module resource pages
 *
 * %SKL_TKN_U32_OBS:            Stores Output Buffer size
 *
 * %SKL_TKN_U32_IBS:            Stores input buffer size
 *
 * %SKL_TKN_U32_VBUS_ID:        Module VBUS_ID. PDM=0, SSP0=0,
 *                              SSP1=1,SSP2=2,
 *                              SSP3=3, SSP4=4,
 *                              SSP5=5, SSP6=6,INVALID
 *
 * %SKL_TKN_U32_PARAMS_FIXUP:   Module Params fixup mask
 * %SKL_TKN_U32_CONVERTER:      Module params converter mask
 * %SKL_TKN_U32_PIPE_ID:        Stores the pipe id
 *
 * %SKL_TKN_U32_PIPE_CONN_TYPE: Type of the token to which the pipe is
 *                              connected to. It can be
 *                              SKL_PIPE_CONN_TYPE_NONE = 0,
 *                              SKL_PIPE_CONN_TYPE_FE = 1 (HOST_DMA),
 *                              SKL_PIPE_CONN_TYPE_BE = 2 (LINK_DMA),
 *
 * %SKL_TKN_U32_PIPE_PRIORITY:  Pipe priority value
 * %SKL_TKN_U32_PIPE_MEM_PGS:   Pipe resource pages
 *
 * %SKL_TKN_U32_DIR_PIN_COUNT:  Value for the direction to set input/output
 *                              formats and the pin count.
 *                              The first 4 bits have the direction
 *                              value and the next 4 have
 *                              the pin count value.
 *                              SKL_DIR_IN = 0, SKL_DIR_OUT = 1.
 *                              The input and output formats
 *                              share the same set of tokens
 *                              with the distinction between input
 *                              and output made by reading direction
 *                              token.
 *
 * %SKL_TKN_U32_FMT_CH:         Supported channel count
 *
 * %SKL_TKN_U32_FMT_FREQ:       Supported frequency/sample rate
 *
 * %SKL_TKN_U32_FMT_BIT_DEPTH:  Supported container size
 *
 * %SKL_TKN_U32_FMT_SAMPLE_SIZE:Number of samples in the container
 *
 * %SKL_TKN_U32_FMT_CH_CONFIG:  Supported channel configurations for the
 *                              input/output.
 *
 * %SKL_TKN_U32_FMT_INTERLEAVE: Interleaving style which can be per
 *                              channel or per sample. The values can be :
 *                              SKL_INTERLEAVING_PER_CHANNEL = 0,
 *                              SKL_INTERLEAVING_PER_SAMPLE = 1,
 *
 * %SKL_TKN_U32_FMT_SAMPLE_TYPE:
 *                              Specifies the sample type. Can take the
 *                              values: SKL_SAMPLE_TYPE_INT_MSB = 0,
 *                              SKL_SAMPLE_TYPE_INT_LSB = 1,
 *                              SKL_SAMPLE_TYPE_INT_SIGNED = 2,
 *                              SKL_SAMPLE_TYPE_INT_UNSIGNED = 3,
 *                              SKL_SAMPLE_TYPE_FLOAT = 4
 *
 * %SKL_TKN_U32_CH_MAP:         Channel map values
 * %SKL_TKN_U32_MOD_SET_PARAMS: It can take these values:
 *                              SKL_PARAM_DEFAULT, SKL_PARAM_INIT,
 *                              SKL_PARAM_SET, SKL_PARAM_BIND
 *
 * %SKL_TKN_U32_MOD_PARAM_ID:   ID of the module params
 *
 * %SKL_TKN_U32_CAPS_SET_PARAMS:
 *                              Set params value
 *
 * %SKL_TKN_U32_CAPS_PARAMS_ID: Params ID
 *
 * %SKL_TKN_U32_CAPS_SIZE:      Caps size
 *
 * %SKL_TKN_U32_PROC_DOMAIN:    Specify processing domain

 * %SKL_TKN_U32_LIB_COUNT:      Specifies the number of libraries
 *
 * %SKL_TKN_STR_LIB_NAME:       Specifies the library name
 *
 * %SKL_TKN_U32_PMODE:		Specifies the power mode for pipe
 *
 * %SKL_TKL_U32_D0I3_CAPS:	Specifies the D0i3 capability for module
 *
 * %SKL_TKN_U8_PDI_TYPE:        Specifies PDI type. Can be PCM or PDM
 *
 * %SKL_TKN_U8_CONF_VERSION:    Version of topology conf file format
 *
<<<<<<< HEAD
 * %SKL_TKN_STR_PIPE_NAME:      Name of the pipe
 *
 * %SKL_TKN_STR_BE_PIPE_DEVICE: Port name when pipeline is connected to link.
 *                              Should match BE AIF widget name.
 *
 * %SKL_TKN_STR_FE_PIPE_DEVICE: Device name when pipeline is connected to
 *                              host dma.
 *                              Should match BE AIF widget name.
 *
 * %SKL_TKN_U32_PIPE_CREATE_PRIORITY:
 *                              Set this ito override the default priority
 *                              of scheduling the pipes. If the priority is
 *                              set to 0, they get scheduled in order of
 *                              creation.
 *
 * %SKL_TKN_U32_PIPE_DIR:       Specifies pipe direction. Can be
 *                              playback/capture.
 *
 * %SKL_TKN_U32_PIPE_ORDER:     Pipe order from Source to Sink.
 *
 * %SKL_TKN_U32_PIPE_LINK_TYPE: Link type between modules of the pipe.
 *                              "direct" means its statically connected,
 *                              "mixer" means Mixer user control needs to be
 *                              created to connect modules.
 *
 * %SKL_TKN_U32_PIPE_MODE:      Configuration in which pipe can be run.
 *                              Can be epmode: where pipeline FE parameters
 *                              are propogated upto the Link
 *                              or can be dspmode: pipeline is routed via
 *                              dsp and user sets the params.
 *
 * %SKL_TKN_U32_PIPE_NUM_MODULES:
 *                              Number of modules in the pipe
 *
=======
 * %SKL_TKN_U32_PIPE_DIR:       Specifies pipe direction. Can be
 *                              playback/capture.
 *
>>>>>>> e24be489
 * %SKL_TKN_U32_NUM_CONFIGS:    Number of pipe configs
 *
 * %SKL_TKN_STR_CONFIG_NAME:    Name of the pipe config
 *
 * %SKL_TKN_U32_PIPE_CONFIG_ID: Config id for the modules in the pipe
 *                              and PCM params supported by that pipe
 *                              config. This is used as index to fill
 *                              up the pipe config and module config
 *                              structure.
 *
<<<<<<< HEAD
 * %SKL_TKN_U32_PATH_MEM_PGS:   Memory pages for the path
 *
=======
>>>>>>> e24be489
 * %SKL_TKN_U32_CFG_FREQ:
 * %SKL_TKN_U8_CFG_CHAN:
 * %SKL_TKN_U8_CFG_BPS:         PCM params (freq, channels, bits per sample)
 *                              supported for each of the pipe configs.
 *
 * %SKL_TKN_CFG_MOD_RES_ID:     Module's resource index for each of the
 *                              pipe config
 *
 * %SKL_TKN_CFG_MOD_RES_ID:     Module's interface index for each of the
 *                              pipe config
 *
 * %SKL_TKN_U8_NUM_MOD:         Number of modules in the manifest
 *
<<<<<<< HEAD
 * %SKL_TKN_U8_LIB_IDX:         Index for library structure
 *
 * %SKL_TKN_NUM_FW_BINS:        Number of firmware binaries
 *
 * %SKL_TKN_U32_MAN_CFG_IDX:    Config index to fill up FW config info
 *                              from the manifest.
 *
 * %SKL_TKN_U32_MEM_TYPE:
 * %SKL_TKN_U32_SCH_TYPE:
 * %SKL_TKN_U32_DMA_TYPE:       Type information for TLVs
 *
 * %SKL_TKN_U32_MEM_SIZE:
 * %SKL_TKN_U32_SCH_SIZE:
 * %SKL_TKN_U32_DMA_SIZE:       Size information for TLV
 *
 * %SKL_TKN_U32_MEM_STAT_RECLAIM:
 *                              Indicates whether legacy DMA memory is
 *                              managed by DSP.
 *
 * %SKL_TKN_U32_DMA_MAX_SIZE:
 *                              Maximum DMA buffer size
 *
 * %SKL_TKN_U32_DMA_MIN_SIZE:
 *                              Minimum DMA buffer size
 *
 * %SKL_TKN_U32_SCH_TICK_MUL:   FW Scheduler tick multiplier
 *
 * %SKL_TKN_U32_SCH_TICK_DIV:   FW scheduler tick divider
 *
 * %SKL_TKN_U32_SCH_LL_SRC:     Low latency interrupt source
 *
 * %SKL_TKN_U32_SCH_NUM_CONF:   Number of configs
=======
>>>>>>> e24be489
 *
 * %SKL_TKN_U32_DMACTRL_CFG_IDX:
 *				Config index to fill up DMA control params
 *
 * %SKL_TKN_U32_DMACTRL_CFG_SIZE:
 *				Size information of DMA control params
 *
<<<<<<< HEAD
 * %SKL_TKN_MM_U8_MAJOR_VER:    Major version of firmware extended manifest
 *
 * %SKL_TKN_MM_U8_MINOR_VER:    Minor version of firmware extended manifest
 *
 * %SKL_TKN_MM_U8_HOTFIX_VER:   Firmware version
 *
 * %SKL_TKN_MM_U8_AUTO_START:   Module instance should be created
 *                              automatically at the start of the base
 *                              firmware.
 *
 * %SKL_TKN_MM_U8_MAX_PINS:     Max in/out pins for the module
=======
>>>>>>> e24be489
 *
 * %SKL_TKN_MM_U8_MAX_INST_COUNT:
 *                              Max allowed instance count for modules
 *
 * %SKL_TKN_MM_U8_NUM_RES:      Number of resources for the module
 *
 * %SKL_TKN_MM_U8_NUM_INTF:     Number of interfaces for the module
 *
 * %SKL_TKN_MM_U32_RES_ID:      Resource index for the resource info to
 *                              be filled into.
 *                              A module can support multiple resource
 *                              configuration and is represnted as a
 *                              resource table. This index is used to
 *                              fill information into appropriate index.
 *
 * %SKL_TKN_MM_U32_CPS:         DSP cycles
 *
 * %SKL_TKN_MM_U32_DMA_SIZE:    Allocated buffer size for gateway DMA
 *
 * %SKL_TKN_MM_U32_CPC:         DSP cycles allocated per frame
 *
<<<<<<< HEAD
 * %SKL_TKN_MM_U32_MOD_FLAGS:   Flags for the module
 *
 * %SKL_TKN_MM_U32_OBLS:        Output Block size
 *
 * %SKL_TKN_MM_U32_NUM_PIN:     Total number of input/output pins
 *
=======
>>>>>>> e24be489
 * %SKL_TKN_MM_U32_RES_PIN_ID:  Resource pin id
 *
 * %SKL_TKN_MM_U32_INTF_PIN_ID: Pin index in the module
 *
 * %SKL_TKN_MM_U32_PIN_BUF:     Pin buffer size
 *
 * %SKL_TKN_MM_U32_FMT_ID:      Format index for each of the interface/
 *                              format information to be filled into.
 *
 * %SKL_TKN_MM_U32_NUM_IN_FMT:
 * %SKL_TKN_MM_U32_NUM_OUT_FMT: Number of input/output formats
 *
 * %SKL_TKN_U32_AGG_NUM_MASTERS:
 *                              Number of aggregated masters
 *
 * %SKL_TKN_U32_AGG_LINK_ID:    Aggregated master's instance id
 *
 * %SKL_TKN_U32_AGG_CH_MASK:    Represents channels driven by the master
 *
 * %SKL_TKN_U32_AGG_ID:         Aggregation id is a non zero identifier to
 *                              indicate if this endpoint is participating
 *                              in aggregation.
 * %SKL_TKN_U32_DMA_BUF_SIZE:	DMA buffer size in millisec
 *
 * module_id and loadable flags dont have tokens as these values will be
 * read from the DSP FW manifest
 *
 * Tokens defined can be used either in the manifest or widget private data.
 *
 * SKL_TKN_MM is used as a suffix for all tokens that represent
 * module data in the manifest.
 */
enum SKL_TKNS {
	SKL_TKN_UUID = 1,
	SKL_TKN_U8_NUM_BLOCKS,
	SKL_TKN_U8_BLOCK_TYPE,
	SKL_TKN_U8_IN_PIN_TYPE,
	SKL_TKN_U8_OUT_PIN_TYPE,
	SKL_TKN_U8_DYN_IN_PIN,
	SKL_TKN_U8_DYN_OUT_PIN,
	SKL_TKN_U8_IN_QUEUE_COUNT,
	SKL_TKN_U8_OUT_QUEUE_COUNT,
	SKL_TKN_U8_TIME_SLOT,
	SKL_TKN_U8_CORE_ID,
	SKL_TKN_U8_MOD_TYPE,
	SKL_TKN_U8_CONN_TYPE,
	SKL_TKN_U8_DEV_TYPE,
	SKL_TKN_U8_HW_CONN_TYPE,
	SKL_TKN_U16_MOD_INST_ID,
	SKL_TKN_U16_BLOCK_SIZE,
	SKL_TKN_U32_MAX_MCPS,
	SKL_TKN_U32_MEM_PAGES,
	SKL_TKN_U32_OBS,
	SKL_TKN_U32_IBS,
	SKL_TKN_U32_VBUS_ID,
	SKL_TKN_U32_PARAMS_FIXUP,
	SKL_TKN_U32_CONVERTER,
	SKL_TKN_U32_PIPE_ID,
	SKL_TKN_U32_PIPE_CONN_TYPE,
	SKL_TKN_U32_PIPE_PRIORITY,
	SKL_TKN_U32_PIPE_MEM_PGS,
	SKL_TKN_U32_DIR_PIN_COUNT,
	SKL_TKN_U32_FMT_CH,
	SKL_TKN_U32_FMT_FREQ,
	SKL_TKN_U32_FMT_BIT_DEPTH,
	SKL_TKN_U32_FMT_SAMPLE_SIZE,
	SKL_TKN_U32_FMT_CH_CONFIG,
	SKL_TKN_U32_FMT_INTERLEAVE,
	SKL_TKN_U32_FMT_SAMPLE_TYPE,
	SKL_TKN_U32_FMT_CH_MAP,
	SKL_TKN_U32_PIN_MOD_ID,
	SKL_TKN_U32_PIN_INST_ID,
	SKL_TKN_U32_MOD_SET_PARAMS,
	SKL_TKN_U32_MOD_PARAM_ID,
	SKL_TKN_U32_CAPS_SET_PARAMS,
	SKL_TKN_U32_CAPS_PARAMS_ID,
	SKL_TKN_U32_CAPS_SIZE,
	SKL_TKN_U32_PROC_DOMAIN,
	SKL_TKN_U32_LIB_COUNT,
	SKL_TKN_STR_LIB_NAME,
	SKL_TKN_U32_PMODE,
	SKL_TKL_U32_D0I3_CAPS, /* Typo added at v4.10 */
	SKL_TKN_U32_D0I3_CAPS = SKL_TKL_U32_D0I3_CAPS,
	SKL_TKN_U32_DMA_BUF_SIZE,
<<<<<<< HEAD
	SKL_TKN_U8_PDI_TYPE,

	SKL_TKN_U8_CONF_VERSION,
	SKL_TKN_STR_PIPE_NAME,
	SKL_TKN_STR_PIPE_PORT,
	SKL_TKN_STR_PIPE_DEVICE,
	SKL_TKN_U32_PIPE_CREATE_PRIORITY,
	SKL_TKN_U32_PIPE_DIRECTION,
	SKL_TKN_U32_PIPE_ORDER,
	SKL_TKN_U32_PIPE_LINK_TYPE,
	SKL_TKN_U32_PIPE_MODE,
	SKL_TKN_U32_PIPE_NUM_MODULES,
	SKL_TKN_U32_PIPE_CONFIG_ID,
	SKL_TKN_U32_NUM_CONFIGS,
	SKL_TKN_STR_CONFIG_NAME,

=======

	SKL_TKN_U32_PIPE_DIRECTION,
	SKL_TKN_U32_PIPE_CONFIG_ID,
	SKL_TKN_U32_NUM_CONFIGS,
>>>>>>> e24be489
	SKL_TKN_U32_PATH_MEM_PGS,

	SKL_TKN_U32_CFG_FREQ,
	SKL_TKN_U8_CFG_CHAN,
	SKL_TKN_U8_CFG_BPS,
	SKL_TKN_CFG_MOD_RES_ID,
<<<<<<< HEAD
	SKL_TKN_CFG_MOD_FMT_IDX,
	SKL_TKN_U8_NUM_MOD,
	SKL_TKN_U8_LIB_IDX,
	SKL_TKN_NUM_FW_BINS,

	SKL_TKN_U32_MAN_CFG_IDX,
	SKL_TKN_U32_MEM_TYPE,
	SKL_TKN_U32_MEM_SIZE,
	SKL_TKN_U32_MEM_STAT_RECLAIM,
	SKL_TKN_U32_DMA_TYPE,
	SKL_TKN_U32_DMA_SIZE,
	SKL_TKN_U32_DMA_MAX_SIZE,
	SKL_TKN_U32_DMA_MIN_SIZE,
	SKL_TKN_U32_SCH_TYPE,
	SKL_TKN_U32_SCH_SIZE,
	SKL_TKN_U32_SCH_TICK_MUL,
	SKL_TKN_U32_SCH_TICK_DIV,
	SKL_TKN_U32_SCH_LL_SRC,
	SKL_TKN_U32_SCH_NODE_INFO,
	SKL_TKN_U32_SCH_NUM_CONF,

	SKL_TKN_U8_NR_MODS,
	SKL_TKN_U8_MAJOR_VER,
	SKL_TKN_U8_MINOR_VER,
	SKL_TKN_U8_HOTFIX_VER,
	SKL_TKN_U8_BUILD_VER,
	SKL_TKN_U8_EXT_NR_MODS,
	SKL_TKN_U8_EXT_MAJOR_VER,
	SKL_TKN_U8_EXT_MINOR_VER,
	SKL_TKN_U8_PRE_LOAD_PGS,

	SKL_TKN_MM_U8_MOD_IDX,
	SKL_TKN_MM_U8_MAJOR_VER,
	SKL_TKN_MM_U8_MINOR_VER,
	SKL_TKN_MM_U8_HOTFIX_VER,
	SKL_TKN_MM_U8_BUILD_VER,
	SKL_TKN_MM_U8_AUTO_START,
	SKL_TKN_MM_U8_BINARY_TYPE,
	SKL_TKN_STR_MOD_LIB_NAME,
	SKL_TKN_MM_U8_MAX_PINS,
=======
	SKL_TKN_CFG_MOD_FMT_ID,
	SKL_TKN_U8_NUM_MOD,

	SKL_TKN_MM_U8_MOD_IDX,
>>>>>>> e24be489
	SKL_TKN_MM_U8_MAX_INST_COUNT,
	SKL_TKN_MM_U8_NUM_RES,
	SKL_TKN_MM_U8_NUM_INTF,
	SKL_TKN_MM_U32_RES_ID,
	SKL_TKN_MM_U32_CPS,
	SKL_TKN_MM_U32_DMA_SIZE,
	SKL_TKN_MM_U32_CPC,
<<<<<<< HEAD
	SKL_TKN_MM_U32_MOD_FLAGS,
	SKL_TKN_MM_U32_OBLS,
	SKL_TKN_MM_U32_NUM_PIN,
=======
>>>>>>> e24be489
	SKL_TKN_MM_U32_RES_PIN_ID,
	SKL_TKN_MM_U32_INTF_PIN_ID,
	SKL_TKN_MM_U32_PIN_BUF,
	SKL_TKN_MM_U32_FMT_ID,
	SKL_TKN_MM_U32_NUM_IN_FMT,
	SKL_TKN_MM_U32_NUM_OUT_FMT,

	SKL_TKN_U32_AGG_NUM_MASTERS,
	SKL_TKN_U32_AGG_LINK_ID,
	SKL_TKN_U32_AGG_CH_MASK,
	SKL_TKN_U32_AGG_ID,
	SKL_TKN_U32_DMACTRL_CFG_IDX,
	SKL_TKN_U32_DMACTRL_CFG_SIZE,
	SKL_TKN_MAX = SKL_TKN_U32_DMACTRL_CFG_SIZE,
};

/*
 * Topology change notification events along with time at which
 * the change occurred in topology.
 */
enum skl_event_type {
	SKL_TPLG_CHG_NOTIFY_PIPELINE_START = 1,
	SKL_TPLG_CHG_NOTIFY_PIPELINE_DELETE,
	SKL_TPLG_CHG_NOTIFY_DSP_D0,
	SKL_TPLG_CHG_NOTIFY_DSP_D3,
};

struct skl_tcn_events {
	enum skl_event_type type;
	struct timeval tv;
};

#endif<|MERGE_RESOLUTION|>--- conflicted
+++ resolved
@@ -165,46 +165,9 @@
  *
  * %SKL_TKN_U8_CONF_VERSION:    Version of topology conf file format
  *
-<<<<<<< HEAD
- * %SKL_TKN_STR_PIPE_NAME:      Name of the pipe
- *
- * %SKL_TKN_STR_BE_PIPE_DEVICE: Port name when pipeline is connected to link.
- *                              Should match BE AIF widget name.
- *
- * %SKL_TKN_STR_FE_PIPE_DEVICE: Device name when pipeline is connected to
- *                              host dma.
- *                              Should match BE AIF widget name.
- *
- * %SKL_TKN_U32_PIPE_CREATE_PRIORITY:
- *                              Set this ito override the default priority
- *                              of scheduling the pipes. If the priority is
- *                              set to 0, they get scheduled in order of
- *                              creation.
- *
  * %SKL_TKN_U32_PIPE_DIR:       Specifies pipe direction. Can be
  *                              playback/capture.
  *
- * %SKL_TKN_U32_PIPE_ORDER:     Pipe order from Source to Sink.
- *
- * %SKL_TKN_U32_PIPE_LINK_TYPE: Link type between modules of the pipe.
- *                              "direct" means its statically connected,
- *                              "mixer" means Mixer user control needs to be
- *                              created to connect modules.
- *
- * %SKL_TKN_U32_PIPE_MODE:      Configuration in which pipe can be run.
- *                              Can be epmode: where pipeline FE parameters
- *                              are propogated upto the Link
- *                              or can be dspmode: pipeline is routed via
- *                              dsp and user sets the params.
- *
- * %SKL_TKN_U32_PIPE_NUM_MODULES:
- *                              Number of modules in the pipe
- *
-=======
- * %SKL_TKN_U32_PIPE_DIR:       Specifies pipe direction. Can be
- *                              playback/capture.
- *
->>>>>>> e24be489
  * %SKL_TKN_U32_NUM_CONFIGS:    Number of pipe configs
  *
  * %SKL_TKN_STR_CONFIG_NAME:    Name of the pipe config
@@ -215,11 +178,6 @@
  *                              up the pipe config and module config
  *                              structure.
  *
-<<<<<<< HEAD
- * %SKL_TKN_U32_PATH_MEM_PGS:   Memory pages for the path
- *
-=======
->>>>>>> e24be489
  * %SKL_TKN_U32_CFG_FREQ:
  * %SKL_TKN_U8_CFG_CHAN:
  * %SKL_TKN_U8_CFG_BPS:         PCM params (freq, channels, bits per sample)
@@ -233,41 +191,6 @@
  *
  * %SKL_TKN_U8_NUM_MOD:         Number of modules in the manifest
  *
-<<<<<<< HEAD
- * %SKL_TKN_U8_LIB_IDX:         Index for library structure
- *
- * %SKL_TKN_NUM_FW_BINS:        Number of firmware binaries
- *
- * %SKL_TKN_U32_MAN_CFG_IDX:    Config index to fill up FW config info
- *                              from the manifest.
- *
- * %SKL_TKN_U32_MEM_TYPE:
- * %SKL_TKN_U32_SCH_TYPE:
- * %SKL_TKN_U32_DMA_TYPE:       Type information for TLVs
- *
- * %SKL_TKN_U32_MEM_SIZE:
- * %SKL_TKN_U32_SCH_SIZE:
- * %SKL_TKN_U32_DMA_SIZE:       Size information for TLV
- *
- * %SKL_TKN_U32_MEM_STAT_RECLAIM:
- *                              Indicates whether legacy DMA memory is
- *                              managed by DSP.
- *
- * %SKL_TKN_U32_DMA_MAX_SIZE:
- *                              Maximum DMA buffer size
- *
- * %SKL_TKN_U32_DMA_MIN_SIZE:
- *                              Minimum DMA buffer size
- *
- * %SKL_TKN_U32_SCH_TICK_MUL:   FW Scheduler tick multiplier
- *
- * %SKL_TKN_U32_SCH_TICK_DIV:   FW scheduler tick divider
- *
- * %SKL_TKN_U32_SCH_LL_SRC:     Low latency interrupt source
- *
- * %SKL_TKN_U32_SCH_NUM_CONF:   Number of configs
-=======
->>>>>>> e24be489
  *
  * %SKL_TKN_U32_DMACTRL_CFG_IDX:
  *				Config index to fill up DMA control params
@@ -275,20 +198,6 @@
  * %SKL_TKN_U32_DMACTRL_CFG_SIZE:
  *				Size information of DMA control params
  *
-<<<<<<< HEAD
- * %SKL_TKN_MM_U8_MAJOR_VER:    Major version of firmware extended manifest
- *
- * %SKL_TKN_MM_U8_MINOR_VER:    Minor version of firmware extended manifest
- *
- * %SKL_TKN_MM_U8_HOTFIX_VER:   Firmware version
- *
- * %SKL_TKN_MM_U8_AUTO_START:   Module instance should be created
- *                              automatically at the start of the base
- *                              firmware.
- *
- * %SKL_TKN_MM_U8_MAX_PINS:     Max in/out pins for the module
-=======
->>>>>>> e24be489
  *
  * %SKL_TKN_MM_U8_MAX_INST_COUNT:
  *                              Max allowed instance count for modules
@@ -310,15 +219,6 @@
  *
  * %SKL_TKN_MM_U32_CPC:         DSP cycles allocated per frame
  *
-<<<<<<< HEAD
- * %SKL_TKN_MM_U32_MOD_FLAGS:   Flags for the module
- *
- * %SKL_TKN_MM_U32_OBLS:        Output Block size
- *
- * %SKL_TKN_MM_U32_NUM_PIN:     Total number of input/output pins
- *
-=======
->>>>>>> e24be489
  * %SKL_TKN_MM_U32_RES_PIN_ID:  Resource pin id
  *
  * %SKL_TKN_MM_U32_INTF_PIN_ID: Pin index in the module
@@ -403,82 +303,20 @@
 	SKL_TKL_U32_D0I3_CAPS, /* Typo added at v4.10 */
 	SKL_TKN_U32_D0I3_CAPS = SKL_TKL_U32_D0I3_CAPS,
 	SKL_TKN_U32_DMA_BUF_SIZE,
-<<<<<<< HEAD
-	SKL_TKN_U8_PDI_TYPE,
-
-	SKL_TKN_U8_CONF_VERSION,
-	SKL_TKN_STR_PIPE_NAME,
-	SKL_TKN_STR_PIPE_PORT,
-	SKL_TKN_STR_PIPE_DEVICE,
-	SKL_TKN_U32_PIPE_CREATE_PRIORITY,
-	SKL_TKN_U32_PIPE_DIRECTION,
-	SKL_TKN_U32_PIPE_ORDER,
-	SKL_TKN_U32_PIPE_LINK_TYPE,
-	SKL_TKN_U32_PIPE_MODE,
-	SKL_TKN_U32_PIPE_NUM_MODULES,
-	SKL_TKN_U32_PIPE_CONFIG_ID,
-	SKL_TKN_U32_NUM_CONFIGS,
-	SKL_TKN_STR_CONFIG_NAME,
-
-=======
 
 	SKL_TKN_U32_PIPE_DIRECTION,
 	SKL_TKN_U32_PIPE_CONFIG_ID,
 	SKL_TKN_U32_NUM_CONFIGS,
->>>>>>> e24be489
 	SKL_TKN_U32_PATH_MEM_PGS,
 
 	SKL_TKN_U32_CFG_FREQ,
 	SKL_TKN_U8_CFG_CHAN,
 	SKL_TKN_U8_CFG_BPS,
 	SKL_TKN_CFG_MOD_RES_ID,
-<<<<<<< HEAD
-	SKL_TKN_CFG_MOD_FMT_IDX,
-	SKL_TKN_U8_NUM_MOD,
-	SKL_TKN_U8_LIB_IDX,
-	SKL_TKN_NUM_FW_BINS,
-
-	SKL_TKN_U32_MAN_CFG_IDX,
-	SKL_TKN_U32_MEM_TYPE,
-	SKL_TKN_U32_MEM_SIZE,
-	SKL_TKN_U32_MEM_STAT_RECLAIM,
-	SKL_TKN_U32_DMA_TYPE,
-	SKL_TKN_U32_DMA_SIZE,
-	SKL_TKN_U32_DMA_MAX_SIZE,
-	SKL_TKN_U32_DMA_MIN_SIZE,
-	SKL_TKN_U32_SCH_TYPE,
-	SKL_TKN_U32_SCH_SIZE,
-	SKL_TKN_U32_SCH_TICK_MUL,
-	SKL_TKN_U32_SCH_TICK_DIV,
-	SKL_TKN_U32_SCH_LL_SRC,
-	SKL_TKN_U32_SCH_NODE_INFO,
-	SKL_TKN_U32_SCH_NUM_CONF,
-
-	SKL_TKN_U8_NR_MODS,
-	SKL_TKN_U8_MAJOR_VER,
-	SKL_TKN_U8_MINOR_VER,
-	SKL_TKN_U8_HOTFIX_VER,
-	SKL_TKN_U8_BUILD_VER,
-	SKL_TKN_U8_EXT_NR_MODS,
-	SKL_TKN_U8_EXT_MAJOR_VER,
-	SKL_TKN_U8_EXT_MINOR_VER,
-	SKL_TKN_U8_PRE_LOAD_PGS,
-
-	SKL_TKN_MM_U8_MOD_IDX,
-	SKL_TKN_MM_U8_MAJOR_VER,
-	SKL_TKN_MM_U8_MINOR_VER,
-	SKL_TKN_MM_U8_HOTFIX_VER,
-	SKL_TKN_MM_U8_BUILD_VER,
-	SKL_TKN_MM_U8_AUTO_START,
-	SKL_TKN_MM_U8_BINARY_TYPE,
-	SKL_TKN_STR_MOD_LIB_NAME,
-	SKL_TKN_MM_U8_MAX_PINS,
-=======
 	SKL_TKN_CFG_MOD_FMT_ID,
 	SKL_TKN_U8_NUM_MOD,
 
 	SKL_TKN_MM_U8_MOD_IDX,
->>>>>>> e24be489
 	SKL_TKN_MM_U8_MAX_INST_COUNT,
 	SKL_TKN_MM_U8_NUM_RES,
 	SKL_TKN_MM_U8_NUM_INTF,
@@ -486,12 +324,6 @@
 	SKL_TKN_MM_U32_CPS,
 	SKL_TKN_MM_U32_DMA_SIZE,
 	SKL_TKN_MM_U32_CPC,
-<<<<<<< HEAD
-	SKL_TKN_MM_U32_MOD_FLAGS,
-	SKL_TKN_MM_U32_OBLS,
-	SKL_TKN_MM_U32_NUM_PIN,
-=======
->>>>>>> e24be489
 	SKL_TKN_MM_U32_RES_PIN_ID,
 	SKL_TKN_MM_U32_INTF_PIN_ID,
 	SKL_TKN_MM_U32_PIN_BUF,
