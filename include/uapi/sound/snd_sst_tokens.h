/*
 * snd_sst_tokens.h - Intel SST tokens definition
 *
 * Copyright (C) 2016 Intel Corp
 * Author: Shreyas NC <shreyas.nc@intel.com>
 * ~~~~~~~~~~~~~~~~~~~~~~~~~~~~~~~~~~~~~~~~~~~~~~~~~~~~~~~~~~~~~~~~~~~~~~~~~~
 *
 * This program is free software; you can redistribute it and/or modify
 * it under the terms of the GNU General Public License as version 2, as
 * published by the Free Software Foundation.
 *
 * This program is distributed in the hope that it will be useful, but
 * WITHOUT ANY WARRANTY; without even the implied warranty of
 * MERCHANTABILITY or FITNESS FOR A PARTICULAR PURPOSE.  See the GNU
 * General Public License for more details.
 */
#ifndef __SND_SST_TOKENS_H__
#define __SND_SST_TOKENS_H__

/**
 * %SKL_TKN_UUID:               Module UUID
 *
 * %SKL_TKN_U8_BLOCK_TYPE:      Type of the private data block.Can be:
 *                              tuples, bytes, short and words
 *
 * %SKL_TKN_U8_IN_PIN_TYPE:     Input pin type,
 *                              homogenous=0, heterogenous=1
 *
 * %SKL_TKN_U8_OUT_PIN_TYPE:    Output pin type,
 *                              homogenous=0, heterogenous=1
 * %SKL_TKN_U8_DYN_IN_PIN:      Configure Input pin dynamically
 *                              if true
 *
 * %SKL_TKN_U8_DYN_OUT_PIN:     Configure Output pin dynamically
 *                              if true
 *
 * %SKL_TKN_U8_IN_QUEUE_COUNT:  Store the number of Input pins
 *
 * %SKL_TKN_U8_OUT_QUEUE_COUNT: Store the number of Output pins
 *
 * %SKL_TKN_U8_TIME_SLOT:       TDM slot number
 *
 * %SKL_TKN_U8_CORE_ID:         Stores module affinity value.Can take
 *                              the values:
 *                              SKL_AFFINITY_CORE_0 = 0,
 *                              SKL_AFFINITY_CORE_1,
 *                              SKL_AFFINITY_CORE_MAX
 *
 * %SKL_TKN_U8_MOD_TYPE:        Module type value.
 *
 * %SKL_TKN_U8_CONN_TYPE:       Module connection type can be a FE,
 *                              BE or NONE as defined :
 *                              SKL_PIPE_CONN_TYPE_NONE = 0,
 *                              SKL_PIPE_CONN_TYPE_FE = 1 (HOST_DMA)
 *                              SKL_PIPE_CONN_TYPE_BE = 2 (LINK_DMA)
 *
 * %SKL_TKN_U8_DEV_TYPE:        Type of device to which the module is
 *                              connected
 *                              Can take the values:
 *                              SKL_DEVICE_BT = 0x0,
 *                              SKL_DEVICE_DMIC = 0x1,
 *                              SKL_DEVICE_I2S = 0x2,
 *                              SKL_DEVICE_SLIMBUS = 0x3,
 *                              SKL_DEVICE_HDALINK = 0x4,
 *                              SKL_DEVICE_HDAHOST = 0x5,
 *                              SKL_DEVICE_NONE
 *
 * %SKL_TKN_U8_HW_CONN_TYPE:    Connection type of the HW to which the
 *                              module is connected
 *                              SKL_CONN_NONE = 0,
 *                              SKL_CONN_SOURCE = 1,
 *                              SKL_CONN_SINK = 2
 *
 * %SKL_TKN_U16_PIN_INST_ID:    Stores the pin instance id
 *
 * %SKL_TKN_U16_MOD_INST_ID:    Stores the mdule instance id
 *
 * %SKL_TKN_U32_MAX_MCPS:       Module max mcps value
 *
 * %SKL_TKN_U32_MEM_PAGES:      Module resource pages
 *
 * %SKL_TKN_U32_OBS:            Stores Output Buffer size
 *
 * %SKL_TKN_U32_IBS:            Stores input buffer size
 *
 * %SKL_TKN_U32_VBUS_ID:        Module VBUS_ID. PDM=0, SSP0=0,
 *                              SSP1=1,SSP2=2,
 *                              SSP3=3, SSP4=4,
 *                              SSP5=5, SSP6=6,INVALID
 *
 * %SKL_TKN_U32_PARAMS_FIXUP:   Module Params fixup mask
 * %SKL_TKN_U32_CONVERTER:      Module params converter mask
 * %SKL_TKN_U32_PIPE_ID:        Stores the pipe id
 *
 * %SKL_TKN_U32_PIPE_CONN_TYPE: Type of the token to which the pipe is
 *                              connected to. It can be
 *                              SKL_PIPE_CONN_TYPE_NONE = 0,
 *                              SKL_PIPE_CONN_TYPE_FE = 1 (HOST_DMA),
 *                              SKL_PIPE_CONN_TYPE_BE = 2 (LINK_DMA),
 *
 * %SKL_TKN_U32_PIPE_PRIORITY:  Pipe priority value
 * %SKL_TKN_U32_PIPE_MEM_PGS:   Pipe resource pages
 *
 * %SKL_TKN_U32_DIR_PIN_COUNT:  Value for the direction to set input/output
 *                              formats and the pin count.
 *                              The first 4 bits have the direction
 *                              value and the next 4 have
 *                              the pin count value.
 *                              SKL_DIR_IN = 0, SKL_DIR_OUT = 1.
 *                              The input and output formats
 *                              share the same set of tokens
 *                              with the distinction between input
 *                              and output made by reading direction
 *                              token.
 *
 * %SKL_TKN_U32_FMT_CH:         Supported channel count
 *
 * %SKL_TKN_U32_FMT_FREQ:       Supported frequency/sample rate
 *
 * %SKL_TKN_U32_FMT_BIT_DEPTH:  Supported container size
 *
 * %SKL_TKN_U32_FMT_SAMPLE_SIZE:Number of samples in the container
 *
 * %SKL_TKN_U32_FMT_CH_CONFIG:  Supported channel configurations for the
 *                              input/output.
 *
 * %SKL_TKN_U32_FMT_INTERLEAVE: Interleaving style which can be per
 *                              channel or per sample. The values can be :
 *                              SKL_INTERLEAVING_PER_CHANNEL = 0,
 *                              SKL_INTERLEAVING_PER_SAMPLE = 1,
 *
 * %SKL_TKN_U32_FMT_SAMPLE_TYPE:
 *                              Specifies the sample type. Can take the
 *                              values: SKL_SAMPLE_TYPE_INT_MSB = 0,
 *                              SKL_SAMPLE_TYPE_INT_LSB = 1,
 *                              SKL_SAMPLE_TYPE_INT_SIGNED = 2,
 *                              SKL_SAMPLE_TYPE_INT_UNSIGNED = 3,
 *                              SKL_SAMPLE_TYPE_FLOAT = 4
 *
 * %SKL_TKN_U32_CH_MAP:         Channel map values
 * %SKL_TKN_U32_MOD_SET_PARAMS: It can take these values:
 *                              SKL_PARAM_DEFAULT, SKL_PARAM_INIT,
 *                              SKL_PARAM_SET, SKL_PARAM_BIND
 *
 * %SKL_TKN_U32_MOD_PARAM_ID:   ID of the module params
 *
 * %SKL_TKN_U32_CAPS_SET_PARAMS:
 *                              Set params value
 *
 * %SKL_TKN_U32_CAPS_PARAMS_ID: Params ID
 *
 * %SKL_TKN_U32_CAPS_SIZE:      Caps size
 *
 * %SKL_TKN_U32_PROC_DOMAIN:    Specify processing domain

 * %SKL_TKN_U32_LIB_COUNT:      Specifies the number of libraries
 *
 * %SKL_TKN_STR_LIB_NAME:       Specifies the library name
 *
 * %SKL_TKN_U32_PMODE:		Specifies the power mode for pipe
 *
 * %SKL_TKL_U32_D0I3_CAPS:	Specifies the D0i3 capability for module
 *
 * %SKL_TKN_U8_PDI_TYPE:        Specifies PDI type. Can be PCM or PDM
 *
 * %SKL_TKN_U8_CONF_VERSION:    Version of topology conf file format
 *
 * %SKL_TKN_U32_PIPE_DIR:       Specifies pipe direction. Can be
 *                              playback/capture.
 *
 * %SKL_TKN_U32_NUM_CONFIGS:    Number of pipe configs
 *
 * %SKL_TKN_STR_CONFIG_NAME:    Name of the pipe config
 *
 * %SKL_TKN_U32_PIPE_CONFIG_ID: Config id for the modules in the pipe
 *                              and PCM params supported by that pipe
 *                              config. This is used as index to fill
 *                              up the pipe config and module config
 *                              structure.
 *
 * %SKL_TKN_U32_CFG_FREQ:
 * %SKL_TKN_U8_CFG_CHAN:
 * %SKL_TKN_U8_CFG_BPS:         PCM params (freq, channels, bits per sample)
 *                              supported for each of the pipe configs.
 *
 * %SKL_TKN_CFG_MOD_RES_ID:     Module's resource index for each of the
 *                              pipe config
 *
 * %SKL_TKN_CFG_MOD_RES_ID:     Module's interface index for each of the
 *                              pipe config
 *
 * %SKL_TKN_U8_NUM_MOD:         Number of modules in the manifest
 *
 *
 * %SKL_TKN_U32_DMACTRL_CFG_IDX:
 *				Config index to fill up DMA control params
 *
 * %SKL_TKN_U32_DMACTRL_CFG_SIZE:
 *				Size information of DMA control params
 *
 *
 * %SKL_TKN_MM_U8_MAX_INST_COUNT:
 *                              Max allowed instance count for modules
 *
 * %SKL_TKN_MM_U8_NUM_RES:      Number of resources for the module
 *
 * %SKL_TKN_MM_U8_NUM_INTF:     Number of interfaces for the module
 *
 * %SKL_TKN_MM_U32_RES_ID:      Resource index for the resource info to
 *                              be filled into.
 *                              A module can support multiple resource
 *                              configuration and is represnted as a
 *                              resource table. This index is used to
 *                              fill information into appropriate index.
 *
 * %SKL_TKN_MM_U32_CPS:         DSP cycles
 *
 * %SKL_TKN_MM_U32_DMA_SIZE:    Allocated buffer size for gateway DMA
 *
 * %SKL_TKN_MM_U32_CPC:         DSP cycles allocated per frame
 *
 * %SKL_TKN_MM_U32_RES_PIN_ID:  Resource pin id
 *
 * %SKL_TKN_MM_U32_INTF_PIN_ID: Pin index in the module
 *
 * %SKL_TKN_MM_U32_PIN_BUF:     Pin buffer size
 *
 * %SKL_TKN_MM_U32_FMT_ID:      Format index for each of the interface/
 *                              format information to be filled into.
 *
 * %SKL_TKN_MM_U32_NUM_IN_FMT:
 * %SKL_TKN_MM_U32_NUM_OUT_FMT: Number of input/output formats
 *
 * %SKL_TKN_U32_AGG_NUM_MASTERS:
 *                              Number of aggregated masters
 *
 * %SKL_TKN_U32_AGG_LINK_ID:    Aggregated master's instance id
 *
 * %SKL_TKN_U32_AGG_CH_MASK:    Represents channels driven by the master
 *
 * %SKL_TKN_U32_AGG_ID:         Aggregation id is a non zero identifier to
 *                              indicate if this endpoint is participating
 *                              in aggregation.
 * %SKL_TKN_U32_DMA_BUF_SIZE:	DMA buffer size in millisec
 *
 * %SKL_TKN_U32_DMA_IDX         Config index to fill up DMA config info
 *                              from the manifest.
 *
 * %SKL_TKN_U32_DMA_TYPE:       Types of FW configs
 *                              DMA_CONFIG, SCHEDULER_CONFIG.
 *
 * %SKL_TKN_U32_DMA_SIZE:       DMA buffer Size
 *
 * %SKL_TKN_U32_DMA_MAX_SIZE:   Maximum DMA buffer size
 *
 * %SKL_TKN_U32_DMA_MIN_SIZE:   Minimum DMA buffer size
 *
<<<<<<< HEAD
=======
 * %SKL_TKN_U32_SCH_TYPE:       Types of FW configs: SCHEDULER_CONFIG
 *
 * %SKL_TKN_U32_SCH_SIZE:       Scheduler config size
 *
 * %SKL_TKN_U32_SCH_SYS_TICK_MUL:
 *                              System tick multiplier
 *
 * %SKL_TKN_U32_SCH_SYS_TICK_DIV:
 *                              System tick divider
 *
 * %SKL_TKN_U32_SCH_SYS_TICK_LL_SRC:
 *                              Low Latency interrupt source
 *
 * %SKL_TKN_U32_SCH_SYS_TICK_CFG_LEN:
 *                              Config length
 *
 * %SKL_TKN_U32_SCH_SYS_TICK_CFG:
 *                              Config contain capture on which SSP to
 *                              active the FW
>>>>>>> 228d1d60
 *
 * module_id and loadable flags dont have tokens as these values will be
 * read from the DSP FW manifest
 *
 * Tokens defined can be used either in the manifest or widget private data.
 *
 * SKL_TKN_MM is used as a suffix for all tokens that represent
 * module data in the manifest.
 */
enum SKL_TKNS {
	SKL_TKN_UUID = 1,
	SKL_TKN_U8_NUM_BLOCKS,
	SKL_TKN_U8_BLOCK_TYPE,
	SKL_TKN_U8_IN_PIN_TYPE,
	SKL_TKN_U8_OUT_PIN_TYPE,
	SKL_TKN_U8_DYN_IN_PIN,
	SKL_TKN_U8_DYN_OUT_PIN,
	SKL_TKN_U8_IN_QUEUE_COUNT,
	SKL_TKN_U8_OUT_QUEUE_COUNT,
	SKL_TKN_U8_TIME_SLOT,
	SKL_TKN_U8_CORE_ID,
	SKL_TKN_U8_MOD_TYPE,
	SKL_TKN_U8_CONN_TYPE,
	SKL_TKN_U8_DEV_TYPE,
	SKL_TKN_U8_HW_CONN_TYPE,
	SKL_TKN_U16_MOD_INST_ID,
	SKL_TKN_U16_BLOCK_SIZE,
	SKL_TKN_U32_MAX_MCPS,
	SKL_TKN_U32_MEM_PAGES,
	SKL_TKN_U32_OBS,
	SKL_TKN_U32_IBS,
	SKL_TKN_U32_VBUS_ID,
	SKL_TKN_U32_PARAMS_FIXUP,
	SKL_TKN_U32_CONVERTER,
	SKL_TKN_U32_PIPE_ID,
	SKL_TKN_U32_PIPE_CONN_TYPE,
	SKL_TKN_U32_PIPE_PRIORITY,
	SKL_TKN_U32_PIPE_MEM_PGS,
	SKL_TKN_U32_DIR_PIN_COUNT,
	SKL_TKN_U32_FMT_CH,
	SKL_TKN_U32_FMT_FREQ,
	SKL_TKN_U32_FMT_BIT_DEPTH,
	SKL_TKN_U32_FMT_SAMPLE_SIZE,
	SKL_TKN_U32_FMT_CH_CONFIG,
	SKL_TKN_U32_FMT_INTERLEAVE,
	SKL_TKN_U32_FMT_SAMPLE_TYPE,
	SKL_TKN_U32_FMT_CH_MAP,
	SKL_TKN_U32_PIN_MOD_ID,
	SKL_TKN_U32_PIN_INST_ID,
	SKL_TKN_U32_MOD_SET_PARAMS,
	SKL_TKN_U32_MOD_PARAM_ID,
	SKL_TKN_U32_CAPS_SET_PARAMS,
	SKL_TKN_U32_CAPS_PARAMS_ID,
	SKL_TKN_U32_CAPS_SIZE,
	SKL_TKN_U32_PROC_DOMAIN,
	SKL_TKN_U32_LIB_COUNT,
	SKL_TKN_STR_LIB_NAME,
	SKL_TKN_U32_PMODE,
	SKL_TKL_U32_D0I3_CAPS, /* Typo added at v4.10 */
	SKL_TKN_U32_D0I3_CAPS = SKL_TKL_U32_D0I3_CAPS,
	SKL_TKN_U32_DMA_BUF_SIZE,

	SKL_TKN_U32_PIPE_DIRECTION,
	SKL_TKN_U32_PIPE_CONFIG_ID,
	SKL_TKN_U32_NUM_CONFIGS,
	SKL_TKN_U32_PATH_MEM_PGS,

	SKL_TKN_U32_CFG_FREQ,
	SKL_TKN_U8_CFG_CHAN,
	SKL_TKN_U8_CFG_BPS,
	SKL_TKN_CFG_MOD_RES_ID,
	SKL_TKN_CFG_MOD_FMT_ID,
	SKL_TKN_U8_NUM_MOD,

	SKL_TKN_MM_U8_MOD_IDX,
	SKL_TKN_MM_U8_NUM_RES,
	SKL_TKN_MM_U8_NUM_INTF,
	SKL_TKN_MM_U32_RES_ID,
	SKL_TKN_MM_U32_CPS,
	SKL_TKN_MM_U32_DMA_SIZE,
	SKL_TKN_MM_U32_CPC,
	SKL_TKN_MM_U32_RES_PIN_ID,
	SKL_TKN_MM_U32_INTF_PIN_ID,
	SKL_TKN_MM_U32_PIN_BUF,
	SKL_TKN_MM_U32_FMT_ID,
	SKL_TKN_MM_U32_NUM_IN_FMT,
	SKL_TKN_MM_U32_NUM_OUT_FMT,

	SKL_TKN_U32_AGG_NUM_MASTERS,
	SKL_TKN_U32_AGG_LINK_ID,
	SKL_TKN_U32_AGG_CH_MASK,
	SKL_TKN_U32_AGG_ID,
	SKL_TKN_U32_DMACTRL_CFG_IDX,
	SKL_TKN_U32_DMACTRL_CFG_SIZE,
	SKL_TKN_U32_DMA_IDX,
	SKL_TKN_U32_DMA_TYPE,
	SKL_TKN_U32_DMA_SIZE,
	SKL_TKN_U32_DMA_MAX_SIZE,
	SKL_TKN_U32_DMA_MIN_SIZE,
<<<<<<< HEAD
	SKL_TKN_MAX = SKL_TKN_U32_DMA_MIN_SIZE,
};

=======

	SKL_TKN_U32_SCH_TYPE,
	SKL_TKN_U32_SCH_SIZE,
	SKL_TKN_U32_SCH_SYS_TICK_MUL,
	SKL_TKN_U32_SCH_SYS_TICK_DIV,
	SKL_TKN_U32_SCH_SYS_TICK_LL_SRC,
	SKL_TKN_U32_SCH_SYS_TICK_CFG_LEN,
	SKL_TKN_U32_SCH_SYS_TICK_CFG,
	SKL_TKN_MAX = SKL_TKN_U32_SCH_SYS_TICK_CFG,
};

>>>>>>> 228d1d60
/*
 * Topology change notification events along with time at which
 * the change occurred in topology.
 */
enum skl_event_type {
	SKL_TPLG_CHG_NOTIFY_PIPELINE_START = 1,
	SKL_TPLG_CHG_NOTIFY_PIPELINE_DELETE,
	SKL_TPLG_CHG_NOTIFY_DSP_D0,
	SKL_TPLG_CHG_NOTIFY_DSP_D3,
};

struct skl_tcn_events {
	enum skl_event_type type;
	struct timeval tv;
};

#endif<|MERGE_RESOLUTION|>--- conflicted
+++ resolved
@@ -255,8 +255,6 @@
  *
  * %SKL_TKN_U32_DMA_MIN_SIZE:   Minimum DMA buffer size
  *
-<<<<<<< HEAD
-=======
  * %SKL_TKN_U32_SCH_TYPE:       Types of FW configs: SCHEDULER_CONFIG
  *
  * %SKL_TKN_U32_SCH_SIZE:       Scheduler config size
@@ -276,7 +274,6 @@
  * %SKL_TKN_U32_SCH_SYS_TICK_CFG:
  *                              Config contain capture on which SSP to
  *                              active the FW
->>>>>>> 228d1d60
  *
  * module_id and loadable flags dont have tokens as these values will be
  * read from the DSP FW manifest
@@ -376,11 +373,6 @@
 	SKL_TKN_U32_DMA_SIZE,
 	SKL_TKN_U32_DMA_MAX_SIZE,
 	SKL_TKN_U32_DMA_MIN_SIZE,
-<<<<<<< HEAD
-	SKL_TKN_MAX = SKL_TKN_U32_DMA_MIN_SIZE,
-};
-
-=======
 
 	SKL_TKN_U32_SCH_TYPE,
 	SKL_TKN_U32_SCH_SIZE,
@@ -392,7 +384,6 @@
 	SKL_TKN_MAX = SKL_TKN_U32_SCH_SYS_TICK_CFG,
 };
 
->>>>>>> 228d1d60
 /*
  * Topology change notification events along with time at which
  * the change occurred in topology.
