/*
 * INET		An implementation of the TCP/IP protocol suite for the LINUX
 *		operating system.  INET is implemented using the  BSD Socket
 *		interface as the means of communication with the user level.
 *
 *		Definitions for the Interfaces handler.
 *
 * Version:	@(#)dev.h	1.0.10	08/12/93
 *
 * Authors:	Ross Biro
 *		Fred N. van Kempen, <waltje@uWalt.NL.Mugnet.ORG>
 *		Corey Minyard <wf-rch!minyard@relay.EU.net>
 *		Donald J. Becker, <becker@cesdis.gsfc.nasa.gov>
 *		Alan Cox, <alan@lxorguk.ukuu.org.uk>
 *		Bjorn Ekwall. <bj0rn@blox.se>
 *              Pekka Riikonen <priikone@poseidon.pspt.fi>
 *
 *		This program is free software; you can redistribute it and/or
 *		modify it under the terms of the GNU General Public License
 *		as published by the Free Software Foundation; either version
 *		2 of the License, or (at your option) any later version.
 *
 *		Moved to /usr/include/linux for NET3
 */
#ifndef _LINUX_NETDEVICE_H
#define _LINUX_NETDEVICE_H

#include <linux/timer.h>
#include <linux/bug.h>
#include <linux/delay.h>
#include <linux/atomic.h>
#include <linux/prefetch.h>
#include <asm/cache.h>
#include <asm/byteorder.h>

#include <linux/percpu.h>
#include <linux/rculist.h>
#include <linux/workqueue.h>
#include <linux/dynamic_queue_limits.h>

#include <linux/ethtool.h>
#include <net/net_namespace.h>
#ifdef CONFIG_DCB
#include <net/dcbnl.h>
#endif
#include <net/netprio_cgroup.h>

#include <linux/netdev_features.h>
#include <linux/neighbour.h>
#include <uapi/linux/netdevice.h>
#include <uapi/linux/if_bonding.h>
#include <uapi/linux/pkt_cls.h>
#include <linux/hashtable.h>

struct netpoll_info;
struct device;
struct phy_device;
struct dsa_switch_tree;

/* 802.11 specific */
struct wireless_dev;
/* 802.15.4 specific */
struct wpan_dev;
struct mpls_dev;
/* UDP Tunnel offloads */
struct udp_tunnel_info;
struct bpf_prog;
struct xdp_buff;

void netdev_set_default_ethtool_ops(struct net_device *dev,
				    const struct ethtool_ops *ops);

/* Backlog congestion levels */
#define NET_RX_SUCCESS		0	/* keep 'em coming, baby */
#define NET_RX_DROP		1	/* packet dropped */

/*
 * Transmit return codes: transmit return codes originate from three different
 * namespaces:
 *
 * - qdisc return codes
 * - driver transmit return codes
 * - errno values
 *
 * Drivers are allowed to return any one of those in their hard_start_xmit()
 * function. Real network devices commonly used with qdiscs should only return
 * the driver transmit return codes though - when qdiscs are used, the actual
 * transmission happens asynchronously, so the value is not propagated to
 * higher layers. Virtual network devices transmit synchronously; in this case
 * the driver transmit return codes are consumed by dev_queue_xmit(), and all
 * others are propagated to higher layers.
 */

/* qdisc ->enqueue() return codes. */
#define NET_XMIT_SUCCESS	0x00
#define NET_XMIT_DROP		0x01	/* skb dropped			*/
#define NET_XMIT_CN		0x02	/* congestion notification	*/
#define NET_XMIT_MASK		0x0f	/* qdisc flags in net/sch_generic.h */

/* NET_XMIT_CN is special. It does not guarantee that this packet is lost. It
 * indicates that the device will soon be dropping packets, or already drops
 * some packets of the same priority; prompting us to send less aggressively. */
#define net_xmit_eval(e)	((e) == NET_XMIT_CN ? 0 : (e))
#define net_xmit_errno(e)	((e) != NET_XMIT_CN ? -ENOBUFS : 0)

/* Driver transmit return codes */
#define NETDEV_TX_MASK		0xf0

enum netdev_tx {
	__NETDEV_TX_MIN	 = INT_MIN,	/* make sure enum is signed */
	NETDEV_TX_OK	 = 0x00,	/* driver took care of packet */
	NETDEV_TX_BUSY	 = 0x10,	/* driver tx path was busy*/
};
typedef enum netdev_tx netdev_tx_t;

/*
 * Current order: NETDEV_TX_MASK > NET_XMIT_MASK >= 0 is significant;
 * hard_start_xmit() return < NET_XMIT_MASK means skb was consumed.
 */
static inline bool dev_xmit_complete(int rc)
{
	/*
	 * Positive cases with an skb consumed by a driver:
	 * - successful transmission (rc == NETDEV_TX_OK)
	 * - error while transmitting (rc < 0)
	 * - error while queueing to a different device (rc & NET_XMIT_MASK)
	 */
	if (likely(rc < NET_XMIT_MASK))
		return true;

	return false;
}

/*
 *	Compute the worst-case header length according to the protocols
 *	used.
 */

#if defined(CONFIG_HYPERV_NET)
# define LL_MAX_HEADER 128
#elif defined(CONFIG_WLAN) || IS_ENABLED(CONFIG_AX25)
# if defined(CONFIG_MAC80211_MESH)
#  define LL_MAX_HEADER 128
# else
#  define LL_MAX_HEADER 96
# endif
#else
# define LL_MAX_HEADER 32
#endif

#if !IS_ENABLED(CONFIG_NET_IPIP) && !IS_ENABLED(CONFIG_NET_IPGRE) && \
    !IS_ENABLED(CONFIG_IPV6_SIT) && !IS_ENABLED(CONFIG_IPV6_TUNNEL)
#define MAX_HEADER LL_MAX_HEADER
#else
#define MAX_HEADER (LL_MAX_HEADER + 48)
#endif

/*
 *	Old network device statistics. Fields are native words
 *	(unsigned long) so they can be read and written atomically.
 */

struct net_device_stats {
	unsigned long	rx_packets;
	unsigned long	tx_packets;
	unsigned long	rx_bytes;
	unsigned long	tx_bytes;
	unsigned long	rx_errors;
	unsigned long	tx_errors;
	unsigned long	rx_dropped;
	unsigned long	tx_dropped;
	unsigned long	multicast;
	unsigned long	collisions;
	unsigned long	rx_length_errors;
	unsigned long	rx_over_errors;
	unsigned long	rx_crc_errors;
	unsigned long	rx_frame_errors;
	unsigned long	rx_fifo_errors;
	unsigned long	rx_missed_errors;
	unsigned long	tx_aborted_errors;
	unsigned long	tx_carrier_errors;
	unsigned long	tx_fifo_errors;
	unsigned long	tx_heartbeat_errors;
	unsigned long	tx_window_errors;
	unsigned long	rx_compressed;
	unsigned long	tx_compressed;
};


#include <linux/cache.h>
#include <linux/skbuff.h>

#ifdef CONFIG_RPS
#include <linux/static_key.h>
extern struct static_key rps_needed;
extern struct static_key rfs_needed;
#endif

struct neighbour;
struct neigh_parms;
struct sk_buff;

struct netdev_hw_addr {
	struct list_head	list;
	unsigned char		addr[MAX_ADDR_LEN];
	unsigned char		type;
#define NETDEV_HW_ADDR_T_LAN		1
#define NETDEV_HW_ADDR_T_SAN		2
#define NETDEV_HW_ADDR_T_SLAVE		3
#define NETDEV_HW_ADDR_T_UNICAST	4
#define NETDEV_HW_ADDR_T_MULTICAST	5
	bool			global_use;
	int			sync_cnt;
	int			refcount;
	int			synced;
	struct rcu_head		rcu_head;
};

struct netdev_hw_addr_list {
	struct list_head	list;
	int			count;
};

#define netdev_hw_addr_list_count(l) ((l)->count)
#define netdev_hw_addr_list_empty(l) (netdev_hw_addr_list_count(l) == 0)
#define netdev_hw_addr_list_for_each(ha, l) \
	list_for_each_entry(ha, &(l)->list, list)

#define netdev_uc_count(dev) netdev_hw_addr_list_count(&(dev)->uc)
#define netdev_uc_empty(dev) netdev_hw_addr_list_empty(&(dev)->uc)
#define netdev_for_each_uc_addr(ha, dev) \
	netdev_hw_addr_list_for_each(ha, &(dev)->uc)

#define netdev_mc_count(dev) netdev_hw_addr_list_count(&(dev)->mc)
#define netdev_mc_empty(dev) netdev_hw_addr_list_empty(&(dev)->mc)
#define netdev_for_each_mc_addr(ha, dev) \
	netdev_hw_addr_list_for_each(ha, &(dev)->mc)

struct hh_cache {
	unsigned int	hh_len;
	seqlock_t	hh_lock;

	/* cached hardware header; allow for machine alignment needs.        */
#define HH_DATA_MOD	16
#define HH_DATA_OFF(__len) \
	(HH_DATA_MOD - (((__len - 1) & (HH_DATA_MOD - 1)) + 1))
#define HH_DATA_ALIGN(__len) \
	(((__len)+(HH_DATA_MOD-1))&~(HH_DATA_MOD - 1))
	unsigned long	hh_data[HH_DATA_ALIGN(LL_MAX_HEADER) / sizeof(long)];
};

/* Reserve HH_DATA_MOD byte-aligned hard_header_len, but at least that much.
 * Alternative is:
 *   dev->hard_header_len ? (dev->hard_header_len +
 *                           (HH_DATA_MOD - 1)) & ~(HH_DATA_MOD - 1) : 0
 *
 * We could use other alignment values, but we must maintain the
 * relationship HH alignment <= LL alignment.
 */
#define LL_RESERVED_SPACE(dev) \
	((((dev)->hard_header_len+(dev)->needed_headroom)&~(HH_DATA_MOD - 1)) + HH_DATA_MOD)
#define LL_RESERVED_SPACE_EXTRA(dev,extra) \
	((((dev)->hard_header_len+(dev)->needed_headroom+(extra))&~(HH_DATA_MOD - 1)) + HH_DATA_MOD)

struct header_ops {
	int	(*create) (struct sk_buff *skb, struct net_device *dev,
			   unsigned short type, const void *daddr,
			   const void *saddr, unsigned int len);
	int	(*parse)(const struct sk_buff *skb, unsigned char *haddr);
	int	(*cache)(const struct neighbour *neigh, struct hh_cache *hh, __be16 type);
	void	(*cache_update)(struct hh_cache *hh,
				const struct net_device *dev,
				const unsigned char *haddr);
	bool	(*validate)(const char *ll_header, unsigned int len);
};

/* These flag bits are private to the generic network queueing
 * layer; they may not be explicitly referenced by any other
 * code.
 */

enum netdev_state_t {
	__LINK_STATE_START,
	__LINK_STATE_PRESENT,
	__LINK_STATE_NOCARRIER,
	__LINK_STATE_LINKWATCH_PENDING,
	__LINK_STATE_DORMANT,
};


/*
 * This structure holds boot-time configured netdevice settings. They
 * are then used in the device probing.
 */
struct netdev_boot_setup {
	char name[IFNAMSIZ];
	struct ifmap map;
};
#define NETDEV_BOOT_SETUP_MAX 8

int __init netdev_boot_setup(char *str);

/*
 * Structure for NAPI scheduling similar to tasklet but with weighting
 */
struct napi_struct {
	/* The poll_list must only be managed by the entity which
	 * changes the state of the NAPI_STATE_SCHED bit.  This means
	 * whoever atomically sets that bit can add this napi_struct
	 * to the per-CPU poll_list, and whoever clears that bit
	 * can remove from the list right before clearing the bit.
	 */
	struct list_head	poll_list;

	unsigned long		state;
	int			weight;
	unsigned int		gro_count;
	int			(*poll)(struct napi_struct *, int);
#ifdef CONFIG_NETPOLL
	int			poll_owner;
#endif
	struct net_device	*dev;
	struct sk_buff		*gro_list;
	struct sk_buff		*skb;
	struct hrtimer		timer;
	struct list_head	dev_list;
	struct hlist_node	napi_hash_node;
	unsigned int		napi_id;
};

enum {
	NAPI_STATE_SCHED,	/* Poll is scheduled */
	NAPI_STATE_MISSED,	/* reschedule a napi */
	NAPI_STATE_DISABLE,	/* Disable pending */
	NAPI_STATE_NPSVC,	/* Netpoll - don't dequeue from poll_list */
	NAPI_STATE_HASHED,	/* In NAPI hash (busy polling possible) */
	NAPI_STATE_NO_BUSY_POLL,/* Do not add in napi_hash, no busy polling */
	NAPI_STATE_IN_BUSY_POLL,/* sk_busy_loop() owns this NAPI */
};

enum {
	NAPIF_STATE_SCHED	 = BIT(NAPI_STATE_SCHED),
	NAPIF_STATE_MISSED	 = BIT(NAPI_STATE_MISSED),
	NAPIF_STATE_DISABLE	 = BIT(NAPI_STATE_DISABLE),
	NAPIF_STATE_NPSVC	 = BIT(NAPI_STATE_NPSVC),
	NAPIF_STATE_HASHED	 = BIT(NAPI_STATE_HASHED),
	NAPIF_STATE_NO_BUSY_POLL = BIT(NAPI_STATE_NO_BUSY_POLL),
	NAPIF_STATE_IN_BUSY_POLL = BIT(NAPI_STATE_IN_BUSY_POLL),
};

enum gro_result {
	GRO_MERGED,
	GRO_MERGED_FREE,
	GRO_HELD,
	GRO_NORMAL,
	GRO_DROP,
	GRO_CONSUMED,
};
typedef enum gro_result gro_result_t;

/*
 * enum rx_handler_result - Possible return values for rx_handlers.
 * @RX_HANDLER_CONSUMED: skb was consumed by rx_handler, do not process it
 * further.
 * @RX_HANDLER_ANOTHER: Do another round in receive path. This is indicated in
 * case skb->dev was changed by rx_handler.
 * @RX_HANDLER_EXACT: Force exact delivery, no wildcard.
 * @RX_HANDLER_PASS: Do nothing, pass the skb as if no rx_handler was called.
 *
 * rx_handlers are functions called from inside __netif_receive_skb(), to do
 * special processing of the skb, prior to delivery to protocol handlers.
 *
 * Currently, a net_device can only have a single rx_handler registered. Trying
 * to register a second rx_handler will return -EBUSY.
 *
 * To register a rx_handler on a net_device, use netdev_rx_handler_register().
 * To unregister a rx_handler on a net_device, use
 * netdev_rx_handler_unregister().
 *
 * Upon return, rx_handler is expected to tell __netif_receive_skb() what to
 * do with the skb.
 *
 * If the rx_handler consumed the skb in some way, it should return
 * RX_HANDLER_CONSUMED. This is appropriate when the rx_handler arranged for
 * the skb to be delivered in some other way.
 *
 * If the rx_handler changed skb->dev, to divert the skb to another
 * net_device, it should return RX_HANDLER_ANOTHER. The rx_handler for the
 * new device will be called if it exists.
 *
 * If the rx_handler decides the skb should be ignored, it should return
 * RX_HANDLER_EXACT. The skb will only be delivered to protocol handlers that
 * are registered on exact device (ptype->dev == skb->dev).
 *
 * If the rx_handler didn't change skb->dev, but wants the skb to be normally
 * delivered, it should return RX_HANDLER_PASS.
 *
 * A device without a registered rx_handler will behave as if rx_handler
 * returned RX_HANDLER_PASS.
 */

enum rx_handler_result {
	RX_HANDLER_CONSUMED,
	RX_HANDLER_ANOTHER,
	RX_HANDLER_EXACT,
	RX_HANDLER_PASS,
};
typedef enum rx_handler_result rx_handler_result_t;
typedef rx_handler_result_t rx_handler_func_t(struct sk_buff **pskb);

void __napi_schedule(struct napi_struct *n);

/*
 * When PREEMPT_RT_FULL is defined, all device interrupt handlers
 * run as threads, and they can also be preempted (without PREEMPT_RT
 * interrupt threads can not be preempted). Which means that calling
 * __napi_schedule_irqoff() from an interrupt handler can be preempted
 * and can corrupt the napi->poll_list.
 */
#ifdef CONFIG_PREEMPT_RT_FULL
#define __napi_schedule_irqoff(n) __napi_schedule(n)
#else
void __napi_schedule_irqoff(struct napi_struct *n);
#endif

static inline bool napi_disable_pending(struct napi_struct *n)
{
	return test_bit(NAPI_STATE_DISABLE, &n->state);
}

bool napi_schedule_prep(struct napi_struct *n);

/**
 *	napi_schedule - schedule NAPI poll
 *	@n: NAPI context
 *
 * Schedule NAPI poll routine to be called if it is not already
 * running.
 */
static inline void napi_schedule(struct napi_struct *n)
{
	if (napi_schedule_prep(n))
		__napi_schedule(n);
}

/**
 *	napi_schedule_irqoff - schedule NAPI poll
 *	@n: NAPI context
 *
 * Variant of napi_schedule(), assuming hard irqs are masked.
 */
static inline void napi_schedule_irqoff(struct napi_struct *n)
{
	if (napi_schedule_prep(n))
		__napi_schedule_irqoff(n);
}

/* Try to reschedule poll. Called by dev->poll() after napi_complete().  */
static inline bool napi_reschedule(struct napi_struct *napi)
{
	if (napi_schedule_prep(napi)) {
		__napi_schedule(napi);
		return true;
	}
	return false;
}

bool napi_complete_done(struct napi_struct *n, int work_done);
/**
 *	napi_complete - NAPI processing complete
 *	@n: NAPI context
 *
 * Mark NAPI processing as complete.
 * Consider using napi_complete_done() instead.
 * Return false if device should avoid rearming interrupts.
 */
static inline bool napi_complete(struct napi_struct *n)
{
	return napi_complete_done(n, 0);
}

/**
 *	napi_hash_del - remove a NAPI from global table
 *	@napi: NAPI context
 *
 * Warning: caller must observe RCU grace period
 * before freeing memory containing @napi, if
 * this function returns true.
 * Note: core networking stack automatically calls it
 * from netif_napi_del().
 * Drivers might want to call this helper to combine all
 * the needed RCU grace periods into a single one.
 */
bool napi_hash_del(struct napi_struct *napi);

/**
 *	napi_disable - prevent NAPI from scheduling
 *	@n: NAPI context
 *
 * Stop NAPI from being scheduled on this context.
 * Waits till any outstanding processing completes.
 */
void napi_disable(struct napi_struct *n);

/**
 *	napi_enable - enable NAPI scheduling
 *	@n: NAPI context
 *
 * Resume NAPI from being scheduled on this context.
 * Must be paired with napi_disable.
 */
static inline void napi_enable(struct napi_struct *n)
{
	BUG_ON(!test_bit(NAPI_STATE_SCHED, &n->state));
	smp_mb__before_atomic();
	clear_bit(NAPI_STATE_SCHED, &n->state);
	clear_bit(NAPI_STATE_NPSVC, &n->state);
}

/**
 *	napi_synchronize - wait until NAPI is not running
 *	@n: NAPI context
 *
 * Wait until NAPI is done being scheduled on this context.
 * Waits till any outstanding processing completes but
 * does not disable future activations.
 */
static inline void napi_synchronize(const struct napi_struct *n)
{
	if (IS_ENABLED(CONFIG_SMP))
		while (test_bit(NAPI_STATE_SCHED, &n->state))
			msleep(1);
	else
		barrier();
}

enum netdev_queue_state_t {
	__QUEUE_STATE_DRV_XOFF,
	__QUEUE_STATE_STACK_XOFF,
	__QUEUE_STATE_FROZEN,
};

#define QUEUE_STATE_DRV_XOFF	(1 << __QUEUE_STATE_DRV_XOFF)
#define QUEUE_STATE_STACK_XOFF	(1 << __QUEUE_STATE_STACK_XOFF)
#define QUEUE_STATE_FROZEN	(1 << __QUEUE_STATE_FROZEN)

#define QUEUE_STATE_ANY_XOFF	(QUEUE_STATE_DRV_XOFF | QUEUE_STATE_STACK_XOFF)
#define QUEUE_STATE_ANY_XOFF_OR_FROZEN (QUEUE_STATE_ANY_XOFF | \
					QUEUE_STATE_FROZEN)
#define QUEUE_STATE_DRV_XOFF_OR_FROZEN (QUEUE_STATE_DRV_XOFF | \
					QUEUE_STATE_FROZEN)

/*
 * __QUEUE_STATE_DRV_XOFF is used by drivers to stop the transmit queue.  The
 * netif_tx_* functions below are used to manipulate this flag.  The
 * __QUEUE_STATE_STACK_XOFF flag is used by the stack to stop the transmit
 * queue independently.  The netif_xmit_*stopped functions below are called
 * to check if the queue has been stopped by the driver or stack (either
 * of the XOFF bits are set in the state).  Drivers should not need to call
 * netif_xmit*stopped functions, they should only be using netif_tx_*.
 */

struct netdev_queue {
/*
 * read-mostly part
 */
	struct net_device	*dev;
	struct Qdisc __rcu	*qdisc;
	struct Qdisc		*qdisc_sleeping;
#ifdef CONFIG_SYSFS
	struct kobject		kobj;
#endif
#if defined(CONFIG_XPS) && defined(CONFIG_NUMA)
	int			numa_node;
#endif
	unsigned long		tx_maxrate;
	/*
	 * Number of TX timeouts for this queue
	 * (/sys/class/net/DEV/Q/trans_timeout)
	 */
	unsigned long		trans_timeout;
/*
 * write-mostly part
 */
	spinlock_t		_xmit_lock ____cacheline_aligned_in_smp;
#ifdef CONFIG_PREEMPT_RT_FULL
	struct task_struct	*xmit_lock_owner;
#else
	int			xmit_lock_owner;
#endif
	/*
	 * Time (in jiffies) of last Tx
	 */
	unsigned long		trans_start;

	unsigned long		state;

#ifdef CONFIG_BQL
	struct dql		dql;
#endif
} ____cacheline_aligned_in_smp;

static inline int netdev_queue_numa_node_read(const struct netdev_queue *q)
{
#if defined(CONFIG_XPS) && defined(CONFIG_NUMA)
	return q->numa_node;
#else
	return NUMA_NO_NODE;
#endif
}

static inline void netdev_queue_numa_node_write(struct netdev_queue *q, int node)
{
#if defined(CONFIG_XPS) && defined(CONFIG_NUMA)
	q->numa_node = node;
#endif
}

#ifdef CONFIG_RPS
/*
 * This structure holds an RPS map which can be of variable length.  The
 * map is an array of CPUs.
 */
struct rps_map {
	unsigned int len;
	struct rcu_head rcu;
	u16 cpus[0];
};
#define RPS_MAP_SIZE(_num) (sizeof(struct rps_map) + ((_num) * sizeof(u16)))

/*
 * The rps_dev_flow structure contains the mapping of a flow to a CPU, the
 * tail pointer for that CPU's input queue at the time of last enqueue, and
 * a hardware filter index.
 */
struct rps_dev_flow {
	u16 cpu;
	u16 filter;
	unsigned int last_qtail;
};
#define RPS_NO_FILTER 0xffff

/*
 * The rps_dev_flow_table structure contains a table of flow mappings.
 */
struct rps_dev_flow_table {
	unsigned int mask;
	struct rcu_head rcu;
	struct rps_dev_flow flows[0];
};
#define RPS_DEV_FLOW_TABLE_SIZE(_num) (sizeof(struct rps_dev_flow_table) + \
    ((_num) * sizeof(struct rps_dev_flow)))

/*
 * The rps_sock_flow_table contains mappings of flows to the last CPU
 * on which they were processed by the application (set in recvmsg).
 * Each entry is a 32bit value. Upper part is the high-order bits
 * of flow hash, lower part is CPU number.
 * rps_cpu_mask is used to partition the space, depending on number of
 * possible CPUs : rps_cpu_mask = roundup_pow_of_two(nr_cpu_ids) - 1
 * For example, if 64 CPUs are possible, rps_cpu_mask = 0x3f,
 * meaning we use 32-6=26 bits for the hash.
 */
struct rps_sock_flow_table {
	u32	mask;

	u32	ents[0] ____cacheline_aligned_in_smp;
};
#define	RPS_SOCK_FLOW_TABLE_SIZE(_num) (offsetof(struct rps_sock_flow_table, ents[_num]))

#define RPS_NO_CPU 0xffff

extern u32 rps_cpu_mask;
extern struct rps_sock_flow_table __rcu *rps_sock_flow_table;

static inline void rps_record_sock_flow(struct rps_sock_flow_table *table,
					u32 hash)
{
	if (table && hash) {
		unsigned int index = hash & table->mask;
		u32 val = hash & ~rps_cpu_mask;

		/* We only give a hint, preemption can change CPU under us */
		val |= raw_smp_processor_id();

		if (table->ents[index] != val)
			table->ents[index] = val;
	}
}

#ifdef CONFIG_RFS_ACCEL
bool rps_may_expire_flow(struct net_device *dev, u16 rxq_index, u32 flow_id,
			 u16 filter_id);
#endif
#endif /* CONFIG_RPS */

/* This structure contains an instance of an RX queue. */
struct netdev_rx_queue {
#ifdef CONFIG_RPS
	struct rps_map __rcu		*rps_map;
	struct rps_dev_flow_table __rcu	*rps_flow_table;
#endif
	struct kobject			kobj;
	struct net_device		*dev;
} ____cacheline_aligned_in_smp;

/*
 * RX queue sysfs structures and functions.
 */
struct rx_queue_attribute {
	struct attribute attr;
	ssize_t (*show)(struct netdev_rx_queue *queue, char *buf);
	ssize_t (*store)(struct netdev_rx_queue *queue,
			 const char *buf, size_t len);
};

#ifdef CONFIG_XPS
/*
 * This structure holds an XPS map which can be of variable length.  The
 * map is an array of queues.
 */
struct xps_map {
	unsigned int len;
	unsigned int alloc_len;
	struct rcu_head rcu;
	u16 queues[0];
};
#define XPS_MAP_SIZE(_num) (sizeof(struct xps_map) + ((_num) * sizeof(u16)))
#define XPS_MIN_MAP_ALLOC ((L1_CACHE_ALIGN(offsetof(struct xps_map, queues[1])) \
       - sizeof(struct xps_map)) / sizeof(u16))

/*
 * This structure holds all XPS maps for device.  Maps are indexed by CPU.
 */
struct xps_dev_maps {
	struct rcu_head rcu;
	struct xps_map __rcu *cpu_map[0];
};
#define XPS_DEV_MAPS_SIZE(_tcs) (sizeof(struct xps_dev_maps) +		\
	(nr_cpu_ids * (_tcs) * sizeof(struct xps_map *)))
#endif /* CONFIG_XPS */

#define TC_MAX_QUEUE	16
#define TC_BITMASK	15
/* HW offloaded queuing disciplines txq count and offset maps */
struct netdev_tc_txq {
	u16 count;
	u16 offset;
};

#if defined(CONFIG_FCOE) || defined(CONFIG_FCOE_MODULE)
/*
 * This structure is to hold information about the device
 * configured to run FCoE protocol stack.
 */
struct netdev_fcoe_hbainfo {
	char	manufacturer[64];
	char	serial_number[64];
	char	hardware_version[64];
	char	driver_version[64];
	char	optionrom_version[64];
	char	firmware_version[64];
	char	model[256];
	char	model_description[256];
};
#endif

#define MAX_PHYS_ITEM_ID_LEN 32

/* This structure holds a unique identifier to identify some
 * physical item (port for example) used by a netdevice.
 */
struct netdev_phys_item_id {
	unsigned char id[MAX_PHYS_ITEM_ID_LEN];
	unsigned char id_len;
};

static inline bool netdev_phys_item_id_same(struct netdev_phys_item_id *a,
					    struct netdev_phys_item_id *b)
{
	return a->id_len == b->id_len &&
	       memcmp(a->id, b->id, a->id_len) == 0;
}

typedef u16 (*select_queue_fallback_t)(struct net_device *dev,
				       struct sk_buff *skb);

enum tc_setup_type {
	TC_SETUP_MQPRIO,
	TC_SETUP_CLSU32,
	TC_SETUP_CLSFLOWER,
	TC_SETUP_CLSMATCHALL,
	TC_SETUP_CLSBPF,
	TC_SETUP_BLOCK,
	TC_SETUP_CBS,
<<<<<<< HEAD
=======
	TC_SETUP_QDISC_ETF,
>>>>>>> 9c2b6ffd
};

/* These structures hold the attributes of xdp state that are being passed
 * to the netdevice through the xdp op.
 */
enum xdp_netdev_command {
	/* Set or clear a bpf program used in the earliest stages of packet
	 * rx. The prog will have been loaded as BPF_PROG_TYPE_XDP. The callee
	 * is responsible for calling bpf_prog_put on any old progs that are
	 * stored. In case of error, the callee need not release the new prog
	 * reference, but on success it takes ownership and must bpf_prog_put
	 * when it is no longer used.
	 */
	XDP_SETUP_PROG,
	XDP_SETUP_PROG_HW,
	/* Check if a bpf program is set on the device.  The callee should
	 * set @prog_attached to one of XDP_ATTACHED_* values, note that "true"
	 * is equivalent to XDP_ATTACHED_DRV.
	 */
	XDP_QUERY_PROG,
};

struct netlink_ext_ack;

struct netdev_xdp {
	enum xdp_netdev_command command;
	union {
		/* XDP_SETUP_PROG */
		struct {
			u32 flags;
			struct bpf_prog *prog;
			struct netlink_ext_ack *extack;
		};
		/* XDP_QUERY_PROG */
		struct {
			u8 prog_attached;
			u32 prog_id;
		};
	};
};

#ifdef CONFIG_XFRM_OFFLOAD
struct xfrmdev_ops {
	int	(*xdo_dev_state_add) (struct xfrm_state *x);
	void	(*xdo_dev_state_delete) (struct xfrm_state *x);
	void	(*xdo_dev_state_free) (struct xfrm_state *x);
	bool	(*xdo_dev_offload_ok) (struct sk_buff *skb,
				       struct xfrm_state *x);
};
#endif

/*
 * This structure defines the management hooks for network devices.
 * The following hooks can be defined; unless noted otherwise, they are
 * optional and can be filled with a null pointer.
 *
 * int (*ndo_init)(struct net_device *dev);
 *     This function is called once when a network device is registered.
 *     The network device can use this for any late stage initialization
 *     or semantic validation. It can fail with an error code which will
 *     be propagated back to register_netdev.
 *
 * void (*ndo_uninit)(struct net_device *dev);
 *     This function is called when device is unregistered or when registration
 *     fails. It is not called if init fails.
 *
 * int (*ndo_open)(struct net_device *dev);
 *     This function is called when a network device transitions to the up
 *     state.
 *
 * int (*ndo_stop)(struct net_device *dev);
 *     This function is called when a network device transitions to the down
 *     state.
 *
 * netdev_tx_t (*ndo_start_xmit)(struct sk_buff *skb,
 *                               struct net_device *dev);
 *	Called when a packet needs to be transmitted.
 *	Returns NETDEV_TX_OK.  Can return NETDEV_TX_BUSY, but you should stop
 *	the queue before that can happen; it's for obsolete devices and weird
 *	corner cases, but the stack really does a non-trivial amount
 *	of useless work if you return NETDEV_TX_BUSY.
 *	Required; cannot be NULL.
 *
 * netdev_features_t (*ndo_features_check)(struct sk_buff *skb,
 *					   struct net_device *dev
 *					   netdev_features_t features);
 *	Called by core transmit path to determine if device is capable of
 *	performing offload operations on a given packet. This is to give
 *	the device an opportunity to implement any restrictions that cannot
 *	be otherwise expressed by feature flags. The check is called with
 *	the set of features that the stack has calculated and it returns
 *	those the driver believes to be appropriate.
 *
 * u16 (*ndo_select_queue)(struct net_device *dev, struct sk_buff *skb,
 *                         void *accel_priv, select_queue_fallback_t fallback);
 *	Called to decide which queue to use when device supports multiple
 *	transmit queues.
 *
 * void (*ndo_change_rx_flags)(struct net_device *dev, int flags);
 *	This function is called to allow device receiver to make
 *	changes to configuration when multicast or promiscuous is enabled.
 *
 * void (*ndo_set_rx_mode)(struct net_device *dev);
 *	This function is called device changes address list filtering.
 *	If driver handles unicast address filtering, it should set
 *	IFF_UNICAST_FLT in its priv_flags.
 *
 * int (*ndo_set_mac_address)(struct net_device *dev, void *addr);
 *	This function  is called when the Media Access Control address
 *	needs to be changed. If this interface is not defined, the
 *	MAC address can not be changed.
 *
 * int (*ndo_validate_addr)(struct net_device *dev);
 *	Test if Media Access Control address is valid for the device.
 *
 * int (*ndo_do_ioctl)(struct net_device *dev, struct ifreq *ifr, int cmd);
 *	Called when a user requests an ioctl which can't be handled by
 *	the generic interface code. If not defined ioctls return
 *	not supported error code.
 *
 * int (*ndo_set_config)(struct net_device *dev, struct ifmap *map);
 *	Used to set network devices bus interface parameters. This interface
 *	is retained for legacy reasons; new devices should use the bus
 *	interface (PCI) for low level management.
 *
 * int (*ndo_change_mtu)(struct net_device *dev, int new_mtu);
 *	Called when a user wants to change the Maximum Transfer Unit
 *	of a device.
 *
 * void (*ndo_tx_timeout)(struct net_device *dev);
 *	Callback used when the transmitter has not made any progress
 *	for dev->watchdog ticks.
 *
 * void (*ndo_get_stats64)(struct net_device *dev,
 *                         struct rtnl_link_stats64 *storage);
 * struct net_device_stats* (*ndo_get_stats)(struct net_device *dev);
 *	Called when a user wants to get the network device usage
 *	statistics. Drivers must do one of the following:
 *	1. Define @ndo_get_stats64 to fill in a zero-initialised
 *	   rtnl_link_stats64 structure passed by the caller.
 *	2. Define @ndo_get_stats to update a net_device_stats structure
 *	   (which should normally be dev->stats) and return a pointer to
 *	   it. The structure may be changed asynchronously only if each
 *	   field is written atomically.
 *	3. Update dev->stats asynchronously and atomically, and define
 *	   neither operation.
 *
 * bool (*ndo_has_offload_stats)(const struct net_device *dev, int attr_id)
 *	Return true if this device supports offload stats of this attr_id.
 *
 * int (*ndo_get_offload_stats)(int attr_id, const struct net_device *dev,
 *	void *attr_data)
 *	Get statistics for offload operations by attr_id. Write it into the
 *	attr_data pointer.
 *
 * int (*ndo_vlan_rx_add_vid)(struct net_device *dev, __be16 proto, u16 vid);
 *	If device supports VLAN filtering this function is called when a
 *	VLAN id is registered.
 *
 * int (*ndo_vlan_rx_kill_vid)(struct net_device *dev, __be16 proto, u16 vid);
 *	If device supports VLAN filtering this function is called when a
 *	VLAN id is unregistered.
 *
 * void (*ndo_poll_controller)(struct net_device *dev);
 *
 *	SR-IOV management functions.
 * int (*ndo_set_vf_mac)(struct net_device *dev, int vf, u8* mac);
 * int (*ndo_set_vf_vlan)(struct net_device *dev, int vf, u16 vlan,
 *			  u8 qos, __be16 proto);
 * int (*ndo_set_vf_rate)(struct net_device *dev, int vf, int min_tx_rate,
 *			  int max_tx_rate);
 * int (*ndo_set_vf_spoofchk)(struct net_device *dev, int vf, bool setting);
 * int (*ndo_set_vf_trust)(struct net_device *dev, int vf, bool setting);
 * int (*ndo_get_vf_config)(struct net_device *dev,
 *			    int vf, struct ifla_vf_info *ivf);
 * int (*ndo_set_vf_link_state)(struct net_device *dev, int vf, int link_state);
 * int (*ndo_set_vf_port)(struct net_device *dev, int vf,
 *			  struct nlattr *port[]);
 *
 *      Enable or disable the VF ability to query its RSS Redirection Table and
 *      Hash Key. This is needed since on some devices VF share this information
 *      with PF and querying it may introduce a theoretical security risk.
 * int (*ndo_set_vf_rss_query_en)(struct net_device *dev, int vf, bool setting);
 * int (*ndo_get_vf_port)(struct net_device *dev, int vf, struct sk_buff *skb);
 * int (*ndo_setup_tc)(struct net_device *dev, enum tc_setup_type type,
 *		       void *type_data);
 *	Called to setup any 'tc' scheduler, classifier or action on @dev.
 *	This is always called from the stack with the rtnl lock held and netif
 *	tx queues stopped. This allows the netdevice to perform queue
 *	management safely.
 *
 *	Fiber Channel over Ethernet (FCoE) offload functions.
 * int (*ndo_fcoe_enable)(struct net_device *dev);
 *	Called when the FCoE protocol stack wants to start using LLD for FCoE
 *	so the underlying device can perform whatever needed configuration or
 *	initialization to support acceleration of FCoE traffic.
 *
 * int (*ndo_fcoe_disable)(struct net_device *dev);
 *	Called when the FCoE protocol stack wants to stop using LLD for FCoE
 *	so the underlying device can perform whatever needed clean-ups to
 *	stop supporting acceleration of FCoE traffic.
 *
 * int (*ndo_fcoe_ddp_setup)(struct net_device *dev, u16 xid,
 *			     struct scatterlist *sgl, unsigned int sgc);
 *	Called when the FCoE Initiator wants to initialize an I/O that
 *	is a possible candidate for Direct Data Placement (DDP). The LLD can
 *	perform necessary setup and returns 1 to indicate the device is set up
 *	successfully to perform DDP on this I/O, otherwise this returns 0.
 *
 * int (*ndo_fcoe_ddp_done)(struct net_device *dev,  u16 xid);
 *	Called when the FCoE Initiator/Target is done with the DDPed I/O as
 *	indicated by the FC exchange id 'xid', so the underlying device can
 *	clean up and reuse resources for later DDP requests.
 *
 * int (*ndo_fcoe_ddp_target)(struct net_device *dev, u16 xid,
 *			      struct scatterlist *sgl, unsigned int sgc);
 *	Called when the FCoE Target wants to initialize an I/O that
 *	is a possible candidate for Direct Data Placement (DDP). The LLD can
 *	perform necessary setup and returns 1 to indicate the device is set up
 *	successfully to perform DDP on this I/O, otherwise this returns 0.
 *
 * int (*ndo_fcoe_get_hbainfo)(struct net_device *dev,
 *			       struct netdev_fcoe_hbainfo *hbainfo);
 *	Called when the FCoE Protocol stack wants information on the underlying
 *	device. This information is utilized by the FCoE protocol stack to
 *	register attributes with Fiber Channel management service as per the
 *	FC-GS Fabric Device Management Information(FDMI) specification.
 *
 * int (*ndo_fcoe_get_wwn)(struct net_device *dev, u64 *wwn, int type);
 *	Called when the underlying device wants to override default World Wide
 *	Name (WWN) generation mechanism in FCoE protocol stack to pass its own
 *	World Wide Port Name (WWPN) or World Wide Node Name (WWNN) to the FCoE
 *	protocol stack to use.
 *
 *	RFS acceleration.
 * int (*ndo_rx_flow_steer)(struct net_device *dev, const struct sk_buff *skb,
 *			    u16 rxq_index, u32 flow_id);
 *	Set hardware filter for RFS.  rxq_index is the target queue index;
 *	flow_id is a flow ID to be passed to rps_may_expire_flow() later.
 *	Return the filter ID on success, or a negative error code.
 *
 *	Slave management functions (for bridge, bonding, etc).
 * int (*ndo_add_slave)(struct net_device *dev, struct net_device *slave_dev);
 *	Called to make another netdev an underling.
 *
 * int (*ndo_del_slave)(struct net_device *dev, struct net_device *slave_dev);
 *	Called to release previously enslaved netdev.
 *
 *      Feature/offload setting functions.
 * netdev_features_t (*ndo_fix_features)(struct net_device *dev,
 *		netdev_features_t features);
 *	Adjusts the requested feature flags according to device-specific
 *	constraints, and returns the resulting flags. Must not modify
 *	the device state.
 *
 * int (*ndo_set_features)(struct net_device *dev, netdev_features_t features);
 *	Called to update device configuration to new features. Passed
 *	feature set might be less than what was returned by ndo_fix_features()).
 *	Must return >0 or -errno if it changed dev->features itself.
 *
 * int (*ndo_fdb_add)(struct ndmsg *ndm, struct nlattr *tb[],
 *		      struct net_device *dev,
 *		      const unsigned char *addr, u16 vid, u16 flags)
 *	Adds an FDB entry to dev for addr.
 * int (*ndo_fdb_del)(struct ndmsg *ndm, struct nlattr *tb[],
 *		      struct net_device *dev,
 *		      const unsigned char *addr, u16 vid)
 *	Deletes the FDB entry from dev coresponding to addr.
 * int (*ndo_fdb_dump)(struct sk_buff *skb, struct netlink_callback *cb,
 *		       struct net_device *dev, struct net_device *filter_dev,
 *		       int *idx)
 *	Used to add FDB entries to dump requests. Implementers should add
 *	entries to skb and update idx with the number of entries.
 *
 * int (*ndo_bridge_setlink)(struct net_device *dev, struct nlmsghdr *nlh,
 *			     u16 flags)
 * int (*ndo_bridge_getlink)(struct sk_buff *skb, u32 pid, u32 seq,
 *			     struct net_device *dev, u32 filter_mask,
 *			     int nlflags)
 * int (*ndo_bridge_dellink)(struct net_device *dev, struct nlmsghdr *nlh,
 *			     u16 flags);
 *
 * int (*ndo_change_carrier)(struct net_device *dev, bool new_carrier);
 *	Called to change device carrier. Soft-devices (like dummy, team, etc)
 *	which do not represent real hardware may define this to allow their
 *	userspace components to manage their virtual carrier state. Devices
 *	that determine carrier state from physical hardware properties (eg
 *	network cables) or protocol-dependent mechanisms (eg
 *	USB_CDC_NOTIFY_NETWORK_CONNECTION) should NOT implement this function.
 *
 * int (*ndo_get_phys_port_id)(struct net_device *dev,
 *			       struct netdev_phys_item_id *ppid);
 *	Called to get ID of physical port of this device. If driver does
 *	not implement this, it is assumed that the hw is not able to have
 *	multiple net devices on single physical port.
 *
 * void (*ndo_udp_tunnel_add)(struct net_device *dev,
 *			      struct udp_tunnel_info *ti);
 *	Called by UDP tunnel to notify a driver about the UDP port and socket
 *	address family that a UDP tunnel is listnening to. It is called only
 *	when a new port starts listening. The operation is protected by the
 *	RTNL.
 *
 * void (*ndo_udp_tunnel_del)(struct net_device *dev,
 *			      struct udp_tunnel_info *ti);
 *	Called by UDP tunnel to notify the driver about a UDP port and socket
 *	address family that the UDP tunnel is not listening to anymore. The
 *	operation is protected by the RTNL.
 *
 * void* (*ndo_dfwd_add_station)(struct net_device *pdev,
 *				 struct net_device *dev)
 *	Called by upper layer devices to accelerate switching or other
 *	station functionality into hardware. 'pdev is the lowerdev
 *	to use for the offload and 'dev' is the net device that will
 *	back the offload. Returns a pointer to the private structure
 *	the upper layer will maintain.
 * void (*ndo_dfwd_del_station)(struct net_device *pdev, void *priv)
 *	Called by upper layer device to delete the station created
 *	by 'ndo_dfwd_add_station'. 'pdev' is the net device backing
 *	the station and priv is the structure returned by the add
 *	operation.
 * int (*ndo_set_tx_maxrate)(struct net_device *dev,
 *			     int queue_index, u32 maxrate);
 *	Called when a user wants to set a max-rate limitation of specific
 *	TX queue.
 * int (*ndo_get_iflink)(const struct net_device *dev);
 *	Called to get the iflink value of this device.
 * void (*ndo_change_proto_down)(struct net_device *dev,
 *				 bool proto_down);
 *	This function is used to pass protocol port error state information
 *	to the switch driver. The switch driver can react to the proto_down
 *      by doing a phys down on the associated switch port.
 * int (*ndo_fill_metadata_dst)(struct net_device *dev, struct sk_buff *skb);
 *	This function is used to get egress tunnel information for given skb.
 *	This is useful for retrieving outer tunnel header parameters while
 *	sampling packet.
 * void (*ndo_set_rx_headroom)(struct net_device *dev, int needed_headroom);
 *	This function is used to specify the headroom that the skb must
 *	consider when allocation skb during packet reception. Setting
 *	appropriate rx headroom value allows avoiding skb head copy on
 *	forward. Setting a negative value resets the rx headroom to the
 *	default value.
 * int (*ndo_xdp)(struct net_device *dev, struct netdev_xdp *xdp);
 *	This function is used to set or query state related to XDP on the
 *	netdevice. See definition of enum xdp_netdev_command for details.
 * int (*ndo_xdp_xmit)(struct net_device *dev, struct xdp_buff *xdp);
 *	This function is used to submit a XDP packet for transmit on a
 *	netdevice.
 * void (*ndo_xdp_flush)(struct net_device *dev);
 *	This function is used to inform the driver to flush a particular
 *	xdp tx queue. Must be called on same CPU as xdp_xmit.
 */
struct net_device_ops {
	int			(*ndo_init)(struct net_device *dev);
	void			(*ndo_uninit)(struct net_device *dev);
	int			(*ndo_open)(struct net_device *dev);
	int			(*ndo_stop)(struct net_device *dev);
	netdev_tx_t		(*ndo_start_xmit)(struct sk_buff *skb,
						  struct net_device *dev);
	netdev_features_t	(*ndo_features_check)(struct sk_buff *skb,
						      struct net_device *dev,
						      netdev_features_t features);
	u16			(*ndo_select_queue)(struct net_device *dev,
						    struct sk_buff *skb,
						    void *accel_priv,
						    select_queue_fallback_t fallback);
	void			(*ndo_change_rx_flags)(struct net_device *dev,
						       int flags);
	void			(*ndo_set_rx_mode)(struct net_device *dev);
	int			(*ndo_set_mac_address)(struct net_device *dev,
						       void *addr);
	int			(*ndo_validate_addr)(struct net_device *dev);
	int			(*ndo_do_ioctl)(struct net_device *dev,
					        struct ifreq *ifr, int cmd);
	int			(*ndo_set_config)(struct net_device *dev,
					          struct ifmap *map);
	int			(*ndo_change_mtu)(struct net_device *dev,
						  int new_mtu);
	int			(*ndo_neigh_setup)(struct net_device *dev,
						   struct neigh_parms *);
	void			(*ndo_tx_timeout) (struct net_device *dev);

	void			(*ndo_get_stats64)(struct net_device *dev,
						   struct rtnl_link_stats64 *storage);
	bool			(*ndo_has_offload_stats)(const struct net_device *dev, int attr_id);
	int			(*ndo_get_offload_stats)(int attr_id,
							 const struct net_device *dev,
							 void *attr_data);
	struct net_device_stats* (*ndo_get_stats)(struct net_device *dev);

	int			(*ndo_vlan_rx_add_vid)(struct net_device *dev,
						       __be16 proto, u16 vid);
	int			(*ndo_vlan_rx_kill_vid)(struct net_device *dev,
						        __be16 proto, u16 vid);
#ifdef CONFIG_NET_POLL_CONTROLLER
	void                    (*ndo_poll_controller)(struct net_device *dev);
	int			(*ndo_netpoll_setup)(struct net_device *dev,
						     struct netpoll_info *info);
	void			(*ndo_netpoll_cleanup)(struct net_device *dev);
#endif
	int			(*ndo_set_vf_mac)(struct net_device *dev,
						  int queue, u8 *mac);
	int			(*ndo_set_vf_vlan)(struct net_device *dev,
						   int queue, u16 vlan,
						   u8 qos, __be16 proto);
	int			(*ndo_set_vf_rate)(struct net_device *dev,
						   int vf, int min_tx_rate,
						   int max_tx_rate);
	int			(*ndo_set_vf_spoofchk)(struct net_device *dev,
						       int vf, bool setting);
	int			(*ndo_set_vf_trust)(struct net_device *dev,
						    int vf, bool setting);
	int			(*ndo_get_vf_config)(struct net_device *dev,
						     int vf,
						     struct ifla_vf_info *ivf);
	int			(*ndo_set_vf_link_state)(struct net_device *dev,
							 int vf, int link_state);
	int			(*ndo_get_vf_stats)(struct net_device *dev,
						    int vf,
						    struct ifla_vf_stats
						    *vf_stats);
	int			(*ndo_set_vf_port)(struct net_device *dev,
						   int vf,
						   struct nlattr *port[]);
	int			(*ndo_get_vf_port)(struct net_device *dev,
						   int vf, struct sk_buff *skb);
	int			(*ndo_set_vf_guid)(struct net_device *dev,
						   int vf, u64 guid,
						   int guid_type);
	int			(*ndo_set_vf_rss_query_en)(
						   struct net_device *dev,
						   int vf, bool setting);
	int			(*ndo_setup_tc)(struct net_device *dev,
						enum tc_setup_type type,
						void *type_data);
#if IS_ENABLED(CONFIG_FCOE)
	int			(*ndo_fcoe_enable)(struct net_device *dev);
	int			(*ndo_fcoe_disable)(struct net_device *dev);
	int			(*ndo_fcoe_ddp_setup)(struct net_device *dev,
						      u16 xid,
						      struct scatterlist *sgl,
						      unsigned int sgc);
	int			(*ndo_fcoe_ddp_done)(struct net_device *dev,
						     u16 xid);
	int			(*ndo_fcoe_ddp_target)(struct net_device *dev,
						       u16 xid,
						       struct scatterlist *sgl,
						       unsigned int sgc);
	int			(*ndo_fcoe_get_hbainfo)(struct net_device *dev,
							struct netdev_fcoe_hbainfo *hbainfo);
#endif

#if IS_ENABLED(CONFIG_LIBFCOE)
#define NETDEV_FCOE_WWNN 0
#define NETDEV_FCOE_WWPN 1
	int			(*ndo_fcoe_get_wwn)(struct net_device *dev,
						    u64 *wwn, int type);
#endif

#ifdef CONFIG_RFS_ACCEL
	int			(*ndo_rx_flow_steer)(struct net_device *dev,
						     const struct sk_buff *skb,
						     u16 rxq_index,
						     u32 flow_id);
#endif
	int			(*ndo_add_slave)(struct net_device *dev,
						 struct net_device *slave_dev);
	int			(*ndo_del_slave)(struct net_device *dev,
						 struct net_device *slave_dev);
	netdev_features_t	(*ndo_fix_features)(struct net_device *dev,
						    netdev_features_t features);
	int			(*ndo_set_features)(struct net_device *dev,
						    netdev_features_t features);
	int			(*ndo_neigh_construct)(struct net_device *dev,
						       struct neighbour *n);
	void			(*ndo_neigh_destroy)(struct net_device *dev,
						     struct neighbour *n);

	int			(*ndo_fdb_add)(struct ndmsg *ndm,
					       struct nlattr *tb[],
					       struct net_device *dev,
					       const unsigned char *addr,
					       u16 vid,
					       u16 flags);
	int			(*ndo_fdb_del)(struct ndmsg *ndm,
					       struct nlattr *tb[],
					       struct net_device *dev,
					       const unsigned char *addr,
					       u16 vid);
	int			(*ndo_fdb_dump)(struct sk_buff *skb,
						struct netlink_callback *cb,
						struct net_device *dev,
						struct net_device *filter_dev,
						int *idx);

	int			(*ndo_bridge_setlink)(struct net_device *dev,
						      struct nlmsghdr *nlh,
						      u16 flags);
	int			(*ndo_bridge_getlink)(struct sk_buff *skb,
						      u32 pid, u32 seq,
						      struct net_device *dev,
						      u32 filter_mask,
						      int nlflags);
	int			(*ndo_bridge_dellink)(struct net_device *dev,
						      struct nlmsghdr *nlh,
						      u16 flags);
	int			(*ndo_change_carrier)(struct net_device *dev,
						      bool new_carrier);
	int			(*ndo_get_phys_port_id)(struct net_device *dev,
							struct netdev_phys_item_id *ppid);
	int			(*ndo_get_phys_port_name)(struct net_device *dev,
							  char *name, size_t len);
	void			(*ndo_udp_tunnel_add)(struct net_device *dev,
						      struct udp_tunnel_info *ti);
	void			(*ndo_udp_tunnel_del)(struct net_device *dev,
						      struct udp_tunnel_info *ti);
	void*			(*ndo_dfwd_add_station)(struct net_device *pdev,
							struct net_device *dev);
	void			(*ndo_dfwd_del_station)(struct net_device *pdev,
							void *priv);

	int			(*ndo_get_lock_subclass)(struct net_device *dev);
	int			(*ndo_set_tx_maxrate)(struct net_device *dev,
						      int queue_index,
						      u32 maxrate);
	int			(*ndo_get_iflink)(const struct net_device *dev);
	int			(*ndo_change_proto_down)(struct net_device *dev,
							 bool proto_down);
	int			(*ndo_fill_metadata_dst)(struct net_device *dev,
						       struct sk_buff *skb);
	void			(*ndo_set_rx_headroom)(struct net_device *dev,
						       int needed_headroom);
	int			(*ndo_xdp)(struct net_device *dev,
					   struct netdev_xdp *xdp);
	int			(*ndo_xdp_xmit)(struct net_device *dev,
						struct xdp_buff *xdp);
	void			(*ndo_xdp_flush)(struct net_device *dev);
};

/**
 * enum net_device_priv_flags - &struct net_device priv_flags
 *
 * These are the &struct net_device, they are only set internally
 * by drivers and used in the kernel. These flags are invisible to
 * userspace; this means that the order of these flags can change
 * during any kernel release.
 *
 * You should have a pretty good reason to be extending these flags.
 *
 * @IFF_802_1Q_VLAN: 802.1Q VLAN device
 * @IFF_EBRIDGE: Ethernet bridging device
 * @IFF_BONDING: bonding master or slave
 * @IFF_ISATAP: ISATAP interface (RFC4214)
 * @IFF_WAN_HDLC: WAN HDLC device
 * @IFF_XMIT_DST_RELEASE: dev_hard_start_xmit() is allowed to
 *	release skb->dst
 * @IFF_DONT_BRIDGE: disallow bridging this ether dev
 * @IFF_DISABLE_NETPOLL: disable netpoll at run-time
 * @IFF_MACVLAN_PORT: device used as macvlan port
 * @IFF_BRIDGE_PORT: device used as bridge port
 * @IFF_OVS_DATAPATH: device used as Open vSwitch datapath port
 * @IFF_TX_SKB_SHARING: The interface supports sharing skbs on transmit
 * @IFF_UNICAST_FLT: Supports unicast filtering
 * @IFF_TEAM_PORT: device used as team port
 * @IFF_SUPP_NOFCS: device supports sending custom FCS
 * @IFF_LIVE_ADDR_CHANGE: device supports hardware address
 *	change when it's running
 * @IFF_MACVLAN: Macvlan device
 * @IFF_XMIT_DST_RELEASE_PERM: IFF_XMIT_DST_RELEASE not taking into account
 *	underlying stacked devices
 * @IFF_IPVLAN_MASTER: IPvlan master device
 * @IFF_IPVLAN_SLAVE: IPvlan slave device
 * @IFF_L3MDEV_MASTER: device is an L3 master device
 * @IFF_NO_QUEUE: device can run without qdisc attached
 * @IFF_OPENVSWITCH: device is a Open vSwitch master
 * @IFF_L3MDEV_SLAVE: device is enslaved to an L3 master device
 * @IFF_TEAM: device is a team device
 * @IFF_RXFH_CONFIGURED: device has had Rx Flow indirection table configured
 * @IFF_PHONY_HEADROOM: the headroom value is controlled by an external
 *	entity (i.e. the master device for bridged veth)
 * @IFF_MACSEC: device is a MACsec device
 */
enum netdev_priv_flags {
	IFF_802_1Q_VLAN			= 1<<0,
	IFF_EBRIDGE			= 1<<1,
	IFF_BONDING			= 1<<2,
	IFF_ISATAP			= 1<<3,
	IFF_WAN_HDLC			= 1<<4,
	IFF_XMIT_DST_RELEASE		= 1<<5,
	IFF_DONT_BRIDGE			= 1<<6,
	IFF_DISABLE_NETPOLL		= 1<<7,
	IFF_MACVLAN_PORT		= 1<<8,
	IFF_BRIDGE_PORT			= 1<<9,
	IFF_OVS_DATAPATH		= 1<<10,
	IFF_TX_SKB_SHARING		= 1<<11,
	IFF_UNICAST_FLT			= 1<<12,
	IFF_TEAM_PORT			= 1<<13,
	IFF_SUPP_NOFCS			= 1<<14,
	IFF_LIVE_ADDR_CHANGE		= 1<<15,
	IFF_MACVLAN			= 1<<16,
	IFF_XMIT_DST_RELEASE_PERM	= 1<<17,
	IFF_IPVLAN_MASTER		= 1<<18,
	IFF_IPVLAN_SLAVE		= 1<<19,
	IFF_L3MDEV_MASTER		= 1<<20,
	IFF_NO_QUEUE			= 1<<21,
	IFF_OPENVSWITCH			= 1<<22,
	IFF_L3MDEV_SLAVE		= 1<<23,
	IFF_TEAM			= 1<<24,
	IFF_RXFH_CONFIGURED		= 1<<25,
	IFF_PHONY_HEADROOM		= 1<<26,
	IFF_MACSEC			= 1<<27,
};

#define IFF_802_1Q_VLAN			IFF_802_1Q_VLAN
#define IFF_EBRIDGE			IFF_EBRIDGE
#define IFF_BONDING			IFF_BONDING
#define IFF_ISATAP			IFF_ISATAP
#define IFF_WAN_HDLC			IFF_WAN_HDLC
#define IFF_XMIT_DST_RELEASE		IFF_XMIT_DST_RELEASE
#define IFF_DONT_BRIDGE			IFF_DONT_BRIDGE
#define IFF_DISABLE_NETPOLL		IFF_DISABLE_NETPOLL
#define IFF_MACVLAN_PORT		IFF_MACVLAN_PORT
#define IFF_BRIDGE_PORT			IFF_BRIDGE_PORT
#define IFF_OVS_DATAPATH		IFF_OVS_DATAPATH
#define IFF_TX_SKB_SHARING		IFF_TX_SKB_SHARING
#define IFF_UNICAST_FLT			IFF_UNICAST_FLT
#define IFF_TEAM_PORT			IFF_TEAM_PORT
#define IFF_SUPP_NOFCS			IFF_SUPP_NOFCS
#define IFF_LIVE_ADDR_CHANGE		IFF_LIVE_ADDR_CHANGE
#define IFF_MACVLAN			IFF_MACVLAN
#define IFF_XMIT_DST_RELEASE_PERM	IFF_XMIT_DST_RELEASE_PERM
#define IFF_IPVLAN_MASTER		IFF_IPVLAN_MASTER
#define IFF_IPVLAN_SLAVE		IFF_IPVLAN_SLAVE
#define IFF_L3MDEV_MASTER		IFF_L3MDEV_MASTER
#define IFF_NO_QUEUE			IFF_NO_QUEUE
#define IFF_OPENVSWITCH			IFF_OPENVSWITCH
#define IFF_L3MDEV_SLAVE		IFF_L3MDEV_SLAVE
#define IFF_TEAM			IFF_TEAM
#define IFF_RXFH_CONFIGURED		IFF_RXFH_CONFIGURED
#define IFF_MACSEC			IFF_MACSEC

/**
 *	struct net_device - The DEVICE structure.
 *
 *	Actually, this whole structure is a big mistake.  It mixes I/O
 *	data with strictly "high-level" data, and it has to know about
 *	almost every data structure used in the INET module.
 *
 *	@name:	This is the first field of the "visible" part of this structure
 *		(i.e. as seen by users in the "Space.c" file).  It is the name
 *		of the interface.
 *
 *	@name_hlist: 	Device name hash chain, please keep it close to name[]
 *	@ifalias:	SNMP alias
 *	@mem_end:	Shared memory end
 *	@mem_start:	Shared memory start
 *	@base_addr:	Device I/O address
 *	@irq:		Device IRQ number
 *
 *	@carrier_changes:	Stats to monitor carrier on<->off transitions
 *
 *	@state:		Generic network queuing layer state, see netdev_state_t
 *	@dev_list:	The global list of network devices
 *	@napi_list:	List entry used for polling NAPI devices
 *	@unreg_list:	List entry  when we are unregistering the
 *			device; see the function unregister_netdev
 *	@close_list:	List entry used when we are closing the device
 *	@ptype_all:     Device-specific packet handlers for all protocols
 *	@ptype_specific: Device-specific, protocol-specific packet handlers
 *
 *	@adj_list:	Directly linked devices, like slaves for bonding
 *	@features:	Currently active device features
 *	@hw_features:	User-changeable features
 *
 *	@wanted_features:	User-requested features
 *	@vlan_features:		Mask of features inheritable by VLAN devices
 *
 *	@hw_enc_features:	Mask of features inherited by encapsulating devices
 *				This field indicates what encapsulation
 *				offloads the hardware is capable of doing,
 *				and drivers will need to set them appropriately.
 *
 *	@mpls_features:	Mask of features inheritable by MPLS
 *
 *	@ifindex:	interface index
 *	@group:		The group the device belongs to
 *
 *	@stats:		Statistics struct, which was left as a legacy, use
 *			rtnl_link_stats64 instead
 *
 *	@rx_dropped:	Dropped packets by core network,
 *			do not use this in drivers
 *	@tx_dropped:	Dropped packets by core network,
 *			do not use this in drivers
 *	@rx_nohandler:	nohandler dropped packets by core network on
 *			inactive devices, do not use this in drivers
 *
 *	@wireless_handlers:	List of functions to handle Wireless Extensions,
 *				instead of ioctl,
 *				see <net/iw_handler.h> for details.
 *	@wireless_data:	Instance data managed by the core of wireless extensions
 *
 *	@netdev_ops:	Includes several pointers to callbacks,
 *			if one wants to override the ndo_*() functions
 *	@ethtool_ops:	Management operations
 *	@ndisc_ops:	Includes callbacks for different IPv6 neighbour
 *			discovery handling. Necessary for e.g. 6LoWPAN.
 *	@header_ops:	Includes callbacks for creating,parsing,caching,etc
 *			of Layer 2 headers.
 *
 *	@flags:		Interface flags (a la BSD)
 *	@priv_flags:	Like 'flags' but invisible to userspace,
 *			see if.h for the definitions
 *	@gflags:	Global flags ( kept as legacy )
 *	@padded:	How much padding added by alloc_netdev()
 *	@operstate:	RFC2863 operstate
 *	@link_mode:	Mapping policy to operstate
 *	@if_port:	Selectable AUI, TP, ...
 *	@dma:		DMA channel
 *	@mtu:		Interface MTU value
 *	@min_mtu:	Interface Minimum MTU value
 *	@max_mtu:	Interface Maximum MTU value
 *	@type:		Interface hardware type
 *	@hard_header_len: Maximum hardware header length.
 *	@min_header_len:  Minimum hardware header length
 *
 *	@needed_headroom: Extra headroom the hardware may need, but not in all
 *			  cases can this be guaranteed
 *	@needed_tailroom: Extra tailroom the hardware may need, but not in all
 *			  cases can this be guaranteed. Some cases also use
 *			  LL_MAX_HEADER instead to allocate the skb
 *
 *	interface address info:
 *
 * 	@perm_addr:		Permanent hw address
 * 	@addr_assign_type:	Hw address assignment type
 * 	@addr_len:		Hardware address length
 *	@neigh_priv_len:	Used in neigh_alloc()
 * 	@dev_id:		Used to differentiate devices that share
 * 				the same link layer address
 * 	@dev_port:		Used to differentiate devices that share
 * 				the same function
 *	@addr_list_lock:	XXX: need comments on this one
 *	@uc_promisc:		Counter that indicates promiscuous mode
 *				has been enabled due to the need to listen to
 *				additional unicast addresses in a device that
 *				does not implement ndo_set_rx_mode()
 *	@uc:			unicast mac addresses
 *	@mc:			multicast mac addresses
 *	@dev_addrs:		list of device hw addresses
 *	@queues_kset:		Group of all Kobjects in the Tx and RX queues
 *	@promiscuity:		Number of times the NIC is told to work in
 *				promiscuous mode; if it becomes 0 the NIC will
 *				exit promiscuous mode
 *	@allmulti:		Counter, enables or disables allmulticast mode
 *
 *	@vlan_info:	VLAN info
 *	@dsa_ptr:	dsa specific data
 *	@tipc_ptr:	TIPC specific data
 *	@atalk_ptr:	AppleTalk link
 *	@ip_ptr:	IPv4 specific data
 *	@dn_ptr:	DECnet specific data
 *	@ip6_ptr:	IPv6 specific data
 *	@ax25_ptr:	AX.25 specific data
 *	@ieee80211_ptr:	IEEE 802.11 specific data, assign before registering
 *
 *	@dev_addr:	Hw address (before bcast,
 *			because most packets are unicast)
 *
 *	@_rx:			Array of RX queues
 *	@num_rx_queues:		Number of RX queues
 *				allocated at register_netdev() time
 *	@real_num_rx_queues: 	Number of RX queues currently active in device
 *
 *	@rx_handler:		handler for received packets
 *	@rx_handler_data: 	XXX: need comments on this one
 *	@ingress_queue:		XXX: need comments on this one
 *	@broadcast:		hw bcast address
 *
 *	@rx_cpu_rmap:	CPU reverse-mapping for RX completion interrupts,
 *			indexed by RX queue number. Assigned by driver.
 *			This must only be set if the ndo_rx_flow_steer
 *			operation is defined
 *	@index_hlist:		Device index hash chain
 *
 *	@_tx:			Array of TX queues
 *	@num_tx_queues:		Number of TX queues allocated at alloc_netdev_mq() time
 *	@real_num_tx_queues: 	Number of TX queues currently active in device
 *	@qdisc:			Root qdisc from userspace point of view
 *	@tx_queue_len:		Max frames per queue allowed
 *	@tx_global_lock: 	XXX: need comments on this one
 *
 *	@xps_maps:	XXX: need comments on this one
 *
 *	@watchdog_timeo:	Represents the timeout that is used by
 *				the watchdog (see dev_watchdog())
 *	@watchdog_timer:	List of timers
 *
 *	@pcpu_refcnt:		Number of references to this device
 *	@todo_list:		Delayed register/unregister
 *	@link_watch_list:	XXX: need comments on this one
 *
 *	@reg_state:		Register/unregister state machine
 *	@dismantle:		Device is going to be freed
 *	@rtnl_link_state:	This enum represents the phases of creating
 *				a new link
 *
 *	@needs_free_netdev:	Should unregister perform free_netdev?
 *	@priv_destructor:	Called from unregister
 *	@npinfo:		XXX: need comments on this one
 * 	@nd_net:		Network namespace this network device is inside
 *
 * 	@ml_priv:	Mid-layer private
 * 	@lstats:	Loopback statistics
 * 	@tstats:	Tunnel statistics
 * 	@dstats:	Dummy statistics
 * 	@vstats:	Virtual ethernet statistics
 *
 *	@garp_port:	GARP
 *	@mrp_port:	MRP
 *
 *	@dev:		Class/net/name entry
 *	@sysfs_groups:	Space for optional device, statistics and wireless
 *			sysfs groups
 *
 *	@sysfs_rx_queue_group:	Space for optional per-rx queue attributes
 *	@rtnl_link_ops:	Rtnl_link_ops
 *
 *	@gso_max_size:	Maximum size of generic segmentation offload
 *	@gso_max_segs:	Maximum number of segments that can be passed to the
 *			NIC for GSO
 *
 *	@dcbnl_ops:	Data Center Bridging netlink ops
 *	@num_tc:	Number of traffic classes in the net device
 *	@tc_to_txq:	XXX: need comments on this one
 *	@prio_tc_map:	XXX: need comments on this one
 *
 *	@fcoe_ddp_xid:	Max exchange id for FCoE LRO by ddp
 *
 *	@priomap:	XXX: need comments on this one
 *	@phydev:	Physical device may attach itself
 *			for hardware timestamping
 *
 *	@qdisc_tx_busylock: lockdep class annotating Qdisc->busylock spinlock
 *	@qdisc_running_key: lockdep class annotating Qdisc->running seqcount
 *
 *	@proto_down:	protocol port state information can be sent to the
 *			switch driver and used to set the phys state of the
 *			switch port.
 *
 *	FIXME: cleanup struct net_device such that network protocol info
 *	moves out.
 */

struct net_device {
	char			name[IFNAMSIZ];
	struct hlist_node	name_hlist;
	char 			*ifalias;
	/*
	 *	I/O specific fields
	 *	FIXME: Merge these and struct ifmap into one
	 */
	unsigned long		mem_end;
	unsigned long		mem_start;
	unsigned long		base_addr;
	int			irq;

	atomic_t		carrier_changes;

	/*
	 *	Some hardware also needs these fields (state,dev_list,
	 *	napi_list,unreg_list,close_list) but they are not
	 *	part of the usual set specified in Space.c.
	 */

	unsigned long		state;

	struct list_head	dev_list;
	struct list_head	napi_list;
	struct list_head	unreg_list;
	struct list_head	close_list;
	struct list_head	ptype_all;
	struct list_head	ptype_specific;

	struct {
		struct list_head upper;
		struct list_head lower;
	} adj_list;

	netdev_features_t	features;
	netdev_features_t	hw_features;
	netdev_features_t	wanted_features;
	netdev_features_t	vlan_features;
	netdev_features_t	hw_enc_features;
	netdev_features_t	mpls_features;
	netdev_features_t	gso_partial_features;

	int			ifindex;
	int			group;

	struct net_device_stats	stats;

	atomic_long_t		rx_dropped;
	atomic_long_t		tx_dropped;
	atomic_long_t		rx_nohandler;

#ifdef CONFIG_WIRELESS_EXT
	const struct iw_handler_def *wireless_handlers;
	struct iw_public_data	*wireless_data;
#endif
	const struct net_device_ops *netdev_ops;
	const struct ethtool_ops *ethtool_ops;
#ifdef CONFIG_NET_SWITCHDEV
	const struct switchdev_ops *switchdev_ops;
#endif
#ifdef CONFIG_NET_L3_MASTER_DEV
	const struct l3mdev_ops	*l3mdev_ops;
#endif
#if IS_ENABLED(CONFIG_IPV6)
	const struct ndisc_ops *ndisc_ops;
#endif

#ifdef CONFIG_XFRM
	const struct xfrmdev_ops *xfrmdev_ops;
#endif

	const struct header_ops *header_ops;

	unsigned int		flags;
	unsigned int		priv_flags;

	unsigned short		gflags;
	unsigned short		padded;

	unsigned char		operstate;
	unsigned char		link_mode;

	unsigned char		if_port;
	unsigned char		dma;

	unsigned int		mtu;
	unsigned int		min_mtu;
	unsigned int		max_mtu;
	unsigned short		type;
	unsigned short		hard_header_len;
	unsigned char		min_header_len;

	unsigned short		needed_headroom;
	unsigned short		needed_tailroom;

	/* Interface address info. */
	unsigned char		perm_addr[MAX_ADDR_LEN];
	unsigned char		addr_assign_type;
	unsigned char		addr_len;
	unsigned short		neigh_priv_len;
	unsigned short          dev_id;
	unsigned short          dev_port;
	spinlock_t		addr_list_lock;
	unsigned char		name_assign_type;
	bool			uc_promisc;
	struct netdev_hw_addr_list	uc;
	struct netdev_hw_addr_list	mc;
	struct netdev_hw_addr_list	dev_addrs;

#ifdef CONFIG_SYSFS
	struct kset		*queues_kset;
#endif
	unsigned int		promiscuity;
	unsigned int		allmulti;


	/* Protocol-specific pointers */

#if IS_ENABLED(CONFIG_VLAN_8021Q)
	struct vlan_info __rcu	*vlan_info;
#endif
#if IS_ENABLED(CONFIG_NET_DSA)
	struct dsa_switch_tree	*dsa_ptr;
#endif
#if IS_ENABLED(CONFIG_TIPC)
	struct tipc_bearer __rcu *tipc_ptr;
#endif
	void 			*atalk_ptr;
	struct in_device __rcu	*ip_ptr;
	struct dn_dev __rcu     *dn_ptr;
	struct inet6_dev __rcu	*ip6_ptr;
	void			*ax25_ptr;
	struct wireless_dev	*ieee80211_ptr;
	struct wpan_dev		*ieee802154_ptr;
#if IS_ENABLED(CONFIG_MPLS_ROUTING)
	struct mpls_dev __rcu	*mpls_ptr;
#endif

/*
 * Cache lines mostly used on receive path (including eth_type_trans())
 */
	/* Interface address info used in eth_type_trans() */
	unsigned char		*dev_addr;

#ifdef CONFIG_SYSFS
	struct netdev_rx_queue	*_rx;

	unsigned int		num_rx_queues;
	unsigned int		real_num_rx_queues;
#endif

	struct bpf_prog __rcu	*xdp_prog;
	unsigned long		gro_flush_timeout;
	rx_handler_func_t __rcu	*rx_handler;
	void __rcu		*rx_handler_data;

#ifdef CONFIG_NET_CLS_ACT
	struct tcf_proto __rcu  *ingress_cl_list;
#endif
	struct netdev_queue __rcu *ingress_queue;
#ifdef CONFIG_NETFILTER_INGRESS
	struct nf_hook_entries __rcu *nf_hooks_ingress;
#endif

	unsigned char		broadcast[MAX_ADDR_LEN];
#ifdef CONFIG_RFS_ACCEL
	struct cpu_rmap		*rx_cpu_rmap;
#endif
	struct hlist_node	index_hlist;

/*
 * Cache lines mostly used on transmit path
 */
	struct netdev_queue	*_tx ____cacheline_aligned_in_smp;
	unsigned int		num_tx_queues;
	unsigned int		real_num_tx_queues;
	struct Qdisc		*qdisc;
#ifdef CONFIG_NET_SCHED
	DECLARE_HASHTABLE	(qdisc_hash, 4);
#endif
	unsigned int		tx_queue_len;
	spinlock_t		tx_global_lock;
	int			watchdog_timeo;

#ifdef CONFIG_XPS
	struct xps_dev_maps __rcu *xps_maps;
#endif
#ifdef CONFIG_NET_CLS_ACT
	struct tcf_proto __rcu  *egress_cl_list;
#endif

	/* These may be needed for future network-power-down code. */
	struct timer_list	watchdog_timer;

	int __percpu		*pcpu_refcnt;
	struct list_head	todo_list;

	struct list_head	link_watch_list;

	enum { NETREG_UNINITIALIZED=0,
	       NETREG_REGISTERED,	/* completed register_netdevice */
	       NETREG_UNREGISTERING,	/* called unregister_netdevice */
	       NETREG_UNREGISTERED,	/* completed unregister todo */
	       NETREG_RELEASED,		/* called free_netdev */
	       NETREG_DUMMY,		/* dummy device for NAPI poll */
	} reg_state:8;

	bool dismantle;

	enum {
		RTNL_LINK_INITIALIZED,
		RTNL_LINK_INITIALIZING,
	} rtnl_link_state:16;

	bool needs_free_netdev;
	void (*priv_destructor)(struct net_device *dev);

#ifdef CONFIG_NETPOLL
	struct netpoll_info __rcu	*npinfo;
#endif

	possible_net_t			nd_net;

	/* mid-layer private */
	union {
		void					*ml_priv;
		struct pcpu_lstats __percpu		*lstats;
		struct pcpu_sw_netstats __percpu	*tstats;
		struct pcpu_dstats __percpu		*dstats;
		struct pcpu_vstats __percpu		*vstats;
	};

#if IS_ENABLED(CONFIG_GARP)
	struct garp_port __rcu	*garp_port;
#endif
#if IS_ENABLED(CONFIG_MRP)
	struct mrp_port __rcu	*mrp_port;
#endif

	struct device		dev;
	const struct attribute_group *sysfs_groups[4];
	const struct attribute_group *sysfs_rx_queue_group;

	const struct rtnl_link_ops *rtnl_link_ops;

	/* for setting kernel sock attribute on TCP connection setup */
#define GSO_MAX_SIZE		65536
	unsigned int		gso_max_size;
#define GSO_MAX_SEGS		65535
	u16			gso_max_segs;

#ifdef CONFIG_DCB
	const struct dcbnl_rtnl_ops *dcbnl_ops;
#endif
	u8			num_tc;
	struct netdev_tc_txq	tc_to_txq[TC_MAX_QUEUE];
	u8			prio_tc_map[TC_BITMASK + 1];

#if IS_ENABLED(CONFIG_FCOE)
	unsigned int		fcoe_ddp_xid;
#endif
#if IS_ENABLED(CONFIG_CGROUP_NET_PRIO)
	struct netprio_map __rcu *priomap;
#endif
	struct phy_device	*phydev;
	struct lock_class_key	*qdisc_tx_busylock;
	struct lock_class_key	*qdisc_running_key;
	bool			proto_down;
};
#define to_net_dev(d) container_of(d, struct net_device, dev)

static inline bool netif_elide_gro(const struct net_device *dev)
{
	if (!(dev->features & NETIF_F_GRO) || dev->xdp_prog)
		return true;
	return false;
}

#define	NETDEV_ALIGN		32

static inline
int netdev_get_prio_tc_map(const struct net_device *dev, u32 prio)
{
	return dev->prio_tc_map[prio & TC_BITMASK];
}

static inline
int netdev_set_prio_tc_map(struct net_device *dev, u8 prio, u8 tc)
{
	if (tc >= dev->num_tc)
		return -EINVAL;

	dev->prio_tc_map[prio & TC_BITMASK] = tc & TC_BITMASK;
	return 0;
}

int netdev_txq_to_tc(struct net_device *dev, unsigned int txq);
void netdev_reset_tc(struct net_device *dev);
int netdev_set_tc_queue(struct net_device *dev, u8 tc, u16 count, u16 offset);
int netdev_set_num_tc(struct net_device *dev, u8 num_tc);

static inline
int netdev_get_num_tc(struct net_device *dev)
{
	return dev->num_tc;
}

static inline
struct netdev_queue *netdev_get_tx_queue(const struct net_device *dev,
					 unsigned int index)
{
	return &dev->_tx[index];
}

static inline struct netdev_queue *skb_get_tx_queue(const struct net_device *dev,
						    const struct sk_buff *skb)
{
	return netdev_get_tx_queue(dev, skb_get_queue_mapping(skb));
}

static inline void netdev_for_each_tx_queue(struct net_device *dev,
					    void (*f)(struct net_device *,
						      struct netdev_queue *,
						      void *),
					    void *arg)
{
	unsigned int i;

	for (i = 0; i < dev->num_tx_queues; i++)
		f(dev, &dev->_tx[i], arg);
}

#define netdev_lockdep_set_classes(dev)				\
{								\
	static struct lock_class_key qdisc_tx_busylock_key;	\
	static struct lock_class_key qdisc_running_key;		\
	static struct lock_class_key qdisc_xmit_lock_key;	\
	static struct lock_class_key dev_addr_list_lock_key;	\
	unsigned int i;						\
								\
	(dev)->qdisc_tx_busylock = &qdisc_tx_busylock_key;	\
	(dev)->qdisc_running_key = &qdisc_running_key;		\
	lockdep_set_class(&(dev)->addr_list_lock,		\
			  &dev_addr_list_lock_key); 		\
	for (i = 0; i < (dev)->num_tx_queues; i++)		\
		lockdep_set_class(&(dev)->_tx[i]._xmit_lock,	\
				  &qdisc_xmit_lock_key);	\
}

struct netdev_queue *netdev_pick_tx(struct net_device *dev,
				    struct sk_buff *skb,
				    void *accel_priv);

/* returns the headroom that the master device needs to take in account
 * when forwarding to this dev
 */
static inline unsigned netdev_get_fwd_headroom(struct net_device *dev)
{
	return dev->priv_flags & IFF_PHONY_HEADROOM ? 0 : dev->needed_headroom;
}

static inline void netdev_set_rx_headroom(struct net_device *dev, int new_hr)
{
	if (dev->netdev_ops->ndo_set_rx_headroom)
		dev->netdev_ops->ndo_set_rx_headroom(dev, new_hr);
}

/* set the device rx headroom to the dev's default */
static inline void netdev_reset_rx_headroom(struct net_device *dev)
{
	netdev_set_rx_headroom(dev, -1);
}

/*
 * Net namespace inlines
 */
static inline
struct net *dev_net(const struct net_device *dev)
{
	return read_pnet(&dev->nd_net);
}

static inline
void dev_net_set(struct net_device *dev, struct net *net)
{
	write_pnet(&dev->nd_net, net);
}

/**
 *	netdev_priv - access network device private data
 *	@dev: network device
 *
 * Get network device private data
 */
static inline void *netdev_priv(const struct net_device *dev)
{
	return (char *)dev + ALIGN(sizeof(struct net_device), NETDEV_ALIGN);
}

/* Set the sysfs physical device reference for the network logical device
 * if set prior to registration will cause a symlink during initialization.
 */
#define SET_NETDEV_DEV(net, pdev)	((net)->dev.parent = (pdev))

/* Set the sysfs device type for the network logical device to allow
 * fine-grained identification of different network device types. For
 * example Ethernet, Wireless LAN, Bluetooth, WiMAX etc.
 */
#define SET_NETDEV_DEVTYPE(net, devtype)	((net)->dev.type = (devtype))

/* Default NAPI poll() weight
 * Device drivers are strongly advised to not use bigger value
 */
#define NAPI_POLL_WEIGHT 64

/**
 *	netif_napi_add - initialize a NAPI context
 *	@dev:  network device
 *	@napi: NAPI context
 *	@poll: polling function
 *	@weight: default weight
 *
 * netif_napi_add() must be used to initialize a NAPI context prior to calling
 * *any* of the other NAPI-related functions.
 */
void netif_napi_add(struct net_device *dev, struct napi_struct *napi,
		    int (*poll)(struct napi_struct *, int), int weight);

/**
 *	netif_tx_napi_add - initialize a NAPI context
 *	@dev:  network device
 *	@napi: NAPI context
 *	@poll: polling function
 *	@weight: default weight
 *
 * This variant of netif_napi_add() should be used from drivers using NAPI
 * to exclusively poll a TX queue.
 * This will avoid we add it into napi_hash[], thus polluting this hash table.
 */
static inline void netif_tx_napi_add(struct net_device *dev,
				     struct napi_struct *napi,
				     int (*poll)(struct napi_struct *, int),
				     int weight)
{
	set_bit(NAPI_STATE_NO_BUSY_POLL, &napi->state);
	netif_napi_add(dev, napi, poll, weight);
}

/**
 *  netif_napi_del - remove a NAPI context
 *  @napi: NAPI context
 *
 *  netif_napi_del() removes a NAPI context from the network device NAPI list
 */
void netif_napi_del(struct napi_struct *napi);

struct napi_gro_cb {
	/* Virtual address of skb_shinfo(skb)->frags[0].page + offset. */
	void	*frag0;

	/* Length of frag0. */
	unsigned int frag0_len;

	/* This indicates where we are processing relative to skb->data. */
	int	data_offset;

	/* This is non-zero if the packet cannot be merged with the new skb. */
	u16	flush;

	/* Save the IP ID here and check when we get to the transport layer */
	u16	flush_id;

	/* Number of segments aggregated. */
	u16	count;

	/* Start offset for remote checksum offload */
	u16	gro_remcsum_start;

	/* jiffies when first packet was created/queued */
	unsigned long age;

	/* Used in ipv6_gro_receive() and foo-over-udp */
	u16	proto;

	/* This is non-zero if the packet may be of the same flow. */
	u8	same_flow:1;

	/* Used in tunnel GRO receive */
	u8	encap_mark:1;

	/* GRO checksum is valid */
	u8	csum_valid:1;

	/* Number of checksums via CHECKSUM_UNNECESSARY */
	u8	csum_cnt:3;

	/* Free the skb? */
	u8	free:2;
#define NAPI_GRO_FREE		  1
#define NAPI_GRO_FREE_STOLEN_HEAD 2

	/* Used in foo-over-udp, set in udp[46]_gro_receive */
	u8	is_ipv6:1;

	/* Used in GRE, set in fou/gue_gro_receive */
	u8	is_fou:1;

	/* Used to determine if flush_id can be ignored */
	u8	is_atomic:1;

	/* Number of gro_receive callbacks this packet already went through */
	u8 recursion_counter:4;

	/* 1 bit hole */

	/* used to support CHECKSUM_COMPLETE for tunneling protocols */
	__wsum	csum;

	/* used in skb_gro_receive() slow path */
	struct sk_buff *last;
};

#define NAPI_GRO_CB(skb) ((struct napi_gro_cb *)(skb)->cb)

#define GRO_RECURSION_LIMIT 15
static inline int gro_recursion_inc_test(struct sk_buff *skb)
{
	return ++NAPI_GRO_CB(skb)->recursion_counter == GRO_RECURSION_LIMIT;
}

typedef struct sk_buff **(*gro_receive_t)(struct sk_buff **, struct sk_buff *);
static inline struct sk_buff **call_gro_receive(gro_receive_t cb,
						struct sk_buff **head,
						struct sk_buff *skb)
{
	if (unlikely(gro_recursion_inc_test(skb))) {
		NAPI_GRO_CB(skb)->flush |= 1;
		return NULL;
	}

	return cb(head, skb);
}

typedef struct sk_buff **(*gro_receive_sk_t)(struct sock *, struct sk_buff **,
					     struct sk_buff *);
static inline struct sk_buff **call_gro_receive_sk(gro_receive_sk_t cb,
						   struct sock *sk,
						   struct sk_buff **head,
						   struct sk_buff *skb)
{
	if (unlikely(gro_recursion_inc_test(skb))) {
		NAPI_GRO_CB(skb)->flush |= 1;
		return NULL;
	}

	return cb(sk, head, skb);
}

struct packet_type {
	__be16			type;	/* This is really htons(ether_type). */
	struct net_device	*dev;	/* NULL is wildcarded here	     */
	int			(*func) (struct sk_buff *,
					 struct net_device *,
					 struct packet_type *,
					 struct net_device *);
	bool			(*id_match)(struct packet_type *ptype,
					    struct sock *sk);
	void			*af_packet_priv;
	struct list_head	list;
};

struct offload_callbacks {
	struct sk_buff		*(*gso_segment)(struct sk_buff *skb,
						netdev_features_t features);
	struct sk_buff		**(*gro_receive)(struct sk_buff **head,
						 struct sk_buff *skb);
	int			(*gro_complete)(struct sk_buff *skb, int nhoff);
};

struct packet_offload {
	__be16			 type;	/* This is really htons(ether_type). */
	u16			 priority;
	struct offload_callbacks callbacks;
	struct list_head	 list;
};

/* often modified stats are per-CPU, other are shared (netdev->stats) */
struct pcpu_sw_netstats {
	u64     rx_packets;
	u64     rx_bytes;
	u64     tx_packets;
	u64     tx_bytes;
	struct u64_stats_sync   syncp;
};

#define __netdev_alloc_pcpu_stats(type, gfp)				\
({									\
	typeof(type) __percpu *pcpu_stats = alloc_percpu_gfp(type, gfp);\
	if (pcpu_stats)	{						\
		int __cpu;						\
		for_each_possible_cpu(__cpu) {				\
			typeof(type) *stat;				\
			stat = per_cpu_ptr(pcpu_stats, __cpu);		\
			u64_stats_init(&stat->syncp);			\
		}							\
	}								\
	pcpu_stats;							\
})

#define netdev_alloc_pcpu_stats(type)					\
	__netdev_alloc_pcpu_stats(type, GFP_KERNEL)

enum netdev_lag_tx_type {
	NETDEV_LAG_TX_TYPE_UNKNOWN,
	NETDEV_LAG_TX_TYPE_RANDOM,
	NETDEV_LAG_TX_TYPE_BROADCAST,
	NETDEV_LAG_TX_TYPE_ROUNDROBIN,
	NETDEV_LAG_TX_TYPE_ACTIVEBACKUP,
	NETDEV_LAG_TX_TYPE_HASH,
};

struct netdev_lag_upper_info {
	enum netdev_lag_tx_type tx_type;
};

struct netdev_lag_lower_state_info {
	u8 link_up : 1,
	   tx_enabled : 1;
};

#include <linux/notifier.h>

/* netdevice notifier chain. Please remember to update the rtnetlink
 * notification exclusion list in rtnetlink_event() when adding new
 * types.
 */
#define NETDEV_UP	0x0001	/* For now you can't veto a device up/down */
#define NETDEV_DOWN	0x0002
#define NETDEV_REBOOT	0x0003	/* Tell a protocol stack a network interface
				   detected a hardware crash and restarted
				   - we can use this eg to kick tcp sessions
				   once done */
#define NETDEV_CHANGE	0x0004	/* Notify device state change */
#define NETDEV_REGISTER 0x0005
#define NETDEV_UNREGISTER	0x0006
#define NETDEV_CHANGEMTU	0x0007 /* notify after mtu change happened */
#define NETDEV_CHANGEADDR	0x0008
#define NETDEV_GOING_DOWN	0x0009
#define NETDEV_CHANGENAME	0x000A
#define NETDEV_FEAT_CHANGE	0x000B
#define NETDEV_BONDING_FAILOVER 0x000C
#define NETDEV_PRE_UP		0x000D
#define NETDEV_PRE_TYPE_CHANGE	0x000E
#define NETDEV_POST_TYPE_CHANGE	0x000F
#define NETDEV_POST_INIT	0x0010
#define NETDEV_UNREGISTER_FINAL 0x0011
#define NETDEV_RELEASE		0x0012
#define NETDEV_NOTIFY_PEERS	0x0013
#define NETDEV_JOIN		0x0014
#define NETDEV_CHANGEUPPER	0x0015
#define NETDEV_RESEND_IGMP	0x0016
#define NETDEV_PRECHANGEMTU	0x0017 /* notify before mtu change happened */
#define NETDEV_CHANGEINFODATA	0x0018
#define NETDEV_BONDING_INFO	0x0019
#define NETDEV_PRECHANGEUPPER	0x001A
#define NETDEV_CHANGELOWERSTATE	0x001B
#define NETDEV_UDP_TUNNEL_PUSH_INFO	0x001C
#define NETDEV_UDP_TUNNEL_DROP_INFO	0x001D
#define NETDEV_CHANGE_TX_QUEUE_LEN	0x001E

int register_netdevice_notifier(struct notifier_block *nb);
int unregister_netdevice_notifier(struct notifier_block *nb);

struct netdev_notifier_info {
	struct net_device *dev;
};

struct netdev_notifier_change_info {
	struct netdev_notifier_info info; /* must be first */
	unsigned int flags_changed;
};

struct netdev_notifier_changeupper_info {
	struct netdev_notifier_info info; /* must be first */
	struct net_device *upper_dev; /* new upper dev */
	bool master; /* is upper dev master */
	bool linking; /* is the notification for link or unlink */
	void *upper_info; /* upper dev info */
};

struct netdev_notifier_changelowerstate_info {
	struct netdev_notifier_info info; /* must be first */
	void *lower_state_info; /* is lower dev state */
};

static inline void netdev_notifier_info_init(struct netdev_notifier_info *info,
					     struct net_device *dev)
{
	info->dev = dev;
}

static inline struct net_device *
netdev_notifier_info_to_dev(const struct netdev_notifier_info *info)
{
	return info->dev;
}

int call_netdevice_notifiers(unsigned long val, struct net_device *dev);


extern rwlock_t				dev_base_lock;		/* Device list lock */

#define for_each_netdev(net, d)		\
		list_for_each_entry(d, &(net)->dev_base_head, dev_list)
#define for_each_netdev_reverse(net, d)	\
		list_for_each_entry_reverse(d, &(net)->dev_base_head, dev_list)
#define for_each_netdev_rcu(net, d)		\
		list_for_each_entry_rcu(d, &(net)->dev_base_head, dev_list)
#define for_each_netdev_safe(net, d, n)	\
		list_for_each_entry_safe(d, n, &(net)->dev_base_head, dev_list)
#define for_each_netdev_continue(net, d)		\
		list_for_each_entry_continue(d, &(net)->dev_base_head, dev_list)
#define for_each_netdev_continue_rcu(net, d)		\
	list_for_each_entry_continue_rcu(d, &(net)->dev_base_head, dev_list)
#define for_each_netdev_in_bond_rcu(bond, slave)	\
		for_each_netdev_rcu(&init_net, slave)	\
			if (netdev_master_upper_dev_get_rcu(slave) == (bond))
#define net_device_entry(lh)	list_entry(lh, struct net_device, dev_list)

static inline struct net_device *next_net_device(struct net_device *dev)
{
	struct list_head *lh;
	struct net *net;

	net = dev_net(dev);
	lh = dev->dev_list.next;
	return lh == &net->dev_base_head ? NULL : net_device_entry(lh);
}

static inline struct net_device *next_net_device_rcu(struct net_device *dev)
{
	struct list_head *lh;
	struct net *net;

	net = dev_net(dev);
	lh = rcu_dereference(list_next_rcu(&dev->dev_list));
	return lh == &net->dev_base_head ? NULL : net_device_entry(lh);
}

static inline struct net_device *first_net_device(struct net *net)
{
	return list_empty(&net->dev_base_head) ? NULL :
		net_device_entry(net->dev_base_head.next);
}

static inline struct net_device *first_net_device_rcu(struct net *net)
{
	struct list_head *lh = rcu_dereference(list_next_rcu(&net->dev_base_head));

	return lh == &net->dev_base_head ? NULL : net_device_entry(lh);
}

int netdev_boot_setup_check(struct net_device *dev);
unsigned long netdev_boot_base(const char *prefix, int unit);
struct net_device *dev_getbyhwaddr_rcu(struct net *net, unsigned short type,
				       const char *hwaddr);
struct net_device *dev_getfirstbyhwtype(struct net *net, unsigned short type);
struct net_device *__dev_getfirstbyhwtype(struct net *net, unsigned short type);
void dev_add_pack(struct packet_type *pt);
void dev_remove_pack(struct packet_type *pt);
void __dev_remove_pack(struct packet_type *pt);
void dev_add_offload(struct packet_offload *po);
void dev_remove_offload(struct packet_offload *po);

int dev_get_iflink(const struct net_device *dev);
int dev_fill_metadata_dst(struct net_device *dev, struct sk_buff *skb);
struct net_device *__dev_get_by_flags(struct net *net, unsigned short flags,
				      unsigned short mask);
struct net_device *dev_get_by_name(struct net *net, const char *name);
struct net_device *dev_get_by_name_rcu(struct net *net, const char *name);
struct net_device *__dev_get_by_name(struct net *net, const char *name);
int dev_alloc_name(struct net_device *dev, const char *name);
int dev_open(struct net_device *dev);
void dev_close(struct net_device *dev);
void dev_close_many(struct list_head *head, bool unlink);
void dev_disable_lro(struct net_device *dev);
int dev_loopback_xmit(struct net *net, struct sock *sk, struct sk_buff *newskb);
int dev_queue_xmit(struct sk_buff *skb);
int dev_queue_xmit_accel(struct sk_buff *skb, void *accel_priv);
int register_netdevice(struct net_device *dev);
void unregister_netdevice_queue(struct net_device *dev, struct list_head *head);
void unregister_netdevice_many(struct list_head *head);
static inline void unregister_netdevice(struct net_device *dev)
{
	unregister_netdevice_queue(dev, NULL);
}

int netdev_refcnt_read(const struct net_device *dev);
void free_netdev(struct net_device *dev);
void netdev_freemem(struct net_device *dev);
void synchronize_net(void);
int init_dummy_netdev(struct net_device *dev);

#define XMIT_RECURSION_LIMIT	10
#ifdef CONFIG_PREEMPT_RT_FULL
static inline int dev_recursion_level(void)
{
	return current->xmit_recursion;
}

static inline int xmit_rec_read(void)
{
	return current->xmit_recursion;
}

static inline void xmit_rec_inc(void)
{
	current->xmit_recursion++;
}

static inline void xmit_rec_dec(void)
{
	current->xmit_recursion--;
}

#else

DECLARE_PER_CPU(int, xmit_recursion);

static inline int dev_recursion_level(void)
{
	return this_cpu_read(xmit_recursion);
}

static inline int xmit_rec_read(void)
{
	return __this_cpu_read(xmit_recursion);
}

static inline void xmit_rec_inc(void)
{
	__this_cpu_inc(xmit_recursion);
}

static inline void xmit_rec_dec(void)
{
	__this_cpu_dec(xmit_recursion);
}
#endif

struct net_device *dev_get_by_index(struct net *net, int ifindex);
struct net_device *__dev_get_by_index(struct net *net, int ifindex);
struct net_device *dev_get_by_index_rcu(struct net *net, int ifindex);
struct net_device *dev_get_by_napi_id(unsigned int napi_id);
int netdev_get_name(struct net *net, char *name, int ifindex);
int dev_restart(struct net_device *dev);
int skb_gro_receive(struct sk_buff **head, struct sk_buff *skb);

static inline unsigned int skb_gro_offset(const struct sk_buff *skb)
{
	return NAPI_GRO_CB(skb)->data_offset;
}

static inline unsigned int skb_gro_len(const struct sk_buff *skb)
{
	return skb->len - NAPI_GRO_CB(skb)->data_offset;
}

static inline void skb_gro_pull(struct sk_buff *skb, unsigned int len)
{
	NAPI_GRO_CB(skb)->data_offset += len;
}

static inline void *skb_gro_header_fast(struct sk_buff *skb,
					unsigned int offset)
{
	return NAPI_GRO_CB(skb)->frag0 + offset;
}

static inline int skb_gro_header_hard(struct sk_buff *skb, unsigned int hlen)
{
	return NAPI_GRO_CB(skb)->frag0_len < hlen;
}

static inline void skb_gro_frag0_invalidate(struct sk_buff *skb)
{
	NAPI_GRO_CB(skb)->frag0 = NULL;
	NAPI_GRO_CB(skb)->frag0_len = 0;
}

static inline void *skb_gro_header_slow(struct sk_buff *skb, unsigned int hlen,
					unsigned int offset)
{
	if (!pskb_may_pull(skb, hlen))
		return NULL;

	skb_gro_frag0_invalidate(skb);
	return skb->data + offset;
}

static inline void *skb_gro_network_header(struct sk_buff *skb)
{
	return (NAPI_GRO_CB(skb)->frag0 ?: skb->data) +
	       skb_network_offset(skb);
}

static inline void skb_gro_postpull_rcsum(struct sk_buff *skb,
					const void *start, unsigned int len)
{
	if (NAPI_GRO_CB(skb)->csum_valid)
		NAPI_GRO_CB(skb)->csum = csum_sub(NAPI_GRO_CB(skb)->csum,
						  csum_partial(start, len, 0));
}

/* GRO checksum functions. These are logical equivalents of the normal
 * checksum functions (in skbuff.h) except that they operate on the GRO
 * offsets and fields in sk_buff.
 */

__sum16 __skb_gro_checksum_complete(struct sk_buff *skb);

static inline bool skb_at_gro_remcsum_start(struct sk_buff *skb)
{
	return (NAPI_GRO_CB(skb)->gro_remcsum_start == skb_gro_offset(skb));
}

static inline bool __skb_gro_checksum_validate_needed(struct sk_buff *skb,
						      bool zero_okay,
						      __sum16 check)
{
	return ((skb->ip_summed != CHECKSUM_PARTIAL ||
		skb_checksum_start_offset(skb) <
		 skb_gro_offset(skb)) &&
		!skb_at_gro_remcsum_start(skb) &&
		NAPI_GRO_CB(skb)->csum_cnt == 0 &&
		(!zero_okay || check));
}

static inline __sum16 __skb_gro_checksum_validate_complete(struct sk_buff *skb,
							   __wsum psum)
{
	if (NAPI_GRO_CB(skb)->csum_valid &&
	    !csum_fold(csum_add(psum, NAPI_GRO_CB(skb)->csum)))
		return 0;

	NAPI_GRO_CB(skb)->csum = psum;

	return __skb_gro_checksum_complete(skb);
}

static inline void skb_gro_incr_csum_unnecessary(struct sk_buff *skb)
{
	if (NAPI_GRO_CB(skb)->csum_cnt > 0) {
		/* Consume a checksum from CHECKSUM_UNNECESSARY */
		NAPI_GRO_CB(skb)->csum_cnt--;
	} else {
		/* Update skb for CHECKSUM_UNNECESSARY and csum_level when we
		 * verified a new top level checksum or an encapsulated one
		 * during GRO. This saves work if we fallback to normal path.
		 */
		__skb_incr_checksum_unnecessary(skb);
	}
}

#define __skb_gro_checksum_validate(skb, proto, zero_okay, check,	\
				    compute_pseudo)			\
({									\
	__sum16 __ret = 0;						\
	if (__skb_gro_checksum_validate_needed(skb, zero_okay, check))	\
		__ret = __skb_gro_checksum_validate_complete(skb,	\
				compute_pseudo(skb, proto));		\
	if (!__ret)							\
		skb_gro_incr_csum_unnecessary(skb);			\
	__ret;								\
})

#define skb_gro_checksum_validate(skb, proto, compute_pseudo)		\
	__skb_gro_checksum_validate(skb, proto, false, 0, compute_pseudo)

#define skb_gro_checksum_validate_zero_check(skb, proto, check,		\
					     compute_pseudo)		\
	__skb_gro_checksum_validate(skb, proto, true, check, compute_pseudo)

#define skb_gro_checksum_simple_validate(skb)				\
	__skb_gro_checksum_validate(skb, 0, false, 0, null_compute_pseudo)

static inline bool __skb_gro_checksum_convert_check(struct sk_buff *skb)
{
	return (NAPI_GRO_CB(skb)->csum_cnt == 0 &&
		!NAPI_GRO_CB(skb)->csum_valid);
}

static inline void __skb_gro_checksum_convert(struct sk_buff *skb,
					      __sum16 check, __wsum pseudo)
{
	NAPI_GRO_CB(skb)->csum = ~pseudo;
	NAPI_GRO_CB(skb)->csum_valid = 1;
}

#define skb_gro_checksum_try_convert(skb, proto, check, compute_pseudo)	\
do {									\
	if (__skb_gro_checksum_convert_check(skb))			\
		__skb_gro_checksum_convert(skb, check,			\
					   compute_pseudo(skb, proto));	\
} while (0)

struct gro_remcsum {
	int offset;
	__wsum delta;
};

static inline void skb_gro_remcsum_init(struct gro_remcsum *grc)
{
	grc->offset = 0;
	grc->delta = 0;
}

static inline void *skb_gro_remcsum_process(struct sk_buff *skb, void *ptr,
					    unsigned int off, size_t hdrlen,
					    int start, int offset,
					    struct gro_remcsum *grc,
					    bool nopartial)
{
	__wsum delta;
	size_t plen = hdrlen + max_t(size_t, offset + sizeof(u16), start);

	BUG_ON(!NAPI_GRO_CB(skb)->csum_valid);

	if (!nopartial) {
		NAPI_GRO_CB(skb)->gro_remcsum_start = off + hdrlen + start;
		return ptr;
	}

	ptr = skb_gro_header_fast(skb, off);
	if (skb_gro_header_hard(skb, off + plen)) {
		ptr = skb_gro_header_slow(skb, off + plen, off);
		if (!ptr)
			return NULL;
	}

	delta = remcsum_adjust(ptr + hdrlen, NAPI_GRO_CB(skb)->csum,
			       start, offset);

	/* Adjust skb->csum since we changed the packet */
	NAPI_GRO_CB(skb)->csum = csum_add(NAPI_GRO_CB(skb)->csum, delta);

	grc->offset = off + hdrlen + offset;
	grc->delta = delta;

	return ptr;
}

static inline void skb_gro_remcsum_cleanup(struct sk_buff *skb,
					   struct gro_remcsum *grc)
{
	void *ptr;
	size_t plen = grc->offset + sizeof(u16);

	if (!grc->delta)
		return;

	ptr = skb_gro_header_fast(skb, grc->offset);
	if (skb_gro_header_hard(skb, grc->offset + sizeof(u16))) {
		ptr = skb_gro_header_slow(skb, plen, grc->offset);
		if (!ptr)
			return;
	}

	remcsum_unadjust((__sum16 *)ptr, grc->delta);
}

#ifdef CONFIG_XFRM_OFFLOAD
static inline void skb_gro_flush_final(struct sk_buff *skb, struct sk_buff **pp, int flush)
{
	if (PTR_ERR(pp) != -EINPROGRESS)
		NAPI_GRO_CB(skb)->flush |= flush;
}
static inline void skb_gro_flush_final_remcsum(struct sk_buff *skb,
					       struct sk_buff **pp,
					       int flush,
					       struct gro_remcsum *grc)
{
	if (PTR_ERR(pp) != -EINPROGRESS) {
		NAPI_GRO_CB(skb)->flush |= flush;
		skb_gro_remcsum_cleanup(skb, grc);
		skb->remcsum_offload = 0;
	}
}
#else
static inline void skb_gro_flush_final(struct sk_buff *skb, struct sk_buff **pp, int flush)
{
	NAPI_GRO_CB(skb)->flush |= flush;
}
static inline void skb_gro_flush_final_remcsum(struct sk_buff *skb,
					       struct sk_buff **pp,
					       int flush,
					       struct gro_remcsum *grc)
{
	NAPI_GRO_CB(skb)->flush |= flush;
	skb_gro_remcsum_cleanup(skb, grc);
	skb->remcsum_offload = 0;
}
#endif

static inline int dev_hard_header(struct sk_buff *skb, struct net_device *dev,
				  unsigned short type,
				  const void *daddr, const void *saddr,
				  unsigned int len)
{
	if (!dev->header_ops || !dev->header_ops->create)
		return 0;

	return dev->header_ops->create(skb, dev, type, daddr, saddr, len);
}

static inline int dev_parse_header(const struct sk_buff *skb,
				   unsigned char *haddr)
{
	const struct net_device *dev = skb->dev;

	if (!dev->header_ops || !dev->header_ops->parse)
		return 0;
	return dev->header_ops->parse(skb, haddr);
}

/* ll_header must have at least hard_header_len allocated */
static inline bool dev_validate_header(const struct net_device *dev,
				       char *ll_header, int len)
{
	if (likely(len >= dev->hard_header_len))
		return true;
	if (len < dev->min_header_len)
		return false;

	if (capable(CAP_SYS_RAWIO)) {
		memset(ll_header + len, 0, dev->hard_header_len - len);
		return true;
	}

	if (dev->header_ops && dev->header_ops->validate)
		return dev->header_ops->validate(ll_header, len);

	return false;
}

typedef int gifconf_func_t(struct net_device * dev, char __user * bufptr, int len);
int register_gifconf(unsigned int family, gifconf_func_t *gifconf);
static inline int unregister_gifconf(unsigned int family)
{
	return register_gifconf(family, NULL);
}

#ifdef CONFIG_NET_FLOW_LIMIT
#define FLOW_LIMIT_HISTORY	(1 << 7)  /* must be ^2 and !overflow buckets */
struct sd_flow_limit {
	u64			count;
	unsigned int		num_buckets;
	unsigned int		history_head;
	u16			history[FLOW_LIMIT_HISTORY];
	u8			buckets[];
};

extern int netdev_flow_limit_table_len;
#endif /* CONFIG_NET_FLOW_LIMIT */

/*
 * Incoming packets are placed on per-CPU queues
 */
struct softnet_data {
	struct list_head	poll_list;
	struct sk_buff_head	process_queue;

	/* stats */
	unsigned int		processed;
	unsigned int		time_squeeze;
	unsigned int		received_rps;
#ifdef CONFIG_RPS
	struct softnet_data	*rps_ipi_list;
#endif
#ifdef CONFIG_NET_FLOW_LIMIT
	struct sd_flow_limit __rcu *flow_limit;
#endif
	struct Qdisc		*output_queue;
	struct Qdisc		**output_queue_tailp;
	struct sk_buff		*completion_queue;

#ifdef CONFIG_RPS
	/* input_queue_head should be written by cpu owning this struct,
	 * and only read by other cpus. Worth using a cache line.
	 */
	unsigned int		input_queue_head ____cacheline_aligned_in_smp;

	/* Elements below can be accessed between CPUs for RPS/RFS */
	call_single_data_t	csd ____cacheline_aligned_in_smp;
	struct softnet_data	*rps_ipi_next;
	unsigned int		cpu;
	unsigned int		input_queue_tail;
#endif
	unsigned int		dropped;
	struct sk_buff_head	input_pkt_queue;
	struct napi_struct	backlog;
	struct sk_buff_head	tofree_queue;

};

static inline void input_queue_head_incr(struct softnet_data *sd)
{
#ifdef CONFIG_RPS
	sd->input_queue_head++;
#endif
}

static inline void input_queue_tail_incr_save(struct softnet_data *sd,
					      unsigned int *qtail)
{
#ifdef CONFIG_RPS
	*qtail = ++sd->input_queue_tail;
#endif
}

DECLARE_PER_CPU_ALIGNED(struct softnet_data, softnet_data);

void __netif_schedule(struct Qdisc *q);
void netif_schedule_queue(struct netdev_queue *txq);

static inline void netif_tx_schedule_all(struct net_device *dev)
{
	unsigned int i;

	for (i = 0; i < dev->num_tx_queues; i++)
		netif_schedule_queue(netdev_get_tx_queue(dev, i));
}

static __always_inline void netif_tx_start_queue(struct netdev_queue *dev_queue)
{
	clear_bit(__QUEUE_STATE_DRV_XOFF, &dev_queue->state);
}

/**
 *	netif_start_queue - allow transmit
 *	@dev: network device
 *
 *	Allow upper layers to call the device hard_start_xmit routine.
 */
static inline void netif_start_queue(struct net_device *dev)
{
	netif_tx_start_queue(netdev_get_tx_queue(dev, 0));
}

static inline void netif_tx_start_all_queues(struct net_device *dev)
{
	unsigned int i;

	for (i = 0; i < dev->num_tx_queues; i++) {
		struct netdev_queue *txq = netdev_get_tx_queue(dev, i);
		netif_tx_start_queue(txq);
	}
}

void netif_tx_wake_queue(struct netdev_queue *dev_queue);

/**
 *	netif_wake_queue - restart transmit
 *	@dev: network device
 *
 *	Allow upper layers to call the device hard_start_xmit routine.
 *	Used for flow control when transmit resources are available.
 */
static inline void netif_wake_queue(struct net_device *dev)
{
	netif_tx_wake_queue(netdev_get_tx_queue(dev, 0));
}

static inline void netif_tx_wake_all_queues(struct net_device *dev)
{
	unsigned int i;

	for (i = 0; i < dev->num_tx_queues; i++) {
		struct netdev_queue *txq = netdev_get_tx_queue(dev, i);
		netif_tx_wake_queue(txq);
	}
}

static __always_inline void netif_tx_stop_queue(struct netdev_queue *dev_queue)
{
	set_bit(__QUEUE_STATE_DRV_XOFF, &dev_queue->state);
}

/**
 *	netif_stop_queue - stop transmitted packets
 *	@dev: network device
 *
 *	Stop upper layers calling the device hard_start_xmit routine.
 *	Used for flow control when transmit resources are unavailable.
 */
static inline void netif_stop_queue(struct net_device *dev)
{
	netif_tx_stop_queue(netdev_get_tx_queue(dev, 0));
}

void netif_tx_stop_all_queues(struct net_device *dev);

static inline bool netif_tx_queue_stopped(const struct netdev_queue *dev_queue)
{
	return test_bit(__QUEUE_STATE_DRV_XOFF, &dev_queue->state);
}

/**
 *	netif_queue_stopped - test if transmit queue is flowblocked
 *	@dev: network device
 *
 *	Test if transmit queue on device is currently unable to send.
 */
static inline bool netif_queue_stopped(const struct net_device *dev)
{
	return netif_tx_queue_stopped(netdev_get_tx_queue(dev, 0));
}

static inline bool netif_xmit_stopped(const struct netdev_queue *dev_queue)
{
	return dev_queue->state & QUEUE_STATE_ANY_XOFF;
}

static inline bool
netif_xmit_frozen_or_stopped(const struct netdev_queue *dev_queue)
{
	return dev_queue->state & QUEUE_STATE_ANY_XOFF_OR_FROZEN;
}

static inline bool
netif_xmit_frozen_or_drv_stopped(const struct netdev_queue *dev_queue)
{
	return dev_queue->state & QUEUE_STATE_DRV_XOFF_OR_FROZEN;
}

/**
 *	netdev_txq_bql_enqueue_prefetchw - prefetch bql data for write
 *	@dev_queue: pointer to transmit queue
 *
 * BQL enabled drivers might use this helper in their ndo_start_xmit(),
 * to give appropriate hint to the CPU.
 */
static inline void netdev_txq_bql_enqueue_prefetchw(struct netdev_queue *dev_queue)
{
#ifdef CONFIG_BQL
	prefetchw(&dev_queue->dql.num_queued);
#endif
}

/**
 *	netdev_txq_bql_complete_prefetchw - prefetch bql data for write
 *	@dev_queue: pointer to transmit queue
 *
 * BQL enabled drivers might use this helper in their TX completion path,
 * to give appropriate hint to the CPU.
 */
static inline void netdev_txq_bql_complete_prefetchw(struct netdev_queue *dev_queue)
{
#ifdef CONFIG_BQL
	prefetchw(&dev_queue->dql.limit);
#endif
}

static inline void netdev_tx_sent_queue(struct netdev_queue *dev_queue,
					unsigned int bytes)
{
#ifdef CONFIG_BQL
	dql_queued(&dev_queue->dql, bytes);

	if (likely(dql_avail(&dev_queue->dql) >= 0))
		return;

	set_bit(__QUEUE_STATE_STACK_XOFF, &dev_queue->state);

	/*
	 * The XOFF flag must be set before checking the dql_avail below,
	 * because in netdev_tx_completed_queue we update the dql_completed
	 * before checking the XOFF flag.
	 */
	smp_mb();

	/* check again in case another CPU has just made room avail */
	if (unlikely(dql_avail(&dev_queue->dql) >= 0))
		clear_bit(__QUEUE_STATE_STACK_XOFF, &dev_queue->state);
#endif
}

/**
 * 	netdev_sent_queue - report the number of bytes queued to hardware
 * 	@dev: network device
 * 	@bytes: number of bytes queued to the hardware device queue
 *
 * 	Report the number of bytes queued for sending/completion to the network
 * 	device hardware queue. @bytes should be a good approximation and should
 * 	exactly match netdev_completed_queue() @bytes
 */
static inline void netdev_sent_queue(struct net_device *dev, unsigned int bytes)
{
	netdev_tx_sent_queue(netdev_get_tx_queue(dev, 0), bytes);
}

static inline void netdev_tx_completed_queue(struct netdev_queue *dev_queue,
					     unsigned int pkts, unsigned int bytes)
{
#ifdef CONFIG_BQL
	if (unlikely(!bytes))
		return;

	dql_completed(&dev_queue->dql, bytes);

	/*
	 * Without the memory barrier there is a small possiblity that
	 * netdev_tx_sent_queue will miss the update and cause the queue to
	 * be stopped forever
	 */
	smp_mb();

	if (dql_avail(&dev_queue->dql) < 0)
		return;

	if (test_and_clear_bit(__QUEUE_STATE_STACK_XOFF, &dev_queue->state))
		netif_schedule_queue(dev_queue);
#endif
}

/**
 * 	netdev_completed_queue - report bytes and packets completed by device
 * 	@dev: network device
 * 	@pkts: actual number of packets sent over the medium
 * 	@bytes: actual number of bytes sent over the medium
 *
 * 	Report the number of bytes and packets transmitted by the network device
 * 	hardware queue over the physical medium, @bytes must exactly match the
 * 	@bytes amount passed to netdev_sent_queue()
 */
static inline void netdev_completed_queue(struct net_device *dev,
					  unsigned int pkts, unsigned int bytes)
{
	netdev_tx_completed_queue(netdev_get_tx_queue(dev, 0), pkts, bytes);
}

static inline void netdev_tx_reset_queue(struct netdev_queue *q)
{
#ifdef CONFIG_BQL
	clear_bit(__QUEUE_STATE_STACK_XOFF, &q->state);
	dql_reset(&q->dql);
#endif
}

/**
 * 	netdev_reset_queue - reset the packets and bytes count of a network device
 * 	@dev_queue: network device
 *
 * 	Reset the bytes and packet count of a network device and clear the
 * 	software flow control OFF bit for this network device
 */
static inline void netdev_reset_queue(struct net_device *dev_queue)
{
	netdev_tx_reset_queue(netdev_get_tx_queue(dev_queue, 0));
}

/**
 * 	netdev_cap_txqueue - check if selected tx queue exceeds device queues
 * 	@dev: network device
 * 	@queue_index: given tx queue index
 *
 * 	Returns 0 if given tx queue index >= number of device tx queues,
 * 	otherwise returns the originally passed tx queue index.
 */
static inline u16 netdev_cap_txqueue(struct net_device *dev, u16 queue_index)
{
	if (unlikely(queue_index >= dev->real_num_tx_queues)) {
		net_warn_ratelimited("%s selects TX queue %d, but real number of TX queues is %d\n",
				     dev->name, queue_index,
				     dev->real_num_tx_queues);
		return 0;
	}

	return queue_index;
}

/**
 *	netif_running - test if up
 *	@dev: network device
 *
 *	Test if the device has been brought up.
 */
static inline bool netif_running(const struct net_device *dev)
{
	return test_bit(__LINK_STATE_START, &dev->state);
}

/*
 * Routines to manage the subqueues on a device.  We only need start,
 * stop, and a check if it's stopped.  All other device management is
 * done at the overall netdevice level.
 * Also test the device if we're multiqueue.
 */

/**
 *	netif_start_subqueue - allow sending packets on subqueue
 *	@dev: network device
 *	@queue_index: sub queue index
 *
 * Start individual transmit queue of a device with multiple transmit queues.
 */
static inline void netif_start_subqueue(struct net_device *dev, u16 queue_index)
{
	struct netdev_queue *txq = netdev_get_tx_queue(dev, queue_index);

	netif_tx_start_queue(txq);
}

/**
 *	netif_stop_subqueue - stop sending packets on subqueue
 *	@dev: network device
 *	@queue_index: sub queue index
 *
 * Stop individual transmit queue of a device with multiple transmit queues.
 */
static inline void netif_stop_subqueue(struct net_device *dev, u16 queue_index)
{
	struct netdev_queue *txq = netdev_get_tx_queue(dev, queue_index);
	netif_tx_stop_queue(txq);
}

/**
 *	netif_subqueue_stopped - test status of subqueue
 *	@dev: network device
 *	@queue_index: sub queue index
 *
 * Check individual transmit queue of a device with multiple transmit queues.
 */
static inline bool __netif_subqueue_stopped(const struct net_device *dev,
					    u16 queue_index)
{
	struct netdev_queue *txq = netdev_get_tx_queue(dev, queue_index);

	return netif_tx_queue_stopped(txq);
}

static inline bool netif_subqueue_stopped(const struct net_device *dev,
					  struct sk_buff *skb)
{
	return __netif_subqueue_stopped(dev, skb_get_queue_mapping(skb));
}

/**
 *	netif_wake_subqueue - allow sending packets on subqueue
 *	@dev: network device
 *	@queue_index: sub queue index
 *
 * Resume individual transmit queue of a device with multiple transmit queues.
 */
static inline void netif_wake_subqueue(struct net_device *dev, u16 queue_index)
{
	struct netdev_queue *txq = netdev_get_tx_queue(dev, queue_index);

	netif_tx_wake_queue(txq);
}

#ifdef CONFIG_XPS
int netif_set_xps_queue(struct net_device *dev, const struct cpumask *mask,
			u16 index);
#else
static inline int netif_set_xps_queue(struct net_device *dev,
				      const struct cpumask *mask,
				      u16 index)
{
	return 0;
}
#endif

u16 __skb_tx_hash(const struct net_device *dev, struct sk_buff *skb,
		  unsigned int num_tx_queues);

/*
 * Returns a Tx hash for the given packet when dev->real_num_tx_queues is used
 * as a distribution range limit for the returned value.
 */
static inline u16 skb_tx_hash(const struct net_device *dev,
			      struct sk_buff *skb)
{
	return __skb_tx_hash(dev, skb, dev->real_num_tx_queues);
}

/**
 *	netif_is_multiqueue - test if device has multiple transmit queues
 *	@dev: network device
 *
 * Check if device has multiple transmit queues
 */
static inline bool netif_is_multiqueue(const struct net_device *dev)
{
	return dev->num_tx_queues > 1;
}

int netif_set_real_num_tx_queues(struct net_device *dev, unsigned int txq);

#ifdef CONFIG_SYSFS
int netif_set_real_num_rx_queues(struct net_device *dev, unsigned int rxq);
#else
static inline int netif_set_real_num_rx_queues(struct net_device *dev,
						unsigned int rxq)
{
	return 0;
}
#endif

#ifdef CONFIG_SYSFS
static inline unsigned int get_netdev_rx_queue_index(
		struct netdev_rx_queue *queue)
{
	struct net_device *dev = queue->dev;
	int index = queue - dev->_rx;

	BUG_ON(index >= dev->num_rx_queues);
	return index;
}
#endif

#define DEFAULT_MAX_NUM_RSS_QUEUES	(8)
int netif_get_num_default_rss_queues(void);

enum skb_free_reason {
	SKB_REASON_CONSUMED,
	SKB_REASON_DROPPED,
};

void __dev_kfree_skb_irq(struct sk_buff *skb, enum skb_free_reason reason);
void __dev_kfree_skb_any(struct sk_buff *skb, enum skb_free_reason reason);

/*
 * It is not allowed to call kfree_skb() or consume_skb() from hardware
 * interrupt context or with hardware interrupts being disabled.
 * (in_irq() || irqs_disabled())
 *
 * We provide four helpers that can be used in following contexts :
 *
 * dev_kfree_skb_irq(skb) when caller drops a packet from irq context,
 *  replacing kfree_skb(skb)
 *
 * dev_consume_skb_irq(skb) when caller consumes a packet from irq context.
 *  Typically used in place of consume_skb(skb) in TX completion path
 *
 * dev_kfree_skb_any(skb) when caller doesn't know its current irq context,
 *  replacing kfree_skb(skb)
 *
 * dev_consume_skb_any(skb) when caller doesn't know its current irq context,
 *  and consumed a packet. Used in place of consume_skb(skb)
 */
static inline void dev_kfree_skb_irq(struct sk_buff *skb)
{
	__dev_kfree_skb_irq(skb, SKB_REASON_DROPPED);
}

static inline void dev_consume_skb_irq(struct sk_buff *skb)
{
	__dev_kfree_skb_irq(skb, SKB_REASON_CONSUMED);
}

static inline void dev_kfree_skb_any(struct sk_buff *skb)
{
	__dev_kfree_skb_any(skb, SKB_REASON_DROPPED);
}

static inline void dev_consume_skb_any(struct sk_buff *skb)
{
	__dev_kfree_skb_any(skb, SKB_REASON_CONSUMED);
}

void generic_xdp_tx(struct sk_buff *skb, struct bpf_prog *xdp_prog);
int do_xdp_generic(struct bpf_prog *xdp_prog, struct sk_buff *skb);
int netif_rx(struct sk_buff *skb);
int netif_rx_ni(struct sk_buff *skb);
int netif_receive_skb(struct sk_buff *skb);
gro_result_t napi_gro_receive(struct napi_struct *napi, struct sk_buff *skb);
void napi_gro_flush(struct napi_struct *napi, bool flush_old);
struct sk_buff *napi_get_frags(struct napi_struct *napi);
gro_result_t napi_gro_frags(struct napi_struct *napi);
struct packet_offload *gro_find_receive_by_type(__be16 type);
struct packet_offload *gro_find_complete_by_type(__be16 type);

static inline void napi_free_frags(struct napi_struct *napi)
{
	kfree_skb(napi->skb);
	napi->skb = NULL;
}

bool netdev_is_rx_handler_busy(struct net_device *dev);
int netdev_rx_handler_register(struct net_device *dev,
			       rx_handler_func_t *rx_handler,
			       void *rx_handler_data);
void netdev_rx_handler_unregister(struct net_device *dev);

bool dev_valid_name(const char *name);
int dev_ioctl(struct net *net, unsigned int cmd, void __user *);
int dev_ethtool(struct net *net, struct ifreq *);
unsigned int dev_get_flags(const struct net_device *);
int __dev_change_flags(struct net_device *, unsigned int flags);
int dev_change_flags(struct net_device *, unsigned int);
void __dev_notify_flags(struct net_device *, unsigned int old_flags,
			unsigned int gchanges);
int dev_change_name(struct net_device *, const char *);
int dev_set_alias(struct net_device *, const char *, size_t);
int dev_change_net_namespace(struct net_device *, struct net *, const char *);
int __dev_set_mtu(struct net_device *, int);
int dev_set_mtu(struct net_device *, int);
void dev_set_group(struct net_device *, int);
int dev_set_mac_address(struct net_device *, struct sockaddr *);
int dev_change_carrier(struct net_device *, bool new_carrier);
int dev_get_phys_port_id(struct net_device *dev,
			 struct netdev_phys_item_id *ppid);
int dev_get_phys_port_name(struct net_device *dev,
			   char *name, size_t len);
int dev_change_proto_down(struct net_device *dev, bool proto_down);
struct sk_buff *validate_xmit_skb_list(struct sk_buff *skb, struct net_device *dev);
struct sk_buff *dev_hard_start_xmit(struct sk_buff *skb, struct net_device *dev,
				    struct netdev_queue *txq, int *ret);

typedef int (*xdp_op_t)(struct net_device *dev, struct netdev_xdp *xdp);
int dev_change_xdp_fd(struct net_device *dev, struct netlink_ext_ack *extack,
		      int fd, u32 flags);
u8 __dev_xdp_attached(struct net_device *dev, xdp_op_t xdp_op, u32 *prog_id);

int __dev_forward_skb(struct net_device *dev, struct sk_buff *skb);
int dev_forward_skb(struct net_device *dev, struct sk_buff *skb);
bool is_skb_forwardable(const struct net_device *dev,
			const struct sk_buff *skb);

static __always_inline int ____dev_forward_skb(struct net_device *dev,
					       struct sk_buff *skb)
{
	if (skb_orphan_frags(skb, GFP_ATOMIC) ||
	    unlikely(!is_skb_forwardable(dev, skb))) {
		atomic_long_inc(&dev->rx_dropped);
		kfree_skb(skb);
		return NET_RX_DROP;
	}

	skb_scrub_packet(skb, true);
	skb->priority = 0;
	return 0;
}

void dev_queue_xmit_nit(struct sk_buff *skb, struct net_device *dev);

extern int		netdev_budget;
extern unsigned int	netdev_budget_usecs;

/* Called by rtnetlink.c:rtnl_unlock() */
void netdev_run_todo(void);

/**
 *	dev_put - release reference to device
 *	@dev: network device
 *
 * Release reference to device to allow it to be freed.
 */
static inline void dev_put(struct net_device *dev)
{
	this_cpu_dec(*dev->pcpu_refcnt);
}

/**
 *	dev_hold - get reference to device
 *	@dev: network device
 *
 * Hold reference to device to keep it from being freed.
 */
static inline void dev_hold(struct net_device *dev)
{
	this_cpu_inc(*dev->pcpu_refcnt);
}

/* Carrier loss detection, dial on demand. The functions netif_carrier_on
 * and _off may be called from IRQ context, but it is caller
 * who is responsible for serialization of these calls.
 *
 * The name carrier is inappropriate, these functions should really be
 * called netif_lowerlayer_*() because they represent the state of any
 * kind of lower layer not just hardware media.
 */

void linkwatch_init_dev(struct net_device *dev);
void linkwatch_fire_event(struct net_device *dev);
void linkwatch_forget_dev(struct net_device *dev);

/**
 *	netif_carrier_ok - test if carrier present
 *	@dev: network device
 *
 * Check if carrier is present on device
 */
static inline bool netif_carrier_ok(const struct net_device *dev)
{
	return !test_bit(__LINK_STATE_NOCARRIER, &dev->state);
}

unsigned long dev_trans_start(struct net_device *dev);

void __netdev_watchdog_up(struct net_device *dev);

void netif_carrier_on(struct net_device *dev);

void netif_carrier_off(struct net_device *dev);

/**
 *	netif_dormant_on - mark device as dormant.
 *	@dev: network device
 *
 * Mark device as dormant (as per RFC2863).
 *
 * The dormant state indicates that the relevant interface is not
 * actually in a condition to pass packets (i.e., it is not 'up') but is
 * in a "pending" state, waiting for some external event.  For "on-
 * demand" interfaces, this new state identifies the situation where the
 * interface is waiting for events to place it in the up state.
 */
static inline void netif_dormant_on(struct net_device *dev)
{
	if (!test_and_set_bit(__LINK_STATE_DORMANT, &dev->state))
		linkwatch_fire_event(dev);
}

/**
 *	netif_dormant_off - set device as not dormant.
 *	@dev: network device
 *
 * Device is not in dormant state.
 */
static inline void netif_dormant_off(struct net_device *dev)
{
	if (test_and_clear_bit(__LINK_STATE_DORMANT, &dev->state))
		linkwatch_fire_event(dev);
}

/**
 *	netif_dormant - test if device is dormant
 *	@dev: network device
 *
 * Check if device is dormant.
 */
static inline bool netif_dormant(const struct net_device *dev)
{
	return test_bit(__LINK_STATE_DORMANT, &dev->state);
}


/**
 *	netif_oper_up - test if device is operational
 *	@dev: network device
 *
 * Check if carrier is operational
 */
static inline bool netif_oper_up(const struct net_device *dev)
{
	return (dev->operstate == IF_OPER_UP ||
		dev->operstate == IF_OPER_UNKNOWN /* backward compat */);
}

/**
 *	netif_device_present - is device available or removed
 *	@dev: network device
 *
 * Check if device has not been removed from system.
 */
static inline bool netif_device_present(struct net_device *dev)
{
	return test_bit(__LINK_STATE_PRESENT, &dev->state);
}

void netif_device_detach(struct net_device *dev);

void netif_device_attach(struct net_device *dev);

/*
 * Network interface message level settings
 */

enum {
	NETIF_MSG_DRV		= 0x0001,
	NETIF_MSG_PROBE		= 0x0002,
	NETIF_MSG_LINK		= 0x0004,
	NETIF_MSG_TIMER		= 0x0008,
	NETIF_MSG_IFDOWN	= 0x0010,
	NETIF_MSG_IFUP		= 0x0020,
	NETIF_MSG_RX_ERR	= 0x0040,
	NETIF_MSG_TX_ERR	= 0x0080,
	NETIF_MSG_TX_QUEUED	= 0x0100,
	NETIF_MSG_INTR		= 0x0200,
	NETIF_MSG_TX_DONE	= 0x0400,
	NETIF_MSG_RX_STATUS	= 0x0800,
	NETIF_MSG_PKTDATA	= 0x1000,
	NETIF_MSG_HW		= 0x2000,
	NETIF_MSG_WOL		= 0x4000,
};

#define netif_msg_drv(p)	((p)->msg_enable & NETIF_MSG_DRV)
#define netif_msg_probe(p)	((p)->msg_enable & NETIF_MSG_PROBE)
#define netif_msg_link(p)	((p)->msg_enable & NETIF_MSG_LINK)
#define netif_msg_timer(p)	((p)->msg_enable & NETIF_MSG_TIMER)
#define netif_msg_ifdown(p)	((p)->msg_enable & NETIF_MSG_IFDOWN)
#define netif_msg_ifup(p)	((p)->msg_enable & NETIF_MSG_IFUP)
#define netif_msg_rx_err(p)	((p)->msg_enable & NETIF_MSG_RX_ERR)
#define netif_msg_tx_err(p)	((p)->msg_enable & NETIF_MSG_TX_ERR)
#define netif_msg_tx_queued(p)	((p)->msg_enable & NETIF_MSG_TX_QUEUED)
#define netif_msg_intr(p)	((p)->msg_enable & NETIF_MSG_INTR)
#define netif_msg_tx_done(p)	((p)->msg_enable & NETIF_MSG_TX_DONE)
#define netif_msg_rx_status(p)	((p)->msg_enable & NETIF_MSG_RX_STATUS)
#define netif_msg_pktdata(p)	((p)->msg_enable & NETIF_MSG_PKTDATA)
#define netif_msg_hw(p)		((p)->msg_enable & NETIF_MSG_HW)
#define netif_msg_wol(p)	((p)->msg_enable & NETIF_MSG_WOL)

static inline u32 netif_msg_init(int debug_value, int default_msg_enable_bits)
{
	/* use default */
	if (debug_value < 0 || debug_value >= (sizeof(u32) * 8))
		return default_msg_enable_bits;
	if (debug_value == 0)	/* no output */
		return 0;
	/* set low N bits */
	return (1 << debug_value) - 1;
}

#ifdef CONFIG_PREEMPT_RT_FULL
static inline void netdev_queue_set_owner(struct netdev_queue *txq, int cpu)
{
	txq->xmit_lock_owner = current;
}

static inline void netdev_queue_clear_owner(struct netdev_queue *txq)
{
	txq->xmit_lock_owner = NULL;
}

static inline bool netdev_queue_has_owner(struct netdev_queue *txq)
{
	if (txq->xmit_lock_owner != NULL)
		return true;
	return false;
}

#else

static inline void netdev_queue_set_owner(struct netdev_queue *txq, int cpu)
{
	txq->xmit_lock_owner = cpu;
}

static inline void netdev_queue_clear_owner(struct netdev_queue *txq)
{
	txq->xmit_lock_owner = -1;
}

static inline bool netdev_queue_has_owner(struct netdev_queue *txq)
{
	if (txq->xmit_lock_owner != -1)
		return true;
	return false;
}
#endif

static inline void __netif_tx_lock(struct netdev_queue *txq, int cpu)
{
	spin_lock(&txq->_xmit_lock);
	netdev_queue_set_owner(txq, cpu);
}

static inline bool __netif_tx_acquire(struct netdev_queue *txq)
{
	__acquire(&txq->_xmit_lock);
	return true;
}

static inline void __netif_tx_release(struct netdev_queue *txq)
{
	__release(&txq->_xmit_lock);
}

static inline void __netif_tx_lock_bh(struct netdev_queue *txq)
{
	spin_lock_bh(&txq->_xmit_lock);
	netdev_queue_set_owner(txq, smp_processor_id());
}

static inline bool __netif_tx_trylock(struct netdev_queue *txq)
{
	bool ok = spin_trylock(&txq->_xmit_lock);
	if (likely(ok))
		netdev_queue_set_owner(txq, smp_processor_id());
	return ok;
}

static inline void __netif_tx_unlock(struct netdev_queue *txq)
{
	netdev_queue_clear_owner(txq);
	spin_unlock(&txq->_xmit_lock);
}

static inline void __netif_tx_unlock_bh(struct netdev_queue *txq)
{
	netdev_queue_clear_owner(txq);
	spin_unlock_bh(&txq->_xmit_lock);
}

static inline void txq_trans_update(struct netdev_queue *txq)
{
	if (netdev_queue_has_owner(txq))
		txq->trans_start = jiffies;
}

/* legacy drivers only, netdev_start_xmit() sets txq->trans_start */
static inline void netif_trans_update(struct net_device *dev)
{
	struct netdev_queue *txq = netdev_get_tx_queue(dev, 0);

	if (txq->trans_start != jiffies)
		txq->trans_start = jiffies;
}

/**
 *	netif_tx_lock - grab network device transmit lock
 *	@dev: network device
 *
 * Get network device transmit lock
 */
static inline void netif_tx_lock(struct net_device *dev)
{
	unsigned int i;
	int cpu;

	spin_lock(&dev->tx_global_lock);
	cpu = smp_processor_id();
	for (i = 0; i < dev->num_tx_queues; i++) {
		struct netdev_queue *txq = netdev_get_tx_queue(dev, i);

		/* We are the only thread of execution doing a
		 * freeze, but we have to grab the _xmit_lock in
		 * order to synchronize with threads which are in
		 * the ->hard_start_xmit() handler and already
		 * checked the frozen bit.
		 */
		__netif_tx_lock(txq, cpu);
		set_bit(__QUEUE_STATE_FROZEN, &txq->state);
		__netif_tx_unlock(txq);
	}
}

static inline void netif_tx_lock_bh(struct net_device *dev)
{
	local_bh_disable();
	netif_tx_lock(dev);
}

static inline void netif_tx_unlock(struct net_device *dev)
{
	unsigned int i;

	for (i = 0; i < dev->num_tx_queues; i++) {
		struct netdev_queue *txq = netdev_get_tx_queue(dev, i);

		/* No need to grab the _xmit_lock here.  If the
		 * queue is not stopped for another reason, we
		 * force a schedule.
		 */
		clear_bit(__QUEUE_STATE_FROZEN, &txq->state);
		netif_schedule_queue(txq);
	}
	spin_unlock(&dev->tx_global_lock);
}

static inline void netif_tx_unlock_bh(struct net_device *dev)
{
	netif_tx_unlock(dev);
	local_bh_enable();
}

#define HARD_TX_LOCK(dev, txq, cpu) {			\
	if ((dev->features & NETIF_F_LLTX) == 0) {	\
		__netif_tx_lock(txq, cpu);		\
	} else {					\
		__netif_tx_acquire(txq);		\
	}						\
}

#define HARD_TX_TRYLOCK(dev, txq)			\
	(((dev->features & NETIF_F_LLTX) == 0) ?	\
		__netif_tx_trylock(txq) :		\
		__netif_tx_acquire(txq))

#define HARD_TX_UNLOCK(dev, txq) {			\
	if ((dev->features & NETIF_F_LLTX) == 0) {	\
		__netif_tx_unlock(txq);			\
	} else {					\
		__netif_tx_release(txq);		\
	}						\
}

static inline void netif_tx_disable(struct net_device *dev)
{
	unsigned int i;
	int cpu;

	local_bh_disable();
	cpu = smp_processor_id();
	for (i = 0; i < dev->num_tx_queues; i++) {
		struct netdev_queue *txq = netdev_get_tx_queue(dev, i);

		__netif_tx_lock(txq, cpu);
		netif_tx_stop_queue(txq);
		__netif_tx_unlock(txq);
	}
	local_bh_enable();
}

static inline void netif_addr_lock(struct net_device *dev)
{
	spin_lock(&dev->addr_list_lock);
}

static inline void netif_addr_lock_nested(struct net_device *dev)
{
	int subclass = SINGLE_DEPTH_NESTING;

	if (dev->netdev_ops->ndo_get_lock_subclass)
		subclass = dev->netdev_ops->ndo_get_lock_subclass(dev);

	spin_lock_nested(&dev->addr_list_lock, subclass);
}

static inline void netif_addr_lock_bh(struct net_device *dev)
{
	spin_lock_bh(&dev->addr_list_lock);
}

static inline void netif_addr_unlock(struct net_device *dev)
{
	spin_unlock(&dev->addr_list_lock);
}

static inline void netif_addr_unlock_bh(struct net_device *dev)
{
	spin_unlock_bh(&dev->addr_list_lock);
}

/*
 * dev_addrs walker. Should be used only for read access. Call with
 * rcu_read_lock held.
 */
#define for_each_dev_addr(dev, ha) \
		list_for_each_entry_rcu(ha, &dev->dev_addrs.list, list)

/* These functions live elsewhere (drivers/net/net_init.c, but related) */

void ether_setup(struct net_device *dev);

/* Support for loadable net-drivers */
struct net_device *alloc_netdev_mqs(int sizeof_priv, const char *name,
				    unsigned char name_assign_type,
				    void (*setup)(struct net_device *),
				    unsigned int txqs, unsigned int rxqs);
int dev_get_valid_name(struct net *net, struct net_device *dev,
		       const char *name);

#define alloc_netdev(sizeof_priv, name, name_assign_type, setup) \
	alloc_netdev_mqs(sizeof_priv, name, name_assign_type, setup, 1, 1)

#define alloc_netdev_mq(sizeof_priv, name, name_assign_type, setup, count) \
	alloc_netdev_mqs(sizeof_priv, name, name_assign_type, setup, count, \
			 count)

int register_netdev(struct net_device *dev);
void unregister_netdev(struct net_device *dev);

/* General hardware address lists handling functions */
int __hw_addr_sync(struct netdev_hw_addr_list *to_list,
		   struct netdev_hw_addr_list *from_list, int addr_len);
void __hw_addr_unsync(struct netdev_hw_addr_list *to_list,
		      struct netdev_hw_addr_list *from_list, int addr_len);
int __hw_addr_sync_dev(struct netdev_hw_addr_list *list,
		       struct net_device *dev,
		       int (*sync)(struct net_device *, const unsigned char *),
		       int (*unsync)(struct net_device *,
				     const unsigned char *));
void __hw_addr_unsync_dev(struct netdev_hw_addr_list *list,
			  struct net_device *dev,
			  int (*unsync)(struct net_device *,
					const unsigned char *));
void __hw_addr_init(struct netdev_hw_addr_list *list);

/* Functions used for device addresses handling */
int dev_addr_add(struct net_device *dev, const unsigned char *addr,
		 unsigned char addr_type);
int dev_addr_del(struct net_device *dev, const unsigned char *addr,
		 unsigned char addr_type);
void dev_addr_flush(struct net_device *dev);
int dev_addr_init(struct net_device *dev);

/* Functions used for unicast addresses handling */
int dev_uc_add(struct net_device *dev, const unsigned char *addr);
int dev_uc_add_excl(struct net_device *dev, const unsigned char *addr);
int dev_uc_del(struct net_device *dev, const unsigned char *addr);
int dev_uc_sync(struct net_device *to, struct net_device *from);
int dev_uc_sync_multiple(struct net_device *to, struct net_device *from);
void dev_uc_unsync(struct net_device *to, struct net_device *from);
void dev_uc_flush(struct net_device *dev);
void dev_uc_init(struct net_device *dev);

/**
 *  __dev_uc_sync - Synchonize device's unicast list
 *  @dev:  device to sync
 *  @sync: function to call if address should be added
 *  @unsync: function to call if address should be removed
 *
 *  Add newly added addresses to the interface, and release
 *  addresses that have been deleted.
 */
static inline int __dev_uc_sync(struct net_device *dev,
				int (*sync)(struct net_device *,
					    const unsigned char *),
				int (*unsync)(struct net_device *,
					      const unsigned char *))
{
	return __hw_addr_sync_dev(&dev->uc, dev, sync, unsync);
}

/**
 *  __dev_uc_unsync - Remove synchronized addresses from device
 *  @dev:  device to sync
 *  @unsync: function to call if address should be removed
 *
 *  Remove all addresses that were added to the device by dev_uc_sync().
 */
static inline void __dev_uc_unsync(struct net_device *dev,
				   int (*unsync)(struct net_device *,
						 const unsigned char *))
{
	__hw_addr_unsync_dev(&dev->uc, dev, unsync);
}

/* Functions used for multicast addresses handling */
int dev_mc_add(struct net_device *dev, const unsigned char *addr);
int dev_mc_add_global(struct net_device *dev, const unsigned char *addr);
int dev_mc_add_excl(struct net_device *dev, const unsigned char *addr);
int dev_mc_del(struct net_device *dev, const unsigned char *addr);
int dev_mc_del_global(struct net_device *dev, const unsigned char *addr);
int dev_mc_sync(struct net_device *to, struct net_device *from);
int dev_mc_sync_multiple(struct net_device *to, struct net_device *from);
void dev_mc_unsync(struct net_device *to, struct net_device *from);
void dev_mc_flush(struct net_device *dev);
void dev_mc_init(struct net_device *dev);

/**
 *  __dev_mc_sync - Synchonize device's multicast list
 *  @dev:  device to sync
 *  @sync: function to call if address should be added
 *  @unsync: function to call if address should be removed
 *
 *  Add newly added addresses to the interface, and release
 *  addresses that have been deleted.
 */
static inline int __dev_mc_sync(struct net_device *dev,
				int (*sync)(struct net_device *,
					    const unsigned char *),
				int (*unsync)(struct net_device *,
					      const unsigned char *))
{
	return __hw_addr_sync_dev(&dev->mc, dev, sync, unsync);
}

/**
 *  __dev_mc_unsync - Remove synchronized addresses from device
 *  @dev:  device to sync
 *  @unsync: function to call if address should be removed
 *
 *  Remove all addresses that were added to the device by dev_mc_sync().
 */
static inline void __dev_mc_unsync(struct net_device *dev,
				   int (*unsync)(struct net_device *,
						 const unsigned char *))
{
	__hw_addr_unsync_dev(&dev->mc, dev, unsync);
}

/* Functions used for secondary unicast and multicast support */
void dev_set_rx_mode(struct net_device *dev);
void __dev_set_rx_mode(struct net_device *dev);
int dev_set_promiscuity(struct net_device *dev, int inc);
int dev_set_allmulti(struct net_device *dev, int inc);
void netdev_state_change(struct net_device *dev);
void netdev_notify_peers(struct net_device *dev);
void netdev_features_change(struct net_device *dev);
/* Load a device via the kmod */
void dev_load(struct net *net, const char *name);
struct rtnl_link_stats64 *dev_get_stats(struct net_device *dev,
					struct rtnl_link_stats64 *storage);
void netdev_stats_to_stats64(struct rtnl_link_stats64 *stats64,
			     const struct net_device_stats *netdev_stats);

extern int		netdev_max_backlog;
extern int		netdev_tstamp_prequeue;
extern int		weight_p;
extern int		dev_weight_rx_bias;
extern int		dev_weight_tx_bias;
extern int		dev_rx_weight;
extern int		dev_tx_weight;

bool netdev_has_upper_dev(struct net_device *dev, struct net_device *upper_dev);
struct net_device *netdev_upper_get_next_dev_rcu(struct net_device *dev,
						     struct list_head **iter);
struct net_device *netdev_all_upper_get_next_dev_rcu(struct net_device *dev,
						     struct list_head **iter);

/* iterate through upper list, must be called under RCU read lock */
#define netdev_for_each_upper_dev_rcu(dev, updev, iter) \
	for (iter = &(dev)->adj_list.upper, \
	     updev = netdev_upper_get_next_dev_rcu(dev, &(iter)); \
	     updev; \
	     updev = netdev_upper_get_next_dev_rcu(dev, &(iter)))

int netdev_walk_all_upper_dev_rcu(struct net_device *dev,
				  int (*fn)(struct net_device *upper_dev,
					    void *data),
				  void *data);

bool netdev_has_upper_dev_all_rcu(struct net_device *dev,
				  struct net_device *upper_dev);

bool netdev_has_any_upper_dev(struct net_device *dev);

void *netdev_lower_get_next_private(struct net_device *dev,
				    struct list_head **iter);
void *netdev_lower_get_next_private_rcu(struct net_device *dev,
					struct list_head **iter);

#define netdev_for_each_lower_private(dev, priv, iter) \
	for (iter = (dev)->adj_list.lower.next, \
	     priv = netdev_lower_get_next_private(dev, &(iter)); \
	     priv; \
	     priv = netdev_lower_get_next_private(dev, &(iter)))

#define netdev_for_each_lower_private_rcu(dev, priv, iter) \
	for (iter = &(dev)->adj_list.lower, \
	     priv = netdev_lower_get_next_private_rcu(dev, &(iter)); \
	     priv; \
	     priv = netdev_lower_get_next_private_rcu(dev, &(iter)))

void *netdev_lower_get_next(struct net_device *dev,
				struct list_head **iter);

#define netdev_for_each_lower_dev(dev, ldev, iter) \
	for (iter = (dev)->adj_list.lower.next, \
	     ldev = netdev_lower_get_next(dev, &(iter)); \
	     ldev; \
	     ldev = netdev_lower_get_next(dev, &(iter)))

struct net_device *netdev_all_lower_get_next(struct net_device *dev,
					     struct list_head **iter);
struct net_device *netdev_all_lower_get_next_rcu(struct net_device *dev,
						 struct list_head **iter);

int netdev_walk_all_lower_dev(struct net_device *dev,
			      int (*fn)(struct net_device *lower_dev,
					void *data),
			      void *data);
int netdev_walk_all_lower_dev_rcu(struct net_device *dev,
				  int (*fn)(struct net_device *lower_dev,
					    void *data),
				  void *data);

void *netdev_adjacent_get_private(struct list_head *adj_list);
void *netdev_lower_get_first_private_rcu(struct net_device *dev);
struct net_device *netdev_master_upper_dev_get(struct net_device *dev);
struct net_device *netdev_master_upper_dev_get_rcu(struct net_device *dev);
int netdev_upper_dev_link(struct net_device *dev, struct net_device *upper_dev);
int netdev_master_upper_dev_link(struct net_device *dev,
				 struct net_device *upper_dev,
				 void *upper_priv, void *upper_info);
void netdev_upper_dev_unlink(struct net_device *dev,
			     struct net_device *upper_dev);
void netdev_adjacent_rename_links(struct net_device *dev, char *oldname);
void *netdev_lower_dev_get_private(struct net_device *dev,
				   struct net_device *lower_dev);
void netdev_lower_state_changed(struct net_device *lower_dev,
				void *lower_state_info);

/* RSS keys are 40 or 52 bytes long */
#define NETDEV_RSS_KEY_LEN 52
extern u8 netdev_rss_key[NETDEV_RSS_KEY_LEN] __read_mostly;
void netdev_rss_key_fill(void *buffer, size_t len);

int dev_get_nest_level(struct net_device *dev);
int skb_checksum_help(struct sk_buff *skb);
int skb_crc32c_csum_help(struct sk_buff *skb);
int skb_csum_hwoffload_help(struct sk_buff *skb,
			    const netdev_features_t features);

struct sk_buff *__skb_gso_segment(struct sk_buff *skb,
				  netdev_features_t features, bool tx_path);
struct sk_buff *skb_mac_gso_segment(struct sk_buff *skb,
				    netdev_features_t features);

struct netdev_bonding_info {
	ifslave	slave;
	ifbond	master;
};

struct netdev_notifier_bonding_info {
	struct netdev_notifier_info info; /* must be first */
	struct netdev_bonding_info  bonding_info;
};

void netdev_bonding_info_change(struct net_device *dev,
				struct netdev_bonding_info *bonding_info);

static inline
struct sk_buff *skb_gso_segment(struct sk_buff *skb, netdev_features_t features)
{
	return __skb_gso_segment(skb, features, true);
}
__be16 skb_network_protocol(struct sk_buff *skb, int *depth);

static inline bool can_checksum_protocol(netdev_features_t features,
					 __be16 protocol)
{
	if (protocol == htons(ETH_P_FCOE))
		return !!(features & NETIF_F_FCOE_CRC);

	/* Assume this is an IP checksum (not SCTP CRC) */

	if (features & NETIF_F_HW_CSUM) {
		/* Can checksum everything */
		return true;
	}

	switch (protocol) {
	case htons(ETH_P_IP):
		return !!(features & NETIF_F_IP_CSUM);
	case htons(ETH_P_IPV6):
		return !!(features & NETIF_F_IPV6_CSUM);
	default:
		return false;
	}
}

#ifdef CONFIG_BUG
void netdev_rx_csum_fault(struct net_device *dev);
#else
static inline void netdev_rx_csum_fault(struct net_device *dev)
{
}
#endif
/* rx skb timestamps */
void net_enable_timestamp(void);
void net_disable_timestamp(void);

#ifdef CONFIG_PROC_FS
int __init dev_proc_init(void);
#else
#define dev_proc_init() 0
#endif

static inline netdev_tx_t __netdev_start_xmit(const struct net_device_ops *ops,
					      struct sk_buff *skb, struct net_device *dev,
					      bool more)
{
	skb->xmit_more = more ? 1 : 0;
	return ops->ndo_start_xmit(skb, dev);
}

static inline netdev_tx_t netdev_start_xmit(struct sk_buff *skb, struct net_device *dev,
					    struct netdev_queue *txq, bool more)
{
	const struct net_device_ops *ops = dev->netdev_ops;
	int rc;

	rc = __netdev_start_xmit(ops, skb, dev, more);
	if (rc == NETDEV_TX_OK)
		txq_trans_update(txq);

	return rc;
}

int netdev_class_create_file_ns(const struct class_attribute *class_attr,
				const void *ns);
void netdev_class_remove_file_ns(const struct class_attribute *class_attr,
				 const void *ns);

static inline int netdev_class_create_file(const struct class_attribute *class_attr)
{
	return netdev_class_create_file_ns(class_attr, NULL);
}

static inline void netdev_class_remove_file(const struct class_attribute *class_attr)
{
	netdev_class_remove_file_ns(class_attr, NULL);
}

extern const struct kobj_ns_type_operations net_ns_type_operations;

const char *netdev_drivername(const struct net_device *dev);

void linkwatch_run_queue(void);

static inline netdev_features_t netdev_intersect_features(netdev_features_t f1,
							  netdev_features_t f2)
{
	if ((f1 ^ f2) & NETIF_F_HW_CSUM) {
		if (f1 & NETIF_F_HW_CSUM)
			f1 |= (NETIF_F_IP_CSUM|NETIF_F_IPV6_CSUM);
		else
			f2 |= (NETIF_F_IP_CSUM|NETIF_F_IPV6_CSUM);
	}

	return f1 & f2;
}

static inline netdev_features_t netdev_get_wanted_features(
	struct net_device *dev)
{
	return (dev->features & ~dev->hw_features) | dev->wanted_features;
}
netdev_features_t netdev_increment_features(netdev_features_t all,
	netdev_features_t one, netdev_features_t mask);

/* Allow TSO being used on stacked device :
 * Performing the GSO segmentation before last device
 * is a performance improvement.
 */
static inline netdev_features_t netdev_add_tso_features(netdev_features_t features,
							netdev_features_t mask)
{
	return netdev_increment_features(features, NETIF_F_ALL_TSO, mask);
}

int __netdev_update_features(struct net_device *dev);
void netdev_update_features(struct net_device *dev);
void netdev_change_features(struct net_device *dev);

void netif_stacked_transfer_operstate(const struct net_device *rootdev,
					struct net_device *dev);

netdev_features_t passthru_features_check(struct sk_buff *skb,
					  struct net_device *dev,
					  netdev_features_t features);
netdev_features_t netif_skb_features(struct sk_buff *skb);

static inline bool net_gso_ok(netdev_features_t features, int gso_type)
{
	netdev_features_t feature = (netdev_features_t)gso_type << NETIF_F_GSO_SHIFT;

	/* check flags correspondence */
	BUILD_BUG_ON(SKB_GSO_TCPV4   != (NETIF_F_TSO >> NETIF_F_GSO_SHIFT));
	BUILD_BUG_ON(SKB_GSO_DODGY   != (NETIF_F_GSO_ROBUST >> NETIF_F_GSO_SHIFT));
	BUILD_BUG_ON(SKB_GSO_TCP_ECN != (NETIF_F_TSO_ECN >> NETIF_F_GSO_SHIFT));
	BUILD_BUG_ON(SKB_GSO_TCP_FIXEDID != (NETIF_F_TSO_MANGLEID >> NETIF_F_GSO_SHIFT));
	BUILD_BUG_ON(SKB_GSO_TCPV6   != (NETIF_F_TSO6 >> NETIF_F_GSO_SHIFT));
	BUILD_BUG_ON(SKB_GSO_FCOE    != (NETIF_F_FSO >> NETIF_F_GSO_SHIFT));
	BUILD_BUG_ON(SKB_GSO_GRE     != (NETIF_F_GSO_GRE >> NETIF_F_GSO_SHIFT));
	BUILD_BUG_ON(SKB_GSO_GRE_CSUM != (NETIF_F_GSO_GRE_CSUM >> NETIF_F_GSO_SHIFT));
	BUILD_BUG_ON(SKB_GSO_IPXIP4  != (NETIF_F_GSO_IPXIP4 >> NETIF_F_GSO_SHIFT));
	BUILD_BUG_ON(SKB_GSO_IPXIP6  != (NETIF_F_GSO_IPXIP6 >> NETIF_F_GSO_SHIFT));
	BUILD_BUG_ON(SKB_GSO_UDP_TUNNEL != (NETIF_F_GSO_UDP_TUNNEL >> NETIF_F_GSO_SHIFT));
	BUILD_BUG_ON(SKB_GSO_UDP_TUNNEL_CSUM != (NETIF_F_GSO_UDP_TUNNEL_CSUM >> NETIF_F_GSO_SHIFT));
	BUILD_BUG_ON(SKB_GSO_PARTIAL != (NETIF_F_GSO_PARTIAL >> NETIF_F_GSO_SHIFT));
	BUILD_BUG_ON(SKB_GSO_TUNNEL_REMCSUM != (NETIF_F_GSO_TUNNEL_REMCSUM >> NETIF_F_GSO_SHIFT));
	BUILD_BUG_ON(SKB_GSO_SCTP    != (NETIF_F_GSO_SCTP >> NETIF_F_GSO_SHIFT));
	BUILD_BUG_ON(SKB_GSO_ESP != (NETIF_F_GSO_ESP >> NETIF_F_GSO_SHIFT));
	BUILD_BUG_ON(SKB_GSO_UDP != (NETIF_F_GSO_UDP >> NETIF_F_GSO_SHIFT));

	return (features & feature) == feature;
}

static inline bool skb_gso_ok(struct sk_buff *skb, netdev_features_t features)
{
	return net_gso_ok(features, skb_shinfo(skb)->gso_type) &&
	       (!skb_has_frag_list(skb) || (features & NETIF_F_FRAGLIST));
}

static inline bool netif_needs_gso(struct sk_buff *skb,
				   netdev_features_t features)
{
	return skb_is_gso(skb) && (!skb_gso_ok(skb, features) ||
		unlikely((skb->ip_summed != CHECKSUM_PARTIAL) &&
			 (skb->ip_summed != CHECKSUM_UNNECESSARY)));
}

static inline void netif_set_gso_max_size(struct net_device *dev,
					  unsigned int size)
{
	dev->gso_max_size = size;
}

static inline void skb_gso_error_unwind(struct sk_buff *skb, __be16 protocol,
					int pulled_hlen, u16 mac_offset,
					int mac_len)
{
	skb->protocol = protocol;
	skb->encapsulation = 1;
	skb_push(skb, pulled_hlen);
	skb_reset_transport_header(skb);
	skb->mac_header = mac_offset;
	skb->network_header = skb->mac_header + mac_len;
	skb->mac_len = mac_len;
}

static inline bool netif_is_macsec(const struct net_device *dev)
{
	return dev->priv_flags & IFF_MACSEC;
}

static inline bool netif_is_macvlan(const struct net_device *dev)
{
	return dev->priv_flags & IFF_MACVLAN;
}

static inline bool netif_is_macvlan_port(const struct net_device *dev)
{
	return dev->priv_flags & IFF_MACVLAN_PORT;
}

static inline bool netif_is_ipvlan(const struct net_device *dev)
{
	return dev->priv_flags & IFF_IPVLAN_SLAVE;
}

static inline bool netif_is_ipvlan_port(const struct net_device *dev)
{
	return dev->priv_flags & IFF_IPVLAN_MASTER;
}

static inline bool netif_is_bond_master(const struct net_device *dev)
{
	return dev->flags & IFF_MASTER && dev->priv_flags & IFF_BONDING;
}

static inline bool netif_is_bond_slave(const struct net_device *dev)
{
	return dev->flags & IFF_SLAVE && dev->priv_flags & IFF_BONDING;
}

static inline bool netif_supports_nofcs(struct net_device *dev)
{
	return dev->priv_flags & IFF_SUPP_NOFCS;
}

static inline bool netif_is_l3_master(const struct net_device *dev)
{
	return dev->priv_flags & IFF_L3MDEV_MASTER;
}

static inline bool netif_is_l3_slave(const struct net_device *dev)
{
	return dev->priv_flags & IFF_L3MDEV_SLAVE;
}

static inline bool netif_is_bridge_master(const struct net_device *dev)
{
	return dev->priv_flags & IFF_EBRIDGE;
}

static inline bool netif_is_bridge_port(const struct net_device *dev)
{
	return dev->priv_flags & IFF_BRIDGE_PORT;
}

static inline bool netif_is_ovs_master(const struct net_device *dev)
{
	return dev->priv_flags & IFF_OPENVSWITCH;
}

static inline bool netif_is_ovs_port(const struct net_device *dev)
{
	return dev->priv_flags & IFF_OVS_DATAPATH;
}

static inline bool netif_is_team_master(const struct net_device *dev)
{
	return dev->priv_flags & IFF_TEAM;
}

static inline bool netif_is_team_port(const struct net_device *dev)
{
	return dev->priv_flags & IFF_TEAM_PORT;
}

static inline bool netif_is_lag_master(const struct net_device *dev)
{
	return netif_is_bond_master(dev) || netif_is_team_master(dev);
}

static inline bool netif_is_lag_port(const struct net_device *dev)
{
	return netif_is_bond_slave(dev) || netif_is_team_port(dev);
}

static inline bool netif_is_rxfh_configured(const struct net_device *dev)
{
	return dev->priv_flags & IFF_RXFH_CONFIGURED;
}

/* This device needs to keep skb dst for qdisc enqueue or ndo_start_xmit() */
static inline void netif_keep_dst(struct net_device *dev)
{
	dev->priv_flags &= ~(IFF_XMIT_DST_RELEASE | IFF_XMIT_DST_RELEASE_PERM);
}

/* return true if dev can't cope with mtu frames that need vlan tag insertion */
static inline bool netif_reduces_vlan_mtu(struct net_device *dev)
{
	/* TODO: reserve and use an additional IFF bit, if we get more users */
	return dev->priv_flags & IFF_MACSEC;
}

extern struct pernet_operations __net_initdata loopback_net_ops;

/* Logging, debugging and troubleshooting/diagnostic helpers. */

/* netdev_printk helpers, similar to dev_printk */

static inline const char *netdev_name(const struct net_device *dev)
{
	if (!dev->name[0] || strchr(dev->name, '%'))
		return "(unnamed net_device)";
	return dev->name;
}

static inline bool netdev_unregistering(const struct net_device *dev)
{
	return dev->reg_state == NETREG_UNREGISTERING;
}

static inline const char *netdev_reg_state(const struct net_device *dev)
{
	switch (dev->reg_state) {
	case NETREG_UNINITIALIZED: return " (uninitialized)";
	case NETREG_REGISTERED: return "";
	case NETREG_UNREGISTERING: return " (unregistering)";
	case NETREG_UNREGISTERED: return " (unregistered)";
	case NETREG_RELEASED: return " (released)";
	case NETREG_DUMMY: return " (dummy)";
	}

	WARN_ONCE(1, "%s: unknown reg_state %d\n", dev->name, dev->reg_state);
	return " (unknown)";
}

__printf(3, 4)
void netdev_printk(const char *level, const struct net_device *dev,
		   const char *format, ...);
__printf(2, 3)
void netdev_emerg(const struct net_device *dev, const char *format, ...);
__printf(2, 3)
void netdev_alert(const struct net_device *dev, const char *format, ...);
__printf(2, 3)
void netdev_crit(const struct net_device *dev, const char *format, ...);
__printf(2, 3)
void netdev_err(const struct net_device *dev, const char *format, ...);
__printf(2, 3)
void netdev_warn(const struct net_device *dev, const char *format, ...);
__printf(2, 3)
void netdev_notice(const struct net_device *dev, const char *format, ...);
__printf(2, 3)
void netdev_info(const struct net_device *dev, const char *format, ...);

#define MODULE_ALIAS_NETDEV(device) \
	MODULE_ALIAS("netdev-" device)

#if defined(CONFIG_DYNAMIC_DEBUG)
#define netdev_dbg(__dev, format, args...)			\
do {								\
	dynamic_netdev_dbg(__dev, format, ##args);		\
} while (0)
#elif defined(DEBUG)
#define netdev_dbg(__dev, format, args...)			\
	netdev_printk(KERN_DEBUG, __dev, format, ##args)
#else
#define netdev_dbg(__dev, format, args...)			\
({								\
	if (0)							\
		netdev_printk(KERN_DEBUG, __dev, format, ##args); \
})
#endif

#if defined(VERBOSE_DEBUG)
#define netdev_vdbg	netdev_dbg
#else

#define netdev_vdbg(dev, format, args...)			\
({								\
	if (0)							\
		netdev_printk(KERN_DEBUG, dev, format, ##args);	\
	0;							\
})
#endif

/*
 * netdev_WARN() acts like dev_printk(), but with the key difference
 * of using a WARN/WARN_ON to get the message out, including the
 * file/line information and a backtrace.
 */
#define netdev_WARN(dev, format, args...)			\
	WARN(1, "netdevice: %s%s\n" format, netdev_name(dev),	\
	     netdev_reg_state(dev), ##args)

/* netif printk helpers, similar to netdev_printk */

#define netif_printk(priv, type, level, dev, fmt, args...)	\
do {					  			\
	if (netif_msg_##type(priv))				\
		netdev_printk(level, (dev), fmt, ##args);	\
} while (0)

#define netif_level(level, priv, type, dev, fmt, args...)	\
do {								\
	if (netif_msg_##type(priv))				\
		netdev_##level(dev, fmt, ##args);		\
} while (0)

#define netif_emerg(priv, type, dev, fmt, args...)		\
	netif_level(emerg, priv, type, dev, fmt, ##args)
#define netif_alert(priv, type, dev, fmt, args...)		\
	netif_level(alert, priv, type, dev, fmt, ##args)
#define netif_crit(priv, type, dev, fmt, args...)		\
	netif_level(crit, priv, type, dev, fmt, ##args)
#define netif_err(priv, type, dev, fmt, args...)		\
	netif_level(err, priv, type, dev, fmt, ##args)
#define netif_warn(priv, type, dev, fmt, args...)		\
	netif_level(warn, priv, type, dev, fmt, ##args)
#define netif_notice(priv, type, dev, fmt, args...)		\
	netif_level(notice, priv, type, dev, fmt, ##args)
#define netif_info(priv, type, dev, fmt, args...)		\
	netif_level(info, priv, type, dev, fmt, ##args)

#if defined(CONFIG_DYNAMIC_DEBUG)
#define netif_dbg(priv, type, netdev, format, args...)		\
do {								\
	if (netif_msg_##type(priv))				\
		dynamic_netdev_dbg(netdev, format, ##args);	\
} while (0)
#elif defined(DEBUG)
#define netif_dbg(priv, type, dev, format, args...)		\
	netif_printk(priv, type, KERN_DEBUG, dev, format, ##args)
#else
#define netif_dbg(priv, type, dev, format, args...)			\
({									\
	if (0)								\
		netif_printk(priv, type, KERN_DEBUG, dev, format, ##args); \
	0;								\
})
#endif

/* if @cond then downgrade to debug, else print at @level */
#define netif_cond_dbg(priv, type, netdev, cond, level, fmt, args...)     \
	do {                                                              \
		if (cond)                                                 \
			netif_dbg(priv, type, netdev, fmt, ##args);       \
		else                                                      \
			netif_ ## level(priv, type, netdev, fmt, ##args); \
	} while (0)

#if defined(VERBOSE_DEBUG)
#define netif_vdbg	netif_dbg
#else
#define netif_vdbg(priv, type, dev, format, args...)		\
({								\
	if (0)							\
		netif_printk(priv, type, KERN_DEBUG, dev, format, ##args); \
	0;							\
})
#endif

/*
 *	The list of packet types we will receive (as opposed to discard)
 *	and the routines to invoke.
 *
 *	Why 16. Because with 16 the only overlap we get on a hash of the
 *	low nibble of the protocol value is RARP/SNAP/X.25.
 *
 *      NOTE:  That is no longer true with the addition of VLAN tags.  Not
 *             sure which should go first, but I bet it won't make much
 *             difference if we are running VLANs.  The good news is that
 *             this protocol won't be in the list unless compiled in, so
 *             the average user (w/out VLANs) will not be adversely affected.
 *             --BLG
 *
 *		0800	IP
 *		8100    802.1Q VLAN
 *		0001	802.3
 *		0002	AX.25
 *		0004	802.2
 *		8035	RARP
 *		0005	SNAP
 *		0805	X.25
 *		0806	ARP
 *		8137	IPX
 *		0009	Localtalk
 *		86DD	IPv6
 */
#define PTYPE_HASH_SIZE	(16)
#define PTYPE_HASH_MASK	(PTYPE_HASH_SIZE - 1)

#endif	/* _LINUX_NETDEVICE_H */<|MERGE_RESOLUTION|>--- conflicted
+++ resolved
@@ -793,10 +793,7 @@
 	TC_SETUP_CLSBPF,
 	TC_SETUP_BLOCK,
 	TC_SETUP_CBS,
-<<<<<<< HEAD
-=======
 	TC_SETUP_QDISC_ETF,
->>>>>>> 9c2b6ffd
 };
 
 /* These structures hold the attributes of xdp state that are being passed
