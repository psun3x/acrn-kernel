/*
 * Copyright (c) 2016 Intel Corporation
 *
 * Permission to use, copy, modify, distribute, and sell this software and its
 * documentation for any purpose is hereby granted without fee, provided that
 * the above copyright notice appear in all copies and that both that copyright
 * notice and this permission notice appear in supporting documentation, and
 * that the name of the copyright holders not be used in advertising or
 * publicity pertaining to distribution of the software without specific,
 * written prior permission.  The copyright holders make no representations
 * about the suitability of this software for any purpose.  It is provided "as
 * is" without express or implied warranty.
 *
 * THE COPYRIGHT HOLDERS DISCLAIM ALL WARRANTIES WITH REGARD TO THIS SOFTWARE,
 * INCLUDING ALL IMPLIED WARRANTIES OF MERCHANTABILITY AND FITNESS, IN NO
 * EVENT SHALL THE COPYRIGHT HOLDERS BE LIABLE FOR ANY SPECIAL, INDIRECT OR
 * CONSEQUENTIAL DAMAGES OR ANY DAMAGES WHATSOEVER RESULTING FROM LOSS OF USE,
 * DATA OR PROFITS, WHETHER IN AN ACTION OF CONTRACT, NEGLIGENCE OR OTHER
 * TORTIOUS ACTION, ARISING OUT OF OR IN CONNECTION WITH THE USE OR PERFORMANCE
 * OF THIS SOFTWARE.
 */

#ifndef __DRM_COLOR_MGMT_H__
#define __DRM_COLOR_MGMT_H__

#include <linux/ctype.h>

uint32_t drm_color_lut_extract(uint32_t user_input, uint32_t bit_precision);

void drm_crtc_enable_color_mgmt(struct drm_crtc *crtc,
				uint degamma_lut_size,
				bool has_ctm,
				uint gamma_lut_size);

int drm_mode_crtc_set_gamma_size(struct drm_crtc *crtc,
				 int gamma_size);

<<<<<<< HEAD
/**
 * drm_color_lut_extract - clamp and round LUT entries
 * @user_input: input value
 * @bit_precision: number of bits the hw LUT supports
 *
 * Extract a degamma/gamma LUT value provided by user (in the form of
 * &drm_color_lut entries) and round it to the precision supported by the
 * hardware.
 */
static inline uint32_t drm_color_lut_extract(uint32_t user_input,
					     uint32_t bit_precision)
{
	uint32_t val = user_input;
	uint32_t max = 0xffff >> (16 - bit_precision);

	/* Round only if we're not using full precision. */
	if (bit_precision < 16) {
		val += 1UL << (16 - bit_precision - 1);
		val >>= 16 - bit_precision;
	}

	return clamp_val(val, 0, max);
}


=======
>>>>>>> 786cc154
#endif<|MERGE_RESOLUTION|>--- conflicted
+++ resolved
@@ -35,32 +35,4 @@
 int drm_mode_crtc_set_gamma_size(struct drm_crtc *crtc,
 				 int gamma_size);
 
-<<<<<<< HEAD
-/**
- * drm_color_lut_extract - clamp and round LUT entries
- * @user_input: input value
- * @bit_precision: number of bits the hw LUT supports
- *
- * Extract a degamma/gamma LUT value provided by user (in the form of
- * &drm_color_lut entries) and round it to the precision supported by the
- * hardware.
- */
-static inline uint32_t drm_color_lut_extract(uint32_t user_input,
-					     uint32_t bit_precision)
-{
-	uint32_t val = user_input;
-	uint32_t max = 0xffff >> (16 - bit_precision);
-
-	/* Round only if we're not using full precision. */
-	if (bit_precision < 16) {
-		val += 1UL << (16 - bit_precision - 1);
-		val >>= 16 - bit_precision;
-	}
-
-	return clamp_val(val, 0, max);
-}
-
-
-=======
->>>>>>> 786cc154
 #endif