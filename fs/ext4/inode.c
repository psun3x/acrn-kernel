--- conflicted
+++ resolved
@@ -3302,9 +3302,6 @@
 		  "for inode %lu, iocb 0x%p, offset %llu, size %zd\n",
 		  io_end, io_end->inode->i_ino, iocb, offset, size);
 
-<<<<<<< HEAD
-=======
-	iocb->private = NULL;
 	/*
 	 * Error during AIO DIO. We cannot convert unwritten extents as the
 	 * data was not written. Just clear the unwritten flag and drop io_end.
@@ -3313,7 +3310,6 @@
 		ext4_clear_io_unwritten_flag(io_end);
 		size = 0;
 	}
->>>>>>> 2cdb958a
 	io_end->offset = offset;
 	io_end->size = size;
 	ext4_put_io_end(io_end);
@@ -3414,20 +3410,6 @@
 					   get_block_func,
 					   ext4_end_io_dio, NULL, dio_flags);
 
-<<<<<<< HEAD
-=======
-	/*
-	 * Put our reference to io_end. This can free the io_end structure e.g.
-	 * in sync IO case or in case of error. It can even perform extent
-	 * conversion if all bios we submitted finished before we got here.
-	 * Note that in that case iocb->private can be already set to NULL
-	 * here.
-	 */
-	if (io_end) {
-		ext4_inode_aio_set(inode, NULL);
-		ext4_put_io_end(io_end);
-	}
->>>>>>> 2cdb958a
 	if (ret > 0 && !overwrite && ext4_test_inode_state(inode,
 						EXT4_STATE_DIO_UNWRITTEN)) {
 		int err;
