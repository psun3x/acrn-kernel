/*
 * entry_from_vm86.c - tests kernel entries from vm86 mode
 * Copyright (c) 2014-2015 Andrew Lutomirski
 *
 * This exercises a few paths that need to special-case vm86 mode.
 *
 * GPL v2.
 */

#define _GNU_SOURCE

#include <assert.h>
#include <stdlib.h>
#include <sys/syscall.h>
#include <sys/signal.h>
#include <sys/ucontext.h>
#include <unistd.h>
#include <stdio.h>
#include <string.h>
#include <inttypes.h>
#include <sys/mman.h>
#include <err.h>
#include <stddef.h>
#include <stdbool.h>
#include <errno.h>
#include <sys/vm86.h>

static unsigned long load_addr = 0x10000;
static int nerrs = 0;

static void sethandler(int sig, void (*handler)(int, siginfo_t *, void *),
		       int flags)
{
	struct sigaction sa;
	memset(&sa, 0, sizeof(sa));
	sa.sa_sigaction = handler;
	sa.sa_flags = SA_SIGINFO | flags;
	sigemptyset(&sa.sa_mask);
	if (sigaction(sig, &sa, 0))
		err(1, "sigaction");
}

static void clearhandler(int sig)
{
	struct sigaction sa;
	memset(&sa, 0, sizeof(sa));
	sa.sa_handler = SIG_DFL;
	sigemptyset(&sa.sa_mask);
	if (sigaction(sig, &sa, 0))
		err(1, "sigaction");
}

static sig_atomic_t got_signal;

static void sighandler(int sig, siginfo_t *info, void *ctx_void)
{
	ucontext_t *ctx = (ucontext_t*)ctx_void;

	if (ctx->uc_mcontext.gregs[REG_EFL] & X86_EFLAGS_VM ||
	    (ctx->uc_mcontext.gregs[REG_CS] & 3) != 3) {
		printf("[FAIL]\tSignal frame should not reflect vm86 mode\n");
		nerrs++;
	}

	const char *signame;
	if (sig == SIGSEGV)
		signame = "SIGSEGV";
	else if (sig == SIGILL)
		signame = "SIGILL";
	else
		signame = "unexpected signal";

	printf("[INFO]\t%s: FLAGS = 0x%lx, CS = 0x%hx\n", signame,
	       (unsigned long)ctx->uc_mcontext.gregs[REG_EFL],
	       (unsigned short)ctx->uc_mcontext.gregs[REG_CS]);

	got_signal = 1;
}

asm (
	".pushsection .rodata\n\t"
	".type vmcode_bound, @object\n\t"
	"vmcode:\n\t"
	"vmcode_bound:\n\t"
	".code16\n\t"
	"bound %ax, (2048)\n\t"
	"int3\n\t"
	"vmcode_sysenter:\n\t"
	"sysenter\n\t"
	"vmcode_syscall:\n\t"
	"syscall\n\t"
	"vmcode_sti:\n\t"
	"sti\n\t"
	"vmcode_int3:\n\t"
	"int3\n\t"
	"vmcode_int80:\n\t"
	"int $0x80\n\t"
<<<<<<< HEAD
	"vmcode_popf_hlt:\n\t"
	"push %ax\n\t"
	"popf\n\t"
	"hlt\n\t"
=======
>>>>>>> b260011d
	"vmcode_umip:\n\t"
	/* addressing via displacements */
	"smsw (2052)\n\t"
	"sidt (2054)\n\t"
	"sgdt (2060)\n\t"
	/* addressing via registers */
	"mov $2066, %bx\n\t"
	"smsw (%bx)\n\t"
	"mov $2068, %bx\n\t"
	"sidt (%bx)\n\t"
	"mov $2074, %bx\n\t"
	"sgdt (%bx)\n\t"
	/* register operands, only for smsw */
	"smsw %ax\n\t"
	"mov %ax, (2080)\n\t"
	"int3\n\t"
	"vmcode_umip_str:\n\t"
	"str %eax\n\t"
	"vmcode_umip_sldt:\n\t"
	"sldt %eax\n\t"
	"int3\n\t"
	".size vmcode, . - vmcode\n\t"
	"end_vmcode:\n\t"
	".code32\n\t"
	".popsection"
	);

extern unsigned char vmcode[], end_vmcode[];
extern unsigned char vmcode_bound[], vmcode_sysenter[], vmcode_syscall[],
<<<<<<< HEAD
	vmcode_sti[], vmcode_int3[], vmcode_int80[], vmcode_popf_hlt[],
	vmcode_umip[], vmcode_umip_str[], vmcode_umip_sldt[];
=======
	vmcode_sti[], vmcode_int3[], vmcode_int80[], vmcode_umip[],
	vmcode_umip_str[], vmcode_umip_sldt[];
>>>>>>> b260011d

/* Returns false if the test was skipped. */
static bool do_test(struct vm86plus_struct *v86, unsigned long eip,
		    unsigned int rettype, unsigned int retarg,
		    const char *text)
{
	long ret;

	printf("[RUN]\t%s from vm86 mode\n", text);
	v86->regs.eip = eip;
	ret = vm86(VM86_ENTER, v86);

	if (ret == -1 && (errno == ENOSYS || errno == EPERM)) {
		printf("[SKIP]\tvm86 %s\n",
		       errno == ENOSYS ? "not supported" : "not allowed");
		return false;
	}

	if (VM86_TYPE(ret) == VM86_INTx) {
		char trapname[32];
		int trapno = VM86_ARG(ret);
		if (trapno == 13)
			strcpy(trapname, "GP");
		else if (trapno == 5)
			strcpy(trapname, "BR");
		else if (trapno == 14)
			strcpy(trapname, "PF");
		else
			sprintf(trapname, "%d", trapno);

		printf("[INFO]\tExited vm86 mode due to #%s\n", trapname);
	} else if (VM86_TYPE(ret) == VM86_UNKNOWN) {
		printf("[INFO]\tExited vm86 mode due to unhandled GP fault\n");
	} else if (VM86_TYPE(ret) == VM86_TRAP) {
		printf("[INFO]\tExited vm86 mode due to a trap (arg=%ld)\n",
		       VM86_ARG(ret));
	} else if (VM86_TYPE(ret) == VM86_SIGNAL) {
		printf("[INFO]\tExited vm86 mode due to a signal\n");
	} else if (VM86_TYPE(ret) == VM86_STI) {
		printf("[INFO]\tExited vm86 mode due to STI\n");
	} else {
		printf("[INFO]\tExited vm86 mode due to type %ld, arg %ld\n",
		       VM86_TYPE(ret), VM86_ARG(ret));
	}

	if (rettype == -1 ||
	    (VM86_TYPE(ret) == rettype && VM86_ARG(ret) == retarg)) {
		printf("[OK]\tReturned correctly\n");
	} else {
		printf("[FAIL]\tIncorrect return reason (started at eip = 0x%lx, ended at eip = 0x%lx)\n", eip, v86->regs.eip);
		nerrs++;
	}

	return true;
}

void do_umip_tests(struct vm86plus_struct *vm86, unsigned char *test_mem)
{
	struct table_desc {
		unsigned short limit;
		unsigned long base;
	} __attribute__((packed));

	/* Initialize variables with arbitrary values */
	struct table_desc gdt1 = { .base = 0x3c3c3c3c, .limit = 0x9999 };
	struct table_desc gdt2 = { .base = 0x1a1a1a1a, .limit = 0xaeae };
	struct table_desc idt1 = { .base = 0x7b7b7b7b, .limit = 0xf1f1 };
	struct table_desc idt2 = { .base = 0x89898989, .limit = 0x1313 };
	unsigned short msw1 = 0x1414, msw2 = 0x2525, msw3 = 3737;

	/* UMIP -- exit with INT3 unless kernel emulation did not trap #GP */
	do_test(vm86, vmcode_umip - vmcode, VM86_TRAP, 3, "UMIP tests");

	/* Results from displacement-only addressing */
	msw1 = *(unsigned short *)(test_mem + 2052);
	memcpy(&idt1, test_mem + 2054, sizeof(idt1));
	memcpy(&gdt1, test_mem + 2060, sizeof(gdt1));

	/* Results from register-indirect addressing */
	msw2 = *(unsigned short *)(test_mem + 2066);
	memcpy(&idt2, test_mem + 2068, sizeof(idt2));
	memcpy(&gdt2, test_mem + 2074, sizeof(gdt2));

	/* Results when using register operands */
	msw3 = *(unsigned short *)(test_mem + 2080);

	printf("[INFO]\tResult from SMSW:[0x%04x]\n", msw1);
	printf("[INFO]\tResult from SIDT: limit[0x%04x]base[0x%08lx]\n",
	       idt1.limit, idt1.base);
	printf("[INFO]\tResult from SGDT: limit[0x%04x]base[0x%08lx]\n",
	       gdt1.limit, gdt1.base);

	if (msw1 != msw2 || msw1 != msw3)
		printf("[FAIL]\tAll the results of SMSW should be the same.\n");
	else
		printf("[PASS]\tAll the results from SMSW are identical.\n");

	if (memcmp(&gdt1, &gdt2, sizeof(gdt1)))
		printf("[FAIL]\tAll the results of SGDT should be the same.\n");
	else
		printf("[PASS]\tAll the results from SGDT are identical.\n");

	if (memcmp(&idt1, &idt2, sizeof(idt1)))
		printf("[FAIL]\tAll the results of SIDT should be the same.\n");
	else
		printf("[PASS]\tAll the results from SIDT are identical.\n");

	sethandler(SIGILL, sighandler, 0);
	do_test(vm86, vmcode_umip_str - vmcode, VM86_SIGNAL, 0,
		"STR instruction");
	clearhandler(SIGILL);

	sethandler(SIGILL, sighandler, 0);
	do_test(vm86, vmcode_umip_sldt - vmcode, VM86_SIGNAL, 0,
		"SLDT instruction");
	clearhandler(SIGILL);
}

int main(void)
{
	struct vm86plus_struct v86;
	unsigned char *addr = mmap((void *)load_addr, 4096,
				   PROT_READ | PROT_WRITE | PROT_EXEC,
				   MAP_ANONYMOUS | MAP_PRIVATE, -1,0);
	if (addr != (unsigned char *)load_addr)
		err(1, "mmap");

	memcpy(addr, vmcode, end_vmcode - vmcode);
	addr[2048] = 2;
	addr[2050] = 3;

	memset(&v86, 0, sizeof(v86));

	v86.regs.cs = load_addr / 16;
	v86.regs.ss = load_addr / 16;
	v86.regs.ds = load_addr / 16;
	v86.regs.es = load_addr / 16;

	/* Use the end of the page as our stack. */
	v86.regs.esp = 4096;

	assert((v86.regs.cs & 3) == 0);	/* Looks like RPL = 0 */

	/* #BR -- should deliver SIG??? */
	do_test(&v86, vmcode_bound - vmcode, VM86_INTx, 5, "#BR");

	/*
	 * SYSENTER -- should cause #GP or #UD depending on CPU.
	 * Expected return type -1 means that we shouldn't validate
	 * the vm86 return value.  This will avoid problems on non-SEP
	 * CPUs.
	 */
	sethandler(SIGILL, sighandler, 0);
	do_test(&v86, vmcode_sysenter - vmcode, -1, 0, "SYSENTER");
	clearhandler(SIGILL);

	/*
	 * SYSCALL would be a disaster in VM86 mode.  Fortunately,
	 * there is no kernel that both enables SYSCALL and sets
	 * EFER.SCE, so it's #UD on all systems.  But vm86 is
	 * buggy (or has a "feature"), so the SIGILL will actually
	 * be delivered.
	 */
	sethandler(SIGILL, sighandler, 0);
	do_test(&v86, vmcode_syscall - vmcode, VM86_SIGNAL, 0, "SYSCALL");
	clearhandler(SIGILL);

	/* STI with VIP set */
	v86.regs.eflags |= X86_EFLAGS_VIP;
	v86.regs.eflags &= ~X86_EFLAGS_IF;
	do_test(&v86, vmcode_sti - vmcode, VM86_STI, 0, "STI with VIP set");

	/* POPF with VIP set but IF clear: should not trap */
	v86.regs.eflags = X86_EFLAGS_VIP;
	v86.regs.eax = 0;
	do_test(&v86, vmcode_popf_hlt - vmcode, VM86_UNKNOWN, 0, "POPF with VIP set and IF clear");

	/* POPF with VIP set and IF set: should trap */
	v86.regs.eflags = X86_EFLAGS_VIP;
	v86.regs.eax = X86_EFLAGS_IF;
	do_test(&v86, vmcode_popf_hlt - vmcode, VM86_STI, 0, "POPF with VIP and IF set");

	/* POPF with VIP clear and IF set: should not trap */
	v86.regs.eflags = 0;
	v86.regs.eax = X86_EFLAGS_IF;
	do_test(&v86, vmcode_popf_hlt - vmcode, VM86_UNKNOWN, 0, "POPF with VIP clear and IF set");

	v86.regs.eflags = 0;

	/* INT3 -- should cause #BP */
	do_test(&v86, vmcode_int3 - vmcode, VM86_TRAP, 3, "INT3");

	/* INT80 -- should exit with "INTx 0x80" */
	v86.regs.eax = (unsigned int)-1;
	do_test(&v86, vmcode_int80 - vmcode, VM86_INTx, 0x80, "int80");

	/* UMIP -- should exit with INTx 0x80 unless UMIP was not disabled */
	do_umip_tests(&v86, addr);

	/* Execute a null pointer */
	v86.regs.cs = 0;
	v86.regs.ss = 0;
	sethandler(SIGSEGV, sighandler, 0);
	got_signal = 0;
	if (do_test(&v86, 0, VM86_SIGNAL, 0, "Execute null pointer") &&
	    !got_signal) {
		printf("[FAIL]\tDid not receive SIGSEGV\n");
		nerrs++;
	}
	clearhandler(SIGSEGV);

	/* Make sure nothing explodes if we fork. */
	if (fork() == 0)
		return 0;

	return (nerrs == 0 ? 0 : 1);
}<|MERGE_RESOLUTION|>--- conflicted
+++ resolved
@@ -95,13 +95,6 @@
 	"int3\n\t"
 	"vmcode_int80:\n\t"
 	"int $0x80\n\t"
-<<<<<<< HEAD
-	"vmcode_popf_hlt:\n\t"
-	"push %ax\n\t"
-	"popf\n\t"
-	"hlt\n\t"
-=======
->>>>>>> b260011d
 	"vmcode_umip:\n\t"
 	/* addressing via displacements */
 	"smsw (2052)\n\t"
@@ -131,13 +124,8 @@
 
 extern unsigned char vmcode[], end_vmcode[];
 extern unsigned char vmcode_bound[], vmcode_sysenter[], vmcode_syscall[],
-<<<<<<< HEAD
-	vmcode_sti[], vmcode_int3[], vmcode_int80[], vmcode_popf_hlt[],
-	vmcode_umip[], vmcode_umip_str[], vmcode_umip_sldt[];
-=======
 	vmcode_sti[], vmcode_int3[], vmcode_int80[], vmcode_umip[],
 	vmcode_umip_str[], vmcode_umip_sldt[];
->>>>>>> b260011d
 
 /* Returns false if the test was skipped. */
 static bool do_test(struct vm86plus_struct *v86, unsigned long eip,
