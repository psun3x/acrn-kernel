--- conflicted
+++ resolved
@@ -806,11 +806,7 @@
 
 	rt = (struct rtable *) dst;
 
-<<<<<<< HEAD
-	__build_flow_key(sock_net(sk), &fl4, sk, iph, oif, tos, prot, mark, 0);
-=======
 	__build_flow_key(net, &fl4, sk, iph, oif, tos, prot, mark, 0);
->>>>>>> 95c782ac
 	__ip_do_redirect(rt, skb, &fl4, true);
 }
 
