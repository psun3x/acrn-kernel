/**
 * dwc3-pci.c - PCI Specific glue layer
 *
 * Copyright (C) 2010-2011 Texas Instruments Incorporated - http://www.ti.com
 *
 * Authors: Felipe Balbi <balbi@ti.com>,
 *	    Sebastian Andrzej Siewior <bigeasy@linutronix.de>
 *
 * This program is free software: you can redistribute it and/or modify
 * it under the terms of the GNU General Public License version 2  of
 * the License as published by the Free Software Foundation.
 *
 * This program is distributed in the hope that it will be useful,
 * but WITHOUT ANY WARRANTY; without even the implied warranty of
 * MERCHANTABILITY or FITNESS FOR A PARTICULAR PURPOSE.  See the
 * GNU General Public License for more details.
 */

#include <linux/kernel.h>
#include <linux/module.h>
#include <linux/slab.h>
#include <linux/pci.h>
#include <linux/pm_runtime.h>
#include <linux/platform_device.h>
#include <linux/gpio/consumer.h>
#include <linux/acpi.h>
#include <linux/delay.h>

#define PCI_DEVICE_ID_SYNOPSYS_HAPSUSB3		0xabcd
#define PCI_DEVICE_ID_SYNOPSYS_HAPSUSB3_AXI	0xabce
#define PCI_DEVICE_ID_SYNOPSYS_HAPSUSB31	0xabcf
#define PCI_DEVICE_ID_INTEL_BYT			0x0f37
#define PCI_DEVICE_ID_INTEL_MRFLD		0x119e
#define PCI_DEVICE_ID_INTEL_BSW			0x22b7
#define PCI_DEVICE_ID_INTEL_SPTLP		0x9d30
#define PCI_DEVICE_ID_INTEL_SPTH		0xa130
#define PCI_DEVICE_ID_INTEL_BXT			0x0aaa
#define PCI_DEVICE_ID_INTEL_BXT_M		0x1aaa
#define PCI_DEVICE_ID_INTEL_APL			0x5aaa
#define PCI_DEVICE_ID_INTEL_KBP			0xa2b0
#define PCI_DEVICE_ID_INTEL_GLK			0x31aa
#define PCI_DEVICE_ID_INTEL_CNPLP		0x9dee
#define PCI_DEVICE_ID_INTEL_CNPH		0xa36e

#define PCI_INTEL_BXT_DSM_GUID		"732b85d5-b7a7-4a1b-9ba0-4bbd00ffd511"
#define PCI_INTEL_BXT_FUNC_PMU_PWR	4
#define PCI_INTEL_BXT_STATE_D0		0
#define PCI_INTEL_BXT_STATE_D3		3

/**
 * struct dwc3_pci - Driver private structure
 * @dwc3: child dwc3 platform_device
 * @pci: our link to PCI bus
 * @guid: _DSM GUID
 * @has_dsm_for_pm: true for devices which need to run _DSM on runtime PM
 */
struct dwc3_pci {
	struct platform_device *dwc3;
	struct pci_dev *pci;

	guid_t guid;

	unsigned int has_dsm_for_pm:1;
};

static const struct acpi_gpio_params reset_gpios = { 0, 0, false };
static const struct acpi_gpio_params cs_gpios = { 1, 0, false };

static const struct acpi_gpio_mapping acpi_dwc3_byt_gpios[] = {
	{ "reset-gpios", &reset_gpios, 1 },
	{ "cs-gpios", &cs_gpios, 1 },
	{ },
};

static int dwc3_pci_quirks(struct dwc3_pci *dwc)
{
	struct platform_device		*dwc3 = dwc->dwc3;
	struct pci_dev			*pdev = dwc->pci;

	if (pdev->vendor == PCI_VENDOR_ID_AMD &&
	    pdev->device == PCI_DEVICE_ID_AMD_NL_USB) {
		struct property_entry properties[] = {
			PROPERTY_ENTRY_BOOL("snps,has-lpm-erratum"),
			PROPERTY_ENTRY_U8("snps,lpm-nyet-threshold", 0xf),
			PROPERTY_ENTRY_BOOL("snps,u2exit_lfps_quirk"),
			PROPERTY_ENTRY_BOOL("snps,u2ss_inp3_quirk"),
			PROPERTY_ENTRY_BOOL("snps,req_p1p2p3_quirk"),
			PROPERTY_ENTRY_BOOL("snps,del_p1p2p3_quirk"),
			PROPERTY_ENTRY_BOOL("snps,del_phy_power_chg_quirk"),
			PROPERTY_ENTRY_BOOL("snps,lfps_filter_quirk"),
			PROPERTY_ENTRY_BOOL("snps,rx_detect_poll_quirk"),
			PROPERTY_ENTRY_BOOL("snps,tx_de_emphasis_quirk"),
			PROPERTY_ENTRY_U8("snps,tx_de_emphasis", 1),
			/*
			 * FIXME these quirks should be removed when AMD NL
			 * tapes out
			 */
			PROPERTY_ENTRY_BOOL("snps,disable_scramble_quirk"),
			PROPERTY_ENTRY_BOOL("snps,dis_u3_susphy_quirk"),
			PROPERTY_ENTRY_BOOL("snps,dis_u2_susphy_quirk"),
			PROPERTY_ENTRY_BOOL("linux,sysdev_is_parent"),
			{ },
		};

		return platform_device_add_properties(dwc3, properties);
	}

	if (pdev->vendor == PCI_VENDOR_ID_INTEL) {
		int ret;

		struct property_entry properties[] = {
			PROPERTY_ENTRY_STRING("dr_mode", "peripheral"),
			PROPERTY_ENTRY_BOOL("linux,sysdev_is_parent"),
			{ }
		};

		ret = platform_device_add_properties(dwc3, properties);
		if (ret < 0)
			return ret;

		if (pdev->device == PCI_DEVICE_ID_INTEL_BXT ||
				pdev->device == PCI_DEVICE_ID_INTEL_BXT_M) {
			guid_parse(PCI_INTEL_BXT_DSM_GUID, &dwc->guid);
			dwc->has_dsm_for_pm = true;
		}

<<<<<<< HEAD
		if (pdev->device == PCI_DEVICE_ID_INTEL_BXT ||
		    pdev->device == PCI_DEVICE_ID_INTEL_BXT_M ||
		    pdev->device == PCI_DEVICE_ID_INTEL_APL ) {
			if (IS_ERR_OR_NULL(usb_get_phy(USB_PHY_TYPE_USB2)))
				return -ENOMEM;
		}


=======
>>>>>>> fe067495
		if (pdev->device == PCI_DEVICE_ID_INTEL_BYT) {
			struct gpio_desc *gpio;

			ret = devm_acpi_dev_add_driver_gpios(&pdev->dev,
					acpi_dwc3_byt_gpios);
			if (ret)
				dev_dbg(&pdev->dev, "failed to add mapping table\n");

			/*
			 * These GPIOs will turn on the USB2 PHY. Note that we have to
			 * put the gpio descriptors again here because the phy driver
			 * might want to grab them, too.
			 */
			gpio = gpiod_get_optional(&pdev->dev, "cs", GPIOD_OUT_LOW);
			if (IS_ERR(gpio))
				return PTR_ERR(gpio);

			gpiod_set_value_cansleep(gpio, 1);
			gpiod_put(gpio);

			gpio = gpiod_get_optional(&pdev->dev, "reset", GPIOD_OUT_LOW);
			if (IS_ERR(gpio))
				return PTR_ERR(gpio);

			if (gpio) {
				gpiod_set_value_cansleep(gpio, 1);
				gpiod_put(gpio);
				usleep_range(10000, 11000);
			}
		}
	}

	if (pdev->vendor == PCI_VENDOR_ID_SYNOPSYS &&
	    (pdev->device == PCI_DEVICE_ID_SYNOPSYS_HAPSUSB3 ||
	     pdev->device == PCI_DEVICE_ID_SYNOPSYS_HAPSUSB3_AXI ||
	     pdev->device == PCI_DEVICE_ID_SYNOPSYS_HAPSUSB31)) {
		struct property_entry properties[] = {
			PROPERTY_ENTRY_BOOL("snps,usb3_lpm_capable"),
			PROPERTY_ENTRY_BOOL("snps,has-lpm-erratum"),
			PROPERTY_ENTRY_BOOL("snps,dis_enblslpm_quirk"),
			PROPERTY_ENTRY_BOOL("linux,sysdev_is_parent"),
			{ },
		};

		return platform_device_add_properties(dwc3, properties);
	}

	return 0;
}

static int dwc3_pci_probe(struct pci_dev *pci,
		const struct pci_device_id *id)
{
	struct dwc3_pci		*dwc;
	struct resource		res[2];
	int			ret;
	struct device		*dev = &pci->dev;

	ret = pcim_enable_device(pci);
	if (ret) {
		dev_err(dev, "failed to enable pci device\n");
		return -ENODEV;
	}

	pci_set_master(pci);

	dwc = devm_kzalloc(dev, sizeof(*dwc), GFP_KERNEL);
	if (!dwc)
		return -ENOMEM;

	dwc->dwc3 = platform_device_alloc("dwc3", PLATFORM_DEVID_AUTO);
	if (!dwc->dwc3)
		return -ENOMEM;

	memset(res, 0x00, sizeof(struct resource) * ARRAY_SIZE(res));

	res[0].start	= pci_resource_start(pci, 0);
	res[0].end	= pci_resource_end(pci, 0);
	res[0].name	= "dwc_usb3";
	res[0].flags	= IORESOURCE_MEM;

	res[1].start	= pci->irq;
	res[1].name	= "dwc_usb3";
	res[1].flags	= IORESOURCE_IRQ;

	ret = platform_device_add_resources(dwc->dwc3, res, ARRAY_SIZE(res));
	if (ret) {
		dev_err(dev, "couldn't add resources to dwc3 device\n");
		goto err;
	}

	dwc->pci = pci;
	dwc->dwc3->dev.parent = dev;
	ACPI_COMPANION_SET(&dwc->dwc3->dev, ACPI_COMPANION(dev));

	ret = dwc3_pci_quirks(dwc);
	if (ret)
		goto err;

	ret = platform_device_add(dwc->dwc3);
	if (ret) {
		dev_err(dev, "failed to register dwc3 device\n");
		goto err;
	}

	device_init_wakeup(dev, true);
	pci_set_drvdata(pci, dwc);
	pm_runtime_put(dev);

	return 0;
err:
	platform_device_put(dwc->dwc3);
	return ret;
}

static void dwc3_pci_remove(struct pci_dev *pci)
{
	struct dwc3_pci		*dwc = pci_get_drvdata(pci);

	device_init_wakeup(&pci->dev, false);
	pm_runtime_get(&pci->dev);
<<<<<<< HEAD

=======
>>>>>>> fe067495
	platform_device_unregister(dwc->dwc3);
}

static const struct pci_device_id dwc3_pci_id_table[] = {
	{
		PCI_DEVICE(PCI_VENDOR_ID_SYNOPSYS,
				PCI_DEVICE_ID_SYNOPSYS_HAPSUSB3),
	},
	{
		PCI_DEVICE(PCI_VENDOR_ID_SYNOPSYS,
				PCI_DEVICE_ID_SYNOPSYS_HAPSUSB3_AXI),
	},
	{
		PCI_DEVICE(PCI_VENDOR_ID_SYNOPSYS,
				PCI_DEVICE_ID_SYNOPSYS_HAPSUSB31),
	},
	{ PCI_DEVICE(PCI_VENDOR_ID_INTEL, PCI_DEVICE_ID_INTEL_BSW), },
	{ PCI_DEVICE(PCI_VENDOR_ID_INTEL, PCI_DEVICE_ID_INTEL_BYT), },
	{ PCI_DEVICE(PCI_VENDOR_ID_INTEL, PCI_DEVICE_ID_INTEL_MRFLD), },
	{ PCI_DEVICE(PCI_VENDOR_ID_INTEL, PCI_DEVICE_ID_INTEL_SPTLP), },
	{ PCI_DEVICE(PCI_VENDOR_ID_INTEL, PCI_DEVICE_ID_INTEL_SPTH), },
	{ PCI_DEVICE(PCI_VENDOR_ID_INTEL, PCI_DEVICE_ID_INTEL_BXT), },
	{ PCI_DEVICE(PCI_VENDOR_ID_INTEL, PCI_DEVICE_ID_INTEL_BXT_M), },
	{ PCI_DEVICE(PCI_VENDOR_ID_INTEL, PCI_DEVICE_ID_INTEL_APL), },
	{ PCI_DEVICE(PCI_VENDOR_ID_INTEL, PCI_DEVICE_ID_INTEL_KBP), },
	{ PCI_DEVICE(PCI_VENDOR_ID_INTEL, PCI_DEVICE_ID_INTEL_GLK), },
	{ PCI_DEVICE(PCI_VENDOR_ID_INTEL, PCI_DEVICE_ID_INTEL_CNPLP), },
	{ PCI_DEVICE(PCI_VENDOR_ID_INTEL, PCI_DEVICE_ID_INTEL_CNPH), },
	{ PCI_DEVICE(PCI_VENDOR_ID_AMD, PCI_DEVICE_ID_AMD_NL_USB), },
	{  }	/* Terminating Entry */
};
MODULE_DEVICE_TABLE(pci, dwc3_pci_id_table);

#if defined(CONFIG_PM) || defined(CONFIG_PM_SLEEP)
static int dwc3_pci_dsm(struct dwc3_pci *dwc, int param)
{
	union acpi_object *obj;
	union acpi_object tmp;
	union acpi_object argv4 = ACPI_INIT_DSM_ARGV4(1, &tmp);

	if (!dwc->has_dsm_for_pm)
		return 0;

	tmp.type = ACPI_TYPE_INTEGER;
	tmp.integer.value = param;

	obj = acpi_evaluate_dsm(ACPI_HANDLE(&dwc->pci->dev), &dwc->guid,
			1, PCI_INTEL_BXT_FUNC_PMU_PWR, &argv4);
	if (!obj) {
		dev_err(&dwc->pci->dev, "failed to evaluate _DSM\n");
		return -EIO;
	}

	ACPI_FREE(obj);

	return 0;
}
#endif /* CONFIG_PM || CONFIG_PM_SLEEP */

#ifdef CONFIG_PM
static int dwc3_pci_runtime_suspend(struct device *dev)
{
	struct dwc3_pci		*dwc = dev_get_drvdata(dev);

	if (device_can_wakeup(dev))
		return dwc3_pci_dsm(dwc, PCI_INTEL_BXT_STATE_D3);

	return -EBUSY;
}

static int dwc3_pci_runtime_resume(struct device *dev)
{
	struct dwc3_pci		*dwc = dev_get_drvdata(dev);
	struct platform_device	*dwc3 = dwc->dwc3;
	int			ret;

	ret = dwc3_pci_dsm(dwc, PCI_INTEL_BXT_STATE_D0);
	if (ret)
		return ret;

	return pm_runtime_get(&dwc3->dev);
}
#endif /* CONFIG_PM */

#ifdef CONFIG_PM_SLEEP
static int dwc3_pci_suspend(struct device *dev)
{
	struct dwc3_pci		*dwc = dev_get_drvdata(dev);

	return dwc3_pci_dsm(dwc, PCI_INTEL_BXT_STATE_D3);
}

static int dwc3_pci_resume(struct device *dev)
{
	struct dwc3_pci		*dwc = dev_get_drvdata(dev);

	return dwc3_pci_dsm(dwc, PCI_INTEL_BXT_STATE_D0);
}
#endif /* CONFIG_PM_SLEEP */

static const struct dev_pm_ops dwc3_pci_dev_pm_ops = {
	SET_SYSTEM_SLEEP_PM_OPS(dwc3_pci_suspend, dwc3_pci_resume)
	SET_RUNTIME_PM_OPS(dwc3_pci_runtime_suspend, dwc3_pci_runtime_resume,
		NULL)
};

static struct pci_driver dwc3_pci_driver = {
	.name		= "dwc3-pci",
	.id_table	= dwc3_pci_id_table,
	.probe		= dwc3_pci_probe,
	.remove		= dwc3_pci_remove,
	.driver		= {
		.pm	= &dwc3_pci_dev_pm_ops,
	}
};

MODULE_AUTHOR("Felipe Balbi <balbi@ti.com>");
MODULE_LICENSE("GPL v2");
MODULE_DESCRIPTION("DesignWare USB3 PCI Glue Layer");

module_pci_driver(dwc3_pci_driver);<|MERGE_RESOLUTION|>--- conflicted
+++ resolved
@@ -124,17 +124,6 @@
 			dwc->has_dsm_for_pm = true;
 		}
 
-<<<<<<< HEAD
-		if (pdev->device == PCI_DEVICE_ID_INTEL_BXT ||
-		    pdev->device == PCI_DEVICE_ID_INTEL_BXT_M ||
-		    pdev->device == PCI_DEVICE_ID_INTEL_APL ) {
-			if (IS_ERR_OR_NULL(usb_get_phy(USB_PHY_TYPE_USB2)))
-				return -ENOMEM;
-		}
-
-
-=======
->>>>>>> fe067495
 		if (pdev->device == PCI_DEVICE_ID_INTEL_BYT) {
 			struct gpio_desc *gpio;
 
@@ -256,10 +245,6 @@
 
 	device_init_wakeup(&pci->dev, false);
 	pm_runtime_get(&pci->dev);
-<<<<<<< HEAD
-
-=======
->>>>>>> fe067495
 	platform_device_unregister(dwc->dwc3);
 }
 
