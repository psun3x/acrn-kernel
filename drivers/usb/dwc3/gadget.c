--- conflicted
+++ resolved
@@ -2217,11 +2217,7 @@
 	 * with one TRB pending in the ring. We need to manually clear HWO bit
 	 * from that TRB.
 	 */
-<<<<<<< HEAD
 	if (req->needs_extra_trb && !(trb->ctrl & DWC3_TRB_CTRL_CHN)) {
-=======
-	if ((req->zero || req->unaligned) && !(trb->ctrl & DWC3_TRB_CTRL_CHN)) {
->>>>>>> 178574b6
 		trb->ctrl &= ~DWC3_TRB_CTRL_HWO;
 		return 1;
 	}
