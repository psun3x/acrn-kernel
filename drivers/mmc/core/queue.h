/* SPDX-License-Identifier: GPL-2.0 */
#ifndef MMC_QUEUE_H
#define MMC_QUEUE_H

#include <linux/types.h>
#include <linux/blkdev.h>
#include <linux/blk-mq.h>
#include <linux/mmc/core.h>
#include <linux/mmc/host.h>

enum mmc_issued {
	MMC_REQ_STARTED,
	MMC_REQ_BUSY,
	MMC_REQ_FAILED_TO_START,
	MMC_REQ_FINISHED,
};

enum mmc_issue_type {
	MMC_ISSUE_SYNC,
	MMC_ISSUE_DCMD,
	MMC_ISSUE_ASYNC,
	MMC_ISSUE_MAX,
};

static inline struct mmc_queue_req *req_to_mmc_queue_req(struct request *rq)
{
	return blk_mq_rq_to_pdu(rq);
}

struct mmc_queue_req;

static inline struct request *mmc_queue_req_to_req(struct mmc_queue_req *mqr)
{
	return blk_mq_rq_from_pdu(mqr);
}

struct task_struct;
struct mmc_blk_data;
struct mmc_blk_ioc_data;

struct mmc_blk_request {
	struct mmc_request	mrq;
	struct mmc_command	sbc;
	struct mmc_command	cmd;
	struct mmc_command	stop;
	struct mmc_data		data;
	int			retune_retry_done;
};

/**
 * enum mmc_drv_op - enumerates the operations in the mmc_queue_req
 * @MMC_DRV_OP_IOCTL: ioctl operation
 * @MMC_DRV_OP_BOOT_WP: write protect boot partitions
 * @MMC_DRV_OP_GET_CARD_STATUS: get card status
 * @MMC_DRV_OP_GET_EXT_CSD: get the EXT CSD from an eMMC card
 */
enum mmc_drv_op {
	MMC_DRV_OP_IOCTL,
	MMC_DRV_OP_BOOT_WP,
	MMC_DRV_OP_GET_CARD_STATUS,
	MMC_DRV_OP_GET_EXT_CSD,
};

struct mmc_queue_req {
	struct mmc_blk_request	brq;
	struct scatterlist	*sg;
	struct mmc_async_req	areq;
	enum mmc_drv_op		drv_op;
	int			drv_op_result;
	void			*drv_op_data;
	unsigned int		ioc_count;
	int			retries;
};

struct mmc_queue {
	struct mmc_card		*card;
	struct task_struct	*thread;
	struct semaphore	thread_sem;
	struct mmc_ctx		ctx;
	struct blk_mq_tag_set	tag_set;
	bool			suspended;
	bool			asleep;
	struct mmc_blk_data	*blkdata;
	struct request_queue	*queue;
	/*
	 * FIXME: this counter is not a very reliable way of keeping
	 * track of how many requests that are ongoing. Switch to just
	 * letting the block core keep track of requests and per-request
	 * associated mmc_queue_req data.
	 */
	int			qcnt;
<<<<<<< HEAD

	int			in_flight[MMC_ISSUE_MAX];
	unsigned int		cqe_busy;
#define MMC_CQE_DCMD_BUSY	BIT(0)
#define MMC_CQE_QUEUE_FULL	BIT(1)
	bool			use_cqe;
	bool			recovery_needed;
	bool			in_recovery;
	bool			rw_wait;
	bool			waiting;
	struct work_struct	recovery_work;
	wait_queue_head_t	wait;
	struct request		*recovery_req;
	struct request		*complete_req;
	struct mutex 		complete_lock;
	struct work_struct	complete_work;
=======
#ifdef CONFIG_MMC_SIMULATE_MAX_SPEED
	atomic_t max_write_speed;
	atomic_t max_read_speed;
	atomic_t cache_size;
	/* i/o tracking */
	atomic_long_t cache_used;
	unsigned long cache_jiffies;
#endif
>>>>>>> 11593f3e
};

extern int mmc_init_queue(struct mmc_queue *, struct mmc_card *, spinlock_t *,
			  const char *, int);
extern void mmc_cleanup_queue(struct mmc_queue *);
extern void mmc_queue_suspend(struct mmc_queue *);
extern void mmc_queue_resume(struct mmc_queue *);
extern unsigned int mmc_queue_map_sg(struct mmc_queue *,
				     struct mmc_queue_req *);

extern int mmc_access_rpmb(struct mmc_queue *);

void mmc_cqe_check_busy(struct mmc_queue *mq);
void mmc_cqe_recovery_notifier(struct mmc_request *mrq);

enum mmc_issue_type mmc_issue_type(struct mmc_queue *mq, struct request *req);

static inline int mmc_tot_in_flight(struct mmc_queue *mq)
{
	return mq->in_flight[MMC_ISSUE_SYNC] +
	       mq->in_flight[MMC_ISSUE_DCMD] +
	       mq->in_flight[MMC_ISSUE_ASYNC];
}

static inline int mmc_cqe_qcnt(struct mmc_queue *mq)
{
	return mq->in_flight[MMC_ISSUE_DCMD] +
	       mq->in_flight[MMC_ISSUE_ASYNC];
}

static inline bool mmc_queue_rw_async(struct mmc_host *host)
{
	return host->caps & MMC_CAP_WAIT_WHILE_BUSY;
}

static inline bool mmc_queue_direct_complete(struct mmc_host *host)
{
	return host->caps & MMC_CAP_DIRECT_COMPLETE;
}

#endif<|MERGE_RESOLUTION|>--- conflicted
+++ resolved
@@ -89,7 +89,6 @@
 	 * associated mmc_queue_req data.
 	 */
 	int			qcnt;
-<<<<<<< HEAD
 
 	int			in_flight[MMC_ISSUE_MAX];
 	unsigned int		cqe_busy;
@@ -106,7 +105,7 @@
 	struct request		*complete_req;
 	struct mutex 		complete_lock;
 	struct work_struct	complete_work;
-=======
+
 #ifdef CONFIG_MMC_SIMULATE_MAX_SPEED
 	atomic_t max_write_speed;
 	atomic_t max_read_speed;
@@ -115,7 +114,6 @@
 	atomic_long_t cache_used;
 	unsigned long cache_jiffies;
 #endif
->>>>>>> 11593f3e
 };
 
 extern int mmc_init_queue(struct mmc_queue *, struct mmc_card *, spinlock_t *,
