--- conflicted
+++ resolved
@@ -1873,12 +1873,6 @@
 	int ret = 0;
 
 	ret = mmc_flush_cache(card);
-<<<<<<< HEAD
-	if (req->mq_ctx)
-		blk_mq_end_request(req, ret ? BLK_STS_IOERR : BLK_STS_OK);
-	else
-		blk_end_request_all(req, ret ? BLK_STS_IOERR : BLK_STS_OK);
-=======
 
 #ifdef CONFIG_MMC_SIMULATE_MAX_SPEED
 	if (!ret && atomic_read(&mq->cache_size)) {
@@ -1897,8 +1891,10 @@
 		}
 	}
 #endif
-	blk_end_request_all(req, ret ? BLK_STS_IOERR : BLK_STS_OK);
->>>>>>> 11593f3e
+	if (req->mq_ctx)
+		blk_mq_end_request(req, ret ? BLK_STS_IOERR : BLK_STS_OK);
+	else
+		blk_end_request_all(req, ret ? BLK_STS_IOERR : BLK_STS_OK);
 }
 
 /*
