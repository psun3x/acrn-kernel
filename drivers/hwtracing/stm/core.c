--- conflicted
+++ resolved
@@ -734,12 +734,8 @@
 {
 	struct stm_device *stm = stmf->stm;
 	struct stp_policy_id *id;
-<<<<<<< HEAD
 	char *ids[] = { NULL, NULL };
-	int ret = -EINVAL;
-=======
 	int ret = -EINVAL, wlimit = 1;
->>>>>>> a2cddfe2
 	u32 size;
 
 	if (stmf->output.nr_chans)
