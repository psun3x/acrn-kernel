--- conflicted
+++ resolved
@@ -174,11 +174,7 @@
 			task_set_lmk_waiting(selected);
 		task_unlock(selected);
 		trace_lowmemory_kill(selected, cache_size, cache_limit, free);
-<<<<<<< HEAD
-		lowmem_print(1, "Killing '%s' (%d), adj %hd,\n"
-=======
 		lowmem_print(1, "Killing '%s' (%d) (tgid %d), adj %hd,\n"
->>>>>>> 7b2727c6
 				 "   to free %ldkB on behalf of '%s' (%d) because\n"
 				 "   cache %ldkB is below limit %ldkB for oom_score_adj %hd\n"
 				 "   Free memory is %ldkB above reserved\n",
