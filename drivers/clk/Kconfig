
config CLKDEV_LOOKUP
	bool
	select HAVE_CLK

config HAVE_CLK_PREPARE
	bool

config COMMON_CLK
	bool
	select HAVE_CLK_PREPARE
	select CLKDEV_LOOKUP
	select SRCU
	select RATIONAL
	---help---
	  The common clock framework is a single definition of struct
	  clk, useful across many platforms, as well as an
	  implementation of the clock API in include/linux/clk.h.
	  Architectures utilizing the common struct clk should select
	  this option.

menu "Common Clock Framework"
	depends on COMMON_CLK

config COMMON_CLK_WM831X
	tristate "Clock driver for WM831x/2x PMICs"
	depends on MFD_WM831X
	---help---
          Supports the clocking subsystem of the WM831x/2x series of
	  PMICs from Wolfson Microelectronics.

source "drivers/clk/versatile/Kconfig"

config COMMON_CLK_MAX77686
	tristate "Clock driver for Maxim 77620/77686/77802 MFD"
	depends on MFD_MAX77686 || MFD_MAX77620
	---help---
	  This driver supports Maxim 77620/77686/77802 crystal oscillator
	  clock.

config COMMON_CLK_RK808
	tristate "Clock driver for RK808/RK818"
	depends on MFD_RK808
	---help---
	  This driver supports RK808 and RK818 crystal oscillator clock. These
	  multi-function devices have two fixed-rate oscillators,
	  clocked at 32KHz each. Clkout1 is always on, Clkout2 can off
	  by control register.

config COMMON_CLK_SCPI
	tristate "Clock driver controlled via SCPI interface"
	depends on ARM_SCPI_PROTOCOL || COMPILE_TEST
	  ---help---
	  This driver provides support for clocks that are controlled
	  by firmware that implements the SCPI interface.

	  This driver uses SCPI Message Protocol to interact with the
	  firmware providing all the clock controls.

config COMMON_CLK_SI5351
	tristate "Clock driver for SiLabs 5351A/B/C"
	depends on I2C
	select REGMAP_I2C
	select RATIONAL
	---help---
	  This driver supports Silicon Labs 5351A/B/C programmable clock
	  generators.

config COMMON_CLK_SI514
	tristate "Clock driver for SiLabs 514 devices"
	depends on I2C
	depends on OF
	select REGMAP_I2C
	help
	---help---
	  This driver supports the Silicon Labs 514 programmable clock
	  generator.

config COMMON_CLK_SI570
	tristate "Clock driver for SiLabs 570 and compatible devices"
	depends on I2C
	depends on OF
	select REGMAP_I2C
	help
	---help---
	  This driver supports Silicon Labs 570/571/598/599 programmable
	  clock generators.

config COMMON_CLK_CDCE706
	tristate "Clock driver for TI CDCE706 clock synthesizer"
	depends on I2C
	select REGMAP_I2C
	select RATIONAL
	---help---
	  This driver supports TI CDCE706 programmable 3-PLL clock synthesizer.

config COMMON_CLK_CDCE925
	tristate "Clock driver for TI CDCE925 devices"
	depends on I2C
	depends on OF
	select REGMAP_I2C
	help
	---help---
	  This driver supports the TI CDCE925 programmable clock synthesizer.
	  The chip contains two PLLs with spread-spectrum clocking support and
	  five output dividers. The driver only supports the following setup,
	  and uses a fixed setting for the output muxes.
	  Y1 is derived from the input clock
	  Y2 and Y3 derive from PLL1
	  Y4 and Y5 derive from PLL2
	  Given a target output frequency, the driver will set the PLL and
	  divider to best approximate the desired output.

config COMMON_CLK_CS2000_CP
	tristate "Clock driver for CS2000 Fractional-N Clock Synthesizer & Clock Multiplier"
	depends on I2C
	help
	  If you say yes here you get support for the CS2000 clock multiplier.

config COMMON_CLK_S2MPS11
	tristate "Clock driver for S2MPS1X/S5M8767 MFD"
	depends on MFD_SEC_CORE
	---help---
	  This driver supports S2MPS11/S2MPS14/S5M8767 crystal oscillator
	  clock. These multi-function devices have two (S2MPS14) or three
	  (S2MPS11, S5M8767) fixed-rate oscillators, clocked at 32KHz each.

config CLK_TWL6040
	tristate "External McPDM functional clock from twl6040"
	depends on TWL6040_CORE
	---help---
	  Enable the external functional clock support on OMAP4+ platforms for
	  McPDM. McPDM module is using the external bit clock on the McPDM bus
	  as functional clock.

config COMMON_CLK_AXI_CLKGEN
	tristate "AXI clkgen driver"
	depends on ARCH_ZYNQ || MICROBLAZE || COMPILE_TEST
	help
	---help---
	  Support for the Analog Devices axi-clkgen pcore clock generator for Xilinx
	  FPGAs. It is commonly used in Analog Devices' reference designs.

config CLK_QORIQ
	bool "Clock driver for Freescale QorIQ platforms"
	depends on (PPC_E500MC || ARM || ARM64 || COMPILE_TEST) && OF
	---help---
	  This adds the clock driver support for Freescale QorIQ platforms
	  using common clock framework.

config COMMON_CLK_XGENE
	bool "Clock driver for APM XGene SoC"
	default y
	depends on ARM64 || COMPILE_TEST
	---help---
	  Sypport for the APM X-Gene SoC reference, PLL, and device clocks.

config COMMON_CLK_KEYSTONE
	tristate "Clock drivers for Keystone based SOCs"
	depends on (ARCH_KEYSTONE || COMPILE_TEST) && OF
	---help---
          Supports clock drivers for Keystone based SOCs. These SOCs have local
	  a power sleep control module that gate the clock to the IPs and PLLs.

config COMMON_CLK_NXP
	def_bool COMMON_CLK && (ARCH_LPC18XX || ARCH_LPC32XX)
	select REGMAP_MMIO if ARCH_LPC32XX
	select MFD_SYSCON if ARCH_LPC18XX
	---help---
	  Support for clock providers on NXP platforms.

config COMMON_CLK_PALMAS
	tristate "Clock driver for TI Palmas devices"
	depends on MFD_PALMAS
	---help---
	  This driver supports TI Palmas devices 32KHz output KG and KG_AUDIO
	  using common clock framework.

config COMMON_CLK_PWM
	tristate "Clock driver for PWMs used as clock outputs"
	depends on PWM
	---help---
	  Adapter driver so that any PWM output can be (mis)used as clock signal
	  at 50% duty cycle.

config COMMON_CLK_PXA
	def_bool COMMON_CLK && ARCH_PXA
	---help---
	  Support for the Marvell PXA SoC.

config COMMON_CLK_PIC32
	def_bool COMMON_CLK && MACH_PIC32

config COMMON_CLK_OXNAS
	bool "Clock driver for the OXNAS SoC Family"
	depends on ARCH_OXNAS || COMPILE_TEST
	select MFD_SYSCON
	---help---
	  Support for the OXNAS SoC Family clocks.

config COMMON_CLK_TPS68470
	tristate "Clock driver for TPS68470 PMIC"
	depends on MFD_TPS68470
	---help---
	  Supports the clocking subsystem of the TPS68470 PMIC

<<<<<<< HEAD
=======
config COMMON_CLK_WHISKEY_COVE
	tristate "Clock driver for Whiskey Cove PMIC 32kHz clock"
	depends on INTEL_SOC_PMIC
	---help---
	  Support for 32kHz clock outputs on Whiskey Cove PMIC.

	  Say Yes if you have a Intel SoC based device with Whiskey Cove PMIC
	  inside.

	  This driver can also be built as a module. If so, the module will be
	  called clk-wcove.

>>>>>>> 2bdfe9d3
source "drivers/clk/bcm/Kconfig"
source "drivers/clk/hisilicon/Kconfig"
source "drivers/clk/mediatek/Kconfig"
source "drivers/clk/meson/Kconfig"
source "drivers/clk/mvebu/Kconfig"
source "drivers/clk/qcom/Kconfig"
source "drivers/clk/renesas/Kconfig"
source "drivers/clk/samsung/Kconfig"
source "drivers/clk/sunxi-ng/Kconfig"
source "drivers/clk/tegra/Kconfig"
source "drivers/clk/ti/Kconfig"
source "drivers/clk/uniphier/Kconfig"

endmenu<|MERGE_RESOLUTION|>--- conflicted
+++ resolved
@@ -204,8 +204,6 @@
 	---help---
 	  Supports the clocking subsystem of the TPS68470 PMIC
 
-<<<<<<< HEAD
-=======
 config COMMON_CLK_WHISKEY_COVE
 	tristate "Clock driver for Whiskey Cove PMIC 32kHz clock"
 	depends on INTEL_SOC_PMIC
@@ -218,7 +216,6 @@
 	  This driver can also be built as a module. If so, the module will be
 	  called clk-wcove.
 
->>>>>>> 2bdfe9d3
 source "drivers/clk/bcm/Kconfig"
 source "drivers/clk/hisilicon/Kconfig"
 source "drivers/clk/mediatek/Kconfig"
