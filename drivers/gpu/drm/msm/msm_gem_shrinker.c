/*
 * Copyright (C) 2016 Red Hat
 * Author: Rob Clark <robdclark@gmail.com>
 *
 * This program is free software; you can redistribute it and/or modify it
 * under the terms of the GNU General Public License version 2 as published by
 * the Free Software Foundation.
 *
 * This program is distributed in the hope that it will be useful, but WITHOUT
 * ANY WARRANTY; without even the implied warranty of MERCHANTABILITY or
 * FITNESS FOR A PARTICULAR PURPOSE.  See the GNU General Public License for
 * more details.
 *
 * You should have received a copy of the GNU General Public License along with
 * this program.  If not, see <http://www.gnu.org/licenses/>.
 */

#include "msm_drv.h"
#include "msm_gem.h"

static bool msm_gem_shrinker_lock(struct drm_device *dev, bool *unlock)
{
	switch (mutex_trylock_recursive(&dev->struct_mutex)) {
	case MUTEX_TRYLOCK_FAILED:
		return false;

<<<<<<< HEAD
	case MUTEX_TRYLOCK_SUCCESS:
		*unlock = true;
		return true;
=======
#if (defined(CONFIG_SMP) || defined(CONFIG_DEBUG_MUTEXES)) && !defined(CONFIG_PREEMPT_RT_BASE)
	return mutex->owner == task;
#else
	/* Since UP may be pre-empted, we cannot assume that we own the lock */
	return false;
#endif
}
>>>>>>> 138d9efb

	case MUTEX_TRYLOCK_RECURSIVE:
		*unlock = false;
		return true;
	}

	BUG();
}

static unsigned long
msm_gem_shrinker_count(struct shrinker *shrinker, struct shrink_control *sc)
{
	struct msm_drm_private *priv =
		container_of(shrinker, struct msm_drm_private, shrinker);
	struct drm_device *dev = priv->dev;
	struct msm_gem_object *msm_obj;
	unsigned long count = 0;
	bool unlock;

	if (!msm_gem_shrinker_lock(dev, &unlock))
		return 0;

	list_for_each_entry(msm_obj, &priv->inactive_list, mm_list) {
		if (is_purgeable(msm_obj))
			count += msm_obj->base.size >> PAGE_SHIFT;
	}

	if (unlock)
		mutex_unlock(&dev->struct_mutex);

	return count;
}

static unsigned long
msm_gem_shrinker_scan(struct shrinker *shrinker, struct shrink_control *sc)
{
	struct msm_drm_private *priv =
		container_of(shrinker, struct msm_drm_private, shrinker);
	struct drm_device *dev = priv->dev;
	struct msm_gem_object *msm_obj;
	unsigned long freed = 0;
	bool unlock;

	if (!msm_gem_shrinker_lock(dev, &unlock))
		return SHRINK_STOP;

	list_for_each_entry(msm_obj, &priv->inactive_list, mm_list) {
		if (freed >= sc->nr_to_scan)
			break;
		if (is_purgeable(msm_obj)) {
			msm_gem_purge(&msm_obj->base);
			freed += msm_obj->base.size >> PAGE_SHIFT;
		}
	}

	if (unlock)
		mutex_unlock(&dev->struct_mutex);

	if (freed > 0)
		pr_info_ratelimited("Purging %lu bytes\n", freed << PAGE_SHIFT);

	return freed;
}

static int
msm_gem_shrinker_vmap(struct notifier_block *nb, unsigned long event, void *ptr)
{
	struct msm_drm_private *priv =
		container_of(nb, struct msm_drm_private, vmap_notifier);
	struct drm_device *dev = priv->dev;
	struct msm_gem_object *msm_obj;
	unsigned unmapped = 0;
	bool unlock;

	if (!msm_gem_shrinker_lock(dev, &unlock))
		return NOTIFY_DONE;

	list_for_each_entry(msm_obj, &priv->inactive_list, mm_list) {
		if (is_vunmapable(msm_obj)) {
			msm_gem_vunmap(&msm_obj->base);
			/* since we don't know any better, lets bail after a few
			 * and if necessary the shrinker will be invoked again.
			 * Seems better than unmapping *everything*
			 */
			if (++unmapped >= 15)
				break;
		}
	}

	if (unlock)
		mutex_unlock(&dev->struct_mutex);

	*(unsigned long *)ptr += unmapped;

	if (unmapped > 0)
		pr_info_ratelimited("Purging %u vmaps\n", unmapped);

	return NOTIFY_DONE;
}

/**
 * msm_gem_shrinker_init - Initialize msm shrinker
 * @dev_priv: msm device
 *
 * This function registers and sets up the msm shrinker.
 */
void msm_gem_shrinker_init(struct drm_device *dev)
{
	struct msm_drm_private *priv = dev->dev_private;
	priv->shrinker.count_objects = msm_gem_shrinker_count;
	priv->shrinker.scan_objects = msm_gem_shrinker_scan;
	priv->shrinker.seeks = DEFAULT_SEEKS;
	WARN_ON(register_shrinker(&priv->shrinker));

	priv->vmap_notifier.notifier_call = msm_gem_shrinker_vmap;
	WARN_ON(register_vmap_purge_notifier(&priv->vmap_notifier));
}

/**
 * msm_gem_shrinker_cleanup - Clean up msm shrinker
 * @dev_priv: msm device
 *
 * This function unregisters the msm shrinker.
 */
void msm_gem_shrinker_cleanup(struct drm_device *dev)
{
	struct msm_drm_private *priv = dev->dev_private;

	if (priv->shrinker.nr_deferred) {
		WARN_ON(unregister_vmap_purge_notifier(&priv->vmap_notifier));
		unregister_shrinker(&priv->shrinker);
	}
}<|MERGE_RESOLUTION|>--- conflicted
+++ resolved
@@ -18,25 +18,27 @@
 #include "msm_drv.h"
 #include "msm_gem.h"
 
+#ifdef CONFIG_PREEMPT_RT_FULL
+static bool msm_gem_shrinker_lock(struct drm_device *dev, bool *unlock)
+{
+	if (!mutex_trylock(&dev->struct_mutex)) {
+		*unlock = false;
+		return false;
+	} else {
+		*unlock = true;
+		return true;
+	}
+}
+#else
 static bool msm_gem_shrinker_lock(struct drm_device *dev, bool *unlock)
 {
 	switch (mutex_trylock_recursive(&dev->struct_mutex)) {
 	case MUTEX_TRYLOCK_FAILED:
 		return false;
 
-<<<<<<< HEAD
 	case MUTEX_TRYLOCK_SUCCESS:
 		*unlock = true;
 		return true;
-=======
-#if (defined(CONFIG_SMP) || defined(CONFIG_DEBUG_MUTEXES)) && !defined(CONFIG_PREEMPT_RT_BASE)
-	return mutex->owner == task;
-#else
-	/* Since UP may be pre-empted, we cannot assume that we own the lock */
-	return false;
-#endif
-}
->>>>>>> 138d9efb
 
 	case MUTEX_TRYLOCK_RECURSIVE:
 		*unlock = false;
@@ -45,6 +47,7 @@
 
 	BUG();
 }
+#endif
 
 static unsigned long
 msm_gem_shrinker_count(struct shrinker *shrinker, struct shrink_control *sc)
