/*
 * Copyright (C) 2012 Texas Instruments
 * Author: Rob Clark <robdclark@gmail.com>
 *
 * This program is free software; you can redistribute it and/or modify it
 * under the terms of the GNU General Public License version 2 as published by
 * the Free Software Foundation.
 *
 * This program is distributed in the hope that it will be useful, but WITHOUT
 * ANY WARRANTY; without even the implied warranty of MERCHANTABILITY or
 * FITNESS FOR A PARTICULAR PURPOSE.  See the GNU General Public License for
 * more details.
 *
 * You should have received a copy of the GNU General Public License along with
 * this program.  If not, see <http://www.gnu.org/licenses/>.
 */

/* LCDC DRM driver, based on da8xx-fb */

#include <linux/component.h>
#include <linux/pinctrl/consumer.h>
#include <linux/suspend.h>
#include <drm/drm_atomic.h>
#include <drm/drm_atomic_helper.h>

#include "tilcdc_drv.h"
#include "tilcdc_regs.h"
#include "tilcdc_tfp410.h"
#include "tilcdc_panel.h"
#include "tilcdc_external.h"

#include "drm_fb_helper.h"

static LIST_HEAD(module_list);

static const u32 tilcdc_rev1_formats[] = { DRM_FORMAT_RGB565 };

static const u32 tilcdc_straight_formats[] = { DRM_FORMAT_RGB565,
					       DRM_FORMAT_BGR888,
					       DRM_FORMAT_XBGR8888 };

static const u32 tilcdc_crossed_formats[] = { DRM_FORMAT_BGR565,
					      DRM_FORMAT_RGB888,
					      DRM_FORMAT_XRGB8888 };

static const u32 tilcdc_legacy_formats[] = { DRM_FORMAT_RGB565,
					     DRM_FORMAT_RGB888,
					     DRM_FORMAT_XRGB8888 };

void tilcdc_module_init(struct tilcdc_module *mod, const char *name,
		const struct tilcdc_module_ops *funcs)
{
	mod->name = name;
	mod->funcs = funcs;
	INIT_LIST_HEAD(&mod->list);
	list_add(&mod->list, &module_list);
}

void tilcdc_module_cleanup(struct tilcdc_module *mod)
{
	list_del(&mod->list);
}

static struct of_device_id tilcdc_of_match[];

static struct drm_framebuffer *tilcdc_fb_create(struct drm_device *dev,
		struct drm_file *file_priv, const struct drm_mode_fb_cmd2 *mode_cmd)
{
	return drm_fb_cma_create(dev, file_priv, mode_cmd);
}

static void tilcdc_fb_output_poll_changed(struct drm_device *dev)
{
	struct tilcdc_drm_private *priv = dev->dev_private;
	drm_fbdev_cma_hotplug_event(priv->fbdev);
}

static int tilcdc_atomic_check(struct drm_device *dev,
			       struct drm_atomic_state *state)
{
	int ret;

	ret = drm_atomic_helper_check_modeset(dev, state);
	if (ret)
		return ret;

	ret = drm_atomic_helper_check_planes(dev, state);
	if (ret)
		return ret;

	/*
	 * tilcdc ->atomic_check can update ->mode_changed if pixel format
	 * changes, hence will we check modeset changes again.
	 */
	ret = drm_atomic_helper_check_modeset(dev, state);
	if (ret)
		return ret;

	return ret;
}

static int tilcdc_commit(struct drm_device *dev,
		  struct drm_atomic_state *state,
		  bool async)
{
	int ret;

	ret = drm_atomic_helper_prepare_planes(dev, state);
	if (ret)
		return ret;

	drm_atomic_helper_swap_state(state, true);

	/*
	 * Everything below can be run asynchronously without the need to grab
	 * any modeset locks at all under one condition: It must be guaranteed
	 * that the asynchronous work has either been cancelled (if the driver
	 * supports it, which at least requires that the framebuffers get
	 * cleaned up with drm_atomic_helper_cleanup_planes()) or completed
	 * before the new state gets committed on the software side with
	 * drm_atomic_helper_swap_state().
	 *
	 * This scheme allows new atomic state updates to be prepared and
	 * checked in parallel to the asynchronous completion of the previous
	 * update. Which is important since compositors need to figure out the
	 * composition of the next frame right after having submitted the
	 * current layout.
	 */

	drm_atomic_helper_commit_modeset_disables(dev, state);

	drm_atomic_helper_commit_planes(dev, state, 0);

	drm_atomic_helper_commit_modeset_enables(dev, state);

	drm_atomic_helper_wait_for_vblanks(dev, state);

	drm_atomic_helper_cleanup_planes(dev, state);

	return 0;
}

static const struct drm_mode_config_funcs mode_config_funcs = {
	.fb_create = tilcdc_fb_create,
	.output_poll_changed = tilcdc_fb_output_poll_changed,
	.atomic_check = tilcdc_atomic_check,
	.atomic_commit = tilcdc_commit,
};

static void modeset_init(struct drm_device *dev)
{
	struct tilcdc_drm_private *priv = dev->dev_private;
	struct tilcdc_module *mod;

	list_for_each_entry(mod, &module_list, list) {
		DBG("loading module: %s", mod->name);
		mod->funcs->modeset_init(mod, dev);
	}

	dev->mode_config.min_width = 0;
	dev->mode_config.min_height = 0;
	dev->mode_config.max_width = tilcdc_crtc_max_width(priv->crtc);
	dev->mode_config.max_height = 2048;
	dev->mode_config.funcs = &mode_config_funcs;
}

#ifdef CONFIG_CPU_FREQ
static int cpufreq_transition(struct notifier_block *nb,
				     unsigned long val, void *data)
{
	struct tilcdc_drm_private *priv = container_of(nb,
			struct tilcdc_drm_private, freq_transition);

	if (val == CPUFREQ_POSTCHANGE)
		tilcdc_crtc_update_clk(priv->crtc);

	return 0;
}
#endif

/*
 * DRM operations:
 */

static void tilcdc_fini(struct drm_device *dev)
{
	struct tilcdc_drm_private *priv = dev->dev_private;

	if (priv->crtc)
		tilcdc_crtc_shutdown(priv->crtc);

	if (priv->is_registered)
		drm_dev_unregister(dev);

	drm_kms_helper_poll_fini(dev);

	if (priv->fbdev)
		drm_fbdev_cma_fini(priv->fbdev);

	drm_irq_uninstall(dev);
	drm_mode_config_cleanup(dev);
	tilcdc_remove_external_device(dev);

#ifdef CONFIG_CPU_FREQ
	if (priv->freq_transition.notifier_call)
		cpufreq_unregister_notifier(&priv->freq_transition,
					    CPUFREQ_TRANSITION_NOTIFIER);
#endif

	if (priv->clk)
		clk_put(priv->clk);

	if (priv->mmio)
		iounmap(priv->mmio);

	if (priv->wq) {
		flush_workqueue(priv->wq);
		destroy_workqueue(priv->wq);
	}

	dev->dev_private = NULL;

	pm_runtime_disable(dev->dev);

	drm_dev_unref(dev);
}

static int tilcdc_init(struct drm_driver *ddrv, struct device *dev)
{
	struct drm_device *ddev;
	struct platform_device *pdev = to_platform_device(dev);
	struct device_node *node = dev->of_node;
	struct tilcdc_drm_private *priv;
	struct resource *res;
	u32 bpp = 0;
	int ret;

	priv = devm_kzalloc(dev, sizeof(*priv), GFP_KERNEL);
	if (!priv) {
		dev_err(dev, "failed to allocate private data\n");
		return -ENOMEM;
	}

	ddev = drm_dev_alloc(ddrv, dev);
	if (IS_ERR(ddev))
		return PTR_ERR(ddev);

	ddev->platformdev = pdev;
	ddev->dev_private = priv;
	platform_set_drvdata(pdev, ddev);
	drm_mode_config_init(ddev);

	priv->is_componentized =
		tilcdc_get_external_components(dev, NULL) > 0;

	priv->wq = alloc_ordered_workqueue("tilcdc", 0);
	if (!priv->wq) {
		ret = -ENOMEM;
		goto init_failed;
	}

	res = platform_get_resource(pdev, IORESOURCE_MEM, 0);
	if (!res) {
		dev_err(dev, "failed to get memory resource\n");
		ret = -EINVAL;
		goto init_failed;
	}

	priv->mmio = ioremap_nocache(res->start, resource_size(res));
	if (!priv->mmio) {
		dev_err(dev, "failed to ioremap\n");
		ret = -ENOMEM;
		goto init_failed;
	}

	priv->clk = clk_get(dev, "fck");
	if (IS_ERR(priv->clk)) {
		dev_err(dev, "failed to get functional clock\n");
		ret = -ENODEV;
		goto init_failed;
	}

#ifdef CONFIG_CPU_FREQ
	priv->freq_transition.notifier_call = cpufreq_transition;
	ret = cpufreq_register_notifier(&priv->freq_transition,
			CPUFREQ_TRANSITION_NOTIFIER);
	if (ret) {
		dev_err(dev, "failed to register cpufreq notifier\n");
		priv->freq_transition.notifier_call = NULL;
		goto init_failed;
	}
#endif

	if (of_property_read_u32(node, "max-bandwidth", &priv->max_bandwidth))
		priv->max_bandwidth = TILCDC_DEFAULT_MAX_BANDWIDTH;

	DBG("Maximum Bandwidth Value %d", priv->max_bandwidth);

	if (of_property_read_u32(node, "max-width", &priv->max_width))
		priv->max_width = TILCDC_DEFAULT_MAX_WIDTH;

	DBG("Maximum Horizontal Pixel Width Value %dpixels", priv->max_width);

	if (of_property_read_u32(node, "max-pixelclock",
					&priv->max_pixelclock))
		priv->max_pixelclock = TILCDC_DEFAULT_MAX_PIXELCLOCK;

	DBG("Maximum Pixel Clock Value %dKHz", priv->max_pixelclock);

	pm_runtime_enable(dev);

	/* Determine LCD IP Version */
	pm_runtime_get_sync(dev);
	switch (tilcdc_read(ddev, LCDC_PID_REG)) {
	case 0x4c100102:
		priv->rev = 1;
		break;
	case 0x4f200800:
	case 0x4f201000:
		priv->rev = 2;
		break;
	default:
		dev_warn(dev, "Unknown PID Reg value 0x%08x, "
			"defaulting to LCD revision 1\n",
			tilcdc_read(ddev, LCDC_PID_REG));
		priv->rev = 1;
		break;
	}

	pm_runtime_put_sync(dev);

	if (priv->rev == 1) {
		DBG("Revision 1 LCDC supports only RGB565 format");
		priv->pixelformats = tilcdc_rev1_formats;
		priv->num_pixelformats = ARRAY_SIZE(tilcdc_rev1_formats);
		bpp = 16;
	} else {
		const char *str = "\0";

		of_property_read_string(node, "blue-and-red-wiring", &str);
		if (0 == strcmp(str, "crossed")) {
			DBG("Configured for crossed blue and red wires");
			priv->pixelformats = tilcdc_crossed_formats;
			priv->num_pixelformats =
				ARRAY_SIZE(tilcdc_crossed_formats);
			bpp = 32; /* Choose bpp with RGB support for fbdef */
		} else if (0 == strcmp(str, "straight")) {
			DBG("Configured for straight blue and red wires");
			priv->pixelformats = tilcdc_straight_formats;
			priv->num_pixelformats =
				ARRAY_SIZE(tilcdc_straight_formats);
			bpp = 16; /* Choose bpp with RGB support for fbdef */
		} else {
			DBG("Blue and red wiring '%s' unknown, use legacy mode",
			    str);
			priv->pixelformats = tilcdc_legacy_formats;
			priv->num_pixelformats =
				ARRAY_SIZE(tilcdc_legacy_formats);
			bpp = 16; /* This is just a guess */
		}
	}

	ret = tilcdc_crtc_create(ddev);
	if (ret < 0) {
		dev_err(dev, "failed to create crtc\n");
		goto init_failed;
	}
	modeset_init(ddev);

	if (priv->is_componentized) {
		ret = component_bind_all(dev, ddev);
		if (ret < 0)
			goto init_failed;

		ret = tilcdc_add_component_encoder(ddev);
		if (ret < 0)
			goto init_failed;
	} else {
		ret = tilcdc_attach_external_device(ddev);
		if (ret)
			goto init_failed;
	}

	if (!priv->external_connector &&
	    ((priv->num_encoders == 0) || (priv->num_connectors == 0))) {
		dev_err(dev, "no encoders/connectors found\n");
		ret = -ENXIO;
		goto init_failed;
	}

	ret = drm_vblank_init(ddev, 1);
	if (ret < 0) {
		dev_err(dev, "failed to initialize vblank\n");
		goto init_failed;
	}

	ret = drm_irq_install(ddev, platform_get_irq(pdev, 0));
	if (ret < 0) {
		dev_err(dev, "failed to install IRQ handler\n");
		goto init_failed;
	}

	drm_mode_config_reset(ddev);

	priv->fbdev = drm_fbdev_cma_init(ddev, bpp,
<<<<<<< HEAD
			ddev->mode_config.num_crtc,
			ddev->mode_config.num_connector);
=======
					 ddev->mode_config.num_connector);
>>>>>>> 786cc154
	if (IS_ERR(priv->fbdev)) {
		ret = PTR_ERR(priv->fbdev);
		goto init_failed;
	}

	drm_kms_helper_poll_init(ddev);

	ret = drm_dev_register(ddev, 0);
	if (ret)
		goto init_failed;

	priv->is_registered = true;
	return 0;

init_failed:
	tilcdc_fini(ddev);

	return ret;
}

static void tilcdc_lastclose(struct drm_device *dev)
{
	struct tilcdc_drm_private *priv = dev->dev_private;
	drm_fbdev_cma_restore_mode(priv->fbdev);
}

static irqreturn_t tilcdc_irq(int irq, void *arg)
{
	struct drm_device *dev = arg;
	struct tilcdc_drm_private *priv = dev->dev_private;
	return tilcdc_crtc_irq(priv->crtc);
}

static int tilcdc_enable_vblank(struct drm_device *dev, unsigned int pipe)
{
	return 0;
}

static void tilcdc_disable_vblank(struct drm_device *dev, unsigned int pipe)
{
	return;
}

#if defined(CONFIG_DEBUG_FS)
static const struct {
	const char *name;
	uint8_t  rev;
	uint8_t  save;
	uint32_t reg;
} registers[] =		{
#define REG(rev, save, reg) { #reg, rev, save, reg }
		/* exists in revision 1: */
		REG(1, false, LCDC_PID_REG),
		REG(1, true,  LCDC_CTRL_REG),
		REG(1, false, LCDC_STAT_REG),
		REG(1, true,  LCDC_RASTER_CTRL_REG),
		REG(1, true,  LCDC_RASTER_TIMING_0_REG),
		REG(1, true,  LCDC_RASTER_TIMING_1_REG),
		REG(1, true,  LCDC_RASTER_TIMING_2_REG),
		REG(1, true,  LCDC_DMA_CTRL_REG),
		REG(1, true,  LCDC_DMA_FB_BASE_ADDR_0_REG),
		REG(1, true,  LCDC_DMA_FB_CEILING_ADDR_0_REG),
		REG(1, true,  LCDC_DMA_FB_BASE_ADDR_1_REG),
		REG(1, true,  LCDC_DMA_FB_CEILING_ADDR_1_REG),
		/* new in revision 2: */
		REG(2, false, LCDC_RAW_STAT_REG),
		REG(2, false, LCDC_MASKED_STAT_REG),
		REG(2, true, LCDC_INT_ENABLE_SET_REG),
		REG(2, false, LCDC_INT_ENABLE_CLR_REG),
		REG(2, false, LCDC_END_OF_INT_IND_REG),
		REG(2, true,  LCDC_CLK_ENABLE_REG),
#undef REG
};

#endif

#ifdef CONFIG_DEBUG_FS
static int tilcdc_regs_show(struct seq_file *m, void *arg)
{
	struct drm_info_node *node = (struct drm_info_node *) m->private;
	struct drm_device *dev = node->minor->dev;
	struct tilcdc_drm_private *priv = dev->dev_private;
	unsigned i;

	pm_runtime_get_sync(dev->dev);

	seq_printf(m, "revision: %d\n", priv->rev);

	for (i = 0; i < ARRAY_SIZE(registers); i++)
		if (priv->rev >= registers[i].rev)
			seq_printf(m, "%s:\t %08x\n", registers[i].name,
					tilcdc_read(dev, registers[i].reg));

	pm_runtime_put_sync(dev->dev);

	return 0;
}

static int tilcdc_mm_show(struct seq_file *m, void *arg)
{
	struct drm_info_node *node = (struct drm_info_node *) m->private;
	struct drm_device *dev = node->minor->dev;
	struct drm_printer p = drm_seq_file_printer(m);
	drm_mm_print(&dev->vma_offset_manager->vm_addr_space_mm, &p);
	return 0;
}

static struct drm_info_list tilcdc_debugfs_list[] = {
		{ "regs", tilcdc_regs_show, 0 },
		{ "mm",   tilcdc_mm_show,   0 },
		{ "fb",   drm_fb_cma_debugfs_show, 0 },
};

static int tilcdc_debugfs_init(struct drm_minor *minor)
{
	struct drm_device *dev = minor->dev;
	struct tilcdc_module *mod;
	int ret;

	ret = drm_debugfs_create_files(tilcdc_debugfs_list,
			ARRAY_SIZE(tilcdc_debugfs_list),
			minor->debugfs_root, minor);

	list_for_each_entry(mod, &module_list, list)
		if (mod->funcs->debugfs_init)
			mod->funcs->debugfs_init(mod, minor);

	if (ret) {
		dev_err(dev->dev, "could not install tilcdc_debugfs_list\n");
		return ret;
	}

	return ret;
}
#endif

static const struct file_operations fops = {
	.owner              = THIS_MODULE,
	.open               = drm_open,
	.release            = drm_release,
	.unlocked_ioctl     = drm_ioctl,
	.compat_ioctl       = drm_compat_ioctl,
	.poll               = drm_poll,
	.read               = drm_read,
	.llseek             = no_llseek,
	.mmap               = drm_gem_cma_mmap,
};

static struct drm_driver tilcdc_driver = {
	.driver_features    = (DRIVER_HAVE_IRQ | DRIVER_GEM | DRIVER_MODESET |
			       DRIVER_PRIME | DRIVER_ATOMIC),
	.lastclose          = tilcdc_lastclose,
	.irq_handler        = tilcdc_irq,
	.get_vblank_counter = drm_vblank_no_hw_counter,
	.enable_vblank      = tilcdc_enable_vblank,
	.disable_vblank     = tilcdc_disable_vblank,
	.gem_free_object_unlocked = drm_gem_cma_free_object,
	.gem_vm_ops         = &drm_gem_cma_vm_ops,
	.dumb_create        = drm_gem_cma_dumb_create,
	.dumb_map_offset    = drm_gem_cma_dumb_map_offset,
	.dumb_destroy       = drm_gem_dumb_destroy,

	.prime_handle_to_fd	= drm_gem_prime_handle_to_fd,
	.prime_fd_to_handle	= drm_gem_prime_fd_to_handle,
	.gem_prime_import	= drm_gem_prime_import,
	.gem_prime_export	= drm_gem_prime_export,
	.gem_prime_get_sg_table	= drm_gem_cma_prime_get_sg_table,
	.gem_prime_import_sg_table = drm_gem_cma_prime_import_sg_table,
	.gem_prime_vmap		= drm_gem_cma_prime_vmap,
	.gem_prime_vunmap	= drm_gem_cma_prime_vunmap,
	.gem_prime_mmap		= drm_gem_cma_prime_mmap,
#ifdef CONFIG_DEBUG_FS
	.debugfs_init       = tilcdc_debugfs_init,
#endif
	.fops               = &fops,
	.name               = "tilcdc",
	.desc               = "TI LCD Controller DRM",
	.date               = "20121205",
	.major              = 1,
	.minor              = 0,
};

/*
 * Power management:
 */

#ifdef CONFIG_PM_SLEEP
static int tilcdc_pm_suspend(struct device *dev)
{
	struct drm_device *ddev = dev_get_drvdata(dev);
	struct tilcdc_drm_private *priv = ddev->dev_private;

	priv->saved_state = drm_atomic_helper_suspend(ddev);

	/* Select sleep pin state */
	pinctrl_pm_select_sleep_state(dev);

	return 0;
}

static int tilcdc_pm_resume(struct device *dev)
{
	struct drm_device *ddev = dev_get_drvdata(dev);
	struct tilcdc_drm_private *priv = ddev->dev_private;
	int ret = 0;

	/* Select default pin state */
	pinctrl_pm_select_default_state(dev);

	if (priv->saved_state)
		ret = drm_atomic_helper_resume(ddev, priv->saved_state);

	return ret;
}
#endif

static const struct dev_pm_ops tilcdc_pm_ops = {
	SET_SYSTEM_SLEEP_PM_OPS(tilcdc_pm_suspend, tilcdc_pm_resume)
};

/*
 * Platform driver:
 */
static int tilcdc_bind(struct device *dev)
{
	return tilcdc_init(&tilcdc_driver, dev);
}

static void tilcdc_unbind(struct device *dev)
{
	struct drm_device *ddev = dev_get_drvdata(dev);

	/* Check if a subcomponent has already triggered the unloading. */
	if (!ddev->dev_private)
		return;

	tilcdc_fini(dev_get_drvdata(dev));
}

static const struct component_master_ops tilcdc_comp_ops = {
	.bind = tilcdc_bind,
	.unbind = tilcdc_unbind,
};

static int tilcdc_pdev_probe(struct platform_device *pdev)
{
	struct component_match *match = NULL;
	int ret;

	/* bail out early if no DT data: */
	if (!pdev->dev.of_node) {
		dev_err(&pdev->dev, "device-tree data is missing\n");
		return -ENXIO;
	}

	ret = tilcdc_get_external_components(&pdev->dev, &match);
	if (ret < 0)
		return ret;
	else if (ret == 0)
		return tilcdc_init(&tilcdc_driver, &pdev->dev);
	else
		return component_master_add_with_match(&pdev->dev,
						       &tilcdc_comp_ops,
						       match);
}

static int tilcdc_pdev_remove(struct platform_device *pdev)
{
	int ret;

	ret = tilcdc_get_external_components(&pdev->dev, NULL);
	if (ret < 0)
		return ret;
	else if (ret == 0)
		tilcdc_fini(platform_get_drvdata(pdev));
	else
		component_master_del(&pdev->dev, &tilcdc_comp_ops);

	return 0;
}

static struct of_device_id tilcdc_of_match[] = {
		{ .compatible = "ti,am33xx-tilcdc", },
		{ .compatible = "ti,da850-tilcdc", },
		{ },
};
MODULE_DEVICE_TABLE(of, tilcdc_of_match);

static struct platform_driver tilcdc_platform_driver = {
	.probe      = tilcdc_pdev_probe,
	.remove     = tilcdc_pdev_remove,
	.driver     = {
		.name   = "tilcdc",
		.pm     = &tilcdc_pm_ops,
		.of_match_table = tilcdc_of_match,
	},
};

static int __init tilcdc_drm_init(void)
{
	DBG("init");
	tilcdc_tfp410_init();
	tilcdc_panel_init();
	return platform_driver_register(&tilcdc_platform_driver);
}

static void __exit tilcdc_drm_fini(void)
{
	DBG("fini");
	platform_driver_unregister(&tilcdc_platform_driver);
	tilcdc_panel_fini();
	tilcdc_tfp410_fini();
}

module_init(tilcdc_drm_init);
module_exit(tilcdc_drm_fini);

MODULE_AUTHOR("Rob Clark <robdclark@gmail.com");
MODULE_DESCRIPTION("TI LCD Controller DRM Driver");
MODULE_LICENSE("GPL");<|MERGE_RESOLUTION|>--- conflicted
+++ resolved
@@ -403,12 +403,7 @@
 	drm_mode_config_reset(ddev);
 
 	priv->fbdev = drm_fbdev_cma_init(ddev, bpp,
-<<<<<<< HEAD
-			ddev->mode_config.num_crtc,
-			ddev->mode_config.num_connector);
-=======
 					 ddev->mode_config.num_connector);
->>>>>>> 786cc154
 	if (IS_ERR(priv->fbdev)) {
 		ret = PTR_ERR(priv->fbdev);
 		goto init_failed;
