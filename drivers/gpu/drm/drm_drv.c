/*
 * Created: Fri Jan 19 10:48:35 2001 by faith@acm.org
 *
 * Copyright 2001 VA Linux Systems, Inc., Sunnyvale, California.
 * All Rights Reserved.
 *
 * Author Rickard E. (Rik) Faith <faith@valinux.com>
 *
 * Permission is hereby granted, free of charge, to any person obtaining a
 * copy of this software and associated documentation files (the "Software"),
 * to deal in the Software without restriction, including without limitation
 * the rights to use, copy, modify, merge, publish, distribute, sublicense,
 * and/or sell copies of the Software, and to permit persons to whom the
 * Software is furnished to do so, subject to the following conditions:
 *
 * The above copyright notice and this permission notice (including the next
 * paragraph) shall be included in all copies or substantial portions of the
 * Software.
 *
 * THE SOFTWARE IS PROVIDED "AS IS", WITHOUT WARRANTY OF ANY KIND, EXPRESS OR
 * IMPLIED, INCLUDING BUT NOT LIMITED TO THE WARRANTIES OF MERCHANTABILITY,
 * FITNESS FOR A PARTICULAR PURPOSE AND NONINFRINGEMENT.  IN NO EVENT SHALL
 * PRECISION INSIGHT AND/OR ITS SUPPLIERS BE LIABLE FOR ANY CLAIM, DAMAGES OR
 * OTHER LIABILITY, WHETHER IN AN ACTION OF CONTRACT, TORT OR OTHERWISE,
 * ARISING FROM, OUT OF OR IN CONNECTION WITH THE SOFTWARE OR THE USE OR OTHER
 * DEALINGS IN THE SOFTWARE.
 */

#include <linux/debugfs.h>
#include <linux/fs.h>
#include <linux/module.h>
#include <linux/moduleparam.h>
#include <linux/mount.h>
#include <linux/slab.h>

#include <drm/drm_drv.h>
#include <drm/drmP.h>

#include "drm_crtc_internal.h"
#include "drm_legacy.h"
#include "drm_internal.h"
#include "drm_crtc_internal.h"

/*
 * drm_debug: Enable debug output.
 * Bitmask of DRM_UT_x. See include/drm/drmP.h for details.
 */
unsigned int drm_debug = 0;
EXPORT_SYMBOL(drm_debug);

MODULE_AUTHOR("Gareth Hughes, Leif Delgass, José Fonseca, Jon Smirl");
MODULE_DESCRIPTION("DRM shared core routines");
MODULE_LICENSE("GPL and additional rights");
MODULE_PARM_DESC(debug, "Enable debug output, where each bit enables a debug category.\n"
"\t\tBit 0 (0x01) will enable CORE messages (drm core code)\n"
"\t\tBit 1 (0x02) will enable DRIVER messages (drm controller code)\n"
"\t\tBit 2 (0x04) will enable KMS messages (modesetting code)\n"
"\t\tBit 3 (0x08) will enable PRIME messages (prime code)\n"
"\t\tBit 4 (0x10) will enable ATOMIC messages (atomic code)\n"
"\t\tBit 5 (0x20) will enable VBL messages (vblank code)");
module_param_named(debug, drm_debug, int, 0600);

static DEFINE_SPINLOCK(drm_minor_lock);
static struct idr drm_minors_idr;

static struct dentry *drm_debugfs_root;

#define DRM_PRINTK_FMT "[" DRM_NAME ":%s]%s %pV"

void drm_dev_printk(const struct device *dev, const char *level,
		    unsigned int category, const char *function_name,
		    const char *prefix, const char *format, ...)
{
	struct va_format vaf;
	va_list args;

	if (category != DRM_UT_NONE && !(drm_debug & category))
		return;

	va_start(args, format);
	vaf.fmt = format;
	vaf.va = &args;

	if (dev)
		dev_printk(level, dev, DRM_PRINTK_FMT, function_name, prefix,
			   &vaf);
	else
		printk("%s" DRM_PRINTK_FMT, level, function_name, prefix, &vaf);

	va_end(args);
}
EXPORT_SYMBOL(drm_dev_printk);

void drm_printk(const char *level, unsigned int category,
		const char *format, ...)
{
	struct va_format vaf;
	va_list args;

	if (category != DRM_UT_NONE && !(drm_debug & category))
		return;

	va_start(args, format);
	vaf.fmt = format;
	vaf.va = &args;

	printk("%s" "[" DRM_NAME ":%ps]%s %pV",
	       level, __builtin_return_address(0),
	       strcmp(level, KERN_ERR) == 0 ? " *ERROR*" : "", &vaf);

	va_end(args);
}
EXPORT_SYMBOL(drm_printk);

/*
 * DRM Minors
 * A DRM device can provide several char-dev interfaces on the DRM-Major. Each
 * of them is represented by a drm_minor object. Depending on the capabilities
 * of the device-driver, different interfaces are registered.
 *
 * Minors can be accessed via dev->$minor_name. This pointer is either
 * NULL or a valid drm_minor pointer and stays valid as long as the device is
 * valid. This means, DRM minors have the same life-time as the underlying
 * device. However, this doesn't mean that the minor is active. Minors are
 * registered and unregistered dynamically according to device-state.
 */

static struct drm_minor **drm_minor_get_slot(struct drm_device *dev,
					     unsigned int type)
{
	switch (type) {
	case DRM_MINOR_PRIMARY:
		return &dev->primary;
	case DRM_MINOR_RENDER:
		return &dev->render;
	case DRM_MINOR_CONTROL:
		return &dev->control;
	default:
		return NULL;
	}
}

static int drm_minor_alloc(struct drm_device *dev, unsigned int type)
{
	struct drm_minor *minor;
	unsigned long flags;
	int r;

	minor = kzalloc(sizeof(*minor), GFP_KERNEL);
	if (!minor)
		return -ENOMEM;

	minor->type = type;
	minor->dev = dev;

	idr_preload(GFP_KERNEL);
	spin_lock_irqsave(&drm_minor_lock, flags);
	r = idr_alloc(&drm_minors_idr,
		      NULL,
		      64 * type,
		      64 * (type + 1),
		      GFP_NOWAIT);
	spin_unlock_irqrestore(&drm_minor_lock, flags);
	idr_preload_end();

	if (r < 0)
		goto err_free;

	minor->index = r;

	minor->kdev = drm_sysfs_minor_alloc(minor);
	if (IS_ERR(minor->kdev)) {
		r = PTR_ERR(minor->kdev);
		goto err_index;
	}

	*drm_minor_get_slot(dev, type) = minor;
	return 0;

err_index:
	spin_lock_irqsave(&drm_minor_lock, flags);
	idr_remove(&drm_minors_idr, minor->index);
	spin_unlock_irqrestore(&drm_minor_lock, flags);
err_free:
	kfree(minor);
	return r;
}

static void drm_minor_free(struct drm_device *dev, unsigned int type)
{
	struct drm_minor **slot, *minor;
	unsigned long flags;

	slot = drm_minor_get_slot(dev, type);
	minor = *slot;
	if (!minor)
		return;

	put_device(minor->kdev);

	spin_lock_irqsave(&drm_minor_lock, flags);
	idr_remove(&drm_minors_idr, minor->index);
	spin_unlock_irqrestore(&drm_minor_lock, flags);

	kfree(minor);
	*slot = NULL;
}

static int drm_minor_register(struct drm_device *dev, unsigned int type)
{
	struct drm_minor *minor;
	unsigned long flags;
	int ret;

	DRM_DEBUG("\n");

	minor = *drm_minor_get_slot(dev, type);
	if (!minor)
		return 0;

	ret = drm_debugfs_init(minor, minor->index, drm_debugfs_root);
	if (ret) {
		DRM_ERROR("DRM: Failed to initialize /sys/kernel/debug/dri.\n");
		goto err_debugfs;
	}

	ret = device_add(minor->kdev);
	if (ret)
		goto err_debugfs;

	/* replace NULL with @minor so lookups will succeed from now on */
	spin_lock_irqsave(&drm_minor_lock, flags);
	idr_replace(&drm_minors_idr, minor, minor->index);
	spin_unlock_irqrestore(&drm_minor_lock, flags);

	DRM_DEBUG("new minor registered %d\n", minor->index);
	return 0;

err_debugfs:
	drm_debugfs_cleanup(minor);
	return ret;
}

static void drm_minor_unregister(struct drm_device *dev, unsigned int type)
{
	struct drm_minor *minor;
	unsigned long flags;

	minor = *drm_minor_get_slot(dev, type);
	if (!minor || !device_is_registered(minor->kdev))
		return;

	/* replace @minor with NULL so lookups will fail from now on */
	spin_lock_irqsave(&drm_minor_lock, flags);
	idr_replace(&drm_minors_idr, NULL, minor->index);
	spin_unlock_irqrestore(&drm_minor_lock, flags);

	device_del(minor->kdev);
	dev_set_drvdata(minor->kdev, NULL); /* safety belt */
	drm_debugfs_cleanup(minor);
}

/*
 * Looks up the given minor-ID and returns the respective DRM-minor object. The
 * refence-count of the underlying device is increased so you must release this
 * object with drm_minor_release().
 *
 * As long as you hold this minor, it is guaranteed that the object and the
 * minor->dev pointer will stay valid! However, the device may get unplugged and
 * unregistered while you hold the minor.
 */
struct drm_minor *drm_minor_acquire(unsigned int minor_id)
{
	struct drm_minor *minor;
	unsigned long flags;

	spin_lock_irqsave(&drm_minor_lock, flags);
	minor = idr_find(&drm_minors_idr, minor_id);
	if (minor)
		drm_dev_ref(minor->dev);
	spin_unlock_irqrestore(&drm_minor_lock, flags);

	if (!minor) {
		return ERR_PTR(-ENODEV);
	} else if (drm_device_is_unplugged(minor->dev)) {
		drm_dev_unref(minor->dev);
		return ERR_PTR(-ENODEV);
	}

	return minor;
}

void drm_minor_release(struct drm_minor *minor)
{
	drm_dev_unref(minor->dev);
}

/**
 * DOC: driver instance overview
 *
 * A device instance for a drm driver is represented by &struct drm_device. This
 * is allocated with drm_dev_alloc(), usually from bus-specific ->probe()
 * callbacks implemented by the driver. The driver then needs to initialize all
 * the various subsystems for the drm device like memory management, vblank
 * handling, modesetting support and intial output configuration plus obviously
 * initialize all the corresponding hardware bits. An important part of this is
 * also calling drm_dev_set_unique() to set the userspace-visible unique name of
 * this device instance. Finally when everything is up and running and ready for
 * userspace the device instance can be published using drm_dev_register().
 *
 * There is also deprecated support for initalizing device instances using
 * bus-specific helpers and the &drm_driver.load callback. But due to
 * backwards-compatibility needs the device instance have to be published too
 * early, which requires unpretty global locking to make safe and is therefore
 * only support for existing drivers not yet converted to the new scheme.
 *
 * When cleaning up a device instance everything needs to be done in reverse:
 * First unpublish the device instance with drm_dev_unregister(). Then clean up
 * any other resources allocated at device initialization and drop the driver's
 * reference to &drm_device using drm_dev_unref().
 *
 * Note that the lifetime rules for &drm_device instance has still a lot of
 * historical baggage. Hence use the reference counting provided by
 * drm_dev_ref() and drm_dev_unref() only carefully.
 *
 * It is recommended that drivers embed &struct drm_device into their own device
 * structure, which is supported through drm_dev_init().
 */

/**
 * drm_put_dev - Unregister and release a DRM device
 * @dev: DRM device
 *
 * Called at module unload time or when a PCI device is unplugged.
 *
 * Cleans up all DRM device, calling drm_lastclose().
 *
 * Note: Use of this function is deprecated. It will eventually go away
 * completely.  Please use drm_dev_unregister() and drm_dev_unref() explicitly
 * instead to make sure that the device isn't userspace accessible any more
 * while teardown is in progress, ensuring that userspace can't access an
 * inconsistent state.
 */
void drm_put_dev(struct drm_device *dev)
{
	DRM_DEBUG("\n");

	if (!dev) {
		DRM_ERROR("cleanup called no dev\n");
		return;
	}

	drm_dev_unregister(dev);
	drm_dev_unref(dev);
}
EXPORT_SYMBOL(drm_put_dev);

void drm_unplug_dev(struct drm_device *dev)
{
	/* for a USB device */
	drm_dev_unregister(dev);

	mutex_lock(&drm_global_mutex);

	drm_device_set_unplugged(dev);

	if (dev->open_count == 0) {
		drm_put_dev(dev);
	}
	mutex_unlock(&drm_global_mutex);
}
EXPORT_SYMBOL(drm_unplug_dev);

/*
 * DRM internal mount
 * We want to be able to allocate our own "struct address_space" to control
 * memory-mappings in VRAM (or stolen RAM, ...). However, core MM does not allow
 * stand-alone address_space objects, so we need an underlying inode. As there
 * is no way to allocate an independent inode easily, we need a fake internal
 * VFS mount-point.
 *
 * The drm_fs_inode_new() function allocates a new inode, drm_fs_inode_free()
 * frees it again. You are allowed to use iget() and iput() to get references to
 * the inode. But each drm_fs_inode_new() call must be paired with exactly one
 * drm_fs_inode_free() call (which does not have to be the last iput()).
 * We use drm_fs_inode_*() to manage our internal VFS mount-point and share it
 * between multiple inode-users. You could, technically, call
 * iget() + drm_fs_inode_free() directly after alloc and sometime later do an
 * iput(), but this way you'd end up with a new vfsmount for each inode.
 */

static int drm_fs_cnt;
static struct vfsmount *drm_fs_mnt;

static const struct dentry_operations drm_fs_dops = {
	.d_dname	= simple_dname,
};

static const struct super_operations drm_fs_sops = {
	.statfs		= simple_statfs,
};

static struct dentry *drm_fs_mount(struct file_system_type *fs_type, int flags,
				   const char *dev_name, void *data)
{
	return mount_pseudo(fs_type,
			    "drm:",
			    &drm_fs_sops,
			    &drm_fs_dops,
			    0x010203ff);
}

static struct file_system_type drm_fs_type = {
	.name		= "drm",
	.owner		= THIS_MODULE,
	.mount		= drm_fs_mount,
	.kill_sb	= kill_anon_super,
};

static struct inode *drm_fs_inode_new(void)
{
	struct inode *inode;
	int r;

	r = simple_pin_fs(&drm_fs_type, &drm_fs_mnt, &drm_fs_cnt);
	if (r < 0) {
		DRM_ERROR("Cannot mount pseudo fs: %d\n", r);
		return ERR_PTR(r);
	}

	inode = alloc_anon_inode(drm_fs_mnt->mnt_sb);
	if (IS_ERR(inode))
		simple_release_fs(&drm_fs_mnt, &drm_fs_cnt);

	return inode;
}

static void drm_fs_inode_free(struct inode *inode)
{
	if (inode) {
		iput(inode);
		simple_release_fs(&drm_fs_mnt, &drm_fs_cnt);
	}
}

/**
 * drm_dev_init - Initialise new DRM device
 * @dev: DRM device
 * @driver: DRM driver
 * @parent: Parent device object
 *
 * Initialize a new DRM device. No device registration is done.
 * Call drm_dev_register() to advertice the device to user space and register it
 * with other core subsystems. This should be done last in the device
 * initialization sequence to make sure userspace can't access an inconsistent
 * state.
 *
 * The initial ref-count of the object is 1. Use drm_dev_ref() and
 * drm_dev_unref() to take and drop further ref-counts.
 *
 * Note that for purely virtual devices @parent can be NULL.
 *
 * Drivers that do not want to allocate their own device struct
 * embedding &struct drm_device can call drm_dev_alloc() instead. For drivers
 * that do embed &struct drm_device it must be placed first in the overall
 * structure, and the overall structure must be allocated using kmalloc(): The
 * drm core's release function unconditionally calls kfree() on the @dev pointer
<<<<<<< HEAD
 * when the final reference is released.
=======
 * when the final reference is released. To override this behaviour, and so
 * allow embedding of the drm_device inside the driver's device struct at an
 * arbitrary offset, you must supply a &drm_driver.release callback and control
 * the finalization explicitly.
>>>>>>> 786cc154
 *
 * RETURNS:
 * 0 on success, or error code on failure.
 */
int drm_dev_init(struct drm_device *dev,
		 struct drm_driver *driver,
		 struct device *parent)
{
	int ret;

	kref_init(&dev->ref);
	dev->dev = parent;
	dev->driver = driver;

	INIT_LIST_HEAD(&dev->filelist);
	INIT_LIST_HEAD(&dev->ctxlist);
	INIT_LIST_HEAD(&dev->vmalist);
	INIT_LIST_HEAD(&dev->maplist);
	INIT_LIST_HEAD(&dev->vblank_event_list);

	spin_lock_init(&dev->buf_lock);
	spin_lock_init(&dev->event_lock);
	mutex_init(&dev->struct_mutex);
	mutex_init(&dev->filelist_mutex);
	mutex_init(&dev->ctxlist_mutex);
	mutex_init(&dev->master_mutex);

	dev->anon_inode = drm_fs_inode_new();
	if (IS_ERR(dev->anon_inode)) {
		ret = PTR_ERR(dev->anon_inode);
		DRM_ERROR("Cannot allocate anonymous inode: %d\n", ret);
		goto err_free;
	}

	if (drm_core_check_feature(dev, DRIVER_RENDER)) {
		ret = drm_minor_alloc(dev, DRM_MINOR_RENDER);
		if (ret)
			goto err_minors;
	}

	ret = drm_minor_alloc(dev, DRM_MINOR_PRIMARY);
	if (ret)
		goto err_minors;

	ret = drm_ht_create(&dev->map_hash, 12);
	if (ret)
		goto err_minors;

	drm_legacy_ctxbitmap_init(dev);

	if (drm_core_check_feature(dev, DRIVER_GEM)) {
		ret = drm_gem_init(dev);
		if (ret) {
			DRM_ERROR("Cannot initialize graphics execution manager (GEM)\n");
			goto err_ctxbitmap;
		}
	}

	/* Use the parent device name as DRM device unique identifier, but fall
	 * back to the driver name for virtual devices like vgem. */
	ret = drm_dev_set_unique(dev, parent ? dev_name(parent) : driver->name);
	if (ret)
		goto err_setunique;

	return 0;

err_setunique:
	if (drm_core_check_feature(dev, DRIVER_GEM))
		drm_gem_destroy(dev);
err_ctxbitmap:
	drm_legacy_ctxbitmap_cleanup(dev);
	drm_ht_remove(&dev->map_hash);
err_minors:
	drm_minor_free(dev, DRM_MINOR_PRIMARY);
	drm_minor_free(dev, DRM_MINOR_RENDER);
	drm_minor_free(dev, DRM_MINOR_CONTROL);
	drm_fs_inode_free(dev->anon_inode);
err_free:
	mutex_destroy(&dev->master_mutex);
	mutex_destroy(&dev->ctxlist_mutex);
	mutex_destroy(&dev->filelist_mutex);
	mutex_destroy(&dev->struct_mutex);
	return ret;
}
EXPORT_SYMBOL(drm_dev_init);

/**
 * drm_dev_fini - Finalize a dead DRM device
 * @dev: DRM device
 *
 * Finalize a dead DRM device. This is the converse to drm_dev_init() and
 * frees up all data allocated by it. All driver private data should be
 * finalized first. Note that this function does not free the @dev, that is
 * left to the caller.
 *
 * The ref-count of @dev must be zero, and drm_dev_fini() should only be called
 * from a &drm_driver.release callback.
 */
void drm_dev_fini(struct drm_device *dev)
{
	drm_vblank_cleanup(dev);

	if (drm_core_check_feature(dev, DRIVER_GEM))
		drm_gem_destroy(dev);

	drm_legacy_ctxbitmap_cleanup(dev);
	drm_ht_remove(&dev->map_hash);
	drm_fs_inode_free(dev->anon_inode);

	drm_minor_free(dev, DRM_MINOR_PRIMARY);
	drm_minor_free(dev, DRM_MINOR_RENDER);
	drm_minor_free(dev, DRM_MINOR_CONTROL);

	mutex_destroy(&dev->master_mutex);
	mutex_destroy(&dev->ctxlist_mutex);
	mutex_destroy(&dev->filelist_mutex);
	mutex_destroy(&dev->struct_mutex);
	kfree(dev->unique);
}
EXPORT_SYMBOL(drm_dev_fini);

/**
 * drm_dev_alloc - Allocate new DRM device
 * @driver: DRM driver to allocate device for
 * @parent: Parent device object
 *
 * Allocate and initialize a new DRM device. No device registration is done.
 * Call drm_dev_register() to advertice the device to user space and register it
 * with other core subsystems. This should be done last in the device
 * initialization sequence to make sure userspace can't access an inconsistent
 * state.
 *
 * The initial ref-count of the object is 1. Use drm_dev_ref() and
 * drm_dev_unref() to take and drop further ref-counts.
 *
 * Note that for purely virtual devices @parent can be NULL.
 *
 * Drivers that wish to subclass or embed &struct drm_device into their
 * own struct should look at using drm_dev_init() instead.
 *
 * RETURNS:
 * Pointer to new DRM device, or ERR_PTR on failure.
 */
struct drm_device *drm_dev_alloc(struct drm_driver *driver,
				 struct device *parent)
{
	struct drm_device *dev;
	int ret;

	dev = kzalloc(sizeof(*dev), GFP_KERNEL);
	if (!dev)
		return ERR_PTR(-ENOMEM);

	ret = drm_dev_init(dev, driver, parent);
	if (ret) {
		kfree(dev);
		return ERR_PTR(ret);
	}

	return dev;
}
EXPORT_SYMBOL(drm_dev_alloc);

static void drm_dev_release(struct kref *ref)
{
	struct drm_device *dev = container_of(ref, struct drm_device, ref);

<<<<<<< HEAD
	drm_vblank_cleanup(dev);

	if (drm_core_check_feature(dev, DRIVER_GEM))
		drm_gem_destroy(dev);

	drm_legacy_ctxbitmap_cleanup(dev);
	drm_ht_remove(&dev->map_hash);
	drm_fs_inode_free(dev->anon_inode);

	drm_minor_free(dev, DRM_MINOR_PRIMARY);
	drm_minor_free(dev, DRM_MINOR_RENDER);
	drm_minor_free(dev, DRM_MINOR_CONTROL);

	mutex_destroy(&dev->master_mutex);
	mutex_destroy(&dev->ctxlist_mutex);
	mutex_destroy(&dev->filelist_mutex);
	mutex_destroy(&dev->struct_mutex);
	kfree(dev->unique);
	kfree(dev);
=======
	if (dev->driver->release) {
		dev->driver->release(dev);
	} else {
		drm_dev_fini(dev);
		kfree(dev);
	}
>>>>>>> 786cc154
}

/**
 * drm_dev_ref - Take reference of a DRM device
 * @dev: device to take reference of or NULL
 *
 * This increases the ref-count of @dev by one. You *must* already own a
 * reference when calling this. Use drm_dev_unref() to drop this reference
 * again.
 *
 * This function never fails. However, this function does not provide *any*
 * guarantee whether the device is alive or running. It only provides a
 * reference to the object and the memory associated with it.
 */
void drm_dev_ref(struct drm_device *dev)
{
	if (dev)
		kref_get(&dev->ref);
}
EXPORT_SYMBOL(drm_dev_ref);

/**
 * drm_dev_unref - Drop reference of a DRM device
 * @dev: device to drop reference of or NULL
 *
 * This decreases the ref-count of @dev by one. The device is destroyed if the
 * ref-count drops to zero.
 */
void drm_dev_unref(struct drm_device *dev)
{
	if (dev)
		kref_put(&dev->ref, drm_dev_release);
}
EXPORT_SYMBOL(drm_dev_unref);

static int create_compat_control_link(struct drm_device *dev)
{
	struct drm_minor *minor;
	char *name;
	int ret;

	if (!drm_core_check_feature(dev, DRIVER_MODESET))
		return 0;

	minor = *drm_minor_get_slot(dev, DRM_MINOR_PRIMARY);
	if (!minor)
		return 0;

	/*
	 * Some existing userspace out there uses the existing of the controlD*
	 * sysfs files to figure out whether it's a modeset driver. It only does
	 * readdir, hence a symlink is sufficient (and the least confusing
	 * option). Otherwise controlD* is entirely unused.
	 *
	 * Old controlD chardev have been allocated in the range
	 * 64-127.
	 */
	name = kasprintf(GFP_KERNEL, "controlD%d", minor->index + 64);
	if (!name)
		return -ENOMEM;

	ret = sysfs_create_link(minor->kdev->kobj.parent,
				&minor->kdev->kobj,
				name);

	kfree(name);

	return ret;
}

static void remove_compat_control_link(struct drm_device *dev)
{
	struct drm_minor *minor;
	char *name;

	if (!drm_core_check_feature(dev, DRIVER_MODESET))
		return;

	minor = *drm_minor_get_slot(dev, DRM_MINOR_PRIMARY);
	if (!minor)
		return;

	name = kasprintf(GFP_KERNEL, "controlD%d", minor->index);
	if (!name)
		return;

	sysfs_remove_link(minor->kdev->kobj.parent, name);

	kfree(name);
}

/**
 * drm_dev_register - Register DRM device
 * @dev: Device to register
 * @flags: Flags passed to the driver's .load() function
 *
 * Register the DRM device @dev with the system, advertise device to user-space
 * and start normal device operation. @dev must be allocated via drm_dev_alloc()
 * previously.
 *
 * Never call this twice on any device!
 *
 * NOTE: To ensure backward compatibility with existing drivers method this
 * function calls the &drm_driver.load method after registering the device
 * nodes, creating race conditions. Usage of the &drm_driver.load methods is
 * therefore deprecated, drivers must perform all initialization before calling
 * drm_dev_register().
 *
 * RETURNS:
 * 0 on success, negative error code on failure.
 */
int drm_dev_register(struct drm_device *dev, unsigned long flags)
{
	struct drm_driver *driver = dev->driver;
	int ret;

	mutex_lock(&drm_global_mutex);

	ret = drm_minor_register(dev, DRM_MINOR_CONTROL);
	if (ret)
		goto err_minors;

	ret = drm_minor_register(dev, DRM_MINOR_RENDER);
	if (ret)
		goto err_minors;

	ret = drm_minor_register(dev, DRM_MINOR_PRIMARY);
	if (ret)
		goto err_minors;

	ret = create_compat_control_link(dev);
	if (ret)
		goto err_minors;

<<<<<<< HEAD
=======
	dev->registered = true;

>>>>>>> 786cc154
	if (dev->driver->load) {
		ret = dev->driver->load(dev, flags);
		if (ret)
			goto err_minors;
	}

	if (drm_core_check_feature(dev, DRIVER_MODESET))
		drm_modeset_register_all(dev);

	ret = 0;

	DRM_INFO("Initialized %s %d.%d.%d %s for %s on minor %d\n",
		 driver->name, driver->major, driver->minor,
		 driver->patchlevel, driver->date,
		 dev->dev ? dev_name(dev->dev) : "virtual device",
		 dev->primary->index);

	goto out_unlock;

err_minors:
	remove_compat_control_link(dev);
	drm_minor_unregister(dev, DRM_MINOR_PRIMARY);
	drm_minor_unregister(dev, DRM_MINOR_RENDER);
	drm_minor_unregister(dev, DRM_MINOR_CONTROL);
out_unlock:
	mutex_unlock(&drm_global_mutex);
	return ret;
}
EXPORT_SYMBOL(drm_dev_register);

/**
 * drm_dev_unregister - Unregister DRM device
 * @dev: Device to unregister
 *
 * Unregister the DRM device from the system. This does the reverse of
 * drm_dev_register() but does not deallocate the device. The caller must call
 * drm_dev_unref() to drop their final reference.
 *
 * This should be called first in the device teardown code to make sure
 * userspace can't access the device instance any more.
 */
void drm_dev_unregister(struct drm_device *dev)
{
	struct drm_map_list *r_list, *list_temp;

	drm_lastclose(dev);

	dev->registered = false;

	if (drm_core_check_feature(dev, DRIVER_MODESET))
		drm_modeset_unregister_all(dev);

	if (dev->driver->unload)
		dev->driver->unload(dev);

	if (dev->agp)
		drm_pci_agp_destroy(dev);

	list_for_each_entry_safe(r_list, list_temp, &dev->maplist, head)
		drm_legacy_rmmap(dev, r_list->map);

	remove_compat_control_link(dev);
	drm_minor_unregister(dev, DRM_MINOR_PRIMARY);
	drm_minor_unregister(dev, DRM_MINOR_RENDER);
	drm_minor_unregister(dev, DRM_MINOR_CONTROL);
}
EXPORT_SYMBOL(drm_dev_unregister);

/**
 * drm_dev_set_unique - Set the unique name of a DRM device
 * @dev: device of which to set the unique name
 * @name: unique name
 *
 * Sets the unique name of a DRM device using the specified string. Drivers
 * can use this at driver probe time if the unique name of the devices they
 * drive is static.
 *
 * Return: 0 on success or a negative error code on failure.
 */
int drm_dev_set_unique(struct drm_device *dev, const char *name)
{
	kfree(dev->unique);
	dev->unique = kstrdup(name, GFP_KERNEL);

	return dev->unique ? 0 : -ENOMEM;
}
EXPORT_SYMBOL(drm_dev_set_unique);

/*
 * DRM Core
 * The DRM core module initializes all global DRM objects and makes them
 * available to drivers. Once setup, drivers can probe their respective
 * devices.
 * Currently, core management includes:
 *  - The "DRM-Global" key/value database
 *  - Global ID management for connectors
 *  - DRM major number allocation
 *  - DRM minor management
 *  - DRM sysfs class
 *  - DRM debugfs root
 *
 * Furthermore, the DRM core provides dynamic char-dev lookups. For each
 * interface registered on a DRM device, you can request minor numbers from DRM
 * core. DRM core takes care of major-number management and char-dev
 * registration. A stub ->open() callback forwards any open() requests to the
 * registered minor.
 */

static int drm_stub_open(struct inode *inode, struct file *filp)
{
	const struct file_operations *new_fops;
	struct drm_minor *minor;
	int err;

	DRM_DEBUG("\n");

	mutex_lock(&drm_global_mutex);
	minor = drm_minor_acquire(iminor(inode));
	if (IS_ERR(minor)) {
		err = PTR_ERR(minor);
		goto out_unlock;
	}

	new_fops = fops_get(minor->dev->driver->fops);
	if (!new_fops) {
		err = -ENODEV;
		goto out_release;
	}

	replace_fops(filp, new_fops);
	if (filp->f_op->open)
		err = filp->f_op->open(inode, filp);
	else
		err = 0;

out_release:
	drm_minor_release(minor);
out_unlock:
	mutex_unlock(&drm_global_mutex);
	return err;
}

static const struct file_operations drm_stub_fops = {
	.owner = THIS_MODULE,
	.open = drm_stub_open,
	.llseek = noop_llseek,
};

static void drm_core_exit(void)
{
	unregister_chrdev(DRM_MAJOR, "drm");
	debugfs_remove(drm_debugfs_root);
	drm_sysfs_destroy();
	idr_destroy(&drm_minors_idr);
	drm_connector_ida_destroy();
	drm_global_release();
}

static int __init drm_core_init(void)
{
	int ret;

	drm_global_init();
	drm_connector_ida_init();
	idr_init(&drm_minors_idr);

	ret = drm_sysfs_init();
	if (ret < 0) {
		DRM_ERROR("Cannot create DRM class: %d\n", ret);
		goto error;
	}

	drm_debugfs_root = debugfs_create_dir("dri", NULL);
	if (!drm_debugfs_root) {
		ret = -ENOMEM;
		DRM_ERROR("Cannot create debugfs-root: %d\n", ret);
		goto error;
	}

	ret = register_chrdev(DRM_MAJOR, "drm", &drm_stub_fops);
	if (ret < 0)
		goto error;

	DRM_DEBUG("Initialized\n");
	return 0;

error:
	drm_core_exit();
	return ret;
}

module_init(drm_core_init);
module_exit(drm_core_exit);<|MERGE_RESOLUTION|>--- conflicted
+++ resolved
@@ -465,14 +465,10 @@
  * that do embed &struct drm_device it must be placed first in the overall
  * structure, and the overall structure must be allocated using kmalloc(): The
  * drm core's release function unconditionally calls kfree() on the @dev pointer
-<<<<<<< HEAD
- * when the final reference is released.
-=======
  * when the final reference is released. To override this behaviour, and so
  * allow embedding of the drm_device inside the driver's device struct at an
  * arbitrary offset, you must supply a &drm_driver.release callback and control
  * the finalization explicitly.
->>>>>>> 786cc154
  *
  * RETURNS:
  * 0 on success, or error code on failure.
@@ -640,34 +636,12 @@
 {
 	struct drm_device *dev = container_of(ref, struct drm_device, ref);
 
-<<<<<<< HEAD
-	drm_vblank_cleanup(dev);
-
-	if (drm_core_check_feature(dev, DRIVER_GEM))
-		drm_gem_destroy(dev);
-
-	drm_legacy_ctxbitmap_cleanup(dev);
-	drm_ht_remove(&dev->map_hash);
-	drm_fs_inode_free(dev->anon_inode);
-
-	drm_minor_free(dev, DRM_MINOR_PRIMARY);
-	drm_minor_free(dev, DRM_MINOR_RENDER);
-	drm_minor_free(dev, DRM_MINOR_CONTROL);
-
-	mutex_destroy(&dev->master_mutex);
-	mutex_destroy(&dev->ctxlist_mutex);
-	mutex_destroy(&dev->filelist_mutex);
-	mutex_destroy(&dev->struct_mutex);
-	kfree(dev->unique);
-	kfree(dev);
-=======
 	if (dev->driver->release) {
 		dev->driver->release(dev);
 	} else {
 		drm_dev_fini(dev);
 		kfree(dev);
 	}
->>>>>>> 786cc154
 }
 
 /**
@@ -802,11 +776,8 @@
 	if (ret)
 		goto err_minors;
 
-<<<<<<< HEAD
-=======
 	dev->registered = true;
 
->>>>>>> 786cc154
 	if (dev->driver->load) {
 		ret = dev->driver->load(dev, flags);
 		if (ret)
