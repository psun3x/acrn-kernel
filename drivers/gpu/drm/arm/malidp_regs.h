--- conflicted
+++ resolved
@@ -84,10 +84,7 @@
 /* Stride register offsets relative to Lx_BASE */
 #define MALIDP_DE_LG_STRIDE		0x18
 #define MALIDP_DE_LV_STRIDE0		0x18
-<<<<<<< HEAD
-=======
 #define MALIDP550_DE_LS_R1_STRIDE	0x28
->>>>>>> 786cc154
 
 /* macros to set values into registers */
 #define MALIDP_DE_H_FRONTPORCH(x)	(((x) & 0xfff) << 0)
