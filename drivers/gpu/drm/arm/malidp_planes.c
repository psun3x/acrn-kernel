--- conflicted
+++ resolved
@@ -37,11 +37,8 @@
 #define   LAYER_V_VAL(x)		(((x) & 0x1fff) << 16)
 #define MALIDP_LAYER_COMP_SIZE		0x010
 #define MALIDP_LAYER_OFFSET		0x014
-<<<<<<< HEAD
-=======
 #define MALIDP550_LS_ENABLE		0x01c
 #define MALIDP550_LS_R1_IN_SIZE		0x020
->>>>>>> 786cc154
 
 /*
  * This 4-entry look-up-table is used to determine the full 8-bit alpha value
@@ -247,14 +244,11 @@
 			LAYER_V_VAL(plane->state->crtc_y),
 			mp->layer->base + MALIDP_LAYER_OFFSET);
 
-<<<<<<< HEAD
-=======
 	if (mp->layer->id == DE_SMART)
 		malidp_hw_write(mp->hwdev,
 				LAYER_H_VAL(src_w) | LAYER_V_VAL(src_h),
 				mp->layer->base + MALIDP550_LS_R1_IN_SIZE);
 
->>>>>>> 786cc154
 	/* first clear the rotation bits */
 	val = malidp_hw_read(mp->hwdev, mp->layer->base + MALIDP_LAYER_CONTROL);
 	val &= ~LAYER_ROT_MASK;
@@ -343,11 +337,6 @@
 		plane->hwdev = malidp->dev;
 		plane->layer = &map->layers[i];
 
-<<<<<<< HEAD
-		/* Skip the features which the SMART layer doesn't have */
-		if (id == DE_SMART)
-			continue;
-=======
 		if (id == DE_SMART) {
 			/*
 			 * Enable the first rectangle in the SMART layer to be
@@ -358,7 +347,6 @@
 			/* Skip the features which the SMART layer doesn't have. */
 			continue;
 		}
->>>>>>> 786cc154
 
 		drm_plane_create_rotation_property(&plane->base, DRM_ROTATE_0, flags);
 		malidp_hw_write(malidp->dev, MALIDP_ALPHA_LUT,
