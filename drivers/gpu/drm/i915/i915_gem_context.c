--- conflicted
+++ resolved
@@ -1350,16 +1350,14 @@
 	case I915_CONTEXT_PARAM_BANNABLE:
 		args->value = i915_gem_context_is_bannable(ctx);
 		break;
-<<<<<<< HEAD
+	case I915_CONTEXT_PARAM_PRIORITY:
+		args->value = ctx->priority;
+		break;
 	case I915_CONTEXT_PARAM_WATCHDOG:
 		ret = i915_gem_context_get_watchdog(ctx, args);
 		break;
 	case I915_CONTEXT_PARAM_TRTT:
 		ret = intel_context_get_trtt(ctx, args);
-=======
-	case I915_CONTEXT_PARAM_PRIORITY:
-		args->value = ctx->priority;
->>>>>>> e8f87f45
 		break;
 	default:
 		ret = -EINVAL;
@@ -1426,13 +1424,6 @@
 		else
 			i915_gem_context_clear_bannable(ctx);
 		break;
-<<<<<<< HEAD
-	case I915_CONTEXT_PARAM_WATCHDOG:
-		ret = i915_gem_context_set_watchdog(ctx, args);
-		break;
-	case I915_CONTEXT_PARAM_TRTT:
-		ret = intel_context_set_trtt(ctx, args);
-=======
 	case I915_CONTEXT_PARAM_PRIORITY:
 		{
 			int priority = args->value;
@@ -1450,7 +1441,12 @@
 			else
 				ctx->priority = priority;
 		}
->>>>>>> e8f87f45
+		break;
+	case I915_CONTEXT_PARAM_WATCHDOG:
+		ret = i915_gem_context_set_watchdog(ctx, args);
+		break;
+	case I915_CONTEXT_PARAM_TRTT:
+		ret = intel_context_set_trtt(ctx, args);
 		break;
 	default:
 		ret = -EINVAL;
