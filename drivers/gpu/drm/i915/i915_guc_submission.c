--- conflicted
+++ resolved
@@ -348,11 +348,7 @@
 	u32 freespace;
 	int ret;
 
-<<<<<<< HEAD
-	spin_lock(&client->wq_lock);
-=======
 	spin_lock_irq(&client->wq_lock);
->>>>>>> 786cc154
 	freespace = CIRC_SPACE(client->wq_tail, desc->head, client->wq_size);
 	freespace -= client->wq_rsvd;
 	if (likely(freespace >= wqi_size)) {
@@ -362,27 +358,13 @@
 		client->no_wq_space++;
 		ret = -EAGAIN;
 	}
-<<<<<<< HEAD
-	spin_unlock(&client->wq_lock);
-=======
 	spin_unlock_irq(&client->wq_lock);
->>>>>>> 786cc154
 
 	return ret;
 }
 
 static void guc_client_update_wq_rsvd(struct i915_guc_client *client, int size)
 {
-<<<<<<< HEAD
-	const size_t wqi_size = sizeof(struct guc_wq_item);
-	struct i915_guc_client *client = request->i915->guc.execbuf_client;
-
-	GEM_BUG_ON(READ_ONCE(client->wq_rsvd) < wqi_size);
-
-	spin_lock(&client->wq_lock);
-	client->wq_rsvd -= wqi_size;
-	spin_unlock(&client->wq_lock);
-=======
 	unsigned long flags;
 
 	spin_lock_irqsave(&client->wq_lock, flags);
@@ -397,7 +379,6 @@
 
 	GEM_BUG_ON(READ_ONCE(client->wq_rsvd) < wqi_size);
 	guc_client_update_wq_rsvd(client, -wqi_size);
->>>>>>> 786cc154
 }
 
 /* Construct a Work Item and append it to the GuC's Work Queue */
@@ -952,8 +933,6 @@
 	desc->tail = 0;
 
 	client->wq_tail = 0;
-<<<<<<< HEAD
-=======
 }
 
 static void guc_interrupts_capture(struct drm_i915_private *dev_priv)
@@ -974,7 +953,6 @@
 	I915_WRITE(GUC_BCS_RCS_IER, ~irqs);
 	I915_WRITE(GUC_VCS2_VCS1_IER, ~irqs);
 	I915_WRITE(GUC_WD_VECS_IER, ~irqs);
->>>>>>> 786cc154
 }
 
 int i915_guc_submission_enable(struct drm_i915_private *dev_priv)
@@ -994,16 +972,6 @@
 
 	/* Take over from manual control of ELSP (execlists) */
 	for_each_engine(engine, dev_priv, id) {
-<<<<<<< HEAD
-		struct drm_i915_gem_request *rq;
-
-		engine->submit_request = i915_guc_submit;
-		engine->schedule = NULL;
-
-		/* Replay the current set of previously submitted requests */
-		list_for_each_entry(rq, &engine->timeline->requests, link) {
-			client->wq_rsvd += sizeof(struct guc_wq_item);
-=======
 		engine->submit_request = i915_guc_submit;
 		engine->schedule = NULL;
 	}
@@ -1018,7 +986,6 @@
 		spin_lock_irq(&engine->timeline->lock);
 		list_for_each_entry(rq, &engine->timeline->requests, link) {
 			guc_client_update_wq_rsvd(client, wqi_size);
->>>>>>> 786cc154
 			__i915_guc_submit(rq);
 		}
 		spin_unlock_irq(&engine->timeline->lock);
