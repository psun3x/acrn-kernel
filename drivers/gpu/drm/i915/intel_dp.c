/*
 * Copyright © 2008 Intel Corporation
 *
 * Permission is hereby granted, free of charge, to any person obtaining a
 * copy of this software and associated documentation files (the "Software"),
 * to deal in the Software without restriction, including without limitation
 * the rights to use, copy, modify, merge, publish, distribute, sublicense,
 * and/or sell copies of the Software, and to permit persons to whom the
 * Software is furnished to do so, subject to the following conditions:
 *
 * The above copyright notice and this permission notice (including the next
 * paragraph) shall be included in all copies or substantial portions of the
 * Software.
 *
 * THE SOFTWARE IS PROVIDED "AS IS", WITHOUT WARRANTY OF ANY KIND, EXPRESS OR
 * IMPLIED, INCLUDING BUT NOT LIMITED TO THE WARRANTIES OF MERCHANTABILITY,
 * FITNESS FOR A PARTICULAR PURPOSE AND NONINFRINGEMENT.  IN NO EVENT SHALL
 * THE AUTHORS OR COPYRIGHT HOLDERS BE LIABLE FOR ANY CLAIM, DAMAGES OR OTHER
 * LIABILITY, WHETHER IN AN ACTION OF CONTRACT, TORT OR OTHERWISE, ARISING
 * FROM, OUT OF OR IN CONNECTION WITH THE SOFTWARE OR THE USE OR OTHER DEALINGS
 * IN THE SOFTWARE.
 *
 * Authors:
 *    Keith Packard <keithp@keithp.com>
 *
 */

#include <linux/i2c.h>
#include <linux/slab.h>
#include <linux/export.h>
#include <linux/types.h>
#include <linux/notifier.h>
#include <linux/reboot.h>
#include <asm/byteorder.h>
#include <drm/drmP.h>
#include <drm/drm_atomic_helper.h>
#include <drm/drm_crtc.h>
#include <drm/drm_crtc_helper.h>
#include <drm/drm_edid.h>
#include "intel_drv.h"
#include <drm/i915_drm.h>
#include "i915_drv.h"

#define DP_LINK_CHECK_TIMEOUT	(10 * 1000)

/* Compliance test status bits  */
#define INTEL_DP_RESOLUTION_SHIFT_MASK	0
#define INTEL_DP_RESOLUTION_PREFERRED	(1 << INTEL_DP_RESOLUTION_SHIFT_MASK)
#define INTEL_DP_RESOLUTION_STANDARD	(2 << INTEL_DP_RESOLUTION_SHIFT_MASK)
#define INTEL_DP_RESOLUTION_FAILSAFE	(3 << INTEL_DP_RESOLUTION_SHIFT_MASK)

struct dp_link_dpll {
	int clock;
	struct dpll dpll;
};

static const struct dp_link_dpll gen4_dpll[] = {
	{ 162000,
		{ .p1 = 2, .p2 = 10, .n = 2, .m1 = 23, .m2 = 8 } },
	{ 270000,
		{ .p1 = 1, .p2 = 10, .n = 1, .m1 = 14, .m2 = 2 } }
};

static const struct dp_link_dpll pch_dpll[] = {
	{ 162000,
		{ .p1 = 2, .p2 = 10, .n = 1, .m1 = 12, .m2 = 9 } },
	{ 270000,
		{ .p1 = 1, .p2 = 10, .n = 2, .m1 = 14, .m2 = 8 } }
};

static const struct dp_link_dpll vlv_dpll[] = {
	{ 162000,
		{ .p1 = 3, .p2 = 2, .n = 5, .m1 = 3, .m2 = 81 } },
	{ 270000,
		{ .p1 = 2, .p2 = 2, .n = 1, .m1 = 2, .m2 = 27 } }
};

/*
 * CHV supports eDP 1.4 that have  more link rates.
 * Below only provides the fixed rate but exclude variable rate.
 */
static const struct dp_link_dpll chv_dpll[] = {
	/*
	 * CHV requires to program fractional division for m2.
	 * m2 is stored in fixed point format using formula below
	 * (m2_int << 22) | m2_fraction
	 */
	{ 162000,	/* m2_int = 32, m2_fraction = 1677722 */
		{ .p1 = 4, .p2 = 2, .n = 1, .m1 = 2, .m2 = 0x819999a } },
	{ 270000,	/* m2_int = 27, m2_fraction = 0 */
		{ .p1 = 4, .p2 = 1, .n = 1, .m1 = 2, .m2 = 0x6c00000 } },
	{ 540000,	/* m2_int = 27, m2_fraction = 0 */
		{ .p1 = 2, .p2 = 1, .n = 1, .m1 = 2, .m2 = 0x6c00000 } }
};

static const int bxt_rates[] = { 162000, 216000, 243000, 270000,
				  324000, 432000, 540000 };
static const int skl_rates[] = { 162000, 216000, 270000,
				  324000, 432000, 540000 };
static const int default_rates[] = { 162000, 270000, 540000 };

/**
 * is_edp - is the given port attached to an eDP panel (either CPU or PCH)
 * @intel_dp: DP struct
 *
 * If a CPU or PCH DP output is attached to an eDP panel, this function
 * will return true, and false otherwise.
 */
static bool is_edp(struct intel_dp *intel_dp)
{
	struct intel_digital_port *intel_dig_port = dp_to_dig_port(intel_dp);

	return intel_dig_port->base.type == INTEL_OUTPUT_EDP;
}

static struct drm_device *intel_dp_to_dev(struct intel_dp *intel_dp)
{
	struct intel_digital_port *intel_dig_port = dp_to_dig_port(intel_dp);

	return intel_dig_port->base.base.dev;
}

static struct intel_dp *intel_attached_dp(struct drm_connector *connector)
{
	return enc_to_intel_dp(&intel_attached_encoder(connector)->base);
}

static void intel_dp_link_down(struct intel_dp *intel_dp);
static bool edp_panel_vdd_on(struct intel_dp *intel_dp);
static void edp_panel_vdd_off(struct intel_dp *intel_dp, bool sync);
static void vlv_init_panel_power_sequencer(struct intel_dp *intel_dp);
static void vlv_steal_power_sequencer(struct drm_device *dev,
				      enum pipe pipe);
static void intel_dp_unset_edid(struct intel_dp *intel_dp);

static int
intel_dp_max_link_bw(struct intel_dp  *intel_dp)
{
	int max_link_bw = intel_dp->dpcd[DP_MAX_LINK_RATE];

	switch (max_link_bw) {
	case DP_LINK_BW_1_62:
	case DP_LINK_BW_2_7:
	case DP_LINK_BW_5_4:
		break;
	default:
		WARN(1, "invalid max DP link bw val %x, using 1.62Gbps\n",
		     max_link_bw);
		max_link_bw = DP_LINK_BW_1_62;
		break;
	}
	return max_link_bw;
}

static u8 intel_dp_max_lane_count(struct intel_dp *intel_dp)
{
	struct intel_digital_port *intel_dig_port = dp_to_dig_port(intel_dp);
	u8 source_max, sink_max;

	source_max = intel_dig_port->max_lanes;
	sink_max = intel_dp->max_sink_lane_count;

	return min(source_max, sink_max);
}

int
intel_dp_link_required(int pixel_clock, int bpp)
{
	/* pixel_clock is in kHz, divide bpp by 8 for bit to Byte conversion */
	return DIV_ROUND_UP(pixel_clock * bpp, 8);
}

int
intel_dp_max_data_rate(int max_link_clock, int max_lanes)
{
	/* max_link_clock is the link symbol clock (LS_Clk) in kHz and not the
	 * link rate that is generally expressed in Gbps. Since, 8 bits of data
	 * is transmitted every LS_Clk per lane, there is no need to account for
	 * the channel encoding that is done in the PHY layer here.
	 */

	return max_link_clock * max_lanes;
}

static int
intel_dp_downstream_max_dotclock(struct intel_dp *intel_dp)
{
	struct intel_digital_port *intel_dig_port = dp_to_dig_port(intel_dp);
	struct intel_encoder *encoder = &intel_dig_port->base;
	struct drm_i915_private *dev_priv = to_i915(encoder->base.dev);
	int max_dotclk = dev_priv->max_dotclk_freq;
	int ds_max_dotclk;

	int type = intel_dp->downstream_ports[0] & DP_DS_PORT_TYPE_MASK;

	if (type != DP_DS_PORT_TYPE_VGA)
		return max_dotclk;

	ds_max_dotclk = drm_dp_downstream_max_clock(intel_dp->dpcd,
						    intel_dp->downstream_ports);

	if (ds_max_dotclk != 0)
		max_dotclk = min(max_dotclk, ds_max_dotclk);

	return max_dotclk;
}

static int
intel_dp_sink_rates(struct intel_dp *intel_dp, const int **sink_rates)
{
	if (intel_dp->num_sink_rates) {
		*sink_rates = intel_dp->sink_rates;
		return intel_dp->num_sink_rates;
	}

	*sink_rates = default_rates;

	return (intel_dp->max_sink_link_bw >> 3) + 1;
}

static int
intel_dp_source_rates(struct intel_dp *intel_dp, const int **source_rates)
{
	struct intel_digital_port *dig_port = dp_to_dig_port(intel_dp);
	struct drm_i915_private *dev_priv = to_i915(dig_port->base.base.dev);
	int size;

	if (IS_GEN9_LP(dev_priv)) {
		*source_rates = bxt_rates;
		size = ARRAY_SIZE(bxt_rates);
	} else if (IS_GEN9_BC(dev_priv)) {
		*source_rates = skl_rates;
		size = ARRAY_SIZE(skl_rates);
	} else {
		*source_rates = default_rates;
		size = ARRAY_SIZE(default_rates);
	}

	/* This depends on the fact that 5.4 is last value in the array */
	if (!intel_dp_source_supports_hbr2(intel_dp))
		size--;

	return size;
}

static int intersect_rates(const int *source_rates, int source_len,
			   const int *sink_rates, int sink_len,
			   int *common_rates)
{
	int i = 0, j = 0, k = 0;

	while (i < source_len && j < sink_len) {
		if (source_rates[i] == sink_rates[j]) {
			if (WARN_ON(k >= DP_MAX_SUPPORTED_RATES))
				return k;
			common_rates[k] = source_rates[i];
			++k;
			++i;
			++j;
		} else if (source_rates[i] < sink_rates[j]) {
			++i;
		} else {
			++j;
		}
	}
	return k;
}

static int intel_dp_common_rates(struct intel_dp *intel_dp,
				 int *common_rates)
{
	const int *source_rates, *sink_rates;
	int source_len, sink_len;

	sink_len = intel_dp_sink_rates(intel_dp, &sink_rates);
	source_len = intel_dp_source_rates(intel_dp, &source_rates);

	return intersect_rates(source_rates, source_len,
			       sink_rates, sink_len,
			       common_rates);
}

static int intel_dp_link_rate_index(struct intel_dp *intel_dp,
				    int *common_rates, int link_rate)
{
	int common_len;
	int index;

	common_len = intel_dp_common_rates(intel_dp, common_rates);
	for (index = 0; index < common_len; index++) {
		if (link_rate == common_rates[common_len - index - 1])
			return common_len - index - 1;
	}

	return -1;
}

int intel_dp_get_link_train_fallback_values(struct intel_dp *intel_dp,
					    int link_rate, uint8_t lane_count)
{
	int common_rates[DP_MAX_SUPPORTED_RATES];
	int link_rate_index;

	link_rate_index = intel_dp_link_rate_index(intel_dp,
						   common_rates,
						   link_rate);
	if (link_rate_index > 0) {
		intel_dp->max_sink_link_bw = drm_dp_link_rate_to_bw_code(common_rates[link_rate_index - 1]);
		intel_dp->max_sink_lane_count = lane_count;
	} else if (lane_count > 1) {
		intel_dp->max_sink_link_bw = intel_dp_max_link_bw(intel_dp);
		intel_dp->max_sink_lane_count = lane_count >> 1;
	} else {
		DRM_ERROR("Link Training Unsuccessful\n");
		return -1;
	}

	return 0;
}

static enum drm_mode_status
intel_dp_mode_valid(struct drm_connector *connector,
		    struct drm_display_mode *mode)
{
	struct intel_dp *intel_dp = intel_attached_dp(connector);
	struct intel_connector *intel_connector = to_intel_connector(connector);
	struct drm_display_mode *fixed_mode = intel_connector->panel.fixed_mode;
	int target_clock = mode->clock;
	int max_rate, mode_rate, max_lanes, max_link_clock;
	int max_dotclk;

	max_dotclk = intel_dp_downstream_max_dotclock(intel_dp);

	if (is_edp(intel_dp) && fixed_mode) {
		if (mode->hdisplay > fixed_mode->hdisplay)
			return MODE_PANEL;

		if (mode->vdisplay > fixed_mode->vdisplay)
			return MODE_PANEL;

		target_clock = fixed_mode->clock;
	}

	max_link_clock = intel_dp_max_link_rate(intel_dp);
	max_lanes = intel_dp_max_lane_count(intel_dp);

	max_rate = intel_dp_max_data_rate(max_link_clock, max_lanes);
	mode_rate = intel_dp_link_required(target_clock, 18);

	if (mode_rate > max_rate || target_clock > max_dotclk)
		return MODE_CLOCK_HIGH;

	if (mode->clock < 10000)
		return MODE_CLOCK_LOW;

	if (mode->flags & DRM_MODE_FLAG_DBLCLK)
		return MODE_H_ILLEGAL;

	return MODE_OK;
}

uint32_t intel_dp_pack_aux(const uint8_t *src, int src_bytes)
{
	int	i;
	uint32_t v = 0;

	if (src_bytes > 4)
		src_bytes = 4;
	for (i = 0; i < src_bytes; i++)
		v |= ((uint32_t) src[i]) << ((3-i) * 8);
	return v;
}

static void intel_dp_unpack_aux(uint32_t src, uint8_t *dst, int dst_bytes)
{
	int i;
	if (dst_bytes > 4)
		dst_bytes = 4;
	for (i = 0; i < dst_bytes; i++)
		dst[i] = src >> ((3-i) * 8);
}

static void
intel_dp_init_panel_power_sequencer(struct drm_device *dev,
				    struct intel_dp *intel_dp);
static void
intel_dp_init_panel_power_sequencer_registers(struct drm_device *dev,
					      struct intel_dp *intel_dp,
					      bool force_disable_vdd);
static void
intel_dp_pps_init(struct drm_device *dev, struct intel_dp *intel_dp);

static void pps_lock(struct intel_dp *intel_dp)
{
	struct intel_digital_port *intel_dig_port = dp_to_dig_port(intel_dp);
	struct intel_encoder *encoder = &intel_dig_port->base;
	struct drm_device *dev = encoder->base.dev;
	struct drm_i915_private *dev_priv = to_i915(dev);
	enum intel_display_power_domain power_domain;

	/*
	 * See vlv_power_sequencer_reset() why we need
	 * a power domain reference here.
	 */
	power_domain = intel_display_port_aux_power_domain(encoder);
	intel_display_power_get(dev_priv, power_domain);

	mutex_lock(&dev_priv->pps_mutex);
}

static void pps_unlock(struct intel_dp *intel_dp)
{
	struct intel_digital_port *intel_dig_port = dp_to_dig_port(intel_dp);
	struct intel_encoder *encoder = &intel_dig_port->base;
	struct drm_device *dev = encoder->base.dev;
	struct drm_i915_private *dev_priv = to_i915(dev);
	enum intel_display_power_domain power_domain;

	mutex_unlock(&dev_priv->pps_mutex);

	power_domain = intel_display_port_aux_power_domain(encoder);
	intel_display_power_put(dev_priv, power_domain);
}

static void
vlv_power_sequencer_kick(struct intel_dp *intel_dp)
{
	struct intel_digital_port *intel_dig_port = dp_to_dig_port(intel_dp);
	struct drm_i915_private *dev_priv = to_i915(intel_dig_port->base.base.dev);
	enum pipe pipe = intel_dp->pps_pipe;
	bool pll_enabled, release_cl_override = false;
	enum dpio_phy phy = DPIO_PHY(pipe);
	enum dpio_channel ch = vlv_pipe_to_channel(pipe);
	uint32_t DP;

	if (WARN(I915_READ(intel_dp->output_reg) & DP_PORT_EN,
		 "skipping pipe %c power seqeuncer kick due to port %c being active\n",
		 pipe_name(pipe), port_name(intel_dig_port->port)))
		return;

	DRM_DEBUG_KMS("kicking pipe %c power sequencer for port %c\n",
		      pipe_name(pipe), port_name(intel_dig_port->port));

	/* Preserve the BIOS-computed detected bit. This is
	 * supposed to be read-only.
	 */
	DP = I915_READ(intel_dp->output_reg) & DP_DETECTED;
	DP |= DP_VOLTAGE_0_4 | DP_PRE_EMPHASIS_0;
	DP |= DP_PORT_WIDTH(1);
	DP |= DP_LINK_TRAIN_PAT_1;

	if (IS_CHERRYVIEW(dev_priv))
		DP |= DP_PIPE_SELECT_CHV(pipe);
	else if (pipe == PIPE_B)
		DP |= DP_PIPEB_SELECT;

	pll_enabled = I915_READ(DPLL(pipe)) & DPLL_VCO_ENABLE;

	/*
	 * The DPLL for the pipe must be enabled for this to work.
	 * So enable temporarily it if it's not already enabled.
	 */
	if (!pll_enabled) {
		release_cl_override = IS_CHERRYVIEW(dev_priv) &&
			!chv_phy_powergate_ch(dev_priv, phy, ch, true);

		if (vlv_force_pll_on(dev_priv, pipe, IS_CHERRYVIEW(dev_priv) ?
				     &chv_dpll[0].dpll : &vlv_dpll[0].dpll)) {
			DRM_ERROR("Failed to force on pll for pipe %c!\n",
				  pipe_name(pipe));
			return;
		}
	}

	/*
	 * Similar magic as in intel_dp_enable_port().
	 * We _must_ do this port enable + disable trick
	 * to make this power seqeuencer lock onto the port.
	 * Otherwise even VDD force bit won't work.
	 */
	I915_WRITE(intel_dp->output_reg, DP);
	POSTING_READ(intel_dp->output_reg);

	I915_WRITE(intel_dp->output_reg, DP | DP_PORT_EN);
	POSTING_READ(intel_dp->output_reg);

	I915_WRITE(intel_dp->output_reg, DP & ~DP_PORT_EN);
	POSTING_READ(intel_dp->output_reg);

	if (!pll_enabled) {
		vlv_force_pll_off(dev_priv, pipe);

		if (release_cl_override)
			chv_phy_powergate_ch(dev_priv, phy, ch, false);
	}
}

static enum pipe vlv_find_free_pps(struct drm_i915_private *dev_priv)
{
	struct intel_encoder *encoder;
	unsigned int pipes = (1 << PIPE_A) | (1 << PIPE_B);

	/*
	 * We don't have power sequencer currently.
	 * Pick one that's not used by other ports.
	 */
	for_each_intel_encoder(&dev_priv->drm, encoder) {
		struct intel_dp *intel_dp;

		if (encoder->type != INTEL_OUTPUT_DP &&
		    encoder->type != INTEL_OUTPUT_EDP)
			continue;

		intel_dp = enc_to_intel_dp(&encoder->base);

		if (encoder->type == INTEL_OUTPUT_EDP) {
			WARN_ON(intel_dp->active_pipe != INVALID_PIPE &&
				intel_dp->active_pipe != intel_dp->pps_pipe);

			if (intel_dp->pps_pipe != INVALID_PIPE)
				pipes &= ~(1 << intel_dp->pps_pipe);
		} else {
			WARN_ON(intel_dp->pps_pipe != INVALID_PIPE);

			if (intel_dp->active_pipe != INVALID_PIPE)
				pipes &= ~(1 << intel_dp->active_pipe);
		}
	}

	if (pipes == 0)
		return INVALID_PIPE;

	return ffs(pipes) - 1;
}

static enum pipe
vlv_power_sequencer_pipe(struct intel_dp *intel_dp)
{
	struct intel_digital_port *intel_dig_port = dp_to_dig_port(intel_dp);
	struct drm_device *dev = intel_dig_port->base.base.dev;
	struct drm_i915_private *dev_priv = to_i915(dev);
	enum pipe pipe;

	lockdep_assert_held(&dev_priv->pps_mutex);

	/* We should never land here with regular DP ports */
	WARN_ON(!is_edp(intel_dp));

	WARN_ON(intel_dp->active_pipe != INVALID_PIPE &&
		intel_dp->active_pipe != intel_dp->pps_pipe);

	if (intel_dp->pps_pipe != INVALID_PIPE)
		return intel_dp->pps_pipe;

	pipe = vlv_find_free_pps(dev_priv);

	/*
	 * Didn't find one. This should not happen since there
	 * are two power sequencers and up to two eDP ports.
	 */
	if (WARN_ON(pipe == INVALID_PIPE))
		pipe = PIPE_A;

	vlv_steal_power_sequencer(dev, pipe);
	intel_dp->pps_pipe = pipe;

	DRM_DEBUG_KMS("picked pipe %c power sequencer for port %c\n",
		      pipe_name(intel_dp->pps_pipe),
		      port_name(intel_dig_port->port));

	/* init power sequencer on this pipe and port */
	intel_dp_init_panel_power_sequencer(dev, intel_dp);
	intel_dp_init_panel_power_sequencer_registers(dev, intel_dp, true);

	/*
	 * Even vdd force doesn't work until we've made
	 * the power sequencer lock in on the port.
	 */
	vlv_power_sequencer_kick(intel_dp);

	return intel_dp->pps_pipe;
}

static int
bxt_power_sequencer_idx(struct intel_dp *intel_dp)
{
	struct intel_digital_port *intel_dig_port = dp_to_dig_port(intel_dp);
	struct drm_device *dev = intel_dig_port->base.base.dev;
	struct drm_i915_private *dev_priv = to_i915(dev);

	lockdep_assert_held(&dev_priv->pps_mutex);

	/* We should never land here with regular DP ports */
	WARN_ON(!is_edp(intel_dp));

	/*
	 * TODO: BXT has 2 PPS instances. The correct port->PPS instance
	 * mapping needs to be retrieved from VBT, for now just hard-code to
	 * use instance #0 always.
	 */
	if (!intel_dp->pps_reset)
		return 0;

	intel_dp->pps_reset = false;

	/*
	 * Only the HW needs to be reprogrammed, the SW state is fixed and
	 * has been setup during connector init.
	 */
	intel_dp_init_panel_power_sequencer_registers(dev, intel_dp, false);

	return 0;
}

typedef bool (*vlv_pipe_check)(struct drm_i915_private *dev_priv,
			       enum pipe pipe);

static bool vlv_pipe_has_pp_on(struct drm_i915_private *dev_priv,
			       enum pipe pipe)
{
	return I915_READ(PP_STATUS(pipe)) & PP_ON;
}

static bool vlv_pipe_has_vdd_on(struct drm_i915_private *dev_priv,
				enum pipe pipe)
{
	return I915_READ(PP_CONTROL(pipe)) & EDP_FORCE_VDD;
}

static bool vlv_pipe_any(struct drm_i915_private *dev_priv,
			 enum pipe pipe)
{
	return true;
}

static enum pipe
vlv_initial_pps_pipe(struct drm_i915_private *dev_priv,
		     enum port port,
		     vlv_pipe_check pipe_check)
{
	enum pipe pipe;

	for (pipe = PIPE_A; pipe <= PIPE_B; pipe++) {
		u32 port_sel = I915_READ(PP_ON_DELAYS(pipe)) &
			PANEL_PORT_SELECT_MASK;

		if (port_sel != PANEL_PORT_SELECT_VLV(port))
			continue;

		if (!pipe_check(dev_priv, pipe))
			continue;

		return pipe;
	}

	return INVALID_PIPE;
}

static void
vlv_initial_power_sequencer_setup(struct intel_dp *intel_dp)
{
	struct intel_digital_port *intel_dig_port = dp_to_dig_port(intel_dp);
	struct drm_device *dev = intel_dig_port->base.base.dev;
	struct drm_i915_private *dev_priv = to_i915(dev);
	enum port port = intel_dig_port->port;

	lockdep_assert_held(&dev_priv->pps_mutex);

	/* try to find a pipe with this port selected */
	/* first pick one where the panel is on */
	intel_dp->pps_pipe = vlv_initial_pps_pipe(dev_priv, port,
						  vlv_pipe_has_pp_on);
	/* didn't find one? pick one where vdd is on */
	if (intel_dp->pps_pipe == INVALID_PIPE)
		intel_dp->pps_pipe = vlv_initial_pps_pipe(dev_priv, port,
							  vlv_pipe_has_vdd_on);
	/* didn't find one? pick one with just the correct port */
	if (intel_dp->pps_pipe == INVALID_PIPE)
		intel_dp->pps_pipe = vlv_initial_pps_pipe(dev_priv, port,
							  vlv_pipe_any);

	/* didn't find one? just let vlv_power_sequencer_pipe() pick one when needed */
	if (intel_dp->pps_pipe == INVALID_PIPE) {
		DRM_DEBUG_KMS("no initial power sequencer for port %c\n",
			      port_name(port));
		return;
	}

	DRM_DEBUG_KMS("initial power sequencer for port %c: pipe %c\n",
		      port_name(port), pipe_name(intel_dp->pps_pipe));

	intel_dp_init_panel_power_sequencer(dev, intel_dp);
	intel_dp_init_panel_power_sequencer_registers(dev, intel_dp, false);
}

void intel_power_sequencer_reset(struct drm_i915_private *dev_priv)
{
	struct drm_device *dev = &dev_priv->drm;
	struct intel_encoder *encoder;

	if (WARN_ON(!IS_VALLEYVIEW(dev_priv) && !IS_CHERRYVIEW(dev_priv) &&
		    !IS_GEN9_LP(dev_priv)))
		return;

	/*
	 * We can't grab pps_mutex here due to deadlock with power_domain
	 * mutex when power_domain functions are called while holding pps_mutex.
	 * That also means that in order to use pps_pipe the code needs to
	 * hold both a power domain reference and pps_mutex, and the power domain
	 * reference get/put must be done while _not_ holding pps_mutex.
	 * pps_{lock,unlock}() do these steps in the correct order, so one
	 * should use them always.
	 */

	for_each_intel_encoder(dev, encoder) {
		struct intel_dp *intel_dp;

		if (encoder->type != INTEL_OUTPUT_DP &&
		    encoder->type != INTEL_OUTPUT_EDP)
			continue;

		intel_dp = enc_to_intel_dp(&encoder->base);

		WARN_ON(intel_dp->active_pipe != INVALID_PIPE);

		if (encoder->type != INTEL_OUTPUT_EDP)
			continue;

		if (IS_GEN9_LP(dev_priv))
			intel_dp->pps_reset = true;
		else
			intel_dp->pps_pipe = INVALID_PIPE;
	}
}

struct pps_registers {
	i915_reg_t pp_ctrl;
	i915_reg_t pp_stat;
	i915_reg_t pp_on;
	i915_reg_t pp_off;
	i915_reg_t pp_div;
};

static void intel_pps_get_registers(struct drm_i915_private *dev_priv,
				    struct intel_dp *intel_dp,
				    struct pps_registers *regs)
{
	int pps_idx = 0;

	memset(regs, 0, sizeof(*regs));

	if (IS_GEN9_LP(dev_priv))
		pps_idx = bxt_power_sequencer_idx(intel_dp);
	else if (IS_VALLEYVIEW(dev_priv) || IS_CHERRYVIEW(dev_priv))
		pps_idx = vlv_power_sequencer_pipe(intel_dp);

	regs->pp_ctrl = PP_CONTROL(pps_idx);
	regs->pp_stat = PP_STATUS(pps_idx);
	regs->pp_on = PP_ON_DELAYS(pps_idx);
	regs->pp_off = PP_OFF_DELAYS(pps_idx);
	if (!IS_GEN9_LP(dev_priv))
		regs->pp_div = PP_DIVISOR(pps_idx);
}

static i915_reg_t
_pp_ctrl_reg(struct intel_dp *intel_dp)
{
	struct pps_registers regs;

	intel_pps_get_registers(to_i915(intel_dp_to_dev(intel_dp)), intel_dp,
				&regs);

	return regs.pp_ctrl;
}

static i915_reg_t
_pp_stat_reg(struct intel_dp *intel_dp)
{
	struct pps_registers regs;

	intel_pps_get_registers(to_i915(intel_dp_to_dev(intel_dp)), intel_dp,
				&regs);

	return regs.pp_stat;
}

/* Reboot notifier handler to shutdown panel power to guarantee T12 timing
   This function only applicable when panel PM state is not to be tracked */
static int edp_notify_handler(struct notifier_block *this, unsigned long code,
			      void *unused)
{
	struct intel_dp *intel_dp = container_of(this, typeof(* intel_dp),
						 edp_notifier);
	struct drm_device *dev = intel_dp_to_dev(intel_dp);
	struct drm_i915_private *dev_priv = to_i915(dev);

	if (!is_edp(intel_dp) || code != SYS_RESTART)
		return 0;

	pps_lock(intel_dp);

	if (IS_VALLEYVIEW(dev_priv) || IS_CHERRYVIEW(dev_priv)) {
		enum pipe pipe = vlv_power_sequencer_pipe(intel_dp);
		i915_reg_t pp_ctrl_reg, pp_div_reg;
		u32 pp_div;

		pp_ctrl_reg = PP_CONTROL(pipe);
		pp_div_reg  = PP_DIVISOR(pipe);
		pp_div = I915_READ(pp_div_reg);
		pp_div &= PP_REFERENCE_DIVIDER_MASK;

		/* 0x1F write to PP_DIV_REG sets max cycle delay */
		I915_WRITE(pp_div_reg, pp_div | 0x1F);
		I915_WRITE(pp_ctrl_reg, PANEL_UNLOCK_REGS | PANEL_POWER_OFF);
		msleep(intel_dp->panel_power_cycle_delay);
	}

	pps_unlock(intel_dp);

	return 0;
}

static bool edp_have_panel_power(struct intel_dp *intel_dp)
{
	struct drm_device *dev = intel_dp_to_dev(intel_dp);
	struct drm_i915_private *dev_priv = to_i915(dev);

	lockdep_assert_held(&dev_priv->pps_mutex);

	if ((IS_VALLEYVIEW(dev_priv) || IS_CHERRYVIEW(dev_priv)) &&
	    intel_dp->pps_pipe == INVALID_PIPE)
		return false;

	return (I915_READ(_pp_stat_reg(intel_dp)) & PP_ON) != 0;
}

static bool edp_have_panel_vdd(struct intel_dp *intel_dp)
{
	struct drm_device *dev = intel_dp_to_dev(intel_dp);
	struct drm_i915_private *dev_priv = to_i915(dev);

	lockdep_assert_held(&dev_priv->pps_mutex);

	if ((IS_VALLEYVIEW(dev_priv) || IS_CHERRYVIEW(dev_priv)) &&
	    intel_dp->pps_pipe == INVALID_PIPE)
		return false;

	return I915_READ(_pp_ctrl_reg(intel_dp)) & EDP_FORCE_VDD;
}

static void
intel_dp_check_edp(struct intel_dp *intel_dp)
{
	struct drm_device *dev = intel_dp_to_dev(intel_dp);
	struct drm_i915_private *dev_priv = to_i915(dev);

	if (!is_edp(intel_dp))
		return;

	if (!edp_have_panel_power(intel_dp) && !edp_have_panel_vdd(intel_dp)) {
		WARN(1, "eDP powered off while attempting aux channel communication.\n");
		DRM_DEBUG_KMS("Status 0x%08x Control 0x%08x\n",
			      I915_READ(_pp_stat_reg(intel_dp)),
			      I915_READ(_pp_ctrl_reg(intel_dp)));
	}
}

static uint32_t
intel_dp_aux_wait_done(struct intel_dp *intel_dp, bool has_aux_irq)
{
	struct intel_digital_port *intel_dig_port = dp_to_dig_port(intel_dp);
	struct drm_device *dev = intel_dig_port->base.base.dev;
	struct drm_i915_private *dev_priv = to_i915(dev);
	i915_reg_t ch_ctl = intel_dp->aux_ch_ctl_reg;
	uint32_t status;
	bool done;

#define C (((status = I915_READ_NOTRACE(ch_ctl)) & DP_AUX_CH_CTL_SEND_BUSY) == 0)
	if (has_aux_irq)
		done = wait_event_timeout(dev_priv->gmbus_wait_queue, C,
					  msecs_to_jiffies_timeout(10));
	else
		done = wait_for(C, 10) == 0;
	if (!done)
		DRM_ERROR("dp aux hw did not signal timeout (has irq: %i)!\n",
			  has_aux_irq);
#undef C

	return status;
}

static uint32_t g4x_get_aux_clock_divider(struct intel_dp *intel_dp, int index)
{
	struct intel_digital_port *intel_dig_port = dp_to_dig_port(intel_dp);
	struct drm_i915_private *dev_priv = to_i915(intel_dig_port->base.base.dev);

	if (index)
		return 0;

	/*
	 * The clock divider is based off the hrawclk, and would like to run at
	 * 2MHz.  So, take the hrawclk value and divide by 2000 and use that
	 */
	return DIV_ROUND_CLOSEST(dev_priv->rawclk_freq, 2000);
}

static uint32_t ilk_get_aux_clock_divider(struct intel_dp *intel_dp, int index)
{
	struct intel_digital_port *intel_dig_port = dp_to_dig_port(intel_dp);
	struct drm_i915_private *dev_priv = to_i915(intel_dig_port->base.base.dev);

	if (index)
		return 0;

	/*
	 * The clock divider is based off the cdclk or PCH rawclk, and would
	 * like to run at 2MHz.  So, take the cdclk or PCH rawclk value and
	 * divide by 2000 and use that
	 */
	if (intel_dig_port->port == PORT_A)
		return DIV_ROUND_CLOSEST(dev_priv->cdclk.hw.cdclk, 2000);
	else
		return DIV_ROUND_CLOSEST(dev_priv->rawclk_freq, 2000);
}

static uint32_t hsw_get_aux_clock_divider(struct intel_dp *intel_dp, int index)
{
	struct intel_digital_port *intel_dig_port = dp_to_dig_port(intel_dp);
	struct drm_i915_private *dev_priv = to_i915(intel_dig_port->base.base.dev);

	if (intel_dig_port->port != PORT_A && HAS_PCH_LPT_H(dev_priv)) {
		/* Workaround for non-ULT HSW */
		switch (index) {
		case 0: return 63;
		case 1: return 72;
		default: return 0;
		}
	}

	return ilk_get_aux_clock_divider(intel_dp, index);
}

static uint32_t skl_get_aux_clock_divider(struct intel_dp *intel_dp, int index)
{
	/*
	 * SKL doesn't need us to program the AUX clock divider (Hardware will
	 * derive the clock from CDCLK automatically). We still implement the
	 * get_aux_clock_divider vfunc to plug-in into the existing code.
	 */
	return index ? 0 : 1;
}

static uint32_t g4x_get_aux_send_ctl(struct intel_dp *intel_dp,
				     bool has_aux_irq,
				     int send_bytes,
				     uint32_t aux_clock_divider)
{
	struct intel_digital_port *intel_dig_port = dp_to_dig_port(intel_dp);
	struct drm_i915_private *dev_priv =
			to_i915(intel_dig_port->base.base.dev);
	uint32_t precharge, timeout;

	if (IS_GEN6(dev_priv))
		precharge = 3;
	else
		precharge = 5;

	if (IS_BROADWELL(dev_priv) && intel_dig_port->port == PORT_A)
		timeout = DP_AUX_CH_CTL_TIME_OUT_600us;
	else
		timeout = DP_AUX_CH_CTL_TIME_OUT_400us;

	return DP_AUX_CH_CTL_SEND_BUSY |
	       DP_AUX_CH_CTL_DONE |
	       (has_aux_irq ? DP_AUX_CH_CTL_INTERRUPT : 0) |
	       DP_AUX_CH_CTL_TIME_OUT_ERROR |
	       timeout |
	       DP_AUX_CH_CTL_RECEIVE_ERROR |
	       (send_bytes << DP_AUX_CH_CTL_MESSAGE_SIZE_SHIFT) |
	       (precharge << DP_AUX_CH_CTL_PRECHARGE_2US_SHIFT) |
	       (aux_clock_divider << DP_AUX_CH_CTL_BIT_CLOCK_2X_SHIFT);
}

static uint32_t skl_get_aux_send_ctl(struct intel_dp *intel_dp,
				      bool has_aux_irq,
				      int send_bytes,
				      uint32_t unused)
{
	return DP_AUX_CH_CTL_SEND_BUSY |
	       DP_AUX_CH_CTL_DONE |
	       (has_aux_irq ? DP_AUX_CH_CTL_INTERRUPT : 0) |
	       DP_AUX_CH_CTL_TIME_OUT_ERROR |
	       DP_AUX_CH_CTL_TIME_OUT_1600us |
	       DP_AUX_CH_CTL_RECEIVE_ERROR |
	       (send_bytes << DP_AUX_CH_CTL_MESSAGE_SIZE_SHIFT) |
	       DP_AUX_CH_CTL_FW_SYNC_PULSE_SKL(32) |
	       DP_AUX_CH_CTL_SYNC_PULSE_SKL(32);
}

static int
intel_dp_aux_ch(struct intel_dp *intel_dp,
		const uint8_t *send, int send_bytes,
		uint8_t *recv, int recv_size)
{
	struct intel_digital_port *intel_dig_port = dp_to_dig_port(intel_dp);
	struct drm_i915_private *dev_priv =
			to_i915(intel_dig_port->base.base.dev);
	i915_reg_t ch_ctl = intel_dp->aux_ch_ctl_reg;
	uint32_t aux_clock_divider;
	int i, ret, recv_bytes;
	uint32_t status;
	int try, clock = 0;
	bool has_aux_irq = HAS_AUX_IRQ(dev_priv);
	bool vdd;

	pps_lock(intel_dp);

	/*
	 * We will be called with VDD already enabled for dpcd/edid/oui reads.
	 * In such cases we want to leave VDD enabled and it's up to upper layers
	 * to turn it off. But for eg. i2c-dev access we need to turn it on/off
	 * ourselves.
	 */
	vdd = edp_panel_vdd_on(intel_dp);

	/* dp aux is extremely sensitive to irq latency, hence request the
	 * lowest possible wakeup latency and so prevent the cpu from going into
	 * deep sleep states.
	 */
	pm_qos_update_request(&dev_priv->pm_qos, 0);

	intel_dp_check_edp(intel_dp);

	/* Try to wait for any previous AUX channel activity */
	for (try = 0; try < 3; try++) {
		status = I915_READ_NOTRACE(ch_ctl);
		if ((status & DP_AUX_CH_CTL_SEND_BUSY) == 0)
			break;
		msleep(1);
	}

	if (try == 3) {
		static u32 last_status = -1;
		const u32 status = I915_READ(ch_ctl);

		if (status != last_status) {
			WARN(1, "dp_aux_ch not started status 0x%08x\n",
			     status);
			last_status = status;
		}

		ret = -EBUSY;
		goto out;
	}

	/* Only 5 data registers! */
	if (WARN_ON(send_bytes > 20 || recv_size > 20)) {
		ret = -E2BIG;
		goto out;
	}

	while ((aux_clock_divider = intel_dp->get_aux_clock_divider(intel_dp, clock++))) {
		u32 send_ctl = intel_dp->get_aux_send_ctl(intel_dp,
							  has_aux_irq,
							  send_bytes,
							  aux_clock_divider);

		/* Must try at least 3 times according to DP spec */
		for (try = 0; try < 5; try++) {
			/* Load the send data into the aux channel data registers */
			for (i = 0; i < send_bytes; i += 4)
				I915_WRITE(intel_dp->aux_ch_data_reg[i >> 2],
					   intel_dp_pack_aux(send + i,
							     send_bytes - i));

			/* Send the command and wait for it to complete */
			I915_WRITE(ch_ctl, send_ctl);

			status = intel_dp_aux_wait_done(intel_dp, has_aux_irq);

			/* Clear done status and any errors */
			I915_WRITE(ch_ctl,
				   status |
				   DP_AUX_CH_CTL_DONE |
				   DP_AUX_CH_CTL_TIME_OUT_ERROR |
				   DP_AUX_CH_CTL_RECEIVE_ERROR);

			if (status & DP_AUX_CH_CTL_TIME_OUT_ERROR)
				continue;

			/* DP CTS 1.2 Core Rev 1.1, 4.2.1.1 & 4.2.1.2
			 *   400us delay required for errors and timeouts
			 *   Timeout errors from the HW already meet this
			 *   requirement so skip to next iteration
			 */
			if (status & DP_AUX_CH_CTL_RECEIVE_ERROR) {
				usleep_range(400, 500);
				continue;
			}
			if (status & DP_AUX_CH_CTL_DONE)
				goto done;
		}
	}

	if ((status & DP_AUX_CH_CTL_DONE) == 0) {
		DRM_ERROR("dp_aux_ch not done status 0x%08x\n", status);
		ret = -EBUSY;
		goto out;
	}

done:
	/* Check for timeout or receive error.
	 * Timeouts occur when the sink is not connected
	 */
	if (status & DP_AUX_CH_CTL_RECEIVE_ERROR) {
		DRM_ERROR("dp_aux_ch receive error status 0x%08x\n", status);
		ret = -EIO;
		goto out;
	}

	/* Timeouts occur when the device isn't connected, so they're
	 * "normal" -- don't fill the kernel log with these */
	if (status & DP_AUX_CH_CTL_TIME_OUT_ERROR) {
		DRM_DEBUG_KMS("dp_aux_ch timeout status 0x%08x\n", status);
		ret = -ETIMEDOUT;
		goto out;
	}

	/* Unload any bytes sent back from the other side */
	recv_bytes = ((status & DP_AUX_CH_CTL_MESSAGE_SIZE_MASK) >>
		      DP_AUX_CH_CTL_MESSAGE_SIZE_SHIFT);

	/*
	 * By BSpec: "Message sizes of 0 or >20 are not allowed."
	 * We have no idea of what happened so we return -EBUSY so
	 * drm layer takes care for the necessary retries.
	 */
	if (recv_bytes == 0 || recv_bytes > 20) {
		DRM_DEBUG_KMS("Forbidden recv_bytes = %d on aux transaction\n",
			      recv_bytes);
		/*
		 * FIXME: This patch was created on top of a series that
		 * organize the retries at drm level. There EBUSY should
		 * also take care for 1ms wait before retrying.
		 * That aux retries re-org is still needed and after that is
		 * merged we remove this sleep from here.
		 */
		usleep_range(1000, 1500);
		ret = -EBUSY;
		goto out;
	}

	if (recv_bytes > recv_size)
		recv_bytes = recv_size;

	for (i = 0; i < recv_bytes; i += 4)
		intel_dp_unpack_aux(I915_READ(intel_dp->aux_ch_data_reg[i >> 2]),
				    recv + i, recv_bytes - i);

	ret = recv_bytes;
out:
	pm_qos_update_request(&dev_priv->pm_qos, PM_QOS_DEFAULT_VALUE);

	if (vdd)
		edp_panel_vdd_off(intel_dp, false);

	pps_unlock(intel_dp);

	return ret;
}

#define BARE_ADDRESS_SIZE	3
#define HEADER_SIZE		(BARE_ADDRESS_SIZE + 1)
static ssize_t
intel_dp_aux_transfer(struct drm_dp_aux *aux, struct drm_dp_aux_msg *msg)
{
	struct intel_dp *intel_dp = container_of(aux, struct intel_dp, aux);
	uint8_t txbuf[20], rxbuf[20];
	size_t txsize, rxsize;
	int ret;

	txbuf[0] = (msg->request << 4) |
		((msg->address >> 16) & 0xf);
	txbuf[1] = (msg->address >> 8) & 0xff;
	txbuf[2] = msg->address & 0xff;
	txbuf[3] = msg->size - 1;

	switch (msg->request & ~DP_AUX_I2C_MOT) {
	case DP_AUX_NATIVE_WRITE:
	case DP_AUX_I2C_WRITE:
	case DP_AUX_I2C_WRITE_STATUS_UPDATE:
		txsize = msg->size ? HEADER_SIZE + msg->size : BARE_ADDRESS_SIZE;
		rxsize = 2; /* 0 or 1 data bytes */

		if (WARN_ON(txsize > 20))
			return -E2BIG;

		WARN_ON(!msg->buffer != !msg->size);

		if (msg->buffer)
			memcpy(txbuf + HEADER_SIZE, msg->buffer, msg->size);

		ret = intel_dp_aux_ch(intel_dp, txbuf, txsize, rxbuf, rxsize);
		if (ret > 0) {
			msg->reply = rxbuf[0] >> 4;

			if (ret > 1) {
				/* Number of bytes written in a short write. */
				ret = clamp_t(int, rxbuf[1], 0, msg->size);
			} else {
				/* Return payload size. */
				ret = msg->size;
			}
		}
		break;

	case DP_AUX_NATIVE_READ:
	case DP_AUX_I2C_READ:
		txsize = msg->size ? HEADER_SIZE : BARE_ADDRESS_SIZE;
		rxsize = msg->size + 1;

		if (WARN_ON(rxsize > 20))
			return -E2BIG;

		ret = intel_dp_aux_ch(intel_dp, txbuf, txsize, rxbuf, rxsize);
		if (ret > 0) {
			msg->reply = rxbuf[0] >> 4;
			/*
			 * Assume happy day, and copy the data. The caller is
			 * expected to check msg->reply before touching it.
			 *
			 * Return payload size.
			 */
			ret--;
			memcpy(msg->buffer, rxbuf + 1, ret);
		}
		break;

	default:
		ret = -EINVAL;
		break;
	}

	return ret;
}

static enum port intel_aux_port(struct drm_i915_private *dev_priv,
				enum port port)
{
	const struct ddi_vbt_port_info *info =
		&dev_priv->vbt.ddi_port_info[port];
	enum port aux_port;

	if (!info->alternate_aux_channel) {
		DRM_DEBUG_KMS("using AUX %c for port %c (platform default)\n",
			      port_name(port), port_name(port));
		return port;
	}

	switch (info->alternate_aux_channel) {
	case DP_AUX_A:
		aux_port = PORT_A;
		break;
	case DP_AUX_B:
		aux_port = PORT_B;
		break;
	case DP_AUX_C:
		aux_port = PORT_C;
		break;
	case DP_AUX_D:
		aux_port = PORT_D;
		break;
	default:
		MISSING_CASE(info->alternate_aux_channel);
		aux_port = PORT_A;
		break;
	}

	DRM_DEBUG_KMS("using AUX %c for port %c (VBT)\n",
		      port_name(aux_port), port_name(port));

	return aux_port;
}

static i915_reg_t g4x_aux_ctl_reg(struct drm_i915_private *dev_priv,
				  enum port port)
{
	switch (port) {
	case PORT_B:
	case PORT_C:
	case PORT_D:
		return DP_AUX_CH_CTL(port);
	default:
		MISSING_CASE(port);
		return DP_AUX_CH_CTL(PORT_B);
	}
}

static i915_reg_t g4x_aux_data_reg(struct drm_i915_private *dev_priv,
				   enum port port, int index)
{
	switch (port) {
	case PORT_B:
	case PORT_C:
	case PORT_D:
		return DP_AUX_CH_DATA(port, index);
	default:
		MISSING_CASE(port);
		return DP_AUX_CH_DATA(PORT_B, index);
	}
}

static i915_reg_t ilk_aux_ctl_reg(struct drm_i915_private *dev_priv,
				  enum port port)
{
	switch (port) {
	case PORT_A:
		return DP_AUX_CH_CTL(port);
	case PORT_B:
	case PORT_C:
	case PORT_D:
		return PCH_DP_AUX_CH_CTL(port);
	default:
		MISSING_CASE(port);
		return DP_AUX_CH_CTL(PORT_A);
	}
}

static i915_reg_t ilk_aux_data_reg(struct drm_i915_private *dev_priv,
				   enum port port, int index)
{
	switch (port) {
	case PORT_A:
		return DP_AUX_CH_DATA(port, index);
	case PORT_B:
	case PORT_C:
	case PORT_D:
		return PCH_DP_AUX_CH_DATA(port, index);
	default:
		MISSING_CASE(port);
		return DP_AUX_CH_DATA(PORT_A, index);
	}
}

static i915_reg_t skl_aux_ctl_reg(struct drm_i915_private *dev_priv,
				  enum port port)
{
	switch (port) {
	case PORT_A:
	case PORT_B:
	case PORT_C:
	case PORT_D:
		return DP_AUX_CH_CTL(port);
	default:
		MISSING_CASE(port);
		return DP_AUX_CH_CTL(PORT_A);
	}
}

static i915_reg_t skl_aux_data_reg(struct drm_i915_private *dev_priv,
				   enum port port, int index)
{
	switch (port) {
	case PORT_A:
	case PORT_B:
	case PORT_C:
	case PORT_D:
		return DP_AUX_CH_DATA(port, index);
	default:
		MISSING_CASE(port);
		return DP_AUX_CH_DATA(PORT_A, index);
	}
}

static i915_reg_t intel_aux_ctl_reg(struct drm_i915_private *dev_priv,
				    enum port port)
{
	if (INTEL_INFO(dev_priv)->gen >= 9)
		return skl_aux_ctl_reg(dev_priv, port);
	else if (HAS_PCH_SPLIT(dev_priv))
		return ilk_aux_ctl_reg(dev_priv, port);
	else
		return g4x_aux_ctl_reg(dev_priv, port);
}

static i915_reg_t intel_aux_data_reg(struct drm_i915_private *dev_priv,
				     enum port port, int index)
{
	if (INTEL_INFO(dev_priv)->gen >= 9)
		return skl_aux_data_reg(dev_priv, port, index);
	else if (HAS_PCH_SPLIT(dev_priv))
		return ilk_aux_data_reg(dev_priv, port, index);
	else
		return g4x_aux_data_reg(dev_priv, port, index);
}

static void intel_aux_reg_init(struct intel_dp *intel_dp)
{
	struct drm_i915_private *dev_priv = to_i915(intel_dp_to_dev(intel_dp));
	enum port port = intel_aux_port(dev_priv,
					dp_to_dig_port(intel_dp)->port);
	int i;

	intel_dp->aux_ch_ctl_reg = intel_aux_ctl_reg(dev_priv, port);
	for (i = 0; i < ARRAY_SIZE(intel_dp->aux_ch_data_reg); i++)
		intel_dp->aux_ch_data_reg[i] = intel_aux_data_reg(dev_priv, port, i);
}

static void
intel_dp_aux_fini(struct intel_dp *intel_dp)
{
	kfree(intel_dp->aux.name);
}

static void
intel_dp_aux_init(struct intel_dp *intel_dp)
{
	struct intel_digital_port *intel_dig_port = dp_to_dig_port(intel_dp);
	enum port port = intel_dig_port->port;

	intel_aux_reg_init(intel_dp);
	drm_dp_aux_init(&intel_dp->aux);

	/* Failure to allocate our preferred name is not critical */
	intel_dp->aux.name = kasprintf(GFP_KERNEL, "DPDDC-%c", port_name(port));
	intel_dp->aux.transfer = intel_dp_aux_transfer;
}

bool intel_dp_source_supports_hbr2(struct intel_dp *intel_dp)
{
	struct intel_digital_port *dig_port = dp_to_dig_port(intel_dp);
	struct drm_i915_private *dev_priv = to_i915(dig_port->base.base.dev);

	if ((IS_HASWELL(dev_priv) && !IS_HSW_ULX(dev_priv)) ||
	    IS_BROADWELL(dev_priv) || (INTEL_GEN(dev_priv) >= 9))
		return true;
	else
		return false;
}

static void
intel_dp_set_clock(struct intel_encoder *encoder,
		   struct intel_crtc_state *pipe_config)
{
	struct drm_device *dev = encoder->base.dev;
	struct drm_i915_private *dev_priv = to_i915(dev);
	const struct dp_link_dpll *divisor = NULL;
	int i, count = 0;

	if (IS_G4X(dev_priv)) {
		divisor = gen4_dpll;
		count = ARRAY_SIZE(gen4_dpll);
	} else if (HAS_PCH_SPLIT(dev_priv)) {
		divisor = pch_dpll;
		count = ARRAY_SIZE(pch_dpll);
	} else if (IS_CHERRYVIEW(dev_priv)) {
		divisor = chv_dpll;
		count = ARRAY_SIZE(chv_dpll);
	} else if (IS_VALLEYVIEW(dev_priv)) {
		divisor = vlv_dpll;
		count = ARRAY_SIZE(vlv_dpll);
	}

	if (divisor && count) {
		for (i = 0; i < count; i++) {
			if (pipe_config->port_clock == divisor[i].clock) {
				pipe_config->dpll = divisor[i].dpll;
				pipe_config->clock_set = true;
				break;
			}
		}
	}
}

static void snprintf_int_array(char *str, size_t len,
			       const int *array, int nelem)
{
	int i;

	str[0] = '\0';

	for (i = 0; i < nelem; i++) {
		int r = snprintf(str, len, "%s%d", i ? ", " : "", array[i]);
		if (r >= len)
			return;
		str += r;
		len -= r;
	}
}

static void intel_dp_print_rates(struct intel_dp *intel_dp)
{
	const int *source_rates, *sink_rates;
	int source_len, sink_len, common_len;
	int common_rates[DP_MAX_SUPPORTED_RATES];
	char str[128]; /* FIXME: too big for stack? */

	if ((drm_debug & DRM_UT_KMS) == 0)
		return;

	source_len = intel_dp_source_rates(intel_dp, &source_rates);
	snprintf_int_array(str, sizeof(str), source_rates, source_len);
	DRM_DEBUG_KMS("source rates: %s\n", str);

	sink_len = intel_dp_sink_rates(intel_dp, &sink_rates);
	snprintf_int_array(str, sizeof(str), sink_rates, sink_len);
	DRM_DEBUG_KMS("sink rates: %s\n", str);

	common_len = intel_dp_common_rates(intel_dp, common_rates);
	snprintf_int_array(str, sizeof(str), common_rates, common_len);
	DRM_DEBUG_KMS("common rates: %s\n", str);
}

bool
__intel_dp_read_desc(struct intel_dp *intel_dp, struct intel_dp_desc *desc)
{
	u32 base = drm_dp_is_branch(intel_dp->dpcd) ? DP_BRANCH_OUI :
						      DP_SINK_OUI;

	return drm_dp_dpcd_read(&intel_dp->aux, base, desc, sizeof(*desc)) ==
	       sizeof(*desc);
}

bool intel_dp_read_desc(struct intel_dp *intel_dp)
{
	struct intel_dp_desc *desc = &intel_dp->desc;
	bool oui_sup = intel_dp->dpcd[DP_DOWN_STREAM_PORT_COUNT] &
		       DP_OUI_SUPPORT;
	int dev_id_len;

	if (!__intel_dp_read_desc(intel_dp, desc))
		return false;

	dev_id_len = strnlen(desc->device_id, sizeof(desc->device_id));
	DRM_DEBUG_KMS("DP %s: OUI %*phD%s dev-ID %*pE HW-rev %d.%d SW-rev %d.%d\n",
		      drm_dp_is_branch(intel_dp->dpcd) ? "branch" : "sink",
		      (int)sizeof(desc->oui), desc->oui, oui_sup ? "" : "(NS)",
		      dev_id_len, desc->device_id,
		      desc->hw_rev >> 4, desc->hw_rev & 0xf,
		      desc->sw_major_rev, desc->sw_minor_rev);

	return true;
}

static int rate_to_index(int find, const int *rates)
{
	int i = 0;

	for (i = 0; i < DP_MAX_SUPPORTED_RATES; ++i)
		if (find == rates[i])
			break;

	return i;
}

int
intel_dp_max_link_rate(struct intel_dp *intel_dp)
{
	int rates[DP_MAX_SUPPORTED_RATES] = {};
	int len;

	len = intel_dp_common_rates(intel_dp, rates);
	if (WARN_ON(len <= 0))
		return 162000;

	return rates[len - 1];
}

int intel_dp_rate_select(struct intel_dp *intel_dp, int rate)
{
	return rate_to_index(rate, intel_dp->sink_rates);
}

void intel_dp_compute_rate(struct intel_dp *intel_dp, int port_clock,
			   uint8_t *link_bw, uint8_t *rate_select)
{
	if (intel_dp->num_sink_rates) {
		*link_bw = 0;
		*rate_select =
			intel_dp_rate_select(intel_dp, port_clock);
	} else {
		*link_bw = drm_dp_link_rate_to_bw_code(port_clock);
		*rate_select = 0;
	}
}

static int intel_dp_compute_bpp(struct intel_dp *intel_dp,
				struct intel_crtc_state *pipe_config)
{
	int bpp, bpc;

	bpp = pipe_config->pipe_bpp;
	bpc = drm_dp_downstream_max_bpc(intel_dp->dpcd, intel_dp->downstream_ports);

	if (bpc > 0)
		bpp = min(bpp, 3*bpc);

	/* For DP Compliance we override the computed bpp for the pipe */
	if (intel_dp->compliance.test_data.bpc != 0) {
		pipe_config->pipe_bpp =	3*intel_dp->compliance.test_data.bpc;
		pipe_config->dither_force_disable = pipe_config->pipe_bpp == 6*3;
		DRM_DEBUG_KMS("Setting pipe_bpp to %d\n",
			      pipe_config->pipe_bpp);
	}
	return bpp;
}

bool
intel_dp_compute_config(struct intel_encoder *encoder,
			struct intel_crtc_state *pipe_config,
			struct drm_connector_state *conn_state)
{
	struct drm_i915_private *dev_priv = to_i915(encoder->base.dev);
	struct drm_display_mode *adjusted_mode = &pipe_config->base.adjusted_mode;
	struct intel_dp *intel_dp = enc_to_intel_dp(&encoder->base);
	enum port port = dp_to_dig_port(intel_dp)->port;
	struct intel_crtc *intel_crtc = to_intel_crtc(pipe_config->base.crtc);
	struct intel_connector *intel_connector = intel_dp->attached_connector;
	int lane_count, clock;
	int min_lane_count = 1;
	int max_lane_count = intel_dp_max_lane_count(intel_dp);
	/* Conveniently, the link BW constants become indices with a shift...*/
	int min_clock = 0;
	int max_clock;
	int link_rate_index;
	int bpp, mode_rate;
	int link_avail, link_clock;
	int common_rates[DP_MAX_SUPPORTED_RATES] = {};
	int common_len;
	uint8_t link_bw, rate_select;

	common_len = intel_dp_common_rates(intel_dp, common_rates);

	/* No common link rates between source and sink */
	WARN_ON(common_len <= 0);

	max_clock = common_len - 1;

	if (HAS_PCH_SPLIT(dev_priv) && !HAS_DDI(dev_priv) && port != PORT_A)
		pipe_config->has_pch_encoder = true;

	pipe_config->has_drrs = false;
	pipe_config->has_audio = intel_dp->has_audio && port != PORT_A;

	if (is_edp(intel_dp) && intel_connector->panel.fixed_mode) {
		intel_fixed_panel_mode(intel_connector->panel.fixed_mode,
				       adjusted_mode);

		if (INTEL_GEN(dev_priv) >= 9) {
			int ret;
			ret = skl_update_scaler_crtc(pipe_config);
			if (ret)
				return ret;
		}

		if (HAS_GMCH_DISPLAY(dev_priv))
			intel_gmch_panel_fitting(intel_crtc, pipe_config,
						 intel_connector->panel.fitting_mode);
		else
			intel_pch_panel_fitting(intel_crtc, pipe_config,
						intel_connector->panel.fitting_mode);
	}

	if (adjusted_mode->flags & DRM_MODE_FLAG_DBLCLK)
		return false;

	/* Use values requested by Compliance Test Request */
	if (intel_dp->compliance.test_type == DP_TEST_LINK_TRAINING) {
		link_rate_index = intel_dp_link_rate_index(intel_dp,
							   common_rates,
							   intel_dp->compliance.test_link_rate);
		if (link_rate_index >= 0)
			min_clock = max_clock = link_rate_index;
		min_lane_count = max_lane_count = intel_dp->compliance.test_lane_count;
	}
	DRM_DEBUG_KMS("DP link computation with max lane count %i "
		      "max bw %d pixel clock %iKHz\n",
		      max_lane_count, common_rates[max_clock],
		      adjusted_mode->crtc_clock);

	/* Walk through all bpp values. Luckily they're all nicely spaced with 2
	 * bpc in between. */
	bpp = intel_dp_compute_bpp(intel_dp, pipe_config);
	if (is_edp(intel_dp)) {

		/* Get bpp from vbt only for panels that dont have bpp in edid */
		if (intel_connector->base.display_info.bpc == 0 &&
			(dev_priv->vbt.edp.bpp && dev_priv->vbt.edp.bpp < bpp)) {
			DRM_DEBUG_KMS("clamping bpp for eDP panel to BIOS-provided %i\n",
				      dev_priv->vbt.edp.bpp);
			bpp = dev_priv->vbt.edp.bpp;
		}

		/*
		 * Use the maximum clock and number of lanes the eDP panel
		 * advertizes being capable of. The panels are generally
		 * designed to support only a single clock and lane
		 * configuration, and typically these values correspond to the
		 * native resolution of the panel.
		 */
		min_lane_count = max_lane_count;
		min_clock = max_clock;
	}

	for (; bpp >= 6*3; bpp -= 2*3) {
		mode_rate = intel_dp_link_required(adjusted_mode->crtc_clock,
						   bpp);

		for (clock = min_clock; clock <= max_clock; clock++) {
			for (lane_count = min_lane_count;
				lane_count <= max_lane_count;
				lane_count <<= 1) {

				link_clock = common_rates[clock];
				link_avail = intel_dp_max_data_rate(link_clock,
								    lane_count);

				if (mode_rate <= link_avail) {
					goto found;
				}
			}
		}
	}

	return false;

found:
	if (intel_dp->color_range_auto) {
		/*
		 * See:
		 * CEA-861-E - 5.1 Default Encoding Parameters
		 * VESA DisplayPort Ver.1.2a - 5.1.1.1 Video Colorimetry
		 */
		pipe_config->limited_color_range =
			bpp != 18 &&
			drm_default_rgb_quant_range(adjusted_mode) ==
			HDMI_QUANTIZATION_RANGE_LIMITED;
	} else {
		pipe_config->limited_color_range =
			intel_dp->limited_color_range;
	}

	pipe_config->lane_count = lane_count;

	pipe_config->pipe_bpp = bpp;
	pipe_config->port_clock = common_rates[clock];

	intel_dp_compute_rate(intel_dp, pipe_config->port_clock,
			      &link_bw, &rate_select);

	DRM_DEBUG_KMS("DP link bw %02x rate select %02x lane count %d clock %d bpp %d\n",
		      link_bw, rate_select, pipe_config->lane_count,
		      pipe_config->port_clock, bpp);
	DRM_DEBUG_KMS("DP link bw required %i available %i\n",
		      mode_rate, link_avail);

	intel_link_compute_m_n(bpp, lane_count,
			       adjusted_mode->crtc_clock,
			       pipe_config->port_clock,
			       &pipe_config->dp_m_n);

	if (intel_connector->panel.downclock_mode != NULL &&
		dev_priv->drrs.type == SEAMLESS_DRRS_SUPPORT) {
			pipe_config->has_drrs = true;
			intel_link_compute_m_n(bpp, lane_count,
				intel_connector->panel.downclock_mode->clock,
				pipe_config->port_clock,
				&pipe_config->dp_m2_n2);
	}

	/*
	 * DPLL0 VCO may need to be adjusted to get the correct
	 * clock for eDP. This will affect cdclk as well.
	 */
	if (is_edp(intel_dp) && IS_GEN9_BC(dev_priv)) {
		int vco;

		switch (pipe_config->port_clock / 2) {
		case 108000:
		case 216000:
			vco = 8640000;
			break;
		default:
			vco = 8100000;
			break;
		}

		to_intel_atomic_state(pipe_config->base.state)->cdclk.logical.vco = vco;
	}

	if (!HAS_DDI(dev_priv))
		intel_dp_set_clock(encoder, pipe_config);

	return true;
}

void intel_dp_set_link_params(struct intel_dp *intel_dp,
			      int link_rate, uint8_t lane_count,
			      bool link_mst)
{
	intel_dp->link_rate = link_rate;
	intel_dp->lane_count = lane_count;
	intel_dp->link_mst = link_mst;
}

static void intel_dp_prepare(struct intel_encoder *encoder,
			     struct intel_crtc_state *pipe_config)
{
	struct drm_device *dev = encoder->base.dev;
	struct drm_i915_private *dev_priv = to_i915(dev);
	struct intel_dp *intel_dp = enc_to_intel_dp(&encoder->base);
	enum port port = dp_to_dig_port(intel_dp)->port;
	struct intel_crtc *crtc = to_intel_crtc(encoder->base.crtc);
	const struct drm_display_mode *adjusted_mode = &pipe_config->base.adjusted_mode;

	intel_dp_set_link_params(intel_dp, pipe_config->port_clock,
				 pipe_config->lane_count,
				 intel_crtc_has_type(pipe_config,
						     INTEL_OUTPUT_DP_MST));

	/*
	 * There are four kinds of DP registers:
	 *
	 * 	IBX PCH
	 * 	SNB CPU
	 *	IVB CPU
	 * 	CPT PCH
	 *
	 * IBX PCH and CPU are the same for almost everything,
	 * except that the CPU DP PLL is configured in this
	 * register
	 *
	 * CPT PCH is quite different, having many bits moved
	 * to the TRANS_DP_CTL register instead. That
	 * configuration happens (oddly) in ironlake_pch_enable
	 */

	/* Preserve the BIOS-computed detected bit. This is
	 * supposed to be read-only.
	 */
	intel_dp->DP = I915_READ(intel_dp->output_reg) & DP_DETECTED;

	/* Handle DP bits in common between all three register formats */
	intel_dp->DP |= DP_VOLTAGE_0_4 | DP_PRE_EMPHASIS_0;
	intel_dp->DP |= DP_PORT_WIDTH(pipe_config->lane_count);

	/* Split out the IBX/CPU vs CPT settings */

	if (IS_GEN7(dev_priv) && port == PORT_A) {
		if (adjusted_mode->flags & DRM_MODE_FLAG_PHSYNC)
			intel_dp->DP |= DP_SYNC_HS_HIGH;
		if (adjusted_mode->flags & DRM_MODE_FLAG_PVSYNC)
			intel_dp->DP |= DP_SYNC_VS_HIGH;
		intel_dp->DP |= DP_LINK_TRAIN_OFF_CPT;

		if (drm_dp_enhanced_frame_cap(intel_dp->dpcd))
			intel_dp->DP |= DP_ENHANCED_FRAMING;

		intel_dp->DP |= crtc->pipe << 29;
	} else if (HAS_PCH_CPT(dev_priv) && port != PORT_A) {
		u32 trans_dp;

		intel_dp->DP |= DP_LINK_TRAIN_OFF_CPT;

		trans_dp = I915_READ(TRANS_DP_CTL(crtc->pipe));
		if (drm_dp_enhanced_frame_cap(intel_dp->dpcd))
			trans_dp |= TRANS_DP_ENH_FRAMING;
		else
			trans_dp &= ~TRANS_DP_ENH_FRAMING;
		I915_WRITE(TRANS_DP_CTL(crtc->pipe), trans_dp);
	} else {
		if (IS_G4X(dev_priv) && pipe_config->limited_color_range)
			intel_dp->DP |= DP_COLOR_RANGE_16_235;

		if (adjusted_mode->flags & DRM_MODE_FLAG_PHSYNC)
			intel_dp->DP |= DP_SYNC_HS_HIGH;
		if (adjusted_mode->flags & DRM_MODE_FLAG_PVSYNC)
			intel_dp->DP |= DP_SYNC_VS_HIGH;
		intel_dp->DP |= DP_LINK_TRAIN_OFF;

		if (drm_dp_enhanced_frame_cap(intel_dp->dpcd))
			intel_dp->DP |= DP_ENHANCED_FRAMING;

		if (IS_CHERRYVIEW(dev_priv))
			intel_dp->DP |= DP_PIPE_SELECT_CHV(crtc->pipe);
		else if (crtc->pipe == PIPE_B)
			intel_dp->DP |= DP_PIPEB_SELECT;
	}
}

#define IDLE_ON_MASK		(PP_ON | PP_SEQUENCE_MASK | 0                     | PP_SEQUENCE_STATE_MASK)
#define IDLE_ON_VALUE   	(PP_ON | PP_SEQUENCE_NONE | 0                     | PP_SEQUENCE_STATE_ON_IDLE)

#define IDLE_OFF_MASK		(PP_ON | PP_SEQUENCE_MASK | 0                     | 0)
#define IDLE_OFF_VALUE		(0     | PP_SEQUENCE_NONE | 0                     | 0)

#define IDLE_CYCLE_MASK		(PP_ON | PP_SEQUENCE_MASK | PP_CYCLE_DELAY_ACTIVE | PP_SEQUENCE_STATE_MASK)
#define IDLE_CYCLE_VALUE	(0     | PP_SEQUENCE_NONE | 0                     | PP_SEQUENCE_STATE_OFF_IDLE)

static void intel_pps_verify_state(struct drm_i915_private *dev_priv,
				   struct intel_dp *intel_dp);

static void wait_panel_status(struct intel_dp *intel_dp,
				       u32 mask,
				       u32 value)
{
	struct drm_device *dev = intel_dp_to_dev(intel_dp);
	struct drm_i915_private *dev_priv = to_i915(dev);
	i915_reg_t pp_stat_reg, pp_ctrl_reg;

	lockdep_assert_held(&dev_priv->pps_mutex);

	intel_pps_verify_state(dev_priv, intel_dp);

	pp_stat_reg = _pp_stat_reg(intel_dp);
	pp_ctrl_reg = _pp_ctrl_reg(intel_dp);

	DRM_DEBUG_KMS("mask %08x value %08x status %08x control %08x\n",
			mask, value,
			I915_READ(pp_stat_reg),
			I915_READ(pp_ctrl_reg));

	if (intel_wait_for_register(dev_priv,
				    pp_stat_reg, mask, value,
				    5000))
		DRM_ERROR("Panel status timeout: status %08x control %08x\n",
				I915_READ(pp_stat_reg),
				I915_READ(pp_ctrl_reg));

	DRM_DEBUG_KMS("Wait complete\n");
}

static void wait_panel_on(struct intel_dp *intel_dp)
{
	DRM_DEBUG_KMS("Wait for panel power on\n");
	wait_panel_status(intel_dp, IDLE_ON_MASK, IDLE_ON_VALUE);
}

static void wait_panel_off(struct intel_dp *intel_dp)
{
	DRM_DEBUG_KMS("Wait for panel power off time\n");
	wait_panel_status(intel_dp, IDLE_OFF_MASK, IDLE_OFF_VALUE);
}

static void wait_panel_power_cycle(struct intel_dp *intel_dp)
{
	ktime_t panel_power_on_time;
	s64 panel_power_off_duration;

	DRM_DEBUG_KMS("Wait for panel power cycle\n");

	/* take the difference of currrent time and panel power off time
	 * and then make panel wait for t11_t12 if needed. */
	panel_power_on_time = ktime_get_boottime();
	panel_power_off_duration = ktime_ms_delta(panel_power_on_time, intel_dp->panel_power_off_time);

	/* When we disable the VDD override bit last we have to do the manual
	 * wait. */
	if (panel_power_off_duration < (s64)intel_dp->panel_power_cycle_delay)
		wait_remaining_ms_from_jiffies(jiffies,
				       intel_dp->panel_power_cycle_delay - panel_power_off_duration);

	wait_panel_status(intel_dp, IDLE_CYCLE_MASK, IDLE_CYCLE_VALUE);
}

static void wait_backlight_on(struct intel_dp *intel_dp)
{
	wait_remaining_ms_from_jiffies(intel_dp->last_power_on,
				       intel_dp->backlight_on_delay);
}

static void edp_wait_backlight_off(struct intel_dp *intel_dp)
{
	wait_remaining_ms_from_jiffies(intel_dp->last_backlight_off,
				       intel_dp->backlight_off_delay);
}

/* Read the current pp_control value, unlocking the register if it
 * is locked
 */

static  u32 ironlake_get_pp_control(struct intel_dp *intel_dp)
{
	struct drm_device *dev = intel_dp_to_dev(intel_dp);
	struct drm_i915_private *dev_priv = to_i915(dev);
	u32 control;

	lockdep_assert_held(&dev_priv->pps_mutex);

	control = I915_READ(_pp_ctrl_reg(intel_dp));
	if (WARN_ON(!HAS_DDI(dev_priv) &&
		    (control & PANEL_UNLOCK_MASK) != PANEL_UNLOCK_REGS)) {
		control &= ~PANEL_UNLOCK_MASK;
		control |= PANEL_UNLOCK_REGS;
	}
	return control;
}

/*
 * Must be paired with edp_panel_vdd_off().
 * Must hold pps_mutex around the whole on/off sequence.
 * Can be nested with intel_edp_panel_vdd_{on,off}() calls.
 */
static bool edp_panel_vdd_on(struct intel_dp *intel_dp)
{
	struct drm_device *dev = intel_dp_to_dev(intel_dp);
	struct intel_digital_port *intel_dig_port = dp_to_dig_port(intel_dp);
	struct intel_encoder *intel_encoder = &intel_dig_port->base;
	struct drm_i915_private *dev_priv = to_i915(dev);
	enum intel_display_power_domain power_domain;
	u32 pp;
	i915_reg_t pp_stat_reg, pp_ctrl_reg;
	bool need_to_disable = !intel_dp->want_panel_vdd;

	lockdep_assert_held(&dev_priv->pps_mutex);

	if (!is_edp(intel_dp))
		return false;

	cancel_delayed_work(&intel_dp->panel_vdd_work);
	intel_dp->want_panel_vdd = true;

	if (edp_have_panel_vdd(intel_dp))
		return need_to_disable;

	power_domain = intel_display_port_aux_power_domain(intel_encoder);
	intel_display_power_get(dev_priv, power_domain);

	DRM_DEBUG_KMS("Turning eDP port %c VDD on\n",
		      port_name(intel_dig_port->port));

	if (!edp_have_panel_power(intel_dp))
		wait_panel_power_cycle(intel_dp);

	pp = ironlake_get_pp_control(intel_dp);
	pp |= EDP_FORCE_VDD;

	pp_stat_reg = _pp_stat_reg(intel_dp);
	pp_ctrl_reg = _pp_ctrl_reg(intel_dp);

	I915_WRITE(pp_ctrl_reg, pp);
	POSTING_READ(pp_ctrl_reg);
	DRM_DEBUG_KMS("PP_STATUS: 0x%08x PP_CONTROL: 0x%08x\n",
			I915_READ(pp_stat_reg), I915_READ(pp_ctrl_reg));
	/*
	 * If the panel wasn't on, delay before accessing aux channel
	 */
	if (!edp_have_panel_power(intel_dp)) {
		DRM_DEBUG_KMS("eDP port %c panel power wasn't enabled\n",
			      port_name(intel_dig_port->port));
		msleep(intel_dp->panel_power_up_delay);
	}

	return need_to_disable;
}

/*
 * Must be paired with intel_edp_panel_vdd_off() or
 * intel_edp_panel_off().
 * Nested calls to these functions are not allowed since
 * we drop the lock. Caller must use some higher level
 * locking to prevent nested calls from other threads.
 */
void intel_edp_panel_vdd_on(struct intel_dp *intel_dp)
{
	bool vdd;

	if (!is_edp(intel_dp))
		return;

	pps_lock(intel_dp);
	vdd = edp_panel_vdd_on(intel_dp);
	pps_unlock(intel_dp);

	I915_STATE_WARN(!vdd, "eDP port %c VDD already requested on\n",
	     port_name(dp_to_dig_port(intel_dp)->port));
}

static void edp_panel_vdd_off_sync(struct intel_dp *intel_dp)
{
	struct drm_device *dev = intel_dp_to_dev(intel_dp);
	struct drm_i915_private *dev_priv = to_i915(dev);
	struct intel_digital_port *intel_dig_port =
		dp_to_dig_port(intel_dp);
	struct intel_encoder *intel_encoder = &intel_dig_port->base;
	enum intel_display_power_domain power_domain;
	u32 pp;
	i915_reg_t pp_stat_reg, pp_ctrl_reg;

	lockdep_assert_held(&dev_priv->pps_mutex);

	WARN_ON(intel_dp->want_panel_vdd);

	if (!edp_have_panel_vdd(intel_dp))
		return;

	DRM_DEBUG_KMS("Turning eDP port %c VDD off\n",
		      port_name(intel_dig_port->port));

	pp = ironlake_get_pp_control(intel_dp);
	pp &= ~EDP_FORCE_VDD;

	pp_ctrl_reg = _pp_ctrl_reg(intel_dp);
	pp_stat_reg = _pp_stat_reg(intel_dp);

	I915_WRITE(pp_ctrl_reg, pp);
	POSTING_READ(pp_ctrl_reg);

	/* Make sure sequencer is idle before allowing subsequent activity */
	DRM_DEBUG_KMS("PP_STATUS: 0x%08x PP_CONTROL: 0x%08x\n",
	I915_READ(pp_stat_reg), I915_READ(pp_ctrl_reg));

	if ((pp & PANEL_POWER_ON) == 0)
		intel_dp->panel_power_off_time = ktime_get_boottime();

	power_domain = intel_display_port_aux_power_domain(intel_encoder);
	intel_display_power_put(dev_priv, power_domain);
}

static void edp_panel_vdd_work(struct work_struct *__work)
{
	struct intel_dp *intel_dp = container_of(to_delayed_work(__work),
						 struct intel_dp, panel_vdd_work);

	pps_lock(intel_dp);
	if (!intel_dp->want_panel_vdd)
		edp_panel_vdd_off_sync(intel_dp);
	pps_unlock(intel_dp);
}

static void edp_panel_vdd_schedule_off(struct intel_dp *intel_dp)
{
	unsigned long delay;

	/*
	 * Queue the timer to fire a long time from now (relative to the power
	 * down delay) to keep the panel power up across a sequence of
	 * operations.
	 */
	delay = msecs_to_jiffies(intel_dp->panel_power_cycle_delay * 5);
	schedule_delayed_work(&intel_dp->panel_vdd_work, delay);
}

/*
 * Must be paired with edp_panel_vdd_on().
 * Must hold pps_mutex around the whole on/off sequence.
 * Can be nested with intel_edp_panel_vdd_{on,off}() calls.
 */
static void edp_panel_vdd_off(struct intel_dp *intel_dp, bool sync)
{
	struct drm_i915_private *dev_priv = to_i915(intel_dp_to_dev(intel_dp));

	lockdep_assert_held(&dev_priv->pps_mutex);

	if (!is_edp(intel_dp))
		return;

	I915_STATE_WARN(!intel_dp->want_panel_vdd, "eDP port %c VDD not forced on",
	     port_name(dp_to_dig_port(intel_dp)->port));

	intel_dp->want_panel_vdd = false;

	if (sync)
		edp_panel_vdd_off_sync(intel_dp);
	else
		edp_panel_vdd_schedule_off(intel_dp);
}

static void edp_panel_on(struct intel_dp *intel_dp)
{
	struct drm_device *dev = intel_dp_to_dev(intel_dp);
	struct drm_i915_private *dev_priv = to_i915(dev);
	u32 pp;
	i915_reg_t pp_ctrl_reg;

	lockdep_assert_held(&dev_priv->pps_mutex);

	if (!is_edp(intel_dp))
		return;

	DRM_DEBUG_KMS("Turn eDP port %c panel power on\n",
		      port_name(dp_to_dig_port(intel_dp)->port));

	if (WARN(edp_have_panel_power(intel_dp),
		 "eDP port %c panel power already on\n",
		 port_name(dp_to_dig_port(intel_dp)->port)))
		return;

	wait_panel_power_cycle(intel_dp);

	pp_ctrl_reg = _pp_ctrl_reg(intel_dp);
	pp = ironlake_get_pp_control(intel_dp);
	if (IS_GEN5(dev_priv)) {
		/* ILK workaround: disable reset around power sequence */
		pp &= ~PANEL_POWER_RESET;
		I915_WRITE(pp_ctrl_reg, pp);
		POSTING_READ(pp_ctrl_reg);
	}

	pp |= PANEL_POWER_ON;
	if (!IS_GEN5(dev_priv))
		pp |= PANEL_POWER_RESET;

	I915_WRITE(pp_ctrl_reg, pp);
	POSTING_READ(pp_ctrl_reg);

	wait_panel_on(intel_dp);
	intel_dp->last_power_on = jiffies;

	if (IS_GEN5(dev_priv)) {
		pp |= PANEL_POWER_RESET; /* restore panel reset bit */
		I915_WRITE(pp_ctrl_reg, pp);
		POSTING_READ(pp_ctrl_reg);
	}
}

void intel_edp_panel_on(struct intel_dp *intel_dp)
{
	if (!is_edp(intel_dp))
		return;

	pps_lock(intel_dp);
	edp_panel_on(intel_dp);
	pps_unlock(intel_dp);
}


static void edp_panel_off(struct intel_dp *intel_dp)
{
	struct intel_digital_port *intel_dig_port = dp_to_dig_port(intel_dp);
	struct intel_encoder *intel_encoder = &intel_dig_port->base;
	struct drm_device *dev = intel_dp_to_dev(intel_dp);
	struct drm_i915_private *dev_priv = to_i915(dev);
	enum intel_display_power_domain power_domain;
	u32 pp;
	i915_reg_t pp_ctrl_reg;

	lockdep_assert_held(&dev_priv->pps_mutex);

	if (!is_edp(intel_dp))
		return;

	DRM_DEBUG_KMS("Turn eDP port %c panel power off\n",
		      port_name(dp_to_dig_port(intel_dp)->port));

	WARN(!intel_dp->want_panel_vdd, "Need eDP port %c VDD to turn off panel\n",
	     port_name(dp_to_dig_port(intel_dp)->port));

	pp = ironlake_get_pp_control(intel_dp);
	/* We need to switch off panel power _and_ force vdd, for otherwise some
	 * panels get very unhappy and cease to work. */
	pp &= ~(PANEL_POWER_ON | PANEL_POWER_RESET | EDP_FORCE_VDD |
		EDP_BLC_ENABLE);

	pp_ctrl_reg = _pp_ctrl_reg(intel_dp);

	intel_dp->want_panel_vdd = false;

	I915_WRITE(pp_ctrl_reg, pp);
	POSTING_READ(pp_ctrl_reg);

	intel_dp->panel_power_off_time = ktime_get_boottime();
	wait_panel_off(intel_dp);

	/* We got a reference when we enabled the VDD. */
	power_domain = intel_display_port_aux_power_domain(intel_encoder);
	intel_display_power_put(dev_priv, power_domain);
}

void intel_edp_panel_off(struct intel_dp *intel_dp)
{
	if (!is_edp(intel_dp))
		return;

	pps_lock(intel_dp);
	edp_panel_off(intel_dp);
	pps_unlock(intel_dp);
}

/* Enable backlight in the panel power control. */
static void _intel_edp_backlight_on(struct intel_dp *intel_dp)
{
	struct intel_digital_port *intel_dig_port = dp_to_dig_port(intel_dp);
	struct drm_device *dev = intel_dig_port->base.base.dev;
	struct drm_i915_private *dev_priv = to_i915(dev);
	u32 pp;
	i915_reg_t pp_ctrl_reg;

	/*
	 * If we enable the backlight right away following a panel power
	 * on, we may see slight flicker as the panel syncs with the eDP
	 * link.  So delay a bit to make sure the image is solid before
	 * allowing it to appear.
	 */
	wait_backlight_on(intel_dp);

	pps_lock(intel_dp);

	pp = ironlake_get_pp_control(intel_dp);
	pp |= EDP_BLC_ENABLE;

	pp_ctrl_reg = _pp_ctrl_reg(intel_dp);

	I915_WRITE(pp_ctrl_reg, pp);
	POSTING_READ(pp_ctrl_reg);

	pps_unlock(intel_dp);
}

/* Enable backlight PWM and backlight PP control. */
void intel_edp_backlight_on(struct intel_dp *intel_dp)
{
	if (!is_edp(intel_dp))
		return;

	DRM_DEBUG_KMS("\n");

	intel_panel_enable_backlight(intel_dp->attached_connector);
	_intel_edp_backlight_on(intel_dp);
}

/* Disable backlight in the panel power control. */
static void _intel_edp_backlight_off(struct intel_dp *intel_dp)
{
	struct drm_device *dev = intel_dp_to_dev(intel_dp);
	struct drm_i915_private *dev_priv = to_i915(dev);
	u32 pp;
	i915_reg_t pp_ctrl_reg;

	if (!is_edp(intel_dp))
		return;

	pps_lock(intel_dp);

	pp = ironlake_get_pp_control(intel_dp);
	pp &= ~EDP_BLC_ENABLE;

	pp_ctrl_reg = _pp_ctrl_reg(intel_dp);

	I915_WRITE(pp_ctrl_reg, pp);
	POSTING_READ(pp_ctrl_reg);

	pps_unlock(intel_dp);

	intel_dp->last_backlight_off = jiffies;
	edp_wait_backlight_off(intel_dp);
}

/* Disable backlight PP control and backlight PWM. */
void intel_edp_backlight_off(struct intel_dp *intel_dp)
{
	if (!is_edp(intel_dp))
		return;

	DRM_DEBUG_KMS("\n");

	_intel_edp_backlight_off(intel_dp);
	intel_panel_disable_backlight(intel_dp->attached_connector);
}

/*
 * Hook for controlling the panel power control backlight through the bl_power
 * sysfs attribute. Take care to handle multiple calls.
 */
static void intel_edp_backlight_power(struct intel_connector *connector,
				      bool enable)
{
	struct intel_dp *intel_dp = intel_attached_dp(&connector->base);
	bool is_enabled;

	pps_lock(intel_dp);
	is_enabled = ironlake_get_pp_control(intel_dp) & EDP_BLC_ENABLE;
	pps_unlock(intel_dp);

	if (is_enabled == enable)
		return;

	DRM_DEBUG_KMS("panel power control backlight %s\n",
		      enable ? "enable" : "disable");

	if (enable)
		_intel_edp_backlight_on(intel_dp);
	else
		_intel_edp_backlight_off(intel_dp);
}

static void assert_dp_port(struct intel_dp *intel_dp, bool state)
{
	struct intel_digital_port *dig_port = dp_to_dig_port(intel_dp);
	struct drm_i915_private *dev_priv = to_i915(dig_port->base.base.dev);
	bool cur_state = I915_READ(intel_dp->output_reg) & DP_PORT_EN;

	I915_STATE_WARN(cur_state != state,
			"DP port %c state assertion failure (expected %s, current %s)\n",
			port_name(dig_port->port),
			onoff(state), onoff(cur_state));
}
#define assert_dp_port_disabled(d) assert_dp_port((d), false)

static void assert_edp_pll(struct drm_i915_private *dev_priv, bool state)
{
	bool cur_state = I915_READ(DP_A) & DP_PLL_ENABLE;

	I915_STATE_WARN(cur_state != state,
			"eDP PLL state assertion failure (expected %s, current %s)\n",
			onoff(state), onoff(cur_state));
}
#define assert_edp_pll_enabled(d) assert_edp_pll((d), true)
#define assert_edp_pll_disabled(d) assert_edp_pll((d), false)

static void ironlake_edp_pll_on(struct intel_dp *intel_dp,
				struct intel_crtc_state *pipe_config)
{
	struct intel_crtc *crtc = to_intel_crtc(pipe_config->base.crtc);
	struct drm_i915_private *dev_priv = to_i915(crtc->base.dev);

	assert_pipe_disabled(dev_priv, crtc->pipe);
	assert_dp_port_disabled(intel_dp);
	assert_edp_pll_disabled(dev_priv);

	DRM_DEBUG_KMS("enabling eDP PLL for clock %d\n",
		      pipe_config->port_clock);

	intel_dp->DP &= ~DP_PLL_FREQ_MASK;

	if (pipe_config->port_clock == 162000)
		intel_dp->DP |= DP_PLL_FREQ_162MHZ;
	else
		intel_dp->DP |= DP_PLL_FREQ_270MHZ;

	I915_WRITE(DP_A, intel_dp->DP);
	POSTING_READ(DP_A);
	udelay(500);

	/*
	 * [DevILK] Work around required when enabling DP PLL
	 * while a pipe is enabled going to FDI:
	 * 1. Wait for the start of vertical blank on the enabled pipe going to FDI
	 * 2. Program DP PLL enable
	 */
	if (IS_GEN5(dev_priv))
		intel_wait_for_vblank_if_active(dev_priv, !crtc->pipe);

	intel_dp->DP |= DP_PLL_ENABLE;

	I915_WRITE(DP_A, intel_dp->DP);
	POSTING_READ(DP_A);
	udelay(200);
}

static void ironlake_edp_pll_off(struct intel_dp *intel_dp)
{
	struct intel_digital_port *intel_dig_port = dp_to_dig_port(intel_dp);
	struct intel_crtc *crtc = to_intel_crtc(intel_dig_port->base.base.crtc);
	struct drm_i915_private *dev_priv = to_i915(crtc->base.dev);

	assert_pipe_disabled(dev_priv, crtc->pipe);
	assert_dp_port_disabled(intel_dp);
	assert_edp_pll_enabled(dev_priv);

	DRM_DEBUG_KMS("disabling eDP PLL\n");

	intel_dp->DP &= ~DP_PLL_ENABLE;

	I915_WRITE(DP_A, intel_dp->DP);
	POSTING_READ(DP_A);
	udelay(200);
}

/* If the sink supports it, try to set the power state appropriately */
void intel_dp_sink_dpms(struct intel_dp *intel_dp, int mode)
{
	int ret, i;

	/* Should have a valid DPCD by this point */
	if (intel_dp->dpcd[DP_DPCD_REV] < 0x11)
		return;

	if (mode != DRM_MODE_DPMS_ON) {
		ret = drm_dp_dpcd_writeb(&intel_dp->aux, DP_SET_POWER,
					 DP_SET_POWER_D3);
	} else {
		struct intel_lspcon *lspcon = dp_to_lspcon(intel_dp);

		/*
		 * When turning on, we need to retry for 1ms to give the sink
		 * time to wake up.
		 */
		for (i = 0; i < 3; i++) {
			ret = drm_dp_dpcd_writeb(&intel_dp->aux, DP_SET_POWER,
						 DP_SET_POWER_D0);
			if (ret == 1)
				break;
			msleep(1);
		}

		if (ret == 1 && lspcon->active)
			lspcon_wait_pcon_mode(lspcon);
	}

	if (ret != 1)
		DRM_DEBUG_KMS("failed to %s sink power state\n",
			      mode == DRM_MODE_DPMS_ON ? "enable" : "disable");
}

static bool intel_dp_get_hw_state(struct intel_encoder *encoder,
				  enum pipe *pipe)
{
	struct intel_dp *intel_dp = enc_to_intel_dp(&encoder->base);
	enum port port = dp_to_dig_port(intel_dp)->port;
	struct drm_device *dev = encoder->base.dev;
	struct drm_i915_private *dev_priv = to_i915(dev);
	enum intel_display_power_domain power_domain;
	u32 tmp;
	bool ret;

	power_domain = intel_display_port_power_domain(encoder);
	if (!intel_display_power_get_if_enabled(dev_priv, power_domain))
		return false;

	ret = false;

	tmp = I915_READ(intel_dp->output_reg);

	if (!(tmp & DP_PORT_EN))
		goto out;

	if (IS_GEN7(dev_priv) && port == PORT_A) {
		*pipe = PORT_TO_PIPE_CPT(tmp);
	} else if (HAS_PCH_CPT(dev_priv) && port != PORT_A) {
		enum pipe p;

		for_each_pipe(dev_priv, p) {
			u32 trans_dp = I915_READ(TRANS_DP_CTL(p));
			if (TRANS_DP_PIPE_TO_PORT(trans_dp) == port) {
				*pipe = p;
				ret = true;

				goto out;
			}
		}

		DRM_DEBUG_KMS("No pipe for dp port 0x%x found\n",
			      i915_mmio_reg_offset(intel_dp->output_reg));
	} else if (IS_CHERRYVIEW(dev_priv)) {
		*pipe = DP_PORT_TO_PIPE_CHV(tmp);
	} else {
		*pipe = PORT_TO_PIPE(tmp);
	}

	ret = true;

out:
	intel_display_power_put(dev_priv, power_domain);

	return ret;
}

static void intel_dp_get_config(struct intel_encoder *encoder,
				struct intel_crtc_state *pipe_config)
{
	struct intel_dp *intel_dp = enc_to_intel_dp(&encoder->base);
	u32 tmp, flags = 0;
	struct drm_device *dev = encoder->base.dev;
	struct drm_i915_private *dev_priv = to_i915(dev);
	enum port port = dp_to_dig_port(intel_dp)->port;
	struct intel_crtc *crtc = to_intel_crtc(encoder->base.crtc);

	tmp = I915_READ(intel_dp->output_reg);

	pipe_config->has_audio = tmp & DP_AUDIO_OUTPUT_ENABLE && port != PORT_A;

	if (HAS_PCH_CPT(dev_priv) && port != PORT_A) {
		u32 trans_dp = I915_READ(TRANS_DP_CTL(crtc->pipe));

		if (trans_dp & TRANS_DP_HSYNC_ACTIVE_HIGH)
			flags |= DRM_MODE_FLAG_PHSYNC;
		else
			flags |= DRM_MODE_FLAG_NHSYNC;

		if (trans_dp & TRANS_DP_VSYNC_ACTIVE_HIGH)
			flags |= DRM_MODE_FLAG_PVSYNC;
		else
			flags |= DRM_MODE_FLAG_NVSYNC;
	} else {
		if (tmp & DP_SYNC_HS_HIGH)
			flags |= DRM_MODE_FLAG_PHSYNC;
		else
			flags |= DRM_MODE_FLAG_NHSYNC;

		if (tmp & DP_SYNC_VS_HIGH)
			flags |= DRM_MODE_FLAG_PVSYNC;
		else
			flags |= DRM_MODE_FLAG_NVSYNC;
	}

	pipe_config->base.adjusted_mode.flags |= flags;

	if (IS_G4X(dev_priv) && tmp & DP_COLOR_RANGE_16_235)
		pipe_config->limited_color_range = true;

	pipe_config->lane_count =
		((tmp & DP_PORT_WIDTH_MASK) >> DP_PORT_WIDTH_SHIFT) + 1;

	intel_dp_get_m_n(crtc, pipe_config);

	if (port == PORT_A) {
		if ((I915_READ(DP_A) & DP_PLL_FREQ_MASK) == DP_PLL_FREQ_162MHZ)
			pipe_config->port_clock = 162000;
		else
			pipe_config->port_clock = 270000;
	}

	pipe_config->base.adjusted_mode.crtc_clock =
		intel_dotclock_calculate(pipe_config->port_clock,
					 &pipe_config->dp_m_n);

	if (is_edp(intel_dp) && dev_priv->vbt.edp.bpp &&
	    pipe_config->pipe_bpp > dev_priv->vbt.edp.bpp) {
		/*
		 * This is a big fat ugly hack.
		 *
		 * Some machines in UEFI boot mode provide us a VBT that has 18
		 * bpp and 1.62 GHz link bandwidth for eDP, which for reasons
		 * unknown we fail to light up. Yet the same BIOS boots up with
		 * 24 bpp and 2.7 GHz link. Use the same bpp as the BIOS uses as
		 * max, not what it tells us to use.
		 *
		 * Note: This will still be broken if the eDP panel is not lit
		 * up by the BIOS, and thus we can't get the mode at module
		 * load.
		 */
		DRM_DEBUG_KMS("pipe has %d bpp for eDP panel, overriding BIOS-provided max %d bpp\n",
			      pipe_config->pipe_bpp, dev_priv->vbt.edp.bpp);
		dev_priv->vbt.edp.bpp = pipe_config->pipe_bpp;
	}
}

static void intel_disable_dp(struct intel_encoder *encoder,
			     struct intel_crtc_state *old_crtc_state,
			     struct drm_connector_state *old_conn_state)
{
	struct intel_dp *intel_dp = enc_to_intel_dp(&encoder->base);
	struct drm_i915_private *dev_priv = to_i915(encoder->base.dev);

	if (old_crtc_state->has_audio)
		intel_audio_codec_disable(encoder);

	if (HAS_PSR(dev_priv) && !HAS_DDI(dev_priv))
		intel_psr_disable(intel_dp);

	/* Make sure the panel is off before trying to change the mode. But also
	 * ensure that we have vdd while we switch off the panel. */
	intel_edp_panel_vdd_on(intel_dp);
	intel_edp_backlight_off(intel_dp);
	intel_dp_sink_dpms(intel_dp, DRM_MODE_DPMS_OFF);
	intel_edp_panel_off(intel_dp);

	/* disable the port before the pipe on g4x */
	if (INTEL_GEN(dev_priv) < 5)
		intel_dp_link_down(intel_dp);
}

static void ilk_post_disable_dp(struct intel_encoder *encoder,
				struct intel_crtc_state *old_crtc_state,
				struct drm_connector_state *old_conn_state)
{
	struct intel_dp *intel_dp = enc_to_intel_dp(&encoder->base);
	enum port port = dp_to_dig_port(intel_dp)->port;

	intel_dp_link_down(intel_dp);

	/* Only ilk+ has port A */
	if (port == PORT_A)
		ironlake_edp_pll_off(intel_dp);
}

static void vlv_post_disable_dp(struct intel_encoder *encoder,
				struct intel_crtc_state *old_crtc_state,
				struct drm_connector_state *old_conn_state)
{
	struct intel_dp *intel_dp = enc_to_intel_dp(&encoder->base);

	intel_dp_link_down(intel_dp);
}

static void chv_post_disable_dp(struct intel_encoder *encoder,
				struct intel_crtc_state *old_crtc_state,
				struct drm_connector_state *old_conn_state)
{
	struct intel_dp *intel_dp = enc_to_intel_dp(&encoder->base);
	struct drm_device *dev = encoder->base.dev;
	struct drm_i915_private *dev_priv = to_i915(dev);

	intel_dp_link_down(intel_dp);

	mutex_lock(&dev_priv->sb_lock);

	/* Assert data lane reset */
	chv_data_lane_soft_reset(encoder, true);

	mutex_unlock(&dev_priv->sb_lock);
}

static void
_intel_dp_set_link_train(struct intel_dp *intel_dp,
			 uint32_t *DP,
			 uint8_t dp_train_pat)
{
	struct intel_digital_port *intel_dig_port = dp_to_dig_port(intel_dp);
	struct drm_device *dev = intel_dig_port->base.base.dev;
	struct drm_i915_private *dev_priv = to_i915(dev);
	enum port port = intel_dig_port->port;

	if (dp_train_pat & DP_TRAINING_PATTERN_MASK)
		DRM_DEBUG_KMS("Using DP training pattern TPS%d\n",
			      dp_train_pat & DP_TRAINING_PATTERN_MASK);

	if (HAS_DDI(dev_priv)) {
		uint32_t temp = I915_READ(DP_TP_CTL(port));

		if (dp_train_pat & DP_LINK_SCRAMBLING_DISABLE)
			temp |= DP_TP_CTL_SCRAMBLE_DISABLE;
		else
			temp &= ~DP_TP_CTL_SCRAMBLE_DISABLE;

		temp &= ~DP_TP_CTL_LINK_TRAIN_MASK;
		switch (dp_train_pat & DP_TRAINING_PATTERN_MASK) {
		case DP_TRAINING_PATTERN_DISABLE:
			temp |= DP_TP_CTL_LINK_TRAIN_NORMAL;

			break;
		case DP_TRAINING_PATTERN_1:
			temp |= DP_TP_CTL_LINK_TRAIN_PAT1;
			break;
		case DP_TRAINING_PATTERN_2:
			temp |= DP_TP_CTL_LINK_TRAIN_PAT2;
			break;
		case DP_TRAINING_PATTERN_3:
			temp |= DP_TP_CTL_LINK_TRAIN_PAT3;
			break;
		}
		I915_WRITE(DP_TP_CTL(port), temp);

	} else if ((IS_GEN7(dev_priv) && port == PORT_A) ||
		   (HAS_PCH_CPT(dev_priv) && port != PORT_A)) {
		*DP &= ~DP_LINK_TRAIN_MASK_CPT;

		switch (dp_train_pat & DP_TRAINING_PATTERN_MASK) {
		case DP_TRAINING_PATTERN_DISABLE:
			*DP |= DP_LINK_TRAIN_OFF_CPT;
			break;
		case DP_TRAINING_PATTERN_1:
			*DP |= DP_LINK_TRAIN_PAT_1_CPT;
			break;
		case DP_TRAINING_PATTERN_2:
			*DP |= DP_LINK_TRAIN_PAT_2_CPT;
			break;
		case DP_TRAINING_PATTERN_3:
			DRM_DEBUG_KMS("TPS3 not supported, using TPS2 instead\n");
			*DP |= DP_LINK_TRAIN_PAT_2_CPT;
			break;
		}

	} else {
		if (IS_CHERRYVIEW(dev_priv))
			*DP &= ~DP_LINK_TRAIN_MASK_CHV;
		else
			*DP &= ~DP_LINK_TRAIN_MASK;

		switch (dp_train_pat & DP_TRAINING_PATTERN_MASK) {
		case DP_TRAINING_PATTERN_DISABLE:
			*DP |= DP_LINK_TRAIN_OFF;
			break;
		case DP_TRAINING_PATTERN_1:
			*DP |= DP_LINK_TRAIN_PAT_1;
			break;
		case DP_TRAINING_PATTERN_2:
			*DP |= DP_LINK_TRAIN_PAT_2;
			break;
		case DP_TRAINING_PATTERN_3:
			if (IS_CHERRYVIEW(dev_priv)) {
				*DP |= DP_LINK_TRAIN_PAT_3_CHV;
			} else {
				DRM_DEBUG_KMS("TPS3 not supported, using TPS2 instead\n");
				*DP |= DP_LINK_TRAIN_PAT_2;
			}
			break;
		}
	}
}

static void intel_dp_enable_port(struct intel_dp *intel_dp,
				 struct intel_crtc_state *old_crtc_state)
{
	struct drm_device *dev = intel_dp_to_dev(intel_dp);
	struct drm_i915_private *dev_priv = to_i915(dev);

	/* enable with pattern 1 (as per spec) */

	intel_dp_program_link_training_pattern(intel_dp, DP_TRAINING_PATTERN_1);

	/*
	 * Magic for VLV/CHV. We _must_ first set up the register
	 * without actually enabling the port, and then do another
	 * write to enable the port. Otherwise link training will
	 * fail when the power sequencer is freshly used for this port.
	 */
	intel_dp->DP |= DP_PORT_EN;
	if (old_crtc_state->has_audio)
		intel_dp->DP |= DP_AUDIO_OUTPUT_ENABLE;

	I915_WRITE(intel_dp->output_reg, intel_dp->DP);
	POSTING_READ(intel_dp->output_reg);
}

static void intel_enable_dp(struct intel_encoder *encoder,
			    struct intel_crtc_state *pipe_config,
			    struct drm_connector_state *conn_state)
{
	struct intel_dp *intel_dp = enc_to_intel_dp(&encoder->base);
	struct drm_device *dev = encoder->base.dev;
	struct drm_i915_private *dev_priv = to_i915(dev);
	struct intel_crtc *crtc = to_intel_crtc(encoder->base.crtc);
	uint32_t dp_reg = I915_READ(intel_dp->output_reg);
	enum pipe pipe = crtc->pipe;

	if (WARN_ON(dp_reg & DP_PORT_EN))
		return;

	pps_lock(intel_dp);

	if (IS_VALLEYVIEW(dev_priv) || IS_CHERRYVIEW(dev_priv))
		vlv_init_panel_power_sequencer(intel_dp);

	intel_dp_enable_port(intel_dp, pipe_config);

	edp_panel_vdd_on(intel_dp);
	edp_panel_on(intel_dp);
	edp_panel_vdd_off(intel_dp, true);

	pps_unlock(intel_dp);

	if (IS_VALLEYVIEW(dev_priv) || IS_CHERRYVIEW(dev_priv)) {
		unsigned int lane_mask = 0x0;

		if (IS_CHERRYVIEW(dev_priv))
			lane_mask = intel_dp_unused_lane_mask(pipe_config->lane_count);

		vlv_wait_port_ready(dev_priv, dp_to_dig_port(intel_dp),
				    lane_mask);
	}

	intel_dp_sink_dpms(intel_dp, DRM_MODE_DPMS_ON);
	intel_dp_start_link_train(intel_dp);
	intel_dp_stop_link_train(intel_dp);

	if (pipe_config->has_audio) {
		DRM_DEBUG_DRIVER("Enabling DP audio on pipe %c\n",
				 pipe_name(pipe));
		intel_audio_codec_enable(encoder, pipe_config, conn_state);
	}
}

static void g4x_enable_dp(struct intel_encoder *encoder,
			  struct intel_crtc_state *pipe_config,
			  struct drm_connector_state *conn_state)
{
	struct intel_dp *intel_dp = enc_to_intel_dp(&encoder->base);

	intel_enable_dp(encoder, pipe_config, conn_state);
	intel_edp_backlight_on(intel_dp);
}

static void vlv_enable_dp(struct intel_encoder *encoder,
			  struct intel_crtc_state *pipe_config,
			  struct drm_connector_state *conn_state)
{
	struct intel_dp *intel_dp = enc_to_intel_dp(&encoder->base);

	intel_edp_backlight_on(intel_dp);
	intel_psr_enable(intel_dp);
}

static void g4x_pre_enable_dp(struct intel_encoder *encoder,
			      struct intel_crtc_state *pipe_config,
			      struct drm_connector_state *conn_state)
{
	struct intel_dp *intel_dp = enc_to_intel_dp(&encoder->base);
	enum port port = dp_to_dig_port(intel_dp)->port;

	intel_dp_prepare(encoder, pipe_config);

	/* Only ilk+ has port A */
	if (port == PORT_A)
		ironlake_edp_pll_on(intel_dp, pipe_config);
}

static void vlv_detach_power_sequencer(struct intel_dp *intel_dp)
{
	struct intel_digital_port *intel_dig_port = dp_to_dig_port(intel_dp);
	struct drm_i915_private *dev_priv = to_i915(intel_dig_port->base.base.dev);
	enum pipe pipe = intel_dp->pps_pipe;
	i915_reg_t pp_on_reg = PP_ON_DELAYS(pipe);

<<<<<<< HEAD
	WARN_ON(intel_dp->active_pipe != INVALID_PIPE);
=======
	if (WARN_ON(pipe != PIPE_A && pipe != PIPE_B))
		return;
>>>>>>> d962bf8d

	edp_panel_vdd_off_sync(intel_dp);

	/*
	 * VLV seems to get confused when multiple power seqeuencers
	 * have the same port selected (even if only one has power/vdd
	 * enabled). The failure manifests as vlv_wait_port_ready() failing
	 * CHV on the other hand doesn't seem to mind having the same port
	 * selected in multiple power seqeuencers, but let's clear the
	 * port select always when logically disconnecting a power sequencer
	 * from a port.
	 */
	DRM_DEBUG_KMS("detaching pipe %c power sequencer from port %c\n",
		      pipe_name(pipe), port_name(intel_dig_port->port));
	I915_WRITE(pp_on_reg, 0);
	POSTING_READ(pp_on_reg);

	intel_dp->pps_pipe = INVALID_PIPE;
}

static void vlv_steal_power_sequencer(struct drm_device *dev,
				      enum pipe pipe)
{
	struct drm_i915_private *dev_priv = to_i915(dev);
	struct intel_encoder *encoder;

	lockdep_assert_held(&dev_priv->pps_mutex);

	for_each_intel_encoder(dev, encoder) {
		struct intel_dp *intel_dp;
		enum port port;

		if (encoder->type != INTEL_OUTPUT_DP &&
		    encoder->type != INTEL_OUTPUT_EDP)
			continue;

		intel_dp = enc_to_intel_dp(&encoder->base);
		port = dp_to_dig_port(intel_dp)->port;

		WARN(intel_dp->active_pipe == pipe,
		     "stealing pipe %c power sequencer from active (e)DP port %c\n",
		     pipe_name(pipe), port_name(port));

		if (intel_dp->pps_pipe != pipe)
			continue;

		DRM_DEBUG_KMS("stealing pipe %c power sequencer from port %c\n",
			      pipe_name(pipe), port_name(port));

		/* make sure vdd is off before we steal it */
		vlv_detach_power_sequencer(intel_dp);
	}
}

static void vlv_init_panel_power_sequencer(struct intel_dp *intel_dp)
{
	struct intel_digital_port *intel_dig_port = dp_to_dig_port(intel_dp);
	struct intel_encoder *encoder = &intel_dig_port->base;
	struct drm_device *dev = encoder->base.dev;
	struct drm_i915_private *dev_priv = to_i915(dev);
	struct intel_crtc *crtc = to_intel_crtc(encoder->base.crtc);

	lockdep_assert_held(&dev_priv->pps_mutex);

	WARN_ON(intel_dp->active_pipe != INVALID_PIPE);

	if (intel_dp->pps_pipe != INVALID_PIPE &&
	    intel_dp->pps_pipe != crtc->pipe) {
		/*
		 * If another power sequencer was being used on this
		 * port previously make sure to turn off vdd there while
		 * we still have control of it.
		 */
		vlv_detach_power_sequencer(intel_dp);
	}

	/*
	 * We may be stealing the power
	 * sequencer from another port.
	 */
	vlv_steal_power_sequencer(dev, crtc->pipe);

	intel_dp->active_pipe = crtc->pipe;

	if (!is_edp(intel_dp))
		return;

	/* now it's all ours */
	intel_dp->pps_pipe = crtc->pipe;

	DRM_DEBUG_KMS("initializing pipe %c power sequencer for port %c\n",
		      pipe_name(intel_dp->pps_pipe), port_name(intel_dig_port->port));

	/* init power sequencer on this pipe and port */
	intel_dp_init_panel_power_sequencer(dev, intel_dp);
	intel_dp_init_panel_power_sequencer_registers(dev, intel_dp, true);
}

static void vlv_pre_enable_dp(struct intel_encoder *encoder,
			      struct intel_crtc_state *pipe_config,
			      struct drm_connector_state *conn_state)
{
	vlv_phy_pre_encoder_enable(encoder);

	intel_enable_dp(encoder, pipe_config, conn_state);
}

static void vlv_dp_pre_pll_enable(struct intel_encoder *encoder,
				  struct intel_crtc_state *pipe_config,
				  struct drm_connector_state *conn_state)
{
	intel_dp_prepare(encoder, pipe_config);

	vlv_phy_pre_pll_enable(encoder);
}

static void chv_pre_enable_dp(struct intel_encoder *encoder,
			      struct intel_crtc_state *pipe_config,
			      struct drm_connector_state *conn_state)
{
	chv_phy_pre_encoder_enable(encoder);

	intel_enable_dp(encoder, pipe_config, conn_state);

	/* Second common lane will stay alive on its own now */
	chv_phy_release_cl2_override(encoder);
}

static void chv_dp_pre_pll_enable(struct intel_encoder *encoder,
				  struct intel_crtc_state *pipe_config,
				  struct drm_connector_state *conn_state)
{
	intel_dp_prepare(encoder, pipe_config);

	chv_phy_pre_pll_enable(encoder);
}

static void chv_dp_post_pll_disable(struct intel_encoder *encoder,
				    struct intel_crtc_state *pipe_config,
				    struct drm_connector_state *conn_state)
{
	chv_phy_post_pll_disable(encoder);
}

/*
 * Fetch AUX CH registers 0x202 - 0x207 which contain
 * link status information
 */
bool
intel_dp_get_link_status(struct intel_dp *intel_dp, uint8_t link_status[DP_LINK_STATUS_SIZE])
{
	return drm_dp_dpcd_read(&intel_dp->aux, DP_LANE0_1_STATUS, link_status,
				DP_LINK_STATUS_SIZE) == DP_LINK_STATUS_SIZE;
}

static bool intel_dp_get_y_cord_status(struct intel_dp *intel_dp)
{
	uint8_t psr_caps = 0;

	drm_dp_dpcd_readb(&intel_dp->aux, DP_PSR_CAPS, &psr_caps);
	return psr_caps & DP_PSR2_SU_Y_COORDINATE_REQUIRED;
}

static bool intel_dp_get_colorimetry_status(struct intel_dp *intel_dp)
{
	uint8_t dprx = 0;

	drm_dp_dpcd_readb(&intel_dp->aux,
			DP_DPRX_FEATURE_ENUMERATION_LIST,
			&dprx);
	return dprx & DP_VSC_SDP_EXT_FOR_COLORIMETRY_SUPPORTED;
}

static bool intel_dp_get_alpm_status(struct intel_dp *intel_dp)
{
	uint8_t alpm_caps = 0;

	drm_dp_dpcd_readb(&intel_dp->aux, DP_RECEIVER_ALPM_CAP, &alpm_caps);
	return alpm_caps & DP_ALPM_CAP;
}

/* These are source-specific values. */
uint8_t
intel_dp_voltage_max(struct intel_dp *intel_dp)
{
	struct drm_i915_private *dev_priv = to_i915(intel_dp_to_dev(intel_dp));
	enum port port = dp_to_dig_port(intel_dp)->port;

	if (IS_GEN9_LP(dev_priv))
		return DP_TRAIN_VOLTAGE_SWING_LEVEL_3;
	else if (INTEL_GEN(dev_priv) >= 9) {
		if (dev_priv->vbt.edp.low_vswing && port == PORT_A)
			return DP_TRAIN_VOLTAGE_SWING_LEVEL_3;
		return DP_TRAIN_VOLTAGE_SWING_LEVEL_2;
	} else if (IS_VALLEYVIEW(dev_priv) || IS_CHERRYVIEW(dev_priv))
		return DP_TRAIN_VOLTAGE_SWING_LEVEL_3;
	else if (IS_GEN7(dev_priv) && port == PORT_A)
		return DP_TRAIN_VOLTAGE_SWING_LEVEL_2;
	else if (HAS_PCH_CPT(dev_priv) && port != PORT_A)
		return DP_TRAIN_VOLTAGE_SWING_LEVEL_3;
	else
		return DP_TRAIN_VOLTAGE_SWING_LEVEL_2;
}

uint8_t
intel_dp_pre_emphasis_max(struct intel_dp *intel_dp, uint8_t voltage_swing)
{
	struct drm_i915_private *dev_priv = to_i915(intel_dp_to_dev(intel_dp));
	enum port port = dp_to_dig_port(intel_dp)->port;

	if (INTEL_GEN(dev_priv) >= 9) {
		switch (voltage_swing & DP_TRAIN_VOLTAGE_SWING_MASK) {
		case DP_TRAIN_VOLTAGE_SWING_LEVEL_0:
			return DP_TRAIN_PRE_EMPH_LEVEL_3;
		case DP_TRAIN_VOLTAGE_SWING_LEVEL_1:
			return DP_TRAIN_PRE_EMPH_LEVEL_2;
		case DP_TRAIN_VOLTAGE_SWING_LEVEL_2:
			return DP_TRAIN_PRE_EMPH_LEVEL_1;
		case DP_TRAIN_VOLTAGE_SWING_LEVEL_3:
			return DP_TRAIN_PRE_EMPH_LEVEL_0;
		default:
			return DP_TRAIN_PRE_EMPH_LEVEL_0;
		}
	} else if (IS_HASWELL(dev_priv) || IS_BROADWELL(dev_priv)) {
		switch (voltage_swing & DP_TRAIN_VOLTAGE_SWING_MASK) {
		case DP_TRAIN_VOLTAGE_SWING_LEVEL_0:
			return DP_TRAIN_PRE_EMPH_LEVEL_3;
		case DP_TRAIN_VOLTAGE_SWING_LEVEL_1:
			return DP_TRAIN_PRE_EMPH_LEVEL_2;
		case DP_TRAIN_VOLTAGE_SWING_LEVEL_2:
			return DP_TRAIN_PRE_EMPH_LEVEL_1;
		case DP_TRAIN_VOLTAGE_SWING_LEVEL_3:
		default:
			return DP_TRAIN_PRE_EMPH_LEVEL_0;
		}
	} else if (IS_VALLEYVIEW(dev_priv) || IS_CHERRYVIEW(dev_priv)) {
		switch (voltage_swing & DP_TRAIN_VOLTAGE_SWING_MASK) {
		case DP_TRAIN_VOLTAGE_SWING_LEVEL_0:
			return DP_TRAIN_PRE_EMPH_LEVEL_3;
		case DP_TRAIN_VOLTAGE_SWING_LEVEL_1:
			return DP_TRAIN_PRE_EMPH_LEVEL_2;
		case DP_TRAIN_VOLTAGE_SWING_LEVEL_2:
			return DP_TRAIN_PRE_EMPH_LEVEL_1;
		case DP_TRAIN_VOLTAGE_SWING_LEVEL_3:
		default:
			return DP_TRAIN_PRE_EMPH_LEVEL_0;
		}
	} else if (IS_GEN7(dev_priv) && port == PORT_A) {
		switch (voltage_swing & DP_TRAIN_VOLTAGE_SWING_MASK) {
		case DP_TRAIN_VOLTAGE_SWING_LEVEL_0:
			return DP_TRAIN_PRE_EMPH_LEVEL_2;
		case DP_TRAIN_VOLTAGE_SWING_LEVEL_1:
		case DP_TRAIN_VOLTAGE_SWING_LEVEL_2:
			return DP_TRAIN_PRE_EMPH_LEVEL_1;
		default:
			return DP_TRAIN_PRE_EMPH_LEVEL_0;
		}
	} else {
		switch (voltage_swing & DP_TRAIN_VOLTAGE_SWING_MASK) {
		case DP_TRAIN_VOLTAGE_SWING_LEVEL_0:
			return DP_TRAIN_PRE_EMPH_LEVEL_2;
		case DP_TRAIN_VOLTAGE_SWING_LEVEL_1:
			return DP_TRAIN_PRE_EMPH_LEVEL_2;
		case DP_TRAIN_VOLTAGE_SWING_LEVEL_2:
			return DP_TRAIN_PRE_EMPH_LEVEL_1;
		case DP_TRAIN_VOLTAGE_SWING_LEVEL_3:
		default:
			return DP_TRAIN_PRE_EMPH_LEVEL_0;
		}
	}
}

static uint32_t vlv_signal_levels(struct intel_dp *intel_dp)
{
	struct intel_encoder *encoder = &dp_to_dig_port(intel_dp)->base;
	unsigned long demph_reg_value, preemph_reg_value,
		uniqtranscale_reg_value;
	uint8_t train_set = intel_dp->train_set[0];

	switch (train_set & DP_TRAIN_PRE_EMPHASIS_MASK) {
	case DP_TRAIN_PRE_EMPH_LEVEL_0:
		preemph_reg_value = 0x0004000;
		switch (train_set & DP_TRAIN_VOLTAGE_SWING_MASK) {
		case DP_TRAIN_VOLTAGE_SWING_LEVEL_0:
			demph_reg_value = 0x2B405555;
			uniqtranscale_reg_value = 0x552AB83A;
			break;
		case DP_TRAIN_VOLTAGE_SWING_LEVEL_1:
			demph_reg_value = 0x2B404040;
			uniqtranscale_reg_value = 0x5548B83A;
			break;
		case DP_TRAIN_VOLTAGE_SWING_LEVEL_2:
			demph_reg_value = 0x2B245555;
			uniqtranscale_reg_value = 0x5560B83A;
			break;
		case DP_TRAIN_VOLTAGE_SWING_LEVEL_3:
			demph_reg_value = 0x2B405555;
			uniqtranscale_reg_value = 0x5598DA3A;
			break;
		default:
			return 0;
		}
		break;
	case DP_TRAIN_PRE_EMPH_LEVEL_1:
		preemph_reg_value = 0x0002000;
		switch (train_set & DP_TRAIN_VOLTAGE_SWING_MASK) {
		case DP_TRAIN_VOLTAGE_SWING_LEVEL_0:
			demph_reg_value = 0x2B404040;
			uniqtranscale_reg_value = 0x5552B83A;
			break;
		case DP_TRAIN_VOLTAGE_SWING_LEVEL_1:
			demph_reg_value = 0x2B404848;
			uniqtranscale_reg_value = 0x5580B83A;
			break;
		case DP_TRAIN_VOLTAGE_SWING_LEVEL_2:
			demph_reg_value = 0x2B404040;
			uniqtranscale_reg_value = 0x55ADDA3A;
			break;
		default:
			return 0;
		}
		break;
	case DP_TRAIN_PRE_EMPH_LEVEL_2:
		preemph_reg_value = 0x0000000;
		switch (train_set & DP_TRAIN_VOLTAGE_SWING_MASK) {
		case DP_TRAIN_VOLTAGE_SWING_LEVEL_0:
			demph_reg_value = 0x2B305555;
			uniqtranscale_reg_value = 0x5570B83A;
			break;
		case DP_TRAIN_VOLTAGE_SWING_LEVEL_1:
			demph_reg_value = 0x2B2B4040;
			uniqtranscale_reg_value = 0x55ADDA3A;
			break;
		default:
			return 0;
		}
		break;
	case DP_TRAIN_PRE_EMPH_LEVEL_3:
		preemph_reg_value = 0x0006000;
		switch (train_set & DP_TRAIN_VOLTAGE_SWING_MASK) {
		case DP_TRAIN_VOLTAGE_SWING_LEVEL_0:
			demph_reg_value = 0x1B405555;
			uniqtranscale_reg_value = 0x55ADDA3A;
			break;
		default:
			return 0;
		}
		break;
	default:
		return 0;
	}

	vlv_set_phy_signal_level(encoder, demph_reg_value, preemph_reg_value,
				 uniqtranscale_reg_value, 0);

	return 0;
}

static uint32_t chv_signal_levels(struct intel_dp *intel_dp)
{
	struct intel_encoder *encoder = &dp_to_dig_port(intel_dp)->base;
	u32 deemph_reg_value, margin_reg_value;
	bool uniq_trans_scale = false;
	uint8_t train_set = intel_dp->train_set[0];

	switch (train_set & DP_TRAIN_PRE_EMPHASIS_MASK) {
	case DP_TRAIN_PRE_EMPH_LEVEL_0:
		switch (train_set & DP_TRAIN_VOLTAGE_SWING_MASK) {
		case DP_TRAIN_VOLTAGE_SWING_LEVEL_0:
			deemph_reg_value = 128;
			margin_reg_value = 52;
			break;
		case DP_TRAIN_VOLTAGE_SWING_LEVEL_1:
			deemph_reg_value = 128;
			margin_reg_value = 77;
			break;
		case DP_TRAIN_VOLTAGE_SWING_LEVEL_2:
			deemph_reg_value = 128;
			margin_reg_value = 102;
			break;
		case DP_TRAIN_VOLTAGE_SWING_LEVEL_3:
			deemph_reg_value = 128;
			margin_reg_value = 154;
			uniq_trans_scale = true;
			break;
		default:
			return 0;
		}
		break;
	case DP_TRAIN_PRE_EMPH_LEVEL_1:
		switch (train_set & DP_TRAIN_VOLTAGE_SWING_MASK) {
		case DP_TRAIN_VOLTAGE_SWING_LEVEL_0:
			deemph_reg_value = 85;
			margin_reg_value = 78;
			break;
		case DP_TRAIN_VOLTAGE_SWING_LEVEL_1:
			deemph_reg_value = 85;
			margin_reg_value = 116;
			break;
		case DP_TRAIN_VOLTAGE_SWING_LEVEL_2:
			deemph_reg_value = 85;
			margin_reg_value = 154;
			break;
		default:
			return 0;
		}
		break;
	case DP_TRAIN_PRE_EMPH_LEVEL_2:
		switch (train_set & DP_TRAIN_VOLTAGE_SWING_MASK) {
		case DP_TRAIN_VOLTAGE_SWING_LEVEL_0:
			deemph_reg_value = 64;
			margin_reg_value = 104;
			break;
		case DP_TRAIN_VOLTAGE_SWING_LEVEL_1:
			deemph_reg_value = 64;
			margin_reg_value = 154;
			break;
		default:
			return 0;
		}
		break;
	case DP_TRAIN_PRE_EMPH_LEVEL_3:
		switch (train_set & DP_TRAIN_VOLTAGE_SWING_MASK) {
		case DP_TRAIN_VOLTAGE_SWING_LEVEL_0:
			deemph_reg_value = 43;
			margin_reg_value = 154;
			break;
		default:
			return 0;
		}
		break;
	default:
		return 0;
	}

	chv_set_phy_signal_level(encoder, deemph_reg_value,
				 margin_reg_value, uniq_trans_scale);

	return 0;
}

static uint32_t
gen4_signal_levels(uint8_t train_set)
{
	uint32_t	signal_levels = 0;

	switch (train_set & DP_TRAIN_VOLTAGE_SWING_MASK) {
	case DP_TRAIN_VOLTAGE_SWING_LEVEL_0:
	default:
		signal_levels |= DP_VOLTAGE_0_4;
		break;
	case DP_TRAIN_VOLTAGE_SWING_LEVEL_1:
		signal_levels |= DP_VOLTAGE_0_6;
		break;
	case DP_TRAIN_VOLTAGE_SWING_LEVEL_2:
		signal_levels |= DP_VOLTAGE_0_8;
		break;
	case DP_TRAIN_VOLTAGE_SWING_LEVEL_3:
		signal_levels |= DP_VOLTAGE_1_2;
		break;
	}
	switch (train_set & DP_TRAIN_PRE_EMPHASIS_MASK) {
	case DP_TRAIN_PRE_EMPH_LEVEL_0:
	default:
		signal_levels |= DP_PRE_EMPHASIS_0;
		break;
	case DP_TRAIN_PRE_EMPH_LEVEL_1:
		signal_levels |= DP_PRE_EMPHASIS_3_5;
		break;
	case DP_TRAIN_PRE_EMPH_LEVEL_2:
		signal_levels |= DP_PRE_EMPHASIS_6;
		break;
	case DP_TRAIN_PRE_EMPH_LEVEL_3:
		signal_levels |= DP_PRE_EMPHASIS_9_5;
		break;
	}
	return signal_levels;
}

/* Gen6's DP voltage swing and pre-emphasis control */
static uint32_t
gen6_edp_signal_levels(uint8_t train_set)
{
	int signal_levels = train_set & (DP_TRAIN_VOLTAGE_SWING_MASK |
					 DP_TRAIN_PRE_EMPHASIS_MASK);
	switch (signal_levels) {
	case DP_TRAIN_VOLTAGE_SWING_LEVEL_0 | DP_TRAIN_PRE_EMPH_LEVEL_0:
	case DP_TRAIN_VOLTAGE_SWING_LEVEL_1 | DP_TRAIN_PRE_EMPH_LEVEL_0:
		return EDP_LINK_TRAIN_400_600MV_0DB_SNB_B;
	case DP_TRAIN_VOLTAGE_SWING_LEVEL_0 | DP_TRAIN_PRE_EMPH_LEVEL_1:
		return EDP_LINK_TRAIN_400MV_3_5DB_SNB_B;
	case DP_TRAIN_VOLTAGE_SWING_LEVEL_0 | DP_TRAIN_PRE_EMPH_LEVEL_2:
	case DP_TRAIN_VOLTAGE_SWING_LEVEL_1 | DP_TRAIN_PRE_EMPH_LEVEL_2:
		return EDP_LINK_TRAIN_400_600MV_6DB_SNB_B;
	case DP_TRAIN_VOLTAGE_SWING_LEVEL_1 | DP_TRAIN_PRE_EMPH_LEVEL_1:
	case DP_TRAIN_VOLTAGE_SWING_LEVEL_2 | DP_TRAIN_PRE_EMPH_LEVEL_1:
		return EDP_LINK_TRAIN_600_800MV_3_5DB_SNB_B;
	case DP_TRAIN_VOLTAGE_SWING_LEVEL_2 | DP_TRAIN_PRE_EMPH_LEVEL_0:
	case DP_TRAIN_VOLTAGE_SWING_LEVEL_3 | DP_TRAIN_PRE_EMPH_LEVEL_0:
		return EDP_LINK_TRAIN_800_1200MV_0DB_SNB_B;
	default:
		DRM_DEBUG_KMS("Unsupported voltage swing/pre-emphasis level:"
			      "0x%x\n", signal_levels);
		return EDP_LINK_TRAIN_400_600MV_0DB_SNB_B;
	}
}

/* Gen7's DP voltage swing and pre-emphasis control */
static uint32_t
gen7_edp_signal_levels(uint8_t train_set)
{
	int signal_levels = train_set & (DP_TRAIN_VOLTAGE_SWING_MASK |
					 DP_TRAIN_PRE_EMPHASIS_MASK);
	switch (signal_levels) {
	case DP_TRAIN_VOLTAGE_SWING_LEVEL_0 | DP_TRAIN_PRE_EMPH_LEVEL_0:
		return EDP_LINK_TRAIN_400MV_0DB_IVB;
	case DP_TRAIN_VOLTAGE_SWING_LEVEL_0 | DP_TRAIN_PRE_EMPH_LEVEL_1:
		return EDP_LINK_TRAIN_400MV_3_5DB_IVB;
	case DP_TRAIN_VOLTAGE_SWING_LEVEL_0 | DP_TRAIN_PRE_EMPH_LEVEL_2:
		return EDP_LINK_TRAIN_400MV_6DB_IVB;

	case DP_TRAIN_VOLTAGE_SWING_LEVEL_1 | DP_TRAIN_PRE_EMPH_LEVEL_0:
		return EDP_LINK_TRAIN_600MV_0DB_IVB;
	case DP_TRAIN_VOLTAGE_SWING_LEVEL_1 | DP_TRAIN_PRE_EMPH_LEVEL_1:
		return EDP_LINK_TRAIN_600MV_3_5DB_IVB;

	case DP_TRAIN_VOLTAGE_SWING_LEVEL_2 | DP_TRAIN_PRE_EMPH_LEVEL_0:
		return EDP_LINK_TRAIN_800MV_0DB_IVB;
	case DP_TRAIN_VOLTAGE_SWING_LEVEL_2 | DP_TRAIN_PRE_EMPH_LEVEL_1:
		return EDP_LINK_TRAIN_800MV_3_5DB_IVB;

	default:
		DRM_DEBUG_KMS("Unsupported voltage swing/pre-emphasis level:"
			      "0x%x\n", signal_levels);
		return EDP_LINK_TRAIN_500MV_0DB_IVB;
	}
}

void
intel_dp_set_signal_levels(struct intel_dp *intel_dp)
{
	struct intel_digital_port *intel_dig_port = dp_to_dig_port(intel_dp);
	enum port port = intel_dig_port->port;
	struct drm_device *dev = intel_dig_port->base.base.dev;
	struct drm_i915_private *dev_priv = to_i915(dev);
	uint32_t signal_levels, mask = 0;
	uint8_t train_set = intel_dp->train_set[0];

	if (HAS_DDI(dev_priv)) {
		signal_levels = ddi_signal_levels(intel_dp);

		if (IS_GEN9_LP(dev_priv))
			signal_levels = 0;
		else
			mask = DDI_BUF_EMP_MASK;
	} else if (IS_CHERRYVIEW(dev_priv)) {
		signal_levels = chv_signal_levels(intel_dp);
	} else if (IS_VALLEYVIEW(dev_priv)) {
		signal_levels = vlv_signal_levels(intel_dp);
	} else if (IS_GEN7(dev_priv) && port == PORT_A) {
		signal_levels = gen7_edp_signal_levels(train_set);
		mask = EDP_LINK_TRAIN_VOL_EMP_MASK_IVB;
	} else if (IS_GEN6(dev_priv) && port == PORT_A) {
		signal_levels = gen6_edp_signal_levels(train_set);
		mask = EDP_LINK_TRAIN_VOL_EMP_MASK_SNB;
	} else {
		signal_levels = gen4_signal_levels(train_set);
		mask = DP_VOLTAGE_MASK | DP_PRE_EMPHASIS_MASK;
	}

	if (mask)
		DRM_DEBUG_KMS("Using signal levels %08x\n", signal_levels);

	DRM_DEBUG_KMS("Using vswing level %d\n",
		train_set & DP_TRAIN_VOLTAGE_SWING_MASK);
	DRM_DEBUG_KMS("Using pre-emphasis level %d\n",
		(train_set & DP_TRAIN_PRE_EMPHASIS_MASK) >>
			DP_TRAIN_PRE_EMPHASIS_SHIFT);

	intel_dp->DP = (intel_dp->DP & ~mask) | signal_levels;

	I915_WRITE(intel_dp->output_reg, intel_dp->DP);
	POSTING_READ(intel_dp->output_reg);
}

void
intel_dp_program_link_training_pattern(struct intel_dp *intel_dp,
				       uint8_t dp_train_pat)
{
	struct intel_digital_port *intel_dig_port = dp_to_dig_port(intel_dp);
	struct drm_i915_private *dev_priv =
		to_i915(intel_dig_port->base.base.dev);

	_intel_dp_set_link_train(intel_dp, &intel_dp->DP, dp_train_pat);

	I915_WRITE(intel_dp->output_reg, intel_dp->DP);
	POSTING_READ(intel_dp->output_reg);
}

void intel_dp_set_idle_link_train(struct intel_dp *intel_dp)
{
	struct intel_digital_port *intel_dig_port = dp_to_dig_port(intel_dp);
	struct drm_device *dev = intel_dig_port->base.base.dev;
	struct drm_i915_private *dev_priv = to_i915(dev);
	enum port port = intel_dig_port->port;
	uint32_t val;

	if (!HAS_DDI(dev_priv))
		return;

	val = I915_READ(DP_TP_CTL(port));
	val &= ~DP_TP_CTL_LINK_TRAIN_MASK;
	val |= DP_TP_CTL_LINK_TRAIN_IDLE;
	I915_WRITE(DP_TP_CTL(port), val);

	/*
	 * On PORT_A we can have only eDP in SST mode. There the only reason
	 * we need to set idle transmission mode is to work around a HW issue
	 * where we enable the pipe while not in idle link-training mode.
	 * In this case there is requirement to wait for a minimum number of
	 * idle patterns to be sent.
	 */
	if (port == PORT_A)
		return;

	if (intel_wait_for_register(dev_priv,DP_TP_STATUS(port),
				    DP_TP_STATUS_IDLE_DONE,
				    DP_TP_STATUS_IDLE_DONE,
				    1))
		DRM_ERROR("Timed out waiting for DP idle patterns\n");
}

static void
intel_dp_link_down(struct intel_dp *intel_dp)
{
	struct intel_digital_port *intel_dig_port = dp_to_dig_port(intel_dp);
	struct intel_crtc *crtc = to_intel_crtc(intel_dig_port->base.base.crtc);
	enum port port = intel_dig_port->port;
	struct drm_device *dev = intel_dig_port->base.base.dev;
	struct drm_i915_private *dev_priv = to_i915(dev);
	uint32_t DP = intel_dp->DP;

	if (WARN_ON(HAS_DDI(dev_priv)))
		return;

	if (WARN_ON((I915_READ(intel_dp->output_reg) & DP_PORT_EN) == 0))
		return;

	DRM_DEBUG_KMS("\n");

	if ((IS_GEN7(dev_priv) && port == PORT_A) ||
	    (HAS_PCH_CPT(dev_priv) && port != PORT_A)) {
		DP &= ~DP_LINK_TRAIN_MASK_CPT;
		DP |= DP_LINK_TRAIN_PAT_IDLE_CPT;
	} else {
		if (IS_CHERRYVIEW(dev_priv))
			DP &= ~DP_LINK_TRAIN_MASK_CHV;
		else
			DP &= ~DP_LINK_TRAIN_MASK;
		DP |= DP_LINK_TRAIN_PAT_IDLE;
	}
	I915_WRITE(intel_dp->output_reg, DP);
	POSTING_READ(intel_dp->output_reg);

	DP &= ~(DP_PORT_EN | DP_AUDIO_OUTPUT_ENABLE);
	I915_WRITE(intel_dp->output_reg, DP);
	POSTING_READ(intel_dp->output_reg);

	/*
	 * HW workaround for IBX, we need to move the port
	 * to transcoder A after disabling it to allow the
	 * matching HDMI port to be enabled on transcoder A.
	 */
	if (HAS_PCH_IBX(dev_priv) && crtc->pipe == PIPE_B && port != PORT_A) {
		/*
		 * We get CPU/PCH FIFO underruns on the other pipe when
		 * doing the workaround. Sweep them under the rug.
		 */
		intel_set_cpu_fifo_underrun_reporting(dev_priv, PIPE_A, false);
		intel_set_pch_fifo_underrun_reporting(dev_priv, PIPE_A, false);

		/* always enable with pattern 1 (as per spec) */
		DP &= ~(DP_PIPEB_SELECT | DP_LINK_TRAIN_MASK);
		DP |= DP_PORT_EN | DP_LINK_TRAIN_PAT_1;
		I915_WRITE(intel_dp->output_reg, DP);
		POSTING_READ(intel_dp->output_reg);

		DP &= ~DP_PORT_EN;
		I915_WRITE(intel_dp->output_reg, DP);
		POSTING_READ(intel_dp->output_reg);

		intel_wait_for_vblank_if_active(dev_priv, PIPE_A);
		intel_set_cpu_fifo_underrun_reporting(dev_priv, PIPE_A, true);
		intel_set_pch_fifo_underrun_reporting(dev_priv, PIPE_A, true);
	}

	msleep(intel_dp->panel_power_down_delay);

	intel_dp->DP = DP;

	if (IS_VALLEYVIEW(dev_priv) || IS_CHERRYVIEW(dev_priv)) {
		pps_lock(intel_dp);
		intel_dp->active_pipe = INVALID_PIPE;
		pps_unlock(intel_dp);
	}
}

bool
intel_dp_read_dpcd(struct intel_dp *intel_dp)
{
	if (drm_dp_dpcd_read(&intel_dp->aux, 0x000, intel_dp->dpcd,
			     sizeof(intel_dp->dpcd)) < 0)
		return false; /* aux transfer failed */

	DRM_DEBUG_KMS("DPCD: %*ph\n", (int) sizeof(intel_dp->dpcd), intel_dp->dpcd);

	return intel_dp->dpcd[DP_DPCD_REV] != 0;
}

static bool
intel_edp_init_dpcd(struct intel_dp *intel_dp)
{
	struct drm_i915_private *dev_priv =
		to_i915(dp_to_dig_port(intel_dp)->base.base.dev);

	/* this function is meant to be called only once */
	WARN_ON(intel_dp->dpcd[DP_DPCD_REV] != 0);

	if (!intel_dp_read_dpcd(intel_dp))
		return false;

	intel_dp_read_desc(intel_dp);

	if (intel_dp->dpcd[DP_DPCD_REV] >= 0x11)
		dev_priv->no_aux_handshake = intel_dp->dpcd[DP_MAX_DOWNSPREAD] &
			DP_NO_AUX_HANDSHAKE_LINK_TRAINING;

	/* Check if the panel supports PSR */
	drm_dp_dpcd_read(&intel_dp->aux, DP_PSR_SUPPORT,
			 intel_dp->psr_dpcd,
			 sizeof(intel_dp->psr_dpcd));
	if (intel_dp->psr_dpcd[0] & DP_PSR_IS_SUPPORTED) {
		dev_priv->psr.sink_support = true;
		DRM_DEBUG_KMS("Detected EDP PSR Panel.\n");
	}

	if (INTEL_GEN(dev_priv) >= 9 &&
	    (intel_dp->psr_dpcd[0] & DP_PSR2_IS_SUPPORTED)) {
		uint8_t frame_sync_cap;

		dev_priv->psr.sink_support = true;
		drm_dp_dpcd_read(&intel_dp->aux,
				 DP_SINK_DEVICE_AUX_FRAME_SYNC_CAP,
				 &frame_sync_cap, 1);
		dev_priv->psr.aux_frame_sync = frame_sync_cap ? true : false;
		/* PSR2 needs frame sync as well */
		dev_priv->psr.psr2_support = dev_priv->psr.aux_frame_sync;
		DRM_DEBUG_KMS("PSR2 %s on sink",
			      dev_priv->psr.psr2_support ? "supported" : "not supported");

		if (dev_priv->psr.psr2_support) {
			dev_priv->psr.y_cord_support =
				intel_dp_get_y_cord_status(intel_dp);
			dev_priv->psr.colorimetry_support =
				intel_dp_get_colorimetry_status(intel_dp);
			dev_priv->psr.alpm =
				intel_dp_get_alpm_status(intel_dp);
		}

	}

	/* Read the eDP Display control capabilities registers */
	if ((intel_dp->dpcd[DP_EDP_CONFIGURATION_CAP] & DP_DPCD_DISPLAY_CONTROL_CAPABLE) &&
	    drm_dp_dpcd_read(&intel_dp->aux, DP_EDP_DPCD_REV,
			     intel_dp->edp_dpcd, sizeof(intel_dp->edp_dpcd)) ==
			     sizeof(intel_dp->edp_dpcd))
		DRM_DEBUG_KMS("EDP DPCD : %*ph\n", (int) sizeof(intel_dp->edp_dpcd),
			      intel_dp->edp_dpcd);

	/* Intermediate frequency support */
	if (intel_dp->edp_dpcd[0] >= 0x03) { /* eDp v1.4 or higher */
		__le16 sink_rates[DP_MAX_SUPPORTED_RATES];
		int i;

		drm_dp_dpcd_read(&intel_dp->aux, DP_SUPPORTED_LINK_RATES,
				sink_rates, sizeof(sink_rates));

		for (i = 0; i < ARRAY_SIZE(sink_rates); i++) {
			int val = le16_to_cpu(sink_rates[i]);

			if (val == 0)
				break;

			/* Value read multiplied by 200kHz gives the per-lane
			 * link rate in kHz. The source rates are, however,
			 * stored in terms of LS_Clk kHz. The full conversion
			 * back to symbols is
			 * (val * 200kHz)*(8/10 ch. encoding)*(1/8 bit to Byte)
			 */
			intel_dp->sink_rates[i] = (val * 200) / 10;
		}
		intel_dp->num_sink_rates = i;
	}

	return true;
}


static bool
intel_dp_get_dpcd(struct intel_dp *intel_dp)
{
	if (!intel_dp_read_dpcd(intel_dp))
		return false;

	if (drm_dp_dpcd_read(&intel_dp->aux, DP_SINK_COUNT,
			     &intel_dp->sink_count, 1) < 0)
		return false;

	/*
	 * Sink count can change between short pulse hpd hence
	 * a member variable in intel_dp will track any changes
	 * between short pulse interrupts.
	 */
	intel_dp->sink_count = DP_GET_SINK_COUNT(intel_dp->sink_count);

	/*
	 * SINK_COUNT == 0 and DOWNSTREAM_PORT_PRESENT == 1 implies that
	 * a dongle is present but no display. Unless we require to know
	 * if a dongle is present or not, we don't need to update
	 * downstream port information. So, an early return here saves
	 * time from performing other operations which are not required.
	 */
	if (!is_edp(intel_dp) && !intel_dp->sink_count)
		return false;

	if (!drm_dp_is_branch(intel_dp->dpcd))
		return true; /* native DP sink */

	if (intel_dp->dpcd[DP_DPCD_REV] == 0x10)
		return true; /* no per-port downstream info */

	if (drm_dp_dpcd_read(&intel_dp->aux, DP_DOWNSTREAM_PORT_0,
			     intel_dp->downstream_ports,
			     DP_MAX_DOWNSTREAM_PORTS) < 0)
		return false; /* downstream port status fetch failed */

	return true;
}

static bool
intel_dp_can_mst(struct intel_dp *intel_dp)
{
	u8 buf[1];

	if (!i915.enable_dp_mst)
		return false;

	if (!intel_dp->can_mst)
		return false;

	if (intel_dp->dpcd[DP_DPCD_REV] < 0x12)
		return false;

	if (drm_dp_dpcd_read(&intel_dp->aux, DP_MSTM_CAP, buf, 1) != 1)
		return false;

	return buf[0] & DP_MST_CAP;
}

static void
intel_dp_configure_mst(struct intel_dp *intel_dp)
{
	if (!i915.enable_dp_mst)
		return;

	if (!intel_dp->can_mst)
		return;

	intel_dp->is_mst = intel_dp_can_mst(intel_dp);

	if (intel_dp->is_mst)
		DRM_DEBUG_KMS("Sink is MST capable\n");
	else
		DRM_DEBUG_KMS("Sink is not MST capable\n");

	drm_dp_mst_topology_mgr_set_mst(&intel_dp->mst_mgr,
					intel_dp->is_mst);
}

static int intel_dp_sink_crc_stop(struct intel_dp *intel_dp)
{
	struct intel_digital_port *dig_port = dp_to_dig_port(intel_dp);
	struct drm_i915_private *dev_priv = to_i915(dig_port->base.base.dev);
	struct intel_crtc *intel_crtc = to_intel_crtc(dig_port->base.base.crtc);
	u8 buf;
	int ret = 0;
	int count = 0;
	int attempts = 10;

	if (drm_dp_dpcd_readb(&intel_dp->aux, DP_TEST_SINK, &buf) < 0) {
		DRM_DEBUG_KMS("Sink CRC couldn't be stopped properly\n");
		ret = -EIO;
		goto out;
	}

	if (drm_dp_dpcd_writeb(&intel_dp->aux, DP_TEST_SINK,
			       buf & ~DP_TEST_SINK_START) < 0) {
		DRM_DEBUG_KMS("Sink CRC couldn't be stopped properly\n");
		ret = -EIO;
		goto out;
	}

	do {
		intel_wait_for_vblank(dev_priv, intel_crtc->pipe);

		if (drm_dp_dpcd_readb(&intel_dp->aux,
				      DP_TEST_SINK_MISC, &buf) < 0) {
			ret = -EIO;
			goto out;
		}
		count = buf & DP_TEST_COUNT_MASK;
	} while (--attempts && count);

	if (attempts == 0) {
		DRM_DEBUG_KMS("TIMEOUT: Sink CRC counter is not zeroed after calculation is stopped\n");
		ret = -ETIMEDOUT;
	}

 out:
	hsw_enable_ips(intel_crtc);
	return ret;
}

static int intel_dp_sink_crc_start(struct intel_dp *intel_dp)
{
	struct intel_digital_port *dig_port = dp_to_dig_port(intel_dp);
	struct drm_i915_private *dev_priv = to_i915(dig_port->base.base.dev);
	struct intel_crtc *intel_crtc = to_intel_crtc(dig_port->base.base.crtc);
	u8 buf;
	int ret;

	if (drm_dp_dpcd_readb(&intel_dp->aux, DP_TEST_SINK_MISC, &buf) < 0)
		return -EIO;

	if (!(buf & DP_TEST_CRC_SUPPORTED))
		return -ENOTTY;

	if (drm_dp_dpcd_readb(&intel_dp->aux, DP_TEST_SINK, &buf) < 0)
		return -EIO;

	if (buf & DP_TEST_SINK_START) {
		ret = intel_dp_sink_crc_stop(intel_dp);
		if (ret)
			return ret;
	}

	hsw_disable_ips(intel_crtc);

	if (drm_dp_dpcd_writeb(&intel_dp->aux, DP_TEST_SINK,
			       buf | DP_TEST_SINK_START) < 0) {
		hsw_enable_ips(intel_crtc);
		return -EIO;
	}

	intel_wait_for_vblank(dev_priv, intel_crtc->pipe);
	return 0;
}

int intel_dp_sink_crc(struct intel_dp *intel_dp, u8 *crc)
{
	struct intel_digital_port *dig_port = dp_to_dig_port(intel_dp);
	struct drm_i915_private *dev_priv = to_i915(dig_port->base.base.dev);
	struct intel_crtc *intel_crtc = to_intel_crtc(dig_port->base.base.crtc);
	u8 buf;
	int count, ret;
	int attempts = 6;

	ret = intel_dp_sink_crc_start(intel_dp);
	if (ret)
		return ret;

	do {
		intel_wait_for_vblank(dev_priv, intel_crtc->pipe);

		if (drm_dp_dpcd_readb(&intel_dp->aux,
				      DP_TEST_SINK_MISC, &buf) < 0) {
			ret = -EIO;
			goto stop;
		}
		count = buf & DP_TEST_COUNT_MASK;

	} while (--attempts && count == 0);

	if (attempts == 0) {
		DRM_ERROR("Panel is unable to calculate any CRC after 6 vblanks\n");
		ret = -ETIMEDOUT;
		goto stop;
	}

	if (drm_dp_dpcd_read(&intel_dp->aux, DP_TEST_CRC_R_CR, crc, 6) < 0) {
		ret = -EIO;
		goto stop;
	}

stop:
	intel_dp_sink_crc_stop(intel_dp);
	return ret;
}

static bool
intel_dp_get_sink_irq(struct intel_dp *intel_dp, u8 *sink_irq_vector)
{
	return drm_dp_dpcd_read(&intel_dp->aux,
				       DP_DEVICE_SERVICE_IRQ_VECTOR,
				       sink_irq_vector, 1) == 1;
}

static bool
intel_dp_get_sink_irq_esi(struct intel_dp *intel_dp, u8 *sink_irq_vector)
{
	int ret;

	ret = drm_dp_dpcd_read(&intel_dp->aux,
					     DP_SINK_COUNT_ESI,
					     sink_irq_vector, 14);
	if (ret != 14)
		return false;

	return true;
}

static uint8_t intel_dp_autotest_link_training(struct intel_dp *intel_dp)
{
	int status = 0;
	int min_lane_count = 1;
	int common_rates[DP_MAX_SUPPORTED_RATES] = {};
	int link_rate_index, test_link_rate;
	uint8_t test_lane_count, test_link_bw;
	/* (DP CTS 1.2)
	 * 4.3.1.11
	 */
	/* Read the TEST_LANE_COUNT and TEST_LINK_RTAE fields (DP CTS 3.1.4) */
	status = drm_dp_dpcd_readb(&intel_dp->aux, DP_TEST_LANE_COUNT,
				   &test_lane_count);

	if (status <= 0) {
		DRM_DEBUG_KMS("Lane count read failed\n");
		return DP_TEST_NAK;
	}
	test_lane_count &= DP_MAX_LANE_COUNT_MASK;
	/* Validate the requested lane count */
	if (test_lane_count < min_lane_count ||
	    test_lane_count > intel_dp->max_sink_lane_count)
		return DP_TEST_NAK;

	status = drm_dp_dpcd_readb(&intel_dp->aux, DP_TEST_LINK_RATE,
				   &test_link_bw);
	if (status <= 0) {
		DRM_DEBUG_KMS("Link Rate read failed\n");
		return DP_TEST_NAK;
	}
	/* Validate the requested link rate */
	test_link_rate = drm_dp_bw_code_to_link_rate(test_link_bw);
	link_rate_index = intel_dp_link_rate_index(intel_dp,
						   common_rates,
						   test_link_rate);
	if (link_rate_index < 0)
		return DP_TEST_NAK;

	intel_dp->compliance.test_lane_count = test_lane_count;
	intel_dp->compliance.test_link_rate = test_link_rate;

	return DP_TEST_ACK;
}

static uint8_t intel_dp_autotest_video_pattern(struct intel_dp *intel_dp)
{
	uint8_t test_pattern;
	uint16_t test_misc;
	__be16 h_width, v_height;
	int status = 0;

	/* Read the TEST_PATTERN (DP CTS 3.1.5) */
	status = drm_dp_dpcd_read(&intel_dp->aux, DP_TEST_PATTERN,
				  &test_pattern, 1);
	if (status <= 0) {
		DRM_DEBUG_KMS("Test pattern read failed\n");
		return DP_TEST_NAK;
	}
	if (test_pattern != DP_COLOR_RAMP)
		return DP_TEST_NAK;

	status = drm_dp_dpcd_read(&intel_dp->aux, DP_TEST_H_WIDTH_HI,
				  &h_width, 2);
	if (status <= 0) {
		DRM_DEBUG_KMS("H Width read failed\n");
		return DP_TEST_NAK;
	}

	status = drm_dp_dpcd_read(&intel_dp->aux, DP_TEST_V_HEIGHT_HI,
				  &v_height, 2);
	if (status <= 0) {
		DRM_DEBUG_KMS("V Height read failed\n");
		return DP_TEST_NAK;
	}

	status = drm_dp_dpcd_read(&intel_dp->aux, DP_TEST_MISC0,
				  &test_misc, 1);
	if (status <= 0) {
		DRM_DEBUG_KMS("TEST MISC read failed\n");
		return DP_TEST_NAK;
	}
	if ((test_misc & DP_TEST_COLOR_FORMAT_MASK) != DP_COLOR_FORMAT_RGB)
		return DP_TEST_NAK;
	if (test_misc & DP_TEST_DYNAMIC_RANGE_CEA)
		return DP_TEST_NAK;
	switch (test_misc & DP_TEST_BIT_DEPTH_MASK) {
	case DP_TEST_BIT_DEPTH_6:
		intel_dp->compliance.test_data.bpc = 6;
		break;
	case DP_TEST_BIT_DEPTH_8:
		intel_dp->compliance.test_data.bpc = 8;
		break;
	default:
		return DP_TEST_NAK;
	}

	intel_dp->compliance.test_data.video_pattern = test_pattern;
	intel_dp->compliance.test_data.hdisplay = be16_to_cpu(h_width);
	intel_dp->compliance.test_data.vdisplay = be16_to_cpu(v_height);
	/* Set test active flag here so userspace doesn't interrupt things */
	intel_dp->compliance.test_active = 1;

	return DP_TEST_ACK;
}

static uint8_t intel_dp_autotest_edid(struct intel_dp *intel_dp)
{
	uint8_t test_result = DP_TEST_ACK;
	struct intel_connector *intel_connector = intel_dp->attached_connector;
	struct drm_connector *connector = &intel_connector->base;

	if (intel_connector->detect_edid == NULL ||
	    connector->edid_corrupt ||
	    intel_dp->aux.i2c_defer_count > 6) {
		/* Check EDID read for NACKs, DEFERs and corruption
		 * (DP CTS 1.2 Core r1.1)
		 *    4.2.2.4 : Failed EDID read, I2C_NAK
		 *    4.2.2.5 : Failed EDID read, I2C_DEFER
		 *    4.2.2.6 : EDID corruption detected
		 * Use failsafe mode for all cases
		 */
		if (intel_dp->aux.i2c_nack_count > 0 ||
			intel_dp->aux.i2c_defer_count > 0)
			DRM_DEBUG_KMS("EDID read had %d NACKs, %d DEFERs\n",
				      intel_dp->aux.i2c_nack_count,
				      intel_dp->aux.i2c_defer_count);
		intel_dp->compliance.test_data.edid = INTEL_DP_RESOLUTION_FAILSAFE;
	} else {
		struct edid *block = intel_connector->detect_edid;

		/* We have to write the checksum
		 * of the last block read
		 */
		block += intel_connector->detect_edid->extensions;

		if (!drm_dp_dpcd_write(&intel_dp->aux,
					DP_TEST_EDID_CHECKSUM,
					&block->checksum,
					1))
			DRM_DEBUG_KMS("Failed to write EDID checksum\n");

		test_result = DP_TEST_ACK | DP_TEST_EDID_CHECKSUM_WRITE;
		intel_dp->compliance.test_data.edid = INTEL_DP_RESOLUTION_PREFERRED;
	}

	/* Set test active flag here so userspace doesn't interrupt things */
	intel_dp->compliance.test_active = 1;

	return test_result;
}

static uint8_t intel_dp_autotest_phy_pattern(struct intel_dp *intel_dp)
{
	uint8_t test_result = DP_TEST_NAK;
	return test_result;
}

static void intel_dp_handle_test_request(struct intel_dp *intel_dp)
{
	uint8_t response = DP_TEST_NAK;
	uint8_t request = 0;
	int status;

	status = drm_dp_dpcd_readb(&intel_dp->aux, DP_TEST_REQUEST, &request);
	if (status <= 0) {
		DRM_DEBUG_KMS("Could not read test request from sink\n");
		goto update_status;
	}

	switch (request) {
	case DP_TEST_LINK_TRAINING:
		DRM_DEBUG_KMS("LINK_TRAINING test requested\n");
		response = intel_dp_autotest_link_training(intel_dp);
		break;
	case DP_TEST_LINK_VIDEO_PATTERN:
		DRM_DEBUG_KMS("TEST_PATTERN test requested\n");
		response = intel_dp_autotest_video_pattern(intel_dp);
		break;
	case DP_TEST_LINK_EDID_READ:
		DRM_DEBUG_KMS("EDID test requested\n");
		response = intel_dp_autotest_edid(intel_dp);
		break;
	case DP_TEST_LINK_PHY_TEST_PATTERN:
		DRM_DEBUG_KMS("PHY_PATTERN test requested\n");
		response = intel_dp_autotest_phy_pattern(intel_dp);
		break;
	default:
		DRM_DEBUG_KMS("Invalid test request '%02x'\n", request);
		break;
	}

	if (response & DP_TEST_ACK)
		intel_dp->compliance.test_type = request;

update_status:
	status = drm_dp_dpcd_writeb(&intel_dp->aux, DP_TEST_RESPONSE, response);
	if (status <= 0)
		DRM_DEBUG_KMS("Could not write test response to sink\n");
}

static int
intel_dp_check_mst_status(struct intel_dp *intel_dp)
{
	bool bret;

	if (intel_dp->is_mst) {
		u8 esi[16] = { 0 };
		int ret = 0;
		int retry;
		bool handled;
		bret = intel_dp_get_sink_irq_esi(intel_dp, esi);
go_again:
		if (bret == true) {

			/* check link status - esi[10] = 0x200c */
			if (intel_dp->active_mst_links &&
			    !drm_dp_channel_eq_ok(&esi[10], intel_dp->lane_count)) {
				DRM_DEBUG_KMS("channel EQ not ok, retraining\n");
				intel_dp_start_link_train(intel_dp);
				intel_dp_stop_link_train(intel_dp);
			}

			DRM_DEBUG_KMS("got esi %3ph\n", esi);
			ret = drm_dp_mst_hpd_irq(&intel_dp->mst_mgr, esi, &handled);

			if (handled) {
				for (retry = 0; retry < 3; retry++) {
					int wret;
					wret = drm_dp_dpcd_write(&intel_dp->aux,
								 DP_SINK_COUNT_ESI+1,
								 &esi[1], 3);
					if (wret == 3) {
						break;
					}
				}

				bret = intel_dp_get_sink_irq_esi(intel_dp, esi);
				if (bret == true) {
					DRM_DEBUG_KMS("got esi2 %3ph\n", esi);
					goto go_again;
				}
			} else
				ret = 0;

			return ret;
		} else {
			struct intel_digital_port *intel_dig_port = dp_to_dig_port(intel_dp);
			DRM_DEBUG_KMS("failed to get ESI - device may have failed\n");
			intel_dp->is_mst = false;
			drm_dp_mst_topology_mgr_set_mst(&intel_dp->mst_mgr, intel_dp->is_mst);
			/* send a hotplug event */
			drm_kms_helper_hotplug_event(intel_dig_port->base.base.dev);
		}
	}
	return -EINVAL;
}

static void
intel_dp_retrain_link(struct intel_dp *intel_dp)
{
	struct intel_encoder *encoder = &dp_to_dig_port(intel_dp)->base;
	struct drm_i915_private *dev_priv = to_i915(encoder->base.dev);
	struct intel_crtc *crtc = to_intel_crtc(encoder->base.crtc);

	/* Suppress underruns caused by re-training */
	intel_set_cpu_fifo_underrun_reporting(dev_priv, crtc->pipe, false);
	if (crtc->config->has_pch_encoder)
		intel_set_pch_fifo_underrun_reporting(dev_priv,
						      intel_crtc_pch_transcoder(crtc), false);

	intel_dp_start_link_train(intel_dp);
	intel_dp_stop_link_train(intel_dp);

	/* Keep underrun reporting disabled until things are stable */
	intel_wait_for_vblank(dev_priv, crtc->pipe);

	intel_set_cpu_fifo_underrun_reporting(dev_priv, crtc->pipe, true);
	if (crtc->config->has_pch_encoder)
		intel_set_pch_fifo_underrun_reporting(dev_priv,
						      intel_crtc_pch_transcoder(crtc), true);
}

static void
intel_dp_check_link_status(struct intel_dp *intel_dp)
{
	struct intel_encoder *intel_encoder = &dp_to_dig_port(intel_dp)->base;
	struct drm_device *dev = intel_dp_to_dev(intel_dp);
	u8 link_status[DP_LINK_STATUS_SIZE];

	WARN_ON(!drm_modeset_is_locked(&dev->mode_config.connection_mutex));

	if (!intel_dp_get_link_status(intel_dp, link_status)) {
		DRM_ERROR("Failed to get link status\n");
		return;
	}

	if (!intel_encoder->base.crtc)
		return;

	if (!to_intel_crtc(intel_encoder->base.crtc)->active)
		return;

	/* FIXME: we need to synchronize this sort of stuff with hardware
	 * readout. Currently fast link training doesn't work on boot-up. */
	if (!intel_dp->lane_count)
		return;

	/* Retrain if Channel EQ or CR not ok */
	if (!drm_dp_channel_eq_ok(link_status, intel_dp->lane_count)) {
		DRM_DEBUG_KMS("%s: channel EQ not ok, retraining\n",
			      intel_encoder->base.name);

		intel_dp_retrain_link(intel_dp);
	}
}

/*
 * According to DP spec
 * 5.1.2:
 *  1. Read DPCD
 *  2. Configure link according to Receiver Capabilities
 *  3. Use Link Training from 2.5.3.3 and 3.5.1.3
 *  4. Check link status on receipt of hot-plug interrupt
 *
 * intel_dp_short_pulse -  handles short pulse interrupts
 * when full detection is not required.
 * Returns %true if short pulse is handled and full detection
 * is NOT required and %false otherwise.
 */
static bool
intel_dp_short_pulse(struct intel_dp *intel_dp)
{
	struct drm_device *dev = intel_dp_to_dev(intel_dp);
	struct intel_encoder *intel_encoder = &dp_to_dig_port(intel_dp)->base;
	u8 sink_irq_vector = 0;
	u8 old_sink_count = intel_dp->sink_count;
	bool ret;

	/*
	 * Clearing compliance test variables to allow capturing
	 * of values for next automated test request.
	 */
	memset(&intel_dp->compliance, 0, sizeof(intel_dp->compliance));

	/*
	 * Now read the DPCD to see if it's actually running
	 * If the current value of sink count doesn't match with
	 * the value that was stored earlier or dpcd read failed
	 * we need to do full detection
	 */
	ret = intel_dp_get_dpcd(intel_dp);

	if ((old_sink_count != intel_dp->sink_count) || !ret) {
		/* No need to proceed if we are going to do full detect */
		return false;
	}

	/* Try to read the source of the interrupt */
	if (intel_dp->dpcd[DP_DPCD_REV] >= 0x11 &&
	    intel_dp_get_sink_irq(intel_dp, &sink_irq_vector) &&
	    sink_irq_vector != 0) {
		/* Clear interrupt source */
		drm_dp_dpcd_writeb(&intel_dp->aux,
				   DP_DEVICE_SERVICE_IRQ_VECTOR,
				   sink_irq_vector);

		if (sink_irq_vector & DP_AUTOMATED_TEST_REQUEST)
			intel_dp_handle_test_request(intel_dp);
		if (sink_irq_vector & (DP_CP_IRQ | DP_SINK_SPECIFIC_IRQ))
			DRM_DEBUG_DRIVER("CP or sink specific irq unhandled\n");
	}

	drm_modeset_lock(&dev->mode_config.connection_mutex, NULL);
	intel_dp_check_link_status(intel_dp);
	drm_modeset_unlock(&dev->mode_config.connection_mutex);
	if (intel_dp->compliance.test_type == DP_TEST_LINK_TRAINING) {
		DRM_DEBUG_KMS("Link Training Compliance Test requested\n");
		/* Send a Hotplug Uevent to userspace to start modeset */
		drm_kms_helper_hotplug_event(intel_encoder->base.dev);
	}

	return true;
}

/* XXX this is probably wrong for multiple downstream ports */
static enum drm_connector_status
intel_dp_detect_dpcd(struct intel_dp *intel_dp)
{
	uint8_t *dpcd = intel_dp->dpcd;
	uint8_t type;

	if (!intel_dp_get_dpcd(intel_dp))
		return connector_status_disconnected;

	if (is_edp(intel_dp))
		return connector_status_connected;

	/* if there's no downstream port, we're done */
	if (!drm_dp_is_branch(dpcd))
		return connector_status_connected;

	/* If we're HPD-aware, SINK_COUNT changes dynamically */
	if (intel_dp->dpcd[DP_DPCD_REV] >= 0x11 &&
	    intel_dp->downstream_ports[0] & DP_DS_PORT_HPD) {

		return intel_dp->sink_count ?
		connector_status_connected : connector_status_disconnected;
	}

	if (intel_dp_can_mst(intel_dp))
		return connector_status_connected;

	/* If no HPD, poke DDC gently */
	if (drm_probe_ddc(&intel_dp->aux.ddc))
		return connector_status_connected;

	/* Well we tried, say unknown for unreliable port types */
	if (intel_dp->dpcd[DP_DPCD_REV] >= 0x11) {
		type = intel_dp->downstream_ports[0] & DP_DS_PORT_TYPE_MASK;
		if (type == DP_DS_PORT_TYPE_VGA ||
		    type == DP_DS_PORT_TYPE_NON_EDID)
			return connector_status_unknown;
	} else {
		type = intel_dp->dpcd[DP_DOWNSTREAMPORT_PRESENT] &
			DP_DWN_STRM_PORT_TYPE_MASK;
		if (type == DP_DWN_STRM_PORT_TYPE_ANALOG ||
		    type == DP_DWN_STRM_PORT_TYPE_OTHER)
			return connector_status_unknown;
	}

	/* Anything else is out of spec, warn and ignore */
	DRM_DEBUG_KMS("Broken DP branch device, ignoring\n");
	return connector_status_disconnected;
}

static enum drm_connector_status
edp_detect(struct intel_dp *intel_dp)
{
	struct drm_device *dev = intel_dp_to_dev(intel_dp);
	struct drm_i915_private *dev_priv = to_i915(dev);
	enum drm_connector_status status;

	status = intel_panel_detect(dev_priv);
	if (status == connector_status_unknown)
		status = connector_status_connected;

	return status;
}

static bool ibx_digital_port_connected(struct drm_i915_private *dev_priv,
				       struct intel_digital_port *port)
{
	u32 bit;

	switch (port->port) {
	case PORT_A:
		return true;
	case PORT_B:
		bit = SDE_PORTB_HOTPLUG;
		break;
	case PORT_C:
		bit = SDE_PORTC_HOTPLUG;
		break;
	case PORT_D:
		bit = SDE_PORTD_HOTPLUG;
		break;
	default:
		MISSING_CASE(port->port);
		return false;
	}

	return I915_READ(SDEISR) & bit;
}

static bool cpt_digital_port_connected(struct drm_i915_private *dev_priv,
				       struct intel_digital_port *port)
{
	u32 bit;

	switch (port->port) {
	case PORT_A:
		return true;
	case PORT_B:
		bit = SDE_PORTB_HOTPLUG_CPT;
		break;
	case PORT_C:
		bit = SDE_PORTC_HOTPLUG_CPT;
		break;
	case PORT_D:
		bit = SDE_PORTD_HOTPLUG_CPT;
		break;
	case PORT_E:
		bit = SDE_PORTE_HOTPLUG_SPT;
		break;
	default:
		MISSING_CASE(port->port);
		return false;
	}

	return I915_READ(SDEISR) & bit;
}

static bool g4x_digital_port_connected(struct drm_i915_private *dev_priv,
				       struct intel_digital_port *port)
{
	u32 bit;

	switch (port->port) {
	case PORT_B:
		bit = PORTB_HOTPLUG_LIVE_STATUS_G4X;
		break;
	case PORT_C:
		bit = PORTC_HOTPLUG_LIVE_STATUS_G4X;
		break;
	case PORT_D:
		bit = PORTD_HOTPLUG_LIVE_STATUS_G4X;
		break;
	default:
		MISSING_CASE(port->port);
		return false;
	}

	return I915_READ(PORT_HOTPLUG_STAT) & bit;
}

static bool gm45_digital_port_connected(struct drm_i915_private *dev_priv,
					struct intel_digital_port *port)
{
	u32 bit;

	switch (port->port) {
	case PORT_B:
		bit = PORTB_HOTPLUG_LIVE_STATUS_GM45;
		break;
	case PORT_C:
		bit = PORTC_HOTPLUG_LIVE_STATUS_GM45;
		break;
	case PORT_D:
		bit = PORTD_HOTPLUG_LIVE_STATUS_GM45;
		break;
	default:
		MISSING_CASE(port->port);
		return false;
	}

	return I915_READ(PORT_HOTPLUG_STAT) & bit;
}

static bool bxt_digital_port_connected(struct drm_i915_private *dev_priv,
				       struct intel_digital_port *intel_dig_port)
{
	struct intel_encoder *intel_encoder = &intel_dig_port->base;
	enum port port;
	u32 bit;

	intel_hpd_pin_to_port(intel_encoder->hpd_pin, &port);
	switch (port) {
	case PORT_A:
		bit = BXT_DE_PORT_HP_DDIA;
		break;
	case PORT_B:
		bit = BXT_DE_PORT_HP_DDIB;
		break;
	case PORT_C:
		bit = BXT_DE_PORT_HP_DDIC;
		break;
	default:
		MISSING_CASE(port);
		return false;
	}

	return I915_READ(GEN8_DE_PORT_ISR) & bit;
}

/*
 * intel_digital_port_connected - is the specified port connected?
 * @dev_priv: i915 private structure
 * @port: the port to test
 *
 * Return %true if @port is connected, %false otherwise.
 */
bool intel_digital_port_connected(struct drm_i915_private *dev_priv,
				  struct intel_digital_port *port)
{
	if (HAS_PCH_IBX(dev_priv))
		return ibx_digital_port_connected(dev_priv, port);
	else if (HAS_PCH_SPLIT(dev_priv))
		return cpt_digital_port_connected(dev_priv, port);
	else if (IS_GEN9_LP(dev_priv))
		return bxt_digital_port_connected(dev_priv, port);
	else if (IS_GM45(dev_priv))
		return gm45_digital_port_connected(dev_priv, port);
	else
		return g4x_digital_port_connected(dev_priv, port);
}

static struct edid *
intel_dp_get_edid(struct intel_dp *intel_dp)
{
	struct intel_connector *intel_connector = intel_dp->attached_connector;

	/* use cached edid if we have one */
	if (intel_connector->edid) {
		/* invalid edid */
		if (IS_ERR(intel_connector->edid))
			return NULL;

		return drm_edid_duplicate(intel_connector->edid);
	} else
		return drm_get_edid(&intel_connector->base,
				    &intel_dp->aux.ddc);
}

static void
intel_dp_set_edid(struct intel_dp *intel_dp)
{
	struct intel_connector *intel_connector = intel_dp->attached_connector;
	struct edid *edid;

	intel_dp_unset_edid(intel_dp);
	edid = intel_dp_get_edid(intel_dp);
	intel_connector->detect_edid = edid;

	if (intel_dp->force_audio != HDMI_AUDIO_AUTO)
		intel_dp->has_audio = intel_dp->force_audio == HDMI_AUDIO_ON;
	else
		intel_dp->has_audio = drm_detect_monitor_audio(edid);
}

static void
intel_dp_unset_edid(struct intel_dp *intel_dp)
{
	struct intel_connector *intel_connector = intel_dp->attached_connector;

	kfree(intel_connector->detect_edid);
	intel_connector->detect_edid = NULL;

	intel_dp->has_audio = false;
}

static enum drm_connector_status
intel_dp_long_pulse(struct intel_connector *intel_connector)
{
	struct drm_connector *connector = &intel_connector->base;
	struct intel_dp *intel_dp = intel_attached_dp(connector);
	struct intel_digital_port *intel_dig_port = dp_to_dig_port(intel_dp);
	struct intel_encoder *intel_encoder = &intel_dig_port->base;
	struct drm_device *dev = connector->dev;
	enum drm_connector_status status;
	enum intel_display_power_domain power_domain;
	u8 sink_irq_vector = 0;

	power_domain = intel_display_port_aux_power_domain(intel_encoder);
	intel_display_power_get(to_i915(dev), power_domain);

	/* Can't disconnect eDP, but you can close the lid... */
	if (is_edp(intel_dp))
		status = edp_detect(intel_dp);
	else if (intel_digital_port_connected(to_i915(dev),
					      dp_to_dig_port(intel_dp)))
		status = intel_dp_detect_dpcd(intel_dp);
	else
		status = connector_status_disconnected;

	if (status == connector_status_disconnected) {
		memset(&intel_dp->compliance, 0, sizeof(intel_dp->compliance));

		if (intel_dp->is_mst) {
			DRM_DEBUG_KMS("MST device may have disappeared %d vs %d\n",
				      intel_dp->is_mst,
				      intel_dp->mst_mgr.mst_state);
			intel_dp->is_mst = false;
			drm_dp_mst_topology_mgr_set_mst(&intel_dp->mst_mgr,
							intel_dp->is_mst);
		}

		goto out;
	}

	if (intel_encoder->type != INTEL_OUTPUT_EDP)
		intel_encoder->type = INTEL_OUTPUT_DP;

	DRM_DEBUG_KMS("Display Port TPS3 support: source %s, sink %s\n",
		      yesno(intel_dp_source_supports_hbr2(intel_dp)),
		      yesno(drm_dp_tps3_supported(intel_dp->dpcd)));

	/* Set the max lane count for sink */
	intel_dp->max_sink_lane_count = drm_dp_max_lane_count(intel_dp->dpcd);

	/* Set the max link BW for sink */
	intel_dp->max_sink_link_bw = intel_dp_max_link_bw(intel_dp);

	intel_dp_print_rates(intel_dp);

	intel_dp_read_desc(intel_dp);

	intel_dp_configure_mst(intel_dp);

	if (intel_dp->is_mst) {
		/*
		 * If we are in MST mode then this connector
		 * won't appear connected or have anything
		 * with EDID on it
		 */
		status = connector_status_disconnected;
		goto out;
	} else if (connector->status == connector_status_connected) {
		/*
		 * If display was connected already and is still connected
		 * check links status, there has been known issues of
		 * link loss triggerring long pulse!!!!
		 */
		drm_modeset_lock(&dev->mode_config.connection_mutex, NULL);
		intel_dp_check_link_status(intel_dp);
		drm_modeset_unlock(&dev->mode_config.connection_mutex);
		goto out;
	}

	/*
	 * Clearing NACK and defer counts to get their exact values
	 * while reading EDID which are required by Compliance tests
	 * 4.2.2.4 and 4.2.2.5
	 */
	intel_dp->aux.i2c_nack_count = 0;
	intel_dp->aux.i2c_defer_count = 0;

	intel_dp_set_edid(intel_dp);
	if (is_edp(intel_dp) || intel_connector->detect_edid)
		status = connector_status_connected;
	intel_dp->detect_done = true;

	/* Try to read the source of the interrupt */
	if (intel_dp->dpcd[DP_DPCD_REV] >= 0x11 &&
	    intel_dp_get_sink_irq(intel_dp, &sink_irq_vector) &&
	    sink_irq_vector != 0) {
		/* Clear interrupt source */
		drm_dp_dpcd_writeb(&intel_dp->aux,
				   DP_DEVICE_SERVICE_IRQ_VECTOR,
				   sink_irq_vector);

		if (sink_irq_vector & DP_AUTOMATED_TEST_REQUEST)
			intel_dp_handle_test_request(intel_dp);
		if (sink_irq_vector & (DP_CP_IRQ | DP_SINK_SPECIFIC_IRQ))
			DRM_DEBUG_DRIVER("CP or sink specific irq unhandled\n");
	}

out:
	if (status != connector_status_connected && !intel_dp->is_mst)
		intel_dp_unset_edid(intel_dp);

	intel_display_power_put(to_i915(dev), power_domain);
	return status;
}

static enum drm_connector_status
intel_dp_detect(struct drm_connector *connector, bool force)
{
	struct intel_dp *intel_dp = intel_attached_dp(connector);
	enum drm_connector_status status = connector->status;

	DRM_DEBUG_KMS("[CONNECTOR:%d:%s]\n",
		      connector->base.id, connector->name);

	/* If full detect is not performed yet, do a full detect */
	if (!intel_dp->detect_done)
		status = intel_dp_long_pulse(intel_dp->attached_connector);

	intel_dp->detect_done = false;

	return status;
}

static void
intel_dp_force(struct drm_connector *connector)
{
	struct intel_dp *intel_dp = intel_attached_dp(connector);
	struct intel_encoder *intel_encoder = &dp_to_dig_port(intel_dp)->base;
	struct drm_i915_private *dev_priv = to_i915(intel_encoder->base.dev);
	enum intel_display_power_domain power_domain;

	DRM_DEBUG_KMS("[CONNECTOR:%d:%s]\n",
		      connector->base.id, connector->name);
	intel_dp_unset_edid(intel_dp);

	if (connector->status != connector_status_connected)
		return;

	power_domain = intel_display_port_aux_power_domain(intel_encoder);
	intel_display_power_get(dev_priv, power_domain);

	intel_dp_set_edid(intel_dp);

	intel_display_power_put(dev_priv, power_domain);

	if (intel_encoder->type != INTEL_OUTPUT_EDP)
		intel_encoder->type = INTEL_OUTPUT_DP;
}

static int intel_dp_get_modes(struct drm_connector *connector)
{
	struct intel_connector *intel_connector = to_intel_connector(connector);
	struct edid *edid;

	edid = intel_connector->detect_edid;
	if (edid) {
		int ret = intel_connector_update_modes(connector, edid);
		if (ret)
			return ret;
	}

	/* if eDP has no EDID, fall back to fixed mode */
	if (is_edp(intel_attached_dp(connector)) &&
	    intel_connector->panel.fixed_mode) {
		struct drm_display_mode *mode;

		mode = drm_mode_duplicate(connector->dev,
					  intel_connector->panel.fixed_mode);
		if (mode) {
			drm_mode_probed_add(connector, mode);
			return 1;
		}
	}

	return 0;
}

static bool
intel_dp_detect_audio(struct drm_connector *connector)
{
	bool has_audio = false;
	struct edid *edid;

	edid = to_intel_connector(connector)->detect_edid;
	if (edid)
		has_audio = drm_detect_monitor_audio(edid);

	return has_audio;
}

static int
intel_dp_set_property(struct drm_connector *connector,
		      struct drm_property *property,
		      uint64_t val)
{
	struct drm_i915_private *dev_priv = to_i915(connector->dev);
	struct intel_connector *intel_connector = to_intel_connector(connector);
	struct intel_encoder *intel_encoder = intel_attached_encoder(connector);
	struct intel_dp *intel_dp = enc_to_intel_dp(&intel_encoder->base);
	int ret;

	ret = drm_object_property_set_value(&connector->base, property, val);
	if (ret)
		return ret;

	if (property == dev_priv->force_audio_property) {
		int i = val;
		bool has_audio;

		if (i == intel_dp->force_audio)
			return 0;

		intel_dp->force_audio = i;

		if (i == HDMI_AUDIO_AUTO)
			has_audio = intel_dp_detect_audio(connector);
		else
			has_audio = (i == HDMI_AUDIO_ON);

		if (has_audio == intel_dp->has_audio)
			return 0;

		intel_dp->has_audio = has_audio;
		goto done;
	}

	if (property == dev_priv->broadcast_rgb_property) {
		bool old_auto = intel_dp->color_range_auto;
		bool old_range = intel_dp->limited_color_range;

		switch (val) {
		case INTEL_BROADCAST_RGB_AUTO:
			intel_dp->color_range_auto = true;
			break;
		case INTEL_BROADCAST_RGB_FULL:
			intel_dp->color_range_auto = false;
			intel_dp->limited_color_range = false;
			break;
		case INTEL_BROADCAST_RGB_LIMITED:
			intel_dp->color_range_auto = false;
			intel_dp->limited_color_range = true;
			break;
		default:
			return -EINVAL;
		}

		if (old_auto == intel_dp->color_range_auto &&
		    old_range == intel_dp->limited_color_range)
			return 0;

		goto done;
	}

	if (is_edp(intel_dp) &&
	    property == connector->dev->mode_config.scaling_mode_property) {
		if (val == DRM_MODE_SCALE_NONE) {
			DRM_DEBUG_KMS("no scaling not supported\n");
			return -EINVAL;
		}
		if (HAS_GMCH_DISPLAY(dev_priv) &&
		    val == DRM_MODE_SCALE_CENTER) {
			DRM_DEBUG_KMS("centering not supported\n");
			return -EINVAL;
		}

		if (intel_connector->panel.fitting_mode == val) {
			/* the eDP scaling property is not changed */
			return 0;
		}
		intel_connector->panel.fitting_mode = val;

		goto done;
	}

	return -EINVAL;

done:
	if (intel_encoder->base.crtc)
		intel_crtc_restore_mode(intel_encoder->base.crtc);

	return 0;
}

static int
intel_dp_connector_register(struct drm_connector *connector)
{
	struct intel_dp *intel_dp = intel_attached_dp(connector);
	int ret;

	ret = intel_connector_register(connector);
	if (ret)
		return ret;

	i915_debugfs_connector_add(connector);

	DRM_DEBUG_KMS("registering %s bus for %s\n",
		      intel_dp->aux.name, connector->kdev->kobj.name);

	intel_dp->aux.dev = connector->kdev;
	return drm_dp_aux_register(&intel_dp->aux);
}

static void
intel_dp_connector_unregister(struct drm_connector *connector)
{
	drm_dp_aux_unregister(&intel_attached_dp(connector)->aux);
	intel_connector_unregister(connector);
}

static void
intel_dp_connector_destroy(struct drm_connector *connector)
{
	struct intel_connector *intel_connector = to_intel_connector(connector);

	kfree(intel_connector->detect_edid);

	if (!IS_ERR_OR_NULL(intel_connector->edid))
		kfree(intel_connector->edid);

	/* Can't call is_edp() since the encoder may have been destroyed
	 * already. */
	if (connector->connector_type == DRM_MODE_CONNECTOR_eDP)
		intel_panel_fini(&intel_connector->panel);

	drm_connector_cleanup(connector);
	kfree(connector);
}

void intel_dp_encoder_destroy(struct drm_encoder *encoder)
{
	struct intel_digital_port *intel_dig_port = enc_to_dig_port(encoder);
	struct intel_dp *intel_dp = &intel_dig_port->dp;

	intel_dp_mst_encoder_cleanup(intel_dig_port);
	if (is_edp(intel_dp)) {
		cancel_delayed_work_sync(&intel_dp->panel_vdd_work);
		/*
		 * vdd might still be enabled do to the delayed vdd off.
		 * Make sure vdd is actually turned off here.
		 */
		pps_lock(intel_dp);
		edp_panel_vdd_off_sync(intel_dp);
		pps_unlock(intel_dp);

		if (intel_dp->edp_notifier.notifier_call) {
			unregister_reboot_notifier(&intel_dp->edp_notifier);
			intel_dp->edp_notifier.notifier_call = NULL;
		}
	}

	intel_dp_aux_fini(intel_dp);

	drm_encoder_cleanup(encoder);
	kfree(intel_dig_port);
}

void intel_dp_encoder_suspend(struct intel_encoder *intel_encoder)
{
	struct intel_dp *intel_dp = enc_to_intel_dp(&intel_encoder->base);

	if (!is_edp(intel_dp))
		return;

	/*
	 * vdd might still be enabled do to the delayed vdd off.
	 * Make sure vdd is actually turned off here.
	 */
	cancel_delayed_work_sync(&intel_dp->panel_vdd_work);
	pps_lock(intel_dp);
	edp_panel_vdd_off_sync(intel_dp);
	pps_unlock(intel_dp);
}

static void intel_edp_panel_vdd_sanitize(struct intel_dp *intel_dp)
{
	struct intel_digital_port *intel_dig_port = dp_to_dig_port(intel_dp);
	struct drm_device *dev = intel_dig_port->base.base.dev;
	struct drm_i915_private *dev_priv = to_i915(dev);
	enum intel_display_power_domain power_domain;

	lockdep_assert_held(&dev_priv->pps_mutex);

	if (!edp_have_panel_vdd(intel_dp))
		return;

	/*
	 * The VDD bit needs a power domain reference, so if the bit is
	 * already enabled when we boot or resume, grab this reference and
	 * schedule a vdd off, so we don't hold on to the reference
	 * indefinitely.
	 */
	DRM_DEBUG_KMS("VDD left on by BIOS, adjusting state tracking\n");
	power_domain = intel_display_port_aux_power_domain(&intel_dig_port->base);
	intel_display_power_get(dev_priv, power_domain);

	edp_panel_vdd_schedule_off(intel_dp);
}

static enum pipe vlv_active_pipe(struct intel_dp *intel_dp)
{
	struct drm_i915_private *dev_priv = to_i915(intel_dp_to_dev(intel_dp));

	if ((intel_dp->DP & DP_PORT_EN) == 0)
		return INVALID_PIPE;

	if (IS_CHERRYVIEW(dev_priv))
		return DP_PORT_TO_PIPE_CHV(intel_dp->DP);
	else
		return PORT_TO_PIPE(intel_dp->DP);
}

void intel_dp_encoder_reset(struct drm_encoder *encoder)
{
	struct drm_i915_private *dev_priv = to_i915(encoder->dev);
	struct intel_dp *intel_dp = enc_to_intel_dp(encoder);
	struct intel_lspcon *lspcon = dp_to_lspcon(intel_dp);

	if (!HAS_DDI(dev_priv))
		intel_dp->DP = I915_READ(intel_dp->output_reg);

	if (lspcon->active)
		lspcon_resume(lspcon);

	pps_lock(intel_dp);

	if (IS_VALLEYVIEW(dev_priv) || IS_CHERRYVIEW(dev_priv))
		intel_dp->active_pipe = vlv_active_pipe(intel_dp);

	if (is_edp(intel_dp)) {
		/* Reinit the power sequencer, in case BIOS did something with it. */
		intel_dp_pps_init(encoder->dev, intel_dp);
		intel_edp_panel_vdd_sanitize(intel_dp);
	}

	pps_unlock(intel_dp);
}

static const struct drm_connector_funcs intel_dp_connector_funcs = {
	.dpms = drm_atomic_helper_connector_dpms,
	.detect = intel_dp_detect,
	.force = intel_dp_force,
	.fill_modes = drm_helper_probe_single_connector_modes,
	.set_property = intel_dp_set_property,
	.atomic_get_property = intel_connector_atomic_get_property,
	.late_register = intel_dp_connector_register,
	.early_unregister = intel_dp_connector_unregister,
	.destroy = intel_dp_connector_destroy,
	.atomic_destroy_state = drm_atomic_helper_connector_destroy_state,
	.atomic_duplicate_state = drm_atomic_helper_connector_duplicate_state,
};

static const struct drm_connector_helper_funcs intel_dp_connector_helper_funcs = {
	.get_modes = intel_dp_get_modes,
	.mode_valid = intel_dp_mode_valid,
};

static const struct drm_encoder_funcs intel_dp_enc_funcs = {
	.reset = intel_dp_encoder_reset,
	.destroy = intel_dp_encoder_destroy,
};

enum irqreturn
intel_dp_hpd_pulse(struct intel_digital_port *intel_dig_port, bool long_hpd)
{
	struct intel_dp *intel_dp = &intel_dig_port->dp;
	struct intel_encoder *intel_encoder = &intel_dig_port->base;
	struct drm_device *dev = intel_dig_port->base.base.dev;
	struct drm_i915_private *dev_priv = to_i915(dev);
	enum intel_display_power_domain power_domain;
	enum irqreturn ret = IRQ_NONE;

	if (intel_dig_port->base.type != INTEL_OUTPUT_EDP &&
	    intel_dig_port->base.type != INTEL_OUTPUT_HDMI)
		intel_dig_port->base.type = INTEL_OUTPUT_DP;

	if (long_hpd && intel_dig_port->base.type == INTEL_OUTPUT_EDP) {
		/*
		 * vdd off can generate a long pulse on eDP which
		 * would require vdd on to handle it, and thus we
		 * would end up in an endless cycle of
		 * "vdd off -> long hpd -> vdd on -> detect -> vdd off -> ..."
		 */
		DRM_DEBUG_KMS("ignoring long hpd on eDP port %c\n",
			      port_name(intel_dig_port->port));
		return IRQ_HANDLED;
	}

	DRM_DEBUG_KMS("got hpd irq on port %c - %s\n",
		      port_name(intel_dig_port->port),
		      long_hpd ? "long" : "short");

	if (long_hpd) {
		intel_dp->detect_done = false;
		return IRQ_NONE;
	}

	power_domain = intel_display_port_aux_power_domain(intel_encoder);
	intel_display_power_get(dev_priv, power_domain);

	if (intel_dp->is_mst) {
		if (intel_dp_check_mst_status(intel_dp) == -EINVAL) {
			/*
			 * If we were in MST mode, and device is not
			 * there, get out of MST mode
			 */
			DRM_DEBUG_KMS("MST device may have disappeared %d vs %d\n",
				      intel_dp->is_mst, intel_dp->mst_mgr.mst_state);
			intel_dp->is_mst = false;
			drm_dp_mst_topology_mgr_set_mst(&intel_dp->mst_mgr,
							intel_dp->is_mst);
			intel_dp->detect_done = false;
			goto put_power;
		}
	}

	if (!intel_dp->is_mst) {
		if (!intel_dp_short_pulse(intel_dp)) {
			intel_dp->detect_done = false;
			goto put_power;
		}
	}

	ret = IRQ_HANDLED;

put_power:
	intel_display_power_put(dev_priv, power_domain);

	return ret;
}

/* check the VBT to see whether the eDP is on another port */
bool intel_dp_is_edp(struct drm_i915_private *dev_priv, enum port port)
{
	/*
	 * eDP not supported on g4x. so bail out early just
	 * for a bit extra safety in case the VBT is bonkers.
	 */
	if (INTEL_GEN(dev_priv) < 5)
		return false;

	if (INTEL_GEN(dev_priv) < 9 && port == PORT_A)
		return true;

	return intel_bios_is_port_edp(dev_priv, port);
}

void
intel_dp_add_properties(struct intel_dp *intel_dp, struct drm_connector *connector)
{
	struct intel_connector *intel_connector = to_intel_connector(connector);

	intel_attach_force_audio_property(connector);
	intel_attach_broadcast_rgb_property(connector);
	intel_dp->color_range_auto = true;

	if (is_edp(intel_dp)) {
		drm_mode_create_scaling_mode_property(connector->dev);
		drm_object_attach_property(
			&connector->base,
			connector->dev->mode_config.scaling_mode_property,
			DRM_MODE_SCALE_ASPECT);
		intel_connector->panel.fitting_mode = DRM_MODE_SCALE_ASPECT;
	}
}

static void intel_dp_init_panel_power_timestamps(struct intel_dp *intel_dp)
{
	intel_dp->panel_power_off_time = ktime_get_boottime();
	intel_dp->last_power_on = jiffies;
	intel_dp->last_backlight_off = jiffies;
}

static void
intel_pps_readout_hw_state(struct drm_i915_private *dev_priv,
			   struct intel_dp *intel_dp, struct edp_power_seq *seq)
{
	u32 pp_on, pp_off, pp_div = 0, pp_ctl = 0;
	struct pps_registers regs;

	intel_pps_get_registers(dev_priv, intel_dp, &regs);

	/* Workaround: Need to write PP_CONTROL with the unlock key as
	 * the very first thing. */
	pp_ctl = ironlake_get_pp_control(intel_dp);

	pp_on = I915_READ(regs.pp_on);
	pp_off = I915_READ(regs.pp_off);
	if (!IS_GEN9_LP(dev_priv)) {
		I915_WRITE(regs.pp_ctrl, pp_ctl);
		pp_div = I915_READ(regs.pp_div);
	}

	/* Pull timing values out of registers */
	seq->t1_t3 = (pp_on & PANEL_POWER_UP_DELAY_MASK) >>
		     PANEL_POWER_UP_DELAY_SHIFT;

	seq->t8 = (pp_on & PANEL_LIGHT_ON_DELAY_MASK) >>
		  PANEL_LIGHT_ON_DELAY_SHIFT;

	seq->t9 = (pp_off & PANEL_LIGHT_OFF_DELAY_MASK) >>
		  PANEL_LIGHT_OFF_DELAY_SHIFT;

	seq->t10 = (pp_off & PANEL_POWER_DOWN_DELAY_MASK) >>
		   PANEL_POWER_DOWN_DELAY_SHIFT;

	if (IS_GEN9_LP(dev_priv)) {
		u16 tmp = (pp_ctl & BXT_POWER_CYCLE_DELAY_MASK) >>
			BXT_POWER_CYCLE_DELAY_SHIFT;
		if (tmp > 0)
			seq->t11_t12 = (tmp - 1) * 1000;
		else
			seq->t11_t12 = 0;
	} else {
		seq->t11_t12 = ((pp_div & PANEL_POWER_CYCLE_DELAY_MASK) >>
		       PANEL_POWER_CYCLE_DELAY_SHIFT) * 1000;
	}
}

static void
intel_pps_dump_state(const char *state_name, const struct edp_power_seq *seq)
{
	DRM_DEBUG_KMS("%s t1_t3 %d t8 %d t9 %d t10 %d t11_t12 %d\n",
		      state_name,
		      seq->t1_t3, seq->t8, seq->t9, seq->t10, seq->t11_t12);
}

static void
intel_pps_verify_state(struct drm_i915_private *dev_priv,
		       struct intel_dp *intel_dp)
{
	struct edp_power_seq hw;
	struct edp_power_seq *sw = &intel_dp->pps_delays;

	intel_pps_readout_hw_state(dev_priv, intel_dp, &hw);

	if (hw.t1_t3 != sw->t1_t3 || hw.t8 != sw->t8 || hw.t9 != sw->t9 ||
	    hw.t10 != sw->t10 || hw.t11_t12 != sw->t11_t12) {
		DRM_ERROR("PPS state mismatch\n");
		intel_pps_dump_state("sw", sw);
		intel_pps_dump_state("hw", &hw);
	}
}

static void
intel_dp_init_panel_power_sequencer(struct drm_device *dev,
				    struct intel_dp *intel_dp)
{
	struct drm_i915_private *dev_priv = to_i915(dev);
	struct edp_power_seq cur, vbt, spec,
		*final = &intel_dp->pps_delays;

	lockdep_assert_held(&dev_priv->pps_mutex);

	/* already initialized? */
	if (final->t11_t12 != 0)
		return;

	intel_pps_readout_hw_state(dev_priv, intel_dp, &cur);

	intel_pps_dump_state("cur", &cur);

	vbt = dev_priv->vbt.edp.pps;

	/* Upper limits from eDP 1.3 spec. Note that we use the clunky units of
	 * our hw here, which are all in 100usec. */
	spec.t1_t3 = 210 * 10;
	spec.t8 = 50 * 10; /* no limit for t8, use t7 instead */
	spec.t9 = 50 * 10; /* no limit for t9, make it symmetric with t8 */
	spec.t10 = 500 * 10;
	/* This one is special and actually in units of 100ms, but zero
	 * based in the hw (so we need to add 100 ms). But the sw vbt
	 * table multiplies it with 1000 to make it in units of 100usec,
	 * too. */
	spec.t11_t12 = (510 + 100) * 10;

	intel_pps_dump_state("vbt", &vbt);

	/* Use the max of the register settings and vbt. If both are
	 * unset, fall back to the spec limits. */
#define assign_final(field)	final->field = (max(cur.field, vbt.field) == 0 ? \
				       spec.field : \
				       max(cur.field, vbt.field))
	assign_final(t1_t3);
	assign_final(t8);
	assign_final(t9);
	assign_final(t10);
	assign_final(t11_t12);
#undef assign_final

#define get_delay(field)	(DIV_ROUND_UP(final->field, 10))
	intel_dp->panel_power_up_delay = get_delay(t1_t3);
	intel_dp->backlight_on_delay = get_delay(t8);
	intel_dp->backlight_off_delay = get_delay(t9);
	intel_dp->panel_power_down_delay = get_delay(t10);
	intel_dp->panel_power_cycle_delay = get_delay(t11_t12);
#undef get_delay

	DRM_DEBUG_KMS("panel power up delay %d, power down delay %d, power cycle delay %d\n",
		      intel_dp->panel_power_up_delay, intel_dp->panel_power_down_delay,
		      intel_dp->panel_power_cycle_delay);

	DRM_DEBUG_KMS("backlight on delay %d, off delay %d\n",
		      intel_dp->backlight_on_delay, intel_dp->backlight_off_delay);

	/*
	 * We override the HW backlight delays to 1 because we do manual waits
	 * on them. For T8, even BSpec recommends doing it. For T9, if we
	 * don't do this, we'll end up waiting for the backlight off delay
	 * twice: once when we do the manual sleep, and once when we disable
	 * the panel and wait for the PP_STATUS bit to become zero.
	 */
	final->t8 = 1;
	final->t9 = 1;
}

static void
intel_dp_init_panel_power_sequencer_registers(struct drm_device *dev,
					      struct intel_dp *intel_dp,
					      bool force_disable_vdd)
{
	struct drm_i915_private *dev_priv = to_i915(dev);
	u32 pp_on, pp_off, pp_div, port_sel = 0;
	int div = dev_priv->rawclk_freq / 1000;
	struct pps_registers regs;
	enum port port = dp_to_dig_port(intel_dp)->port;
	const struct edp_power_seq *seq = &intel_dp->pps_delays;

	lockdep_assert_held(&dev_priv->pps_mutex);

	intel_pps_get_registers(dev_priv, intel_dp, &regs);

	/*
	 * On some VLV machines the BIOS can leave the VDD
	 * enabled even on power seqeuencers which aren't
	 * hooked up to any port. This would mess up the
	 * power domain tracking the first time we pick
	 * one of these power sequencers for use since
	 * edp_panel_vdd_on() would notice that the VDD was
	 * already on and therefore wouldn't grab the power
	 * domain reference. Disable VDD first to avoid this.
	 * This also avoids spuriously turning the VDD on as
	 * soon as the new power seqeuencer gets initialized.
	 */
	if (force_disable_vdd) {
		u32 pp = ironlake_get_pp_control(intel_dp);

		WARN(pp & PANEL_POWER_ON, "Panel power already on\n");

		if (pp & EDP_FORCE_VDD)
			DRM_DEBUG_KMS("VDD already on, disabling first\n");

		pp &= ~EDP_FORCE_VDD;

		I915_WRITE(regs.pp_ctrl, pp);
	}

	pp_on = (seq->t1_t3 << PANEL_POWER_UP_DELAY_SHIFT) |
		(seq->t8 << PANEL_LIGHT_ON_DELAY_SHIFT);
	pp_off = (seq->t9 << PANEL_LIGHT_OFF_DELAY_SHIFT) |
		 (seq->t10 << PANEL_POWER_DOWN_DELAY_SHIFT);
	/* Compute the divisor for the pp clock, simply match the Bspec
	 * formula. */
	if (IS_GEN9_LP(dev_priv)) {
		pp_div = I915_READ(regs.pp_ctrl);
		pp_div &= ~BXT_POWER_CYCLE_DELAY_MASK;
		pp_div |= (DIV_ROUND_UP((seq->t11_t12 + 1), 1000)
				<< BXT_POWER_CYCLE_DELAY_SHIFT);
	} else {
		pp_div = ((100 * div)/2 - 1) << PP_REFERENCE_DIVIDER_SHIFT;
		pp_div |= (DIV_ROUND_UP(seq->t11_t12, 1000)
				<< PANEL_POWER_CYCLE_DELAY_SHIFT);
	}

	/* Haswell doesn't have any port selection bits for the panel
	 * power sequencer any more. */
	if (IS_VALLEYVIEW(dev_priv) || IS_CHERRYVIEW(dev_priv)) {
		port_sel = PANEL_PORT_SELECT_VLV(port);
	} else if (HAS_PCH_IBX(dev_priv) || HAS_PCH_CPT(dev_priv)) {
		if (port == PORT_A)
			port_sel = PANEL_PORT_SELECT_DPA;
		else
			port_sel = PANEL_PORT_SELECT_DPD;
	}

	pp_on |= port_sel;

	I915_WRITE(regs.pp_on, pp_on);
	I915_WRITE(regs.pp_off, pp_off);
	if (IS_GEN9_LP(dev_priv))
		I915_WRITE(regs.pp_ctrl, pp_div);
	else
		I915_WRITE(regs.pp_div, pp_div);

	DRM_DEBUG_KMS("panel power sequencer register settings: PP_ON %#x, PP_OFF %#x, PP_DIV %#x\n",
		      I915_READ(regs.pp_on),
		      I915_READ(regs.pp_off),
		      IS_GEN9_LP(dev_priv) ?
		      (I915_READ(regs.pp_ctrl) & BXT_POWER_CYCLE_DELAY_MASK) :
		      I915_READ(regs.pp_div));
}

static void intel_dp_pps_init(struct drm_device *dev,
			      struct intel_dp *intel_dp)
{
	struct drm_i915_private *dev_priv = to_i915(dev);

	if (IS_VALLEYVIEW(dev_priv) || IS_CHERRYVIEW(dev_priv)) {
		vlv_initial_power_sequencer_setup(intel_dp);
	} else {
		intel_dp_init_panel_power_sequencer(dev, intel_dp);
		intel_dp_init_panel_power_sequencer_registers(dev, intel_dp, false);
	}
}

/**
 * intel_dp_set_drrs_state - program registers for RR switch to take effect
 * @dev_priv: i915 device
 * @crtc_state: a pointer to the active intel_crtc_state
 * @refresh_rate: RR to be programmed
 *
 * This function gets called when refresh rate (RR) has to be changed from
 * one frequency to another. Switches can be between high and low RR
 * supported by the panel or to any other RR based on media playback (in
 * this case, RR value needs to be passed from user space).
 *
 * The caller of this function needs to take a lock on dev_priv->drrs.
 */
static void intel_dp_set_drrs_state(struct drm_i915_private *dev_priv,
				    struct intel_crtc_state *crtc_state,
				    int refresh_rate)
{
	struct intel_encoder *encoder;
	struct intel_digital_port *dig_port = NULL;
	struct intel_dp *intel_dp = dev_priv->drrs.dp;
	struct intel_crtc *intel_crtc = to_intel_crtc(crtc_state->base.crtc);
	enum drrs_refresh_rate_type index = DRRS_HIGH_RR;

	if (refresh_rate <= 0) {
		DRM_DEBUG_KMS("Refresh rate should be positive non-zero.\n");
		return;
	}

	if (intel_dp == NULL) {
		DRM_DEBUG_KMS("DRRS not supported.\n");
		return;
	}

	/*
	 * FIXME: This needs proper synchronization with psr state for some
	 * platforms that cannot have PSR and DRRS enabled at the same time.
	 */

	dig_port = dp_to_dig_port(intel_dp);
	encoder = &dig_port->base;
	intel_crtc = to_intel_crtc(encoder->base.crtc);

	if (!intel_crtc) {
		DRM_DEBUG_KMS("DRRS: intel_crtc not initialized\n");
		return;
	}

	if (dev_priv->drrs.type < SEAMLESS_DRRS_SUPPORT) {
		DRM_DEBUG_KMS("Only Seamless DRRS supported.\n");
		return;
	}

	if (intel_dp->attached_connector->panel.downclock_mode->vrefresh ==
			refresh_rate)
		index = DRRS_LOW_RR;

	if (index == dev_priv->drrs.refresh_rate_type) {
		DRM_DEBUG_KMS(
			"DRRS requested for previously set RR...ignoring\n");
		return;
	}

	if (!crtc_state->base.active) {
		DRM_DEBUG_KMS("eDP encoder disabled. CRTC not Active\n");
		return;
	}

	if (INTEL_GEN(dev_priv) >= 8 && !IS_CHERRYVIEW(dev_priv)) {
		switch (index) {
		case DRRS_HIGH_RR:
			intel_dp_set_m_n(intel_crtc, M1_N1);
			break;
		case DRRS_LOW_RR:
			intel_dp_set_m_n(intel_crtc, M2_N2);
			break;
		case DRRS_MAX_RR:
		default:
			DRM_ERROR("Unsupported refreshrate type\n");
		}
	} else if (INTEL_GEN(dev_priv) > 6) {
		i915_reg_t reg = PIPECONF(crtc_state->cpu_transcoder);
		u32 val;

		val = I915_READ(reg);
		if (index > DRRS_HIGH_RR) {
			if (IS_VALLEYVIEW(dev_priv) || IS_CHERRYVIEW(dev_priv))
				val |= PIPECONF_EDP_RR_MODE_SWITCH_VLV;
			else
				val |= PIPECONF_EDP_RR_MODE_SWITCH;
		} else {
			if (IS_VALLEYVIEW(dev_priv) || IS_CHERRYVIEW(dev_priv))
				val &= ~PIPECONF_EDP_RR_MODE_SWITCH_VLV;
			else
				val &= ~PIPECONF_EDP_RR_MODE_SWITCH;
		}
		I915_WRITE(reg, val);
	}

	dev_priv->drrs.refresh_rate_type = index;

	DRM_DEBUG_KMS("eDP Refresh Rate set to : %dHz\n", refresh_rate);
}

/**
 * intel_edp_drrs_enable - init drrs struct if supported
 * @intel_dp: DP struct
 * @crtc_state: A pointer to the active crtc state.
 *
 * Initializes frontbuffer_bits and drrs.dp
 */
void intel_edp_drrs_enable(struct intel_dp *intel_dp,
			   struct intel_crtc_state *crtc_state)
{
	struct drm_device *dev = intel_dp_to_dev(intel_dp);
	struct drm_i915_private *dev_priv = to_i915(dev);

	if (!crtc_state->has_drrs) {
		DRM_DEBUG_KMS("Panel doesn't support DRRS\n");
		return;
	}

	mutex_lock(&dev_priv->drrs.mutex);
	if (WARN_ON(dev_priv->drrs.dp)) {
		DRM_ERROR("DRRS already enabled\n");
		goto unlock;
	}

	dev_priv->drrs.busy_frontbuffer_bits = 0;

	dev_priv->drrs.dp = intel_dp;

unlock:
	mutex_unlock(&dev_priv->drrs.mutex);
}

/**
 * intel_edp_drrs_disable - Disable DRRS
 * @intel_dp: DP struct
 * @old_crtc_state: Pointer to old crtc_state.
 *
 */
void intel_edp_drrs_disable(struct intel_dp *intel_dp,
			    struct intel_crtc_state *old_crtc_state)
{
	struct drm_device *dev = intel_dp_to_dev(intel_dp);
	struct drm_i915_private *dev_priv = to_i915(dev);

	if (!old_crtc_state->has_drrs)
		return;

	mutex_lock(&dev_priv->drrs.mutex);
	if (!dev_priv->drrs.dp) {
		mutex_unlock(&dev_priv->drrs.mutex);
		return;
	}

	if (dev_priv->drrs.refresh_rate_type == DRRS_LOW_RR)
		intel_dp_set_drrs_state(dev_priv, old_crtc_state,
			intel_dp->attached_connector->panel.fixed_mode->vrefresh);

	dev_priv->drrs.dp = NULL;
	mutex_unlock(&dev_priv->drrs.mutex);

	cancel_delayed_work_sync(&dev_priv->drrs.work);
}

static void intel_edp_drrs_downclock_work(struct work_struct *work)
{
	struct drm_i915_private *dev_priv =
		container_of(work, typeof(*dev_priv), drrs.work.work);
	struct intel_dp *intel_dp;

	mutex_lock(&dev_priv->drrs.mutex);

	intel_dp = dev_priv->drrs.dp;

	if (!intel_dp)
		goto unlock;

	/*
	 * The delayed work can race with an invalidate hence we need to
	 * recheck.
	 */

	if (dev_priv->drrs.busy_frontbuffer_bits)
		goto unlock;

	if (dev_priv->drrs.refresh_rate_type != DRRS_LOW_RR) {
		struct drm_crtc *crtc = dp_to_dig_port(intel_dp)->base.base.crtc;

		intel_dp_set_drrs_state(dev_priv, to_intel_crtc(crtc)->config,
			intel_dp->attached_connector->panel.downclock_mode->vrefresh);
	}

unlock:
	mutex_unlock(&dev_priv->drrs.mutex);
}

/**
 * intel_edp_drrs_invalidate - Disable Idleness DRRS
 * @dev_priv: i915 device
 * @frontbuffer_bits: frontbuffer plane tracking bits
 *
 * This function gets called everytime rendering on the given planes start.
 * Hence DRRS needs to be Upclocked, i.e. (LOW_RR -> HIGH_RR).
 *
 * Dirty frontbuffers relevant to DRRS are tracked in busy_frontbuffer_bits.
 */
void intel_edp_drrs_invalidate(struct drm_i915_private *dev_priv,
			       unsigned int frontbuffer_bits)
{
	struct drm_crtc *crtc;
	enum pipe pipe;

	if (dev_priv->drrs.type == DRRS_NOT_SUPPORTED)
		return;

	cancel_delayed_work(&dev_priv->drrs.work);

	mutex_lock(&dev_priv->drrs.mutex);
	if (!dev_priv->drrs.dp) {
		mutex_unlock(&dev_priv->drrs.mutex);
		return;
	}

	crtc = dp_to_dig_port(dev_priv->drrs.dp)->base.base.crtc;
	pipe = to_intel_crtc(crtc)->pipe;

	frontbuffer_bits &= INTEL_FRONTBUFFER_ALL_MASK(pipe);
	dev_priv->drrs.busy_frontbuffer_bits |= frontbuffer_bits;

	/* invalidate means busy screen hence upclock */
	if (frontbuffer_bits && dev_priv->drrs.refresh_rate_type == DRRS_LOW_RR)
		intel_dp_set_drrs_state(dev_priv, to_intel_crtc(crtc)->config,
			dev_priv->drrs.dp->attached_connector->panel.fixed_mode->vrefresh);

	mutex_unlock(&dev_priv->drrs.mutex);
}

/**
 * intel_edp_drrs_flush - Restart Idleness DRRS
 * @dev_priv: i915 device
 * @frontbuffer_bits: frontbuffer plane tracking bits
 *
 * This function gets called every time rendering on the given planes has
 * completed or flip on a crtc is completed. So DRRS should be upclocked
 * (LOW_RR -> HIGH_RR). And also Idleness detection should be started again,
 * if no other planes are dirty.
 *
 * Dirty frontbuffers relevant to DRRS are tracked in busy_frontbuffer_bits.
 */
void intel_edp_drrs_flush(struct drm_i915_private *dev_priv,
			  unsigned int frontbuffer_bits)
{
	struct drm_crtc *crtc;
	enum pipe pipe;

	if (dev_priv->drrs.type == DRRS_NOT_SUPPORTED)
		return;

	cancel_delayed_work(&dev_priv->drrs.work);

	mutex_lock(&dev_priv->drrs.mutex);
	if (!dev_priv->drrs.dp) {
		mutex_unlock(&dev_priv->drrs.mutex);
		return;
	}

	crtc = dp_to_dig_port(dev_priv->drrs.dp)->base.base.crtc;
	pipe = to_intel_crtc(crtc)->pipe;

	frontbuffer_bits &= INTEL_FRONTBUFFER_ALL_MASK(pipe);
	dev_priv->drrs.busy_frontbuffer_bits &= ~frontbuffer_bits;

	/* flush means busy screen hence upclock */
	if (frontbuffer_bits && dev_priv->drrs.refresh_rate_type == DRRS_LOW_RR)
		intel_dp_set_drrs_state(dev_priv, to_intel_crtc(crtc)->config,
				dev_priv->drrs.dp->attached_connector->panel.fixed_mode->vrefresh);

	/*
	 * flush also means no more activity hence schedule downclock, if all
	 * other fbs are quiescent too
	 */
	if (!dev_priv->drrs.busy_frontbuffer_bits)
		schedule_delayed_work(&dev_priv->drrs.work,
				msecs_to_jiffies(1000));
	mutex_unlock(&dev_priv->drrs.mutex);
}

/**
 * DOC: Display Refresh Rate Switching (DRRS)
 *
 * Display Refresh Rate Switching (DRRS) is a power conservation feature
 * which enables swtching between low and high refresh rates,
 * dynamically, based on the usage scenario. This feature is applicable
 * for internal panels.
 *
 * Indication that the panel supports DRRS is given by the panel EDID, which
 * would list multiple refresh rates for one resolution.
 *
 * DRRS is of 2 types - static and seamless.
 * Static DRRS involves changing refresh rate (RR) by doing a full modeset
 * (may appear as a blink on screen) and is used in dock-undock scenario.
 * Seamless DRRS involves changing RR without any visual effect to the user
 * and can be used during normal system usage. This is done by programming
 * certain registers.
 *
 * Support for static/seamless DRRS may be indicated in the VBT based on
 * inputs from the panel spec.
 *
 * DRRS saves power by switching to low RR based on usage scenarios.
 *
 * The implementation is based on frontbuffer tracking implementation.  When
 * there is a disturbance on the screen triggered by user activity or a periodic
 * system activity, DRRS is disabled (RR is changed to high RR).  When there is
 * no movement on screen, after a timeout of 1 second, a switch to low RR is
 * made.
 *
 * For integration with frontbuffer tracking code, intel_edp_drrs_invalidate()
 * and intel_edp_drrs_flush() are called.
 *
 * DRRS can be further extended to support other internal panels and also
 * the scenario of video playback wherein RR is set based on the rate
 * requested by userspace.
 */

/**
 * intel_dp_drrs_init - Init basic DRRS work and mutex.
 * @intel_connector: eDP connector
 * @fixed_mode: preferred mode of panel
 *
 * This function is  called only once at driver load to initialize basic
 * DRRS stuff.
 *
 * Returns:
 * Downclock mode if panel supports it, else return NULL.
 * DRRS support is determined by the presence of downclock mode (apart
 * from VBT setting).
 */
static struct drm_display_mode *
intel_dp_drrs_init(struct intel_connector *intel_connector,
		struct drm_display_mode *fixed_mode)
{
	struct drm_connector *connector = &intel_connector->base;
	struct drm_device *dev = connector->dev;
	struct drm_i915_private *dev_priv = to_i915(dev);
	struct drm_display_mode *downclock_mode = NULL;

	INIT_DELAYED_WORK(&dev_priv->drrs.work, intel_edp_drrs_downclock_work);
	mutex_init(&dev_priv->drrs.mutex);

	if (INTEL_GEN(dev_priv) <= 6) {
		DRM_DEBUG_KMS("DRRS supported for Gen7 and above\n");
		return NULL;
	}

	if (dev_priv->vbt.drrs_type != SEAMLESS_DRRS_SUPPORT) {
		DRM_DEBUG_KMS("VBT doesn't support DRRS\n");
		return NULL;
	}

	downclock_mode = intel_find_panel_downclock
					(dev_priv, fixed_mode, connector);

	if (!downclock_mode) {
		DRM_DEBUG_KMS("Downclock mode is not found. DRRS not supported\n");
		return NULL;
	}

	dev_priv->drrs.type = dev_priv->vbt.drrs_type;

	dev_priv->drrs.refresh_rate_type = DRRS_HIGH_RR;
	DRM_DEBUG_KMS("seamless DRRS supported for eDP panel.\n");
	return downclock_mode;
}

static bool intel_edp_init_connector(struct intel_dp *intel_dp,
				     struct intel_connector *intel_connector)
{
	struct drm_connector *connector = &intel_connector->base;
	struct intel_digital_port *intel_dig_port = dp_to_dig_port(intel_dp);
	struct intel_encoder *intel_encoder = &intel_dig_port->base;
	struct drm_device *dev = intel_encoder->base.dev;
	struct drm_i915_private *dev_priv = to_i915(dev);
	struct drm_display_mode *fixed_mode = NULL;
	struct drm_display_mode *downclock_mode = NULL;
	bool has_dpcd;
	struct drm_display_mode *scan;
	struct edid *edid;
	enum pipe pipe = INVALID_PIPE;

	if (!is_edp(intel_dp))
		return true;

	/*
	 * On IBX/CPT we may get here with LVDS already registered. Since the
	 * driver uses the only internal power sequencer available for both
	 * eDP and LVDS bail out early in this case to prevent interfering
	 * with an already powered-on LVDS power sequencer.
	 */
	if (intel_get_lvds_encoder(dev)) {
		WARN_ON(!(HAS_PCH_IBX(dev_priv) || HAS_PCH_CPT(dev_priv)));
		DRM_INFO("LVDS was detected, not registering eDP\n");

		return false;
	}

	pps_lock(intel_dp);

	intel_dp_init_panel_power_timestamps(intel_dp);
	intel_dp_pps_init(dev, intel_dp);
	intel_edp_panel_vdd_sanitize(intel_dp);

	pps_unlock(intel_dp);

	/* Cache DPCD and EDID for edp. */
	has_dpcd = intel_edp_init_dpcd(intel_dp);

	if (!has_dpcd) {
		/* if this fails, presume the device is a ghost */
		DRM_INFO("failed to retrieve link info, disabling eDP\n");
		goto out_vdd_off;
	}

	mutex_lock(&dev->mode_config.mutex);
	edid = drm_get_edid(connector, &intel_dp->aux.ddc);
	if (edid) {
		if (drm_add_edid_modes(connector, edid)) {
			drm_mode_connector_update_edid_property(connector,
								edid);
			drm_edid_to_eld(connector, edid);
		} else {
			kfree(edid);
			edid = ERR_PTR(-EINVAL);
		}
	} else {
		edid = ERR_PTR(-ENOENT);
	}
	intel_connector->edid = edid;

	/* prefer fixed mode from EDID if available */
	list_for_each_entry(scan, &connector->probed_modes, head) {
		if ((scan->type & DRM_MODE_TYPE_PREFERRED)) {
			fixed_mode = drm_mode_duplicate(dev, scan);
			downclock_mode = intel_dp_drrs_init(
						intel_connector, fixed_mode);
			break;
		}
	}

	/* fallback to VBT if available for eDP */
	if (!fixed_mode && dev_priv->vbt.lfp_lvds_vbt_mode) {
		fixed_mode = drm_mode_duplicate(dev,
					dev_priv->vbt.lfp_lvds_vbt_mode);
		if (fixed_mode) {
			fixed_mode->type |= DRM_MODE_TYPE_PREFERRED;
			connector->display_info.width_mm = fixed_mode->width_mm;
			connector->display_info.height_mm = fixed_mode->height_mm;
		}
	}
	mutex_unlock(&dev->mode_config.mutex);

	if (IS_VALLEYVIEW(dev_priv) || IS_CHERRYVIEW(dev_priv)) {
		intel_dp->edp_notifier.notifier_call = edp_notify_handler;
		register_reboot_notifier(&intel_dp->edp_notifier);

		/*
		 * Figure out the current pipe for the initial backlight setup.
		 * If the current pipe isn't valid, try the PPS pipe, and if that
		 * fails just assume pipe A.
		 */
		pipe = vlv_active_pipe(intel_dp);

		if (pipe != PIPE_A && pipe != PIPE_B)
			pipe = intel_dp->pps_pipe;

		if (pipe != PIPE_A && pipe != PIPE_B)
			pipe = PIPE_A;

		DRM_DEBUG_KMS("using pipe %c for initial backlight setup\n",
			      pipe_name(pipe));
	}

	intel_panel_init(&intel_connector->panel, fixed_mode, downclock_mode);
	intel_connector->panel.backlight.power = intel_edp_backlight_power;
	intel_panel_setup_backlight(connector, pipe);

	return true;

out_vdd_off:
	cancel_delayed_work_sync(&intel_dp->panel_vdd_work);
	/*
	 * vdd might still be enabled do to the delayed vdd off.
	 * Make sure vdd is actually turned off here.
	 */
	pps_lock(intel_dp);
	edp_panel_vdd_off_sync(intel_dp);
	pps_unlock(intel_dp);

	return false;
}

static void
intel_dp_init_connector_port_info(struct intel_digital_port *intel_dig_port)
{
	struct intel_encoder *encoder = &intel_dig_port->base;

	/* Set up the hotplug pin. */
	switch (intel_dig_port->port) {
	case PORT_A:
		encoder->hpd_pin = HPD_PORT_A;
		break;
	case PORT_B:
		encoder->hpd_pin = HPD_PORT_B;
		break;
	case PORT_C:
		encoder->hpd_pin = HPD_PORT_C;
		break;
	case PORT_D:
		encoder->hpd_pin = HPD_PORT_D;
		break;
	case PORT_E:
		encoder->hpd_pin = HPD_PORT_E;
		break;
	default:
		MISSING_CASE(intel_dig_port->port);
	}
}

bool
intel_dp_init_connector(struct intel_digital_port *intel_dig_port,
			struct intel_connector *intel_connector)
{
	struct drm_connector *connector = &intel_connector->base;
	struct intel_dp *intel_dp = &intel_dig_port->dp;
	struct intel_encoder *intel_encoder = &intel_dig_port->base;
	struct drm_device *dev = intel_encoder->base.dev;
	struct drm_i915_private *dev_priv = to_i915(dev);
	enum port port = intel_dig_port->port;
	int type;

	if (WARN(intel_dig_port->max_lanes < 1,
		 "Not enough lanes (%d) for DP on port %c\n",
		 intel_dig_port->max_lanes, port_name(port)))
		return false;

	intel_dp->pps_pipe = INVALID_PIPE;
	intel_dp->active_pipe = INVALID_PIPE;

	/* intel_dp vfuncs */
	if (INTEL_GEN(dev_priv) >= 9)
		intel_dp->get_aux_clock_divider = skl_get_aux_clock_divider;
	else if (IS_HASWELL(dev_priv) || IS_BROADWELL(dev_priv))
		intel_dp->get_aux_clock_divider = hsw_get_aux_clock_divider;
	else if (HAS_PCH_SPLIT(dev_priv))
		intel_dp->get_aux_clock_divider = ilk_get_aux_clock_divider;
	else
		intel_dp->get_aux_clock_divider = g4x_get_aux_clock_divider;

	if (INTEL_GEN(dev_priv) >= 9)
		intel_dp->get_aux_send_ctl = skl_get_aux_send_ctl;
	else
		intel_dp->get_aux_send_ctl = g4x_get_aux_send_ctl;

	if (HAS_DDI(dev_priv))
		intel_dp->prepare_link_retrain = intel_ddi_prepare_link_retrain;

	/* Preserve the current hw state. */
	intel_dp->DP = I915_READ(intel_dp->output_reg);
	intel_dp->attached_connector = intel_connector;

	if (intel_dp_is_edp(dev_priv, port))
		type = DRM_MODE_CONNECTOR_eDP;
	else
		type = DRM_MODE_CONNECTOR_DisplayPort;

	if (IS_VALLEYVIEW(dev_priv) || IS_CHERRYVIEW(dev_priv))
		intel_dp->active_pipe = vlv_active_pipe(intel_dp);

	/*
	 * For eDP we always set the encoder type to INTEL_OUTPUT_EDP, but
	 * for DP the encoder type can be set by the caller to
	 * INTEL_OUTPUT_UNKNOWN for DDI, so don't rewrite it.
	 */
	if (type == DRM_MODE_CONNECTOR_eDP)
		intel_encoder->type = INTEL_OUTPUT_EDP;

	/* eDP only on port B and/or C on vlv/chv */
	if (WARN_ON((IS_VALLEYVIEW(dev_priv) || IS_CHERRYVIEW(dev_priv)) &&
		    is_edp(intel_dp) && port != PORT_B && port != PORT_C))
		return false;

	DRM_DEBUG_KMS("Adding %s connector on port %c\n",
			type == DRM_MODE_CONNECTOR_eDP ? "eDP" : "DP",
			port_name(port));

	drm_connector_init(dev, connector, &intel_dp_connector_funcs, type);
	drm_connector_helper_add(connector, &intel_dp_connector_helper_funcs);

	connector->interlace_allowed = true;
	connector->doublescan_allowed = 0;

	intel_dp_aux_init(intel_dp);

	INIT_DELAYED_WORK(&intel_dp->panel_vdd_work,
			  edp_panel_vdd_work);

	intel_connector_attach_encoder(intel_connector, intel_encoder);

	if (HAS_DDI(dev_priv))
		intel_connector->get_hw_state = intel_ddi_connector_get_hw_state;
	else
		intel_connector->get_hw_state = intel_connector_get_hw_state;

	intel_dp_init_connector_port_info(intel_dig_port);

	/* init MST on ports that can support it */
	if (HAS_DP_MST(dev_priv) && !is_edp(intel_dp) &&
	    (port == PORT_B || port == PORT_C || port == PORT_D))
		intel_dp_mst_encoder_init(intel_dig_port,
					  intel_connector->base.base.id);

	if (!intel_edp_init_connector(intel_dp, intel_connector)) {
		intel_dp_aux_fini(intel_dp);
		intel_dp_mst_encoder_cleanup(intel_dig_port);
		goto fail;
	}

	intel_dp_add_properties(intel_dp, connector);

	/* For G4X desktop chip, PEG_BAND_GAP_DATA 3:0 must first be written
	 * 0xd.  Failure to do so will result in spurious interrupts being
	 * generated on the port when a cable is not attached.
	 */
	if (IS_G4X(dev_priv) && !IS_GM45(dev_priv)) {
		u32 temp = I915_READ(PEG_BAND_GAP_DATA);
		I915_WRITE(PEG_BAND_GAP_DATA, (temp & ~0xf) | 0xd);
	}

	return true;

fail:
	drm_connector_cleanup(connector);

	return false;
}

bool intel_dp_init(struct drm_i915_private *dev_priv,
		   i915_reg_t output_reg,
		   enum port port)
{
	struct intel_digital_port *intel_dig_port;
	struct intel_encoder *intel_encoder;
	struct drm_encoder *encoder;
	struct intel_connector *intel_connector;

	intel_dig_port = kzalloc(sizeof(*intel_dig_port), GFP_KERNEL);
	if (!intel_dig_port)
		return false;

	intel_connector = intel_connector_alloc();
	if (!intel_connector)
		goto err_connector_alloc;

	intel_encoder = &intel_dig_port->base;
	encoder = &intel_encoder->base;

	if (drm_encoder_init(&dev_priv->drm, &intel_encoder->base,
			     &intel_dp_enc_funcs, DRM_MODE_ENCODER_TMDS,
			     "DP %c", port_name(port)))
		goto err_encoder_init;

	intel_encoder->compute_config = intel_dp_compute_config;
	intel_encoder->disable = intel_disable_dp;
	intel_encoder->get_hw_state = intel_dp_get_hw_state;
	intel_encoder->get_config = intel_dp_get_config;
	intel_encoder->suspend = intel_dp_encoder_suspend;
	if (IS_CHERRYVIEW(dev_priv)) {
		intel_encoder->pre_pll_enable = chv_dp_pre_pll_enable;
		intel_encoder->pre_enable = chv_pre_enable_dp;
		intel_encoder->enable = vlv_enable_dp;
		intel_encoder->post_disable = chv_post_disable_dp;
		intel_encoder->post_pll_disable = chv_dp_post_pll_disable;
	} else if (IS_VALLEYVIEW(dev_priv)) {
		intel_encoder->pre_pll_enable = vlv_dp_pre_pll_enable;
		intel_encoder->pre_enable = vlv_pre_enable_dp;
		intel_encoder->enable = vlv_enable_dp;
		intel_encoder->post_disable = vlv_post_disable_dp;
	} else {
		intel_encoder->pre_enable = g4x_pre_enable_dp;
		intel_encoder->enable = g4x_enable_dp;
		if (INTEL_GEN(dev_priv) >= 5)
			intel_encoder->post_disable = ilk_post_disable_dp;
	}

	intel_dig_port->port = port;
	intel_dig_port->dp.output_reg = output_reg;
	intel_dig_port->max_lanes = 4;

	intel_encoder->type = INTEL_OUTPUT_DP;
	if (IS_CHERRYVIEW(dev_priv)) {
		if (port == PORT_D)
			intel_encoder->crtc_mask = 1 << 2;
		else
			intel_encoder->crtc_mask = (1 << 0) | (1 << 1);
	} else {
		intel_encoder->crtc_mask = (1 << 0) | (1 << 1) | (1 << 2);
	}
	intel_encoder->cloneable = 0;
	intel_encoder->port = port;

	intel_dig_port->hpd_pulse = intel_dp_hpd_pulse;
	dev_priv->hotplug.irq_port[port] = intel_dig_port;

	if (!intel_dp_init_connector(intel_dig_port, intel_connector))
		goto err_init_connector;

	return true;

err_init_connector:
	drm_encoder_cleanup(encoder);
err_encoder_init:
	kfree(intel_connector);
err_connector_alloc:
	kfree(intel_dig_port);
	return false;
}

void intel_dp_mst_suspend(struct drm_device *dev)
{
	struct drm_i915_private *dev_priv = to_i915(dev);
	int i;

	/* disable MST */
	for (i = 0; i < I915_MAX_PORTS; i++) {
		struct intel_digital_port *intel_dig_port = dev_priv->hotplug.irq_port[i];

		if (!intel_dig_port || !intel_dig_port->dp.can_mst)
			continue;

		if (intel_dig_port->dp.is_mst)
			drm_dp_mst_topology_mgr_suspend(&intel_dig_port->dp.mst_mgr);
	}
}

void intel_dp_mst_resume(struct drm_device *dev)
{
	struct drm_i915_private *dev_priv = to_i915(dev);
	int i;

	for (i = 0; i < I915_MAX_PORTS; i++) {
		struct intel_digital_port *intel_dig_port = dev_priv->hotplug.irq_port[i];
		int ret;

		if (!intel_dig_port || !intel_dig_port->dp.can_mst)
			continue;

		ret = drm_dp_mst_topology_mgr_resume(&intel_dig_port->dp.mst_mgr);
		if (ret)
			intel_dp_check_mst_status(&intel_dig_port->dp);
	}
}<|MERGE_RESOLUTION|>--- conflicted
+++ resolved
@@ -2903,12 +2903,10 @@
 	enum pipe pipe = intel_dp->pps_pipe;
 	i915_reg_t pp_on_reg = PP_ON_DELAYS(pipe);
 
-<<<<<<< HEAD
 	WARN_ON(intel_dp->active_pipe != INVALID_PIPE);
-=======
+
 	if (WARN_ON(pipe != PIPE_A && pipe != PIPE_B))
 		return;
->>>>>>> d962bf8d
 
 	edp_panel_vdd_off_sync(intel_dp);
 
