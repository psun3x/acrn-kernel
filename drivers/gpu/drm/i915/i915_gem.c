--- conflicted
+++ resolved
@@ -5158,150 +5158,6 @@
 		return ret;
 
 	return i915_gem_object_set_to_cpu_domain(obj, true);
-<<<<<<< HEAD
-=======
-}
-
-/**
- * i915_gem_object_migrate_stolen_to_shmemfs() - migrates a stolen backed
- * object to shmemfs
- * @obj: stolen backed object to be migrated
- *
- * Returns: 0 on successful migration, errno on failure
- */
-
-int
-i915_gem_object_migrate_stolen_to_shmemfs(struct drm_i915_gem_object *obj)
-{
-	struct drm_i915_private *i915 = to_i915(obj->base.dev);
-	struct i915_vma *vma, *vn;
-	struct file *file;
-	struct address_space *mapping;
-	struct sg_table *stolen_pages, *shmemfs_pages = NULL;
-	int ret;
-
-	if (WARN_ON_ONCE(i915_gem_object_needs_bit17_swizzle(obj)))
-		return -EINVAL;
-
-	file = shmem_file_setup("drm mm object", obj->base.size, VM_NORESERVE);
-	if (IS_ERR(file))
-		return PTR_ERR(file);
-	mapping = i915_gem_set_inode_gfp(i915, file);
-
-	list_for_each_entry_safe(vma, vn, &obj->vma_list, obj_link)
-		if (i915_vma_unbind(vma))
-			continue;
-
-	if (obj->mm.madv != I915_MADV_WILLNEED && list_empty(&obj->vma_list)) {
-		/* Discard the stolen reservation, and replace with
-		 * an unpopulated shmemfs object.
-		 */
-		obj->mm.madv = __I915_MADV_PURGED;
-	} else {
-		ret = copy_content(obj, i915, mapping);
-		if (ret)
-			goto err_file;
-	}
-
-	stolen_pages = obj->mm.pages;
-	obj->mm.pages = NULL;
-
-	obj->base.filp = file;
-
-	/* Recreate any pinned binding with pointers to the new storage */
-	if (!list_empty(&obj->vma_list)) {
-		shmemfs_pages = i915_gem_object_get_pages_gtt(obj);
-		if (IS_ERR(shmemfs_pages)) {
-			obj->mm.pages = stolen_pages;
-			goto err_file;
-		}
-
-		obj->mm.get_page.sg_pos = obj->mm.pages->sgl;
-		obj->mm.get_page.sg_idx = 0;
-
-		list_for_each_entry(vma, &obj->vma_list, obj_link) {
-			if (!drm_mm_node_allocated(&vma->node))
-				continue;
-
-			/* As vma is already allocated and only the PTEs
-			 * have to be reprogrammed, makes this vma_bind
-			 * call extremely unlikely to fail.
-			 */
-			BUG_ON(i915_vma_bind(vma,
-					      obj->cache_level,
-					      PIN_UPDATE));
-		}
-	} else {
-		/* Remove object from global list if no reference to the
-		 * pages is held.
-		 */
-		list_del(&obj->global_link);
-	}
-
-	/* drop the stolen pin and backing */
-	obj->mm.pages = stolen_pages;
-
-	i915_gem_object_unpin_pages(obj);
-	obj->ops->put_pages(obj, stolen_pages);
-	if (obj->ops->release)
-		obj->ops->release(obj);
-
-	obj->ops = &i915_gem_object_ops;
-	obj->mm.pages = shmemfs_pages;
-
-	return 0;
-
-err_file:
-	fput(file);
-	obj->base.filp = NULL;
-	return ret;
-}
-
-int i915_gem_freeze(struct drm_i915_private *dev_priv)
-{
-	mutex_lock(&dev_priv->drm.struct_mutex);
-	i915_gem_shrink_all(dev_priv);
-	mutex_unlock(&dev_priv->drm.struct_mutex);
-
-	return 0;
-}
-
-int i915_gem_freeze_late(struct drm_i915_private *dev_priv)
-{
-	struct drm_i915_gem_object *obj;
-	struct list_head *phases[] = {
-		&dev_priv->mm.unbound_list,
-		&dev_priv->mm.bound_list,
-		NULL
-	}, **p;
-
-	/* Called just before we write the hibernation image.
-	 *
-	 * We need to update the domain tracking to reflect that the CPU
-	 * will be accessing all the pages to create and restore from the
-	 * hibernation, and so upon restoration those pages will be in the
-	 * CPU domain.
-	 *
-	 * To make sure the hibernation image contains the latest state,
-	 * we update that state just before writing out the image.
-	 *
-	 * To try and reduce the hibernation image, we manually shrink
-	 * the objects as well.
-	 */
-
-	mutex_lock(&dev_priv->drm.struct_mutex);
-	i915_gem_shrink(dev_priv, -1UL, I915_SHRINK_UNBOUND);
-
-	for (p = phases; *p; p++) {
-		list_for_each_entry(obj, *p, global_link) {
-			obj->base.read_domains = I915_GEM_DOMAIN_CPU;
-			obj->base.write_domain = I915_GEM_DOMAIN_CPU;
-		}
-	}
-	mutex_unlock(&dev_priv->drm.struct_mutex);
-
-	return 0;
->>>>>>> 5a55002e
 }
 
 /**
