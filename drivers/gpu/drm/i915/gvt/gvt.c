/*
 * Copyright(c) 2011-2016 Intel Corporation. All rights reserved.
 *
 * Permission is hereby granted, free of charge, to any person obtaining a
 * copy of this software and associated documentation files (the "Software"),
 * to deal in the Software without restriction, including without limitation
 * the rights to use, copy, modify, merge, publish, distribute, sublicense,
 * and/or sell copies of the Software, and to permit persons to whom the
 * Software is furnished to do so, subject to the following conditions:
 *
 * The above copyright notice and this permission notice (including the next
 * paragraph) shall be included in all copies or substantial portions of the
 * Software.
 *
 * THE SOFTWARE IS PROVIDED "AS IS", WITHOUT WARRANTY OF ANY KIND, EXPRESS OR
 * IMPLIED, INCLUDING BUT NOT LIMITED TO THE WARRANTIES OF MERCHANTABILITY,
 * FITNESS FOR A PARTICULAR PURPOSE AND NONINFRINGEMENT.  IN NO EVENT SHALL
 * THE AUTHORS OR COPYRIGHT HOLDERS BE LIABLE FOR ANY CLAIM, DAMAGES OR OTHER
 * LIABILITY, WHETHER IN AN ACTION OF CONTRACT, TORT OR OTHERWISE, ARISING FROM,
 * OUT OF OR IN CONNECTION WITH THE SOFTWARE OR THE USE OR OTHER DEALINGS IN THE
 * SOFTWARE.
 *
 * Authors:
 *    Kevin Tian <kevin.tian@intel.com>
 *    Eddie Dong <eddie.dong@intel.com>
 *
 * Contributors:
 *    Niu Bing <bing.niu@intel.com>
 *    Zhi Wang <zhi.a.wang@intel.com>
 *
 */

#include <linux/types.h>
#include <xen/xen.h>
#include <linux/kthread.h>

#include "i915_drv.h"
#include "gvt.h"
#include <linux/vfio.h>
#include <linux/mdev.h>

struct intel_gvt_host intel_gvt_host;

static const char * const supported_hypervisors[] = {
	[INTEL_GVT_HYPERVISOR_XEN] = "XEN",
	[INTEL_GVT_HYPERVISOR_KVM] = "KVM",
	[INTEL_GVT_HYPERVISOR_ACRN] = "ACRN",
};

static struct intel_vgpu_type *intel_gvt_find_vgpu_type(struct intel_gvt *gvt,
		const char *name)
{
	int i;
	struct intel_vgpu_type *t;
	const char *driver_name = dev_driver_string(
			&gvt->dev_priv->drm.pdev->dev);

	for (i = 0; i < gvt->num_types; i++) {
		t = &gvt->types[i];
		if (!strncmp(t->name, name + strlen(driver_name) + 1,
			sizeof(t->name)))
			return t;
	}

	return NULL;
}

static ssize_t available_instances_show(struct kobject *kobj,
					struct device *dev, char *buf)
{
	struct intel_vgpu_type *type;
	unsigned int num = 0;
	void *gvt = kdev_to_i915(dev)->gvt;

	type = intel_gvt_find_vgpu_type(gvt, kobject_name(kobj));
	if (!type)
		num = 0;
	else
		num = type->avail_instance;

	return sprintf(buf, "%u\n", num);
}

static ssize_t device_api_show(struct kobject *kobj, struct device *dev,
		char *buf)
{
	return sprintf(buf, "%s\n", VFIO_DEVICE_API_PCI_STRING);
}

static ssize_t description_show(struct kobject *kobj, struct device *dev,
		char *buf)
{
	struct intel_vgpu_type *type;
	void *gvt = kdev_to_i915(dev)->gvt;

	type = intel_gvt_find_vgpu_type(gvt, kobject_name(kobj));
	if (!type)
		return 0;

	return sprintf(buf, "low_gm_size: %dMB\nhigh_gm_size: %dMB\n"
		       "fence: %d\nresolution: %s\n"
		       "weight: %d\n",
		       BYTES_TO_MB(type->low_gm_size),
		       BYTES_TO_MB(type->high_gm_size),
		       type->fence, vgpu_edid_str(type->resolution),
		       type->weight);
}

static MDEV_TYPE_ATTR_RO(available_instances);
static MDEV_TYPE_ATTR_RO(device_api);
static MDEV_TYPE_ATTR_RO(description);

static struct attribute *gvt_type_attrs[] = {
	&mdev_type_attr_available_instances.attr,
	&mdev_type_attr_device_api.attr,
	&mdev_type_attr_description.attr,
	NULL,
};

static struct attribute_group *gvt_vgpu_type_groups[] = {
	[0 ... NR_MAX_INTEL_VGPU_TYPES - 1] = NULL,
};

static bool intel_get_gvt_attrs(struct attribute ***type_attrs,
		struct attribute_group ***intel_vgpu_type_groups)
{
	*type_attrs = gvt_type_attrs;
	*intel_vgpu_type_groups = gvt_vgpu_type_groups;
	return true;
}

static bool intel_gvt_init_vgpu_type_groups(struct intel_gvt *gvt)
{
	int i, j;
	struct intel_vgpu_type *type;
	struct attribute_group *group;

	for (i = 0; i < gvt->num_types; i++) {
		type = &gvt->types[i];

		group = kzalloc(sizeof(struct attribute_group), GFP_KERNEL);
		if (WARN_ON(!group))
			goto unwind;

		group->name = type->name;
		group->attrs = gvt_type_attrs;
		gvt_vgpu_type_groups[i] = group;
	}

	return true;

unwind:
	for (j = 0; j < i; j++) {
		group = gvt_vgpu_type_groups[j];
		kfree(group);
	}

	return false;
}

static void intel_gvt_cleanup_vgpu_type_groups(struct intel_gvt *gvt)
{
	int i;
	struct attribute_group *group;

	for (i = 0; i < gvt->num_types; i++) {
		group = gvt_vgpu_type_groups[i];
		gvt_vgpu_type_groups[i] = NULL;
		kfree(group);
	}
}

static const struct intel_gvt_ops intel_gvt_ops = {
	.emulate_cfg_read = intel_vgpu_emulate_cfg_read,
	.emulate_cfg_write = intel_vgpu_emulate_cfg_write,
	.emulate_mmio_read = intel_vgpu_emulate_mmio_read,
	.emulate_mmio_write = intel_vgpu_emulate_mmio_write,
	.vgpu_create = intel_gvt_create_vgpu,
	.vgpu_destroy = intel_gvt_destroy_vgpu,
	.vgpu_release = intel_gvt_release_vgpu,
	.vgpu_reset = intel_gvt_reset_vgpu,
	.vgpu_activate = intel_gvt_activate_vgpu,
	.vgpu_deactivate = intel_gvt_deactivate_vgpu,
	.gvt_find_vgpu_type = intel_gvt_find_vgpu_type,
	.get_gvt_attrs = intel_get_gvt_attrs,
	.vgpu_query_plane = intel_vgpu_query_plane,
	.vgpu_get_dmabuf = intel_vgpu_get_dmabuf,
	.write_protect_handler = intel_vgpu_page_track_handler,
	.emulate_hotplug = intel_vgpu_emulate_hotplug,
};

static void init_device_info(struct intel_gvt *gvt)
{
	struct intel_gvt_device_info *info = &gvt->device_info;
	struct pci_dev *pdev = gvt->dev_priv->drm.pdev;

	info->max_support_vgpus = 8;
	info->cfg_space_size = PCI_CFG_SPACE_EXP_SIZE;
	info->mmio_size = 2 * 1024 * 1024;
	/* order of mmio size. assert(2^order == mmio_size) */
	info->mmio_size_order = 9;
	info->mmio_bar = 0;
	info->gtt_start_offset = 8 * 1024 * 1024;
	info->gtt_entry_size = 8;
	info->gtt_entry_size_shift = 3;
	info->gmadr_bytes_in_cmd = 8;
	info->max_surface_size = 36 * 1024 * 1024;
	info->msi_cap_offset = pdev->msi_cap;
}

static int gvt_service_thread(void *data)
{
	struct intel_gvt *gvt = (struct intel_gvt *)data;
	int ret;

	gvt_dbg_core("service thread start\n");

	while (!kthread_should_stop()) {
		ret = wait_event_interruptible(gvt->service_thread_wq,
				kthread_should_stop() || gvt->service_request);

		if (kthread_should_stop())
			break;

		if (WARN_ONCE(ret, "service thread is waken up by signal.\n"))
			continue;

		if (test_and_clear_bit(INTEL_GVT_REQUEST_EMULATE_VBLANK,
					(void *)&gvt->service_request))
			intel_gvt_emulate_vblank(gvt);

		if (test_bit(INTEL_GVT_REQUEST_SCHED,
				(void *)&gvt->service_request) ||
			test_bit(INTEL_GVT_REQUEST_EVENT_SCHED,
					(void *)&gvt->service_request)) {
			intel_gvt_schedule(gvt);
		}
	}

	return 0;
}

static void clean_service_thread(struct intel_gvt *gvt)
{
	kthread_stop(gvt->service_thread);
}

static int init_service_thread(struct intel_gvt *gvt)
{
	init_waitqueue_head(&gvt->service_thread_wq);

	gvt->service_thread = kthread_run(gvt_service_thread,
			gvt, "gvt_service_thread");
	if (IS_ERR(gvt->service_thread)) {
		gvt_err("fail to start service thread.\n");
		return PTR_ERR(gvt->service_thread);
	}
	return 0;
}

void intel_gvt_init_pipe_info(struct intel_gvt *gvt);

/*
 * When enabling multi-plane in DomU, an issue is that the PLANE_BUF_CFG
 * register cannot be updated dynamically, since Dom0 has no idea of the
 * plane information of DomU's planes, so here we statically allocate the
 * ddb entries for all the possible enabled planes.
 */
void intel_gvt_allocate_ddb(struct intel_gvt *gvt,
		struct skl_ddb_allocation *ddb, unsigned int active_crtcs)
{
	struct drm_i915_private *dev_priv = gvt->dev_priv;
<<<<<<< HEAD
	struct intel_gvt_pipe_info *pipe_info = gvt->pipe_info;
	const struct intel_runtime_info *info = RUNTIME_INFO(dev_priv);
=======
>>>>>>> 1fff6055
	unsigned int pipe_size, ddb_size, plane_size, plane_cnt;
	u16 start, end;
	enum pipe pipe;
	enum plane_id plane;
<<<<<<< HEAD
	
	ddb_size = INTEL_INFO(dev_priv)->ddb_size;
	ddb_size -= 4; /* 4 blocks for bypass path allocation */
	pipe_size = ddb_size / INTEL_INFO(dev_priv)->num_pipes;

=======
>>>>>>> 1fff6055
	int i = 0;
	int num_active = hweight32(active_crtcs);

	if (!num_active)
		return;

	ddb_size = INTEL_INFO(dev_priv)->ddb_size;
	ddb_size -= 4; /* 4 blocks for bypass path allocation */
	pipe_size = ddb_size / num_active;

	memset(ddb, 0, sizeof(*ddb));
	for_each_pipe_masked(dev_priv, pipe, active_crtcs) {
		start = pipe_size * (i++);
		end = start + pipe_size;
<<<<<<< HEAD
		pipe_info[pipe].plane_ddb_y[PLANE_CURSOR].start = end - 8;
		pipe_info[pipe].plane_ddb_y[PLANE_CURSOR].end = end;

		plane_cnt = (info->num_sprites[pipe] + 1);
		plane_size = (pipe_size - 8) / plane_cnt;

		for_each_universal_plane(dev_priv, pipe, plane) {
			pipe_info[pipe].plane_ddb_y[plane].start = start +
				(plane * (pipe_size - 8) / plane_cnt);
			pipe_info[pipe].plane_ddb_y[plane].end =
				pipe_info[pipe].plane_ddb_y[plane].start + plane_size;


=======
		ddb->plane[pipe][PLANE_CURSOR].start = end - GVT_CURSOR_BLOCKS;
		ddb->plane[pipe][PLANE_CURSOR].end = end;

		plane_cnt = (INTEL_INFO(dev_priv)->num_sprites[pipe] + 1);
		plane_size = (pipe_size - GVT_CURSOR_BLOCKS) / plane_cnt;

		for_each_universal_plane(dev_priv, pipe, plane) {
			ddb->plane[pipe][plane].start = start +
				(plane * (pipe_size - GVT_CURSOR_BLOCKS) / plane_cnt);
			ddb->plane[pipe][plane].end =
				ddb->plane[pipe][plane].start + plane_size;
>>>>>>> 1fff6055
		}
	}
}

static int intel_gvt_init_vreg_pool(struct intel_gvt *gvt)
{
	int i = 0;
	const struct intel_gvt_device_info *info = &gvt->device_info;

	for (i = 0; i < GVT_MAX_VGPU; i++) {
		gvt->intel_gvt_vreg_pool[i] = (void *)__get_free_pages(
			GFP_KERNEL, info->mmio_size_order);
		if (!gvt->intel_gvt_vreg_pool[i])
			return -ENOMEM;
	}

	return 0;
}

static void intel_gvt_clean_vreg_pool(struct intel_gvt *gvt)
{
	int i = 0;
	const struct intel_gvt_device_info *info = &gvt->device_info;

	for (i = 0; i < GVT_MAX_VGPU && gvt->intel_gvt_vreg_pool[i]; i++)
		free_pages((unsigned long) gvt->intel_gvt_vreg_pool[i],
				info->mmio_size_order);
}

void *intel_gvt_allocate_vreg(struct intel_vgpu *vgpu)
{
	int id = vgpu->id - 1;
	struct intel_gvt *gvt = vgpu->gvt;

	if (id < 0 || id >= GVT_MAX_VGPU ||
		gvt->intel_gvt_vreg_pool[id] == NULL ||
		gvt->intel_gvt_vreg_allocated[id])
		return NULL;

	gvt->intel_gvt_vreg_allocated[id] = true;
	return gvt->intel_gvt_vreg_pool[id];
}

void intel_gvt_free_vreg(struct intel_vgpu *vgpu)
{
	int id = vgpu->id - 1;
	struct intel_gvt *gvt = vgpu->gvt;

	if (id < 0 || id >= GVT_MAX_VGPU ||
		gvt->intel_gvt_vreg_pool[id] == NULL ||
		!gvt->intel_gvt_vreg_allocated[id])
		return;
	gvt->intel_gvt_vreg_allocated[id] = false;
}

/**
 * intel_gvt_clean_device - clean a GVT device
 * @dev_priv: i915 private
 *
 * This function is called at the driver unloading stage, to free the
 * resources owned by a GVT device.
 *
 */
void intel_gvt_clean_device(struct drm_i915_private *dev_priv)
{
	struct intel_gvt *gvt = to_gvt(dev_priv);

	if (WARN_ON(!gvt))
		return;

	intel_gvt_clean_vreg_pool(gvt);
	intel_gvt_destroy_idle_vgpu(gvt->idle_vgpu);
	intel_gvt_cleanup_vgpu_type_groups(gvt);
	intel_gvt_clean_vgpu_types(gvt);

	intel_gvt_debugfs_clean(gvt);
	clean_service_thread(gvt);
	intel_gvt_clean_cmd_parser(gvt);
	intel_gvt_clean_sched_policy(gvt);
	intel_gvt_clean_workload_scheduler(gvt);
	intel_gvt_clean_gtt(gvt);
	intel_gvt_clean_irq(gvt);
	intel_gvt_free_firmware(gvt);
	intel_gvt_clean_mmio_info(gvt);
	idr_destroy(&gvt->vgpu_idr);

	kfree(dev_priv->gvt);
	dev_priv->gvt = NULL;
}

/**
 * intel_gvt_init_device - initialize a GVT device
 * @dev_priv: drm i915 private data
 *
 * This function is called at the initialization stage, to initialize
 * necessary GVT components.
 *
 * Returns:
 * Zero on success, negative error code if failed.
 *
 */
int intel_gvt_init_device(struct drm_i915_private *dev_priv)
{
	struct intel_gvt *gvt;
	struct intel_vgpu *vgpu;
	int ret;

	if (WARN_ON(dev_priv->gvt))
		return -EEXIST;

	gvt = kzalloc(sizeof(struct intel_gvt), GFP_KERNEL);
	if (!gvt)
		return -ENOMEM;

	gvt_dbg_core("init gvt device\n");

	idr_init(&gvt->vgpu_idr);
	spin_lock_init(&gvt->scheduler.mmio_context_lock);
	mutex_init(&gvt->lock);
	mutex_init(&gvt->sched_lock);
	gvt->dev_priv = dev_priv;

	init_device_info(gvt);

	ret = intel_gvt_setup_mmio_info(gvt);
	if (ret)
		goto out_clean_idr;

	intel_gvt_init_engine_mmio_context(gvt);

	ret = intel_gvt_load_firmware(gvt);
	if (ret)
		goto out_clean_mmio_info;

	ret = intel_gvt_init_irq(gvt);
	if (ret)
		goto out_free_firmware;

	ret = intel_gvt_init_gtt(gvt);
	if (ret)
		goto out_clean_irq;

	ret = intel_gvt_init_workload_scheduler(gvt);
	if (ret)
		goto out_clean_gtt;

	ret = intel_gvt_init_sched_policy(gvt);
	if (ret)
		goto out_clean_workload_scheduler;

	ret = intel_gvt_init_cmd_parser(gvt);
	if (ret)
		goto out_clean_sched_policy;

	ret = init_service_thread(gvt);
	if (ret)
		goto out_clean_cmd_parser;

	ret = intel_gvt_init_vgpu_types(gvt);
	if (ret)
		goto out_clean_thread;

	ret = intel_gvt_init_vgpu_type_groups(gvt);
	if (ret == false) {
		gvt_err("failed to init vgpu type groups: %d\n", ret);
		goto out_clean_types;
	}

	intel_gvt_init_pipe_info(gvt);

	vgpu = intel_gvt_create_idle_vgpu(gvt);
	if (IS_ERR(vgpu)) {
		ret = PTR_ERR(vgpu);
		gvt_err("failed to create idle vgpu\n");
		goto out_clean_types;
	}
	gvt->idle_vgpu = vgpu;

	ret = intel_gvt_init_vreg_pool(gvt);
	if (ret) {
		gvt_err("failed to init vreg pool\n");
		goto out_clean_vreg;
	}

	ret = intel_gvt_debugfs_init(gvt);
	if (ret)
		gvt_err("debugfs registration failed, go on.\n");

	gvt_dbg_core("gvt device initialization is done\n");
	dev_priv->gvt = gvt;
	intel_gvt_host.dev = &dev_priv->drm.pdev->dev;
	intel_gvt_host.initialized = true;
	return 0;

out_clean_vreg:
	intel_gvt_clean_vreg_pool(gvt);
out_clean_types:
	intel_gvt_clean_vgpu_types(gvt);
out_clean_thread:
	clean_service_thread(gvt);
out_clean_cmd_parser:
	intel_gvt_clean_cmd_parser(gvt);
out_clean_sched_policy:
	intel_gvt_clean_sched_policy(gvt);
out_clean_workload_scheduler:
	intel_gvt_clean_workload_scheduler(gvt);
out_clean_gtt:
	intel_gvt_clean_gtt(gvt);
out_clean_irq:
	intel_gvt_clean_irq(gvt);
out_free_firmware:
	intel_gvt_free_firmware(gvt);
out_clean_mmio_info:
	intel_gvt_clean_mmio_info(gvt);
out_clean_idr:
	idr_destroy(&gvt->vgpu_idr);
	kfree(gvt);
	return ret;
}

int
intel_gvt_register_hypervisor(struct intel_gvt_mpt *m)
{
	int ret;
	void *gvt;

	if (!intel_gvt_host.initialized)
		return -ENODEV;

	if (m->type != INTEL_GVT_HYPERVISOR_KVM &&
	    m->type != INTEL_GVT_HYPERVISOR_XEN &&
	    m->type != INTEL_GVT_HYPERVISOR_ACRN)
		return -EINVAL;

	/* Get a reference for device model module */
	if (!try_module_get(THIS_MODULE))
		return -ENODEV;

	intel_gvt_host.mpt = m;
	intel_gvt_host.hypervisor_type = m->type;
	gvt = (void *)kdev_to_i915(intel_gvt_host.dev)->gvt;

	ret = intel_gvt_hypervisor_host_init(intel_gvt_host.dev, gvt,
					     &intel_gvt_ops);
	if (ret < 0) {
		gvt_err("Failed to init %s hypervisor module\n",
			supported_hypervisors[intel_gvt_host.hypervisor_type]);
		module_put(THIS_MODULE);
		return -ENODEV;
	}
	gvt_dbg_core("Running with hypervisor %s in host mode\n",
		     supported_hypervisors[intel_gvt_host.hypervisor_type]);
	return 0;
}
EXPORT_SYMBOL_GPL(intel_gvt_register_hypervisor);

void
intel_gvt_unregister_hypervisor(void)
{
	intel_gvt_hypervisor_host_exit(intel_gvt_host.dev);
	module_put(THIS_MODULE);
}
EXPORT_SYMBOL_GPL(intel_gvt_unregister_hypervisor);<|MERGE_RESOLUTION|>--- conflicted
+++ resolved
@@ -270,23 +270,17 @@
 		struct skl_ddb_allocation *ddb, unsigned int active_crtcs)
 {
 	struct drm_i915_private *dev_priv = gvt->dev_priv;
-<<<<<<< HEAD
 	struct intel_gvt_pipe_info *pipe_info = gvt->pipe_info;
 	const struct intel_runtime_info *info = RUNTIME_INFO(dev_priv);
-=======
->>>>>>> 1fff6055
 	unsigned int pipe_size, ddb_size, plane_size, plane_cnt;
 	u16 start, end;
 	enum pipe pipe;
 	enum plane_id plane;
-<<<<<<< HEAD
 	
 	ddb_size = INTEL_INFO(dev_priv)->ddb_size;
 	ddb_size -= 4; /* 4 blocks for bypass path allocation */
 	pipe_size = ddb_size / INTEL_INFO(dev_priv)->num_pipes;
 
-=======
->>>>>>> 1fff6055
 	int i = 0;
 	int num_active = hweight32(active_crtcs);
 
@@ -301,7 +295,6 @@
 	for_each_pipe_masked(dev_priv, pipe, active_crtcs) {
 		start = pipe_size * (i++);
 		end = start + pipe_size;
-<<<<<<< HEAD
 		pipe_info[pipe].plane_ddb_y[PLANE_CURSOR].start = end - 8;
 		pipe_info[pipe].plane_ddb_y[PLANE_CURSOR].end = end;
 
@@ -313,21 +306,6 @@
 				(plane * (pipe_size - 8) / plane_cnt);
 			pipe_info[pipe].plane_ddb_y[plane].end =
 				pipe_info[pipe].plane_ddb_y[plane].start + plane_size;
-
-
-=======
-		ddb->plane[pipe][PLANE_CURSOR].start = end - GVT_CURSOR_BLOCKS;
-		ddb->plane[pipe][PLANE_CURSOR].end = end;
-
-		plane_cnt = (INTEL_INFO(dev_priv)->num_sprites[pipe] + 1);
-		plane_size = (pipe_size - GVT_CURSOR_BLOCKS) / plane_cnt;
-
-		for_each_universal_plane(dev_priv, pipe, plane) {
-			ddb->plane[pipe][plane].start = start +
-				(plane * (pipe_size - GVT_CURSOR_BLOCKS) / plane_cnt);
-			ddb->plane[pipe][plane].end =
-				ddb->plane[pipe][plane].start + plane_size;
->>>>>>> 1fff6055
 		}
 	}
 }
