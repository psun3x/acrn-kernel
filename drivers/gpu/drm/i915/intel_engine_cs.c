/*
 * Copyright © 2016 Intel Corporation
 *
 * Permission is hereby granted, free of charge, to any person obtaining a
 * copy of this software and associated documentation files (the "Software"),
 * to deal in the Software without restriction, including without limitation
 * the rights to use, copy, modify, merge, publish, distribute, sublicense,
 * and/or sell copies of the Software, and to permit persons to whom the
 * Software is furnished to do so, subject to the following conditions:
 *
 * The above copyright notice and this permission notice (including the next
 * paragraph) shall be included in all copies or substantial portions of the
 * Software.
 *
 * THE SOFTWARE IS PROVIDED "AS IS", WITHOUT WARRANTY OF ANY KIND, EXPRESS OR
 * IMPLIED, INCLUDING BUT NOT LIMITED TO THE WARRANTIES OF MERCHANTABILITY,
 * FITNESS FOR A PARTICULAR PURPOSE AND NONINFRINGEMENT.  IN NO EVENT SHALL
 * THE AUTHORS OR COPYRIGHT HOLDERS BE LIABLE FOR ANY CLAIM, DAMAGES OR OTHER
 * LIABILITY, WHETHER IN AN ACTION OF CONTRACT, TORT OR OTHERWISE, ARISING
 * FROM, OUT OF OR IN CONNECTION WITH THE SOFTWARE OR THE USE OR OTHER DEALINGS
 * IN THE SOFTWARE.
 *
 */

#include "i915_drv.h"
#include "intel_ringbuffer.h"
#include "intel_lrc.h"

/* Haswell does have the CXT_SIZE register however it does not appear to be
 * valid. Now, docs explain in dwords what is in the context object. The full
 * size is 70720 bytes, however, the power context and execlist context will
 * never be saved (power context is stored elsewhere, and execlists don't work
 * on HSW) - so the final size, including the extra state required for the
 * Resource Streamer, is 66944 bytes, which rounds to 17 pages.
 */
#define HSW_CXT_TOTAL_SIZE		(17 * PAGE_SIZE)
/* Same as Haswell, but 72064 bytes now. */
#define GEN8_CXT_TOTAL_SIZE		(18 * PAGE_SIZE)

#define GEN8_LR_CONTEXT_RENDER_SIZE	(20 * PAGE_SIZE)
#define GEN9_LR_CONTEXT_RENDER_SIZE	(22 * PAGE_SIZE)

#define GEN8_LR_CONTEXT_OTHER_SIZE	( 2 * PAGE_SIZE)

struct engine_class_info {
	const char *name;
	int (*init_legacy)(struct intel_engine_cs *engine);
	int (*init_execlists)(struct intel_engine_cs *engine);
};

static const struct engine_class_info intel_engine_classes[] = {
	[RENDER_CLASS] = {
		.name = "rcs",
		.init_execlists = logical_render_ring_init,
		.init_legacy = intel_init_render_ring_buffer,
	},
	[COPY_ENGINE_CLASS] = {
		.name = "bcs",
		.init_execlists = logical_xcs_ring_init,
		.init_legacy = intel_init_blt_ring_buffer,
	},
	[VIDEO_DECODE_CLASS] = {
		.name = "vcs",
		.init_execlists = logical_xcs_ring_init,
		.init_legacy = intel_init_bsd_ring_buffer,
	},
	[VIDEO_ENHANCEMENT_CLASS] = {
		.name = "vecs",
		.init_execlists = logical_xcs_ring_init,
		.init_legacy = intel_init_vebox_ring_buffer,
	},
};

struct engine_info {
	unsigned int hw_id;
	unsigned int uabi_id;
	u8 class;
	u8 instance;
	u32 mmio_base;
	unsigned irq_shift;
};

static const struct engine_info intel_engines[] = {
	[RCS] = {
		.hw_id = RCS_HW,
		.uabi_id = I915_EXEC_RENDER,
		.class = RENDER_CLASS,
		.instance = 0,
		.mmio_base = RENDER_RING_BASE,
		.irq_shift = GEN8_RCS_IRQ_SHIFT,
	},
	[BCS] = {
		.hw_id = BCS_HW,
		.uabi_id = I915_EXEC_BLT,
		.class = COPY_ENGINE_CLASS,
		.instance = 0,
		.mmio_base = BLT_RING_BASE,
		.irq_shift = GEN8_BCS_IRQ_SHIFT,
	},
	[VCS] = {
		.hw_id = VCS_HW,
		.uabi_id = I915_EXEC_BSD,
		.class = VIDEO_DECODE_CLASS,
		.instance = 0,
		.mmio_base = GEN6_BSD_RING_BASE,
		.irq_shift = GEN8_VCS1_IRQ_SHIFT,
	},
	[VCS2] = {
		.hw_id = VCS2_HW,
		.uabi_id = I915_EXEC_BSD,
		.class = VIDEO_DECODE_CLASS,
		.instance = 1,
		.mmio_base = GEN8_BSD2_RING_BASE,
		.irq_shift = GEN8_VCS2_IRQ_SHIFT,
	},
	[VECS] = {
		.hw_id = VECS_HW,
		.uabi_id = I915_EXEC_VEBOX,
		.class = VIDEO_ENHANCEMENT_CLASS,
		.instance = 0,
		.mmio_base = VEBOX_RING_BASE,
		.irq_shift = GEN8_VECS_IRQ_SHIFT,
	},
};

/**
 * ___intel_engine_context_size() - return the size of the context for an engine
 * @dev_priv: i915 device private
 * @class: engine class
 *
 * Each engine class may require a different amount of space for a context
 * image.
 *
 * Return: size (in bytes) of an engine class specific context image
 *
 * Note: this size includes the HWSP, which is part of the context image
 * in LRC mode, but does not include the "shared data page" used with
 * GuC submission. The caller should account for this if using the GuC.
 */
static u32
__intel_engine_context_size(struct drm_i915_private *dev_priv, u8 class)
{
	u32 cxt_size;

	BUILD_BUG_ON(I915_GTT_PAGE_SIZE != PAGE_SIZE);

	switch (class) {
	case RENDER_CLASS:
		switch (INTEL_GEN(dev_priv)) {
		default:
			MISSING_CASE(INTEL_GEN(dev_priv));
		case 10:
		case 9:
			return GEN9_LR_CONTEXT_RENDER_SIZE;
		case 8:
			return i915_modparams.enable_execlists ?
			       GEN8_LR_CONTEXT_RENDER_SIZE :
			       GEN8_CXT_TOTAL_SIZE;
		case 7:
			if (IS_HASWELL(dev_priv))
				return HSW_CXT_TOTAL_SIZE;

			cxt_size = I915_READ(GEN7_CXT_SIZE);
			return round_up(GEN7_CXT_TOTAL_SIZE(cxt_size) * 64,
					PAGE_SIZE);
		case 6:
			cxt_size = I915_READ(CXT_SIZE);
			return round_up(GEN6_CXT_TOTAL_SIZE(cxt_size) * 64,
					PAGE_SIZE);
		case 5:
		case 4:
		case 3:
		case 2:
		/* For the special day when i810 gets merged. */
		case 1:
			return 0;
		}
		break;
	default:
		MISSING_CASE(class);
	case VIDEO_DECODE_CLASS:
	case VIDEO_ENHANCEMENT_CLASS:
	case COPY_ENGINE_CLASS:
		if (INTEL_GEN(dev_priv) < 8)
			return 0;
		return GEN8_LR_CONTEXT_OTHER_SIZE;
	}
}

static int
intel_engine_setup(struct drm_i915_private *dev_priv,
		   enum intel_engine_id id)
{
	const struct engine_info *info = &intel_engines[id];
	const struct engine_class_info *class_info;
	struct intel_engine_cs *engine;

	GEM_BUG_ON(info->class >= ARRAY_SIZE(intel_engine_classes));
	class_info = &intel_engine_classes[info->class];

	GEM_BUG_ON(dev_priv->engine[id]);
	engine = kzalloc(sizeof(*engine), GFP_KERNEL);
	if (!engine)
		return -ENOMEM;

	engine->id = id;
	engine->i915 = dev_priv;
	WARN_ON(snprintf(engine->name, sizeof(engine->name), "%s%u",
			 class_info->name, info->instance) >=
		sizeof(engine->name));
	engine->uabi_id = info->uabi_id;
	engine->hw_id = engine->guc_id = info->hw_id;
	engine->mmio_base = info->mmio_base;
	engine->irq_shift = info->irq_shift;
	engine->class = info->class;
	engine->instance = info->instance;

	engine->context_size = __intel_engine_context_size(dev_priv,
							   engine->class);
	if (WARN_ON(engine->context_size > BIT(20)))
		engine->context_size = 0;

	/* Nothing to do here, execute in order of dependencies */
	engine->schedule = NULL;

	ATOMIC_INIT_NOTIFIER_HEAD(&engine->context_status_notifier);

	dev_priv->engine[id] = engine;
	return 0;
}

/**
 * intel_engines_init_mmio() - allocate and prepare the Engine Command Streamers
 * @dev_priv: i915 device private
 *
 * Return: non-zero if the initialization failed.
 */
int intel_engines_init_mmio(struct drm_i915_private *dev_priv)
{
	struct intel_device_info *device_info = mkwrite_device_info(dev_priv);
	const unsigned int ring_mask = INTEL_INFO(dev_priv)->ring_mask;
	struct intel_engine_cs *engine;
	enum intel_engine_id id;
	unsigned int mask = 0;
	unsigned int i;
	int err;

	WARN_ON(ring_mask == 0);
	WARN_ON(ring_mask &
		GENMASK(sizeof(mask) * BITS_PER_BYTE - 1, I915_NUM_ENGINES));

	for (i = 0; i < ARRAY_SIZE(intel_engines); i++) {
		if (!HAS_ENGINE(dev_priv, i))
			continue;

		err = intel_engine_setup(dev_priv, i);
		if (err)
			goto cleanup;

		mask |= ENGINE_MASK(i);
	}

	/*
	 * Catch failures to update intel_engines table when the new engines
	 * are added to the driver by a warning and disabling the forgotten
	 * engines.
	 */
	if (WARN_ON(mask != ring_mask))
		device_info->ring_mask = mask;

	/* We always presume we have at least RCS available for later probing */
	if (WARN_ON(!HAS_ENGINE(dev_priv, RCS))) {
		err = -ENODEV;
		goto cleanup;
	}

	device_info->num_rings = hweight32(mask);

	return 0;

cleanup:
	for_each_engine(engine, dev_priv, id)
		kfree(engine);
	return err;
}

/**
 * intel_engines_init() - init the Engine Command Streamers
 * @dev_priv: i915 device private
 *
 * Return: non-zero if the initialization failed.
 */
int intel_engines_init(struct drm_i915_private *dev_priv)
{
	struct intel_engine_cs *engine;
	enum intel_engine_id id, err_id;
	int err;

	for_each_engine(engine, dev_priv, id) {
		const struct engine_class_info *class_info =
			&intel_engine_classes[engine->class];
		int (*init)(struct intel_engine_cs *engine);

		if (i915_modparams.enable_execlists)
			init = class_info->init_execlists;
		else
			init = class_info->init_legacy;

		err = -EINVAL;
		err_id = id;

		if (GEM_WARN_ON(!init))
			goto cleanup;

		err = init(engine);
		if (err)
			goto cleanup;

		GEM_BUG_ON(!engine->submit_request);
	}

	return 0;

cleanup:
	for_each_engine(engine, dev_priv, id) {
		if (id >= err_id) {
			kfree(engine);
			dev_priv->engine[id] = NULL;
		} else {
			dev_priv->gt.cleanup_engine(engine);
		}
	}
	return err;
}

void intel_engine_init_global_seqno(struct intel_engine_cs *engine, u32 seqno)
{
	struct drm_i915_private *dev_priv = engine->i915;

	/* Our semaphore implementation is strictly monotonic (i.e. we proceed
	 * so long as the semaphore value in the register/page is greater
	 * than the sync value), so whenever we reset the seqno,
	 * so long as we reset the tracking semaphore value to 0, it will
	 * always be before the next request's seqno. If we don't reset
	 * the semaphore value, then when the seqno moves backwards all
	 * future waits will complete instantly (causing rendering corruption).
	 */
	if (IS_GEN6(dev_priv) || IS_GEN7(dev_priv)) {
		I915_WRITE(RING_SYNC_0(engine->mmio_base), 0);
		I915_WRITE(RING_SYNC_1(engine->mmio_base), 0);
		if (HAS_VEBOX(dev_priv))
			I915_WRITE(RING_SYNC_2(engine->mmio_base), 0);
	}
	if (dev_priv->semaphore) {
		struct page *page = i915_vma_first_page(dev_priv->semaphore);
		void *semaphores;

		/* Semaphores are in noncoherent memory, flush to be safe */
		semaphores = kmap_atomic(page);
		memset(semaphores + GEN8_SEMAPHORE_OFFSET(engine->id, 0),
		       0, I915_NUM_ENGINES * gen8_semaphore_seqno_size);
		drm_clflush_virt_range(semaphores + GEN8_SEMAPHORE_OFFSET(engine->id, 0),
				       I915_NUM_ENGINES * gen8_semaphore_seqno_size);
		kunmap_atomic(semaphores);
	}

	intel_write_status_page(engine, I915_GEM_HWS_INDEX, seqno);
	clear_bit(ENGINE_IRQ_BREADCRUMB, &engine->irq_posted);

	/* After manually advancing the seqno, fake the interrupt in case
	 * there are any waiters for that seqno.
	 */
	intel_engine_wakeup(engine);

	GEM_BUG_ON(intel_engine_get_seqno(engine) != seqno);
}

static void intel_engine_init_timeline(struct intel_engine_cs *engine)
{
	engine->timeline = &engine->i915->gt.global_timeline.engine[engine->id];
}

static bool csb_force_mmio(struct drm_i915_private *i915)
{
	/* GVT emulation depends upon intercepting CSB mmio */
	if (intel_vgpu_active(i915))
		return true;

	/*
	 * IOMMU adds unpredictable latency causing the CSB write (from the
	 * GPU into the HWSP) to only be visible some time after the interrupt
	 * (missed breadcrumb syndrome).
	 */
	if (intel_vtd_active())
		return true;

	return false;
}

static void intel_engine_init_execlist(struct intel_engine_cs *engine)
{
	struct intel_engine_execlists * const execlists = &engine->execlists;

	execlists->csb_use_mmio = csb_force_mmio(engine->i915);

	execlists->port_mask = 1;
	BUILD_BUG_ON_NOT_POWER_OF_2(execlists_num_ports(execlists));
	GEM_BUG_ON(execlists_num_ports(execlists) > EXECLIST_MAX_PORTS);

	execlists->queue = RB_ROOT;
	execlists->first = NULL;
}

static enum hrtimer_restart
intel_engine_fpreempt_timer(struct hrtimer *hrtimer)
{
	struct intel_engine_cs *engine =
		container_of(hrtimer, struct intel_engine_cs,
			     fpreempt_timer);

	if (execlists_is_active(&engine->execlists, EXECLISTS_ACTIVE_PREEMPT))
		queue_work(system_highpri_wq, &engine->fpreempt_work);

	return HRTIMER_NORESTART;
}

static void intel_engine_fpreempt_work(struct work_struct *work)
{
	struct intel_engine_cs *engine =
		container_of(work, struct intel_engine_cs,
			     fpreempt_work);

	tasklet_kill(&engine->execlists.irq_tasklet);
	tasklet_disable(&engine->execlists.irq_tasklet);

	if (execlists_is_active(&engine->execlists, EXECLISTS_ACTIVE_PREEMPT)) {
		engine->fpreempt_stalled = true;
		i915_handle_error(engine->i915, intel_engine_flag(engine),
				  0, "force preemption");
	}

	tasklet_enable(&engine->execlists.irq_tasklet);
}

static void intel_engine_init_fpreempt(struct intel_engine_cs *engine)
{
	hrtimer_init(&engine->fpreempt_timer,
		     CLOCK_MONOTONIC, HRTIMER_MODE_REL);
	engine->fpreempt_timer.function = intel_engine_fpreempt_timer;
	INIT_WORK(&engine->fpreempt_work, intel_engine_fpreempt_work);
}

/**
 * intel_engines_setup_common - setup engine state not requiring hw access
 * @engine: Engine to setup.
 *
 * Initializes @engine@ structure members shared between legacy and execlists
 * submission modes which do not require hardware access.
 *
 * Typically done early in the submission mode specific engine setup stage.
 */
void intel_engine_setup_common(struct intel_engine_cs *engine)
{
	intel_engine_init_execlist(engine);

	intel_engine_init_timeline(engine);
	intel_engine_init_hangcheck(engine);
	intel_engine_init_fpreempt(engine);
	i915_gem_batch_pool_init(engine, &engine->batch_pool);

	intel_engine_init_cmd_parser(engine);
}

int intel_engine_create_scratch(struct intel_engine_cs *engine, int size)
{
	struct drm_i915_gem_object *obj;
	struct i915_vma *vma;
	int ret;

	WARN_ON(engine->scratch);

	obj = i915_gem_object_create_stolen(engine->i915, size);
	if (!obj)
		obj = i915_gem_object_create_internal(engine->i915, size);
	if (IS_ERR(obj)) {
		DRM_ERROR("Failed to allocate scratch page\n");
		return PTR_ERR(obj);
	}

	vma = i915_vma_instance(obj, &engine->i915->ggtt.base, NULL);
	if (IS_ERR(vma)) {
		ret = PTR_ERR(vma);
		goto err_unref;
	}

	ret = i915_vma_pin(vma, 0, 4096, PIN_GLOBAL | PIN_HIGH);
	if (ret)
		goto err_unref;

	engine->scratch = vma;
	DRM_DEBUG_DRIVER("%s pipe control offset: 0x%08x\n",
			 engine->name, i915_ggtt_offset(vma));
	return 0;

err_unref:
	i915_gem_object_put(obj);
	return ret;
}

static void intel_engine_cleanup_scratch(struct intel_engine_cs *engine)
{
	i915_vma_unpin_and_release(&engine->scratch);
}

static void cleanup_phys_status_page(struct intel_engine_cs *engine)
{
	struct drm_i915_private *dev_priv = engine->i915;

	if (!dev_priv->status_page_dmah)
		return;

	drm_pci_free(&dev_priv->drm, dev_priv->status_page_dmah);
	engine->status_page.page_addr = NULL;
}

static void cleanup_status_page(struct intel_engine_cs *engine)
{
	struct i915_vma *vma;
	struct drm_i915_gem_object *obj;

	vma = fetch_and_zero(&engine->status_page.vma);
	if (!vma)
		return;

	obj = vma->obj;

	i915_vma_unpin(vma);
	i915_vma_close(vma);

	i915_gem_object_unpin_map(obj);
	__i915_gem_object_release_unless_active(obj);
}

static int init_status_page(struct intel_engine_cs *engine)
{
	struct drm_i915_gem_object *obj;
	struct i915_vma *vma;
	unsigned int flags;
	void *vaddr;
	int ret;

	obj = i915_gem_object_create_internal(engine->i915, PAGE_SIZE);
	if (IS_ERR(obj)) {
		DRM_ERROR("Failed to allocate status page\n");
		return PTR_ERR(obj);
	}

	ret = i915_gem_object_set_cache_level(obj, I915_CACHE_LLC);
	if (ret)
		goto err;

	vma = i915_vma_instance(obj, &engine->i915->ggtt.base, NULL);
	if (IS_ERR(vma)) {
		ret = PTR_ERR(vma);
		goto err;
	}

	flags = PIN_GLOBAL;
	if (!HAS_LLC(engine->i915))
		/* On g33, we cannot place HWS above 256MiB, so
		 * restrict its pinning to the low mappable arena.
		 * Though this restriction is not documented for
		 * gen4, gen5, or byt, they also behave similarly
		 * and hang if the HWS is placed at the top of the
		 * GTT. To generalise, it appears that all !llc
		 * platforms have issues with us placing the HWS
		 * above the mappable region (even though we never
		 * actually map it).
		 */
		flags |= PIN_MAPPABLE;
	else
		flags |= PIN_HIGH;
	ret = i915_vma_pin(vma, 0, 4096, flags);
	if (ret)
		goto err;

	vaddr = i915_gem_object_pin_map(obj, I915_MAP_WB);
	if (IS_ERR(vaddr)) {
		ret = PTR_ERR(vaddr);
		goto err_unpin;
	}

	engine->status_page.vma = vma;
	engine->status_page.ggtt_offset = i915_ggtt_offset(vma);
	engine->status_page.page_addr = memset(vaddr, 0, PAGE_SIZE);

	DRM_DEBUG_DRIVER("%s hws offset: 0x%08x\n",
			 engine->name, i915_ggtt_offset(vma));
	return 0;

err_unpin:
	i915_vma_unpin(vma);
err:
	i915_gem_object_put(obj);
	return ret;
}

static int init_phys_status_page(struct intel_engine_cs *engine)
{
	struct drm_i915_private *dev_priv = engine->i915;

	GEM_BUG_ON(engine->id != RCS);

	dev_priv->status_page_dmah =
		drm_pci_alloc(&dev_priv->drm, PAGE_SIZE, PAGE_SIZE);
	if (!dev_priv->status_page_dmah)
		return -ENOMEM;

	engine->status_page.page_addr = dev_priv->status_page_dmah->vaddr;
	memset(engine->status_page.page_addr, 0, PAGE_SIZE);

	return 0;
}

/**
 * intel_engines_init_common - initialize cengine state which might require hw access
 * @engine: Engine to initialize.
 *
 * Initializes @engine@ structure members shared between legacy and execlists
 * submission modes which do require hardware access.
 *
 * Typcally done at later stages of submission mode specific engine setup.
 *
 * Returns zero on success or an error code on failure.
 */
int intel_engine_init_common(struct intel_engine_cs *engine)
{
	struct intel_ring *ring;
	int ret;

	engine->set_default_submission(engine);

	/* We may need to do things with the shrinker which
	 * require us to immediately switch back to the default
	 * context. This can cause a problem as pinning the
	 * default context also requires GTT space which may not
	 * be available. To avoid this we always pin the default
	 * context.
	 */
	ring = engine->context_pin(engine, engine->i915->kernel_context);
	if (IS_ERR(ring))
		return PTR_ERR(ring);

	/*
	 * Similarly the preempt context must always be available so that
	 * we can interrupt the engine at any time.
	 */
	if (INTEL_INFO(engine->i915)->has_logical_ring_preemption) {
		ring = engine->context_pin(engine,
					   engine->i915->preempt_context);
		if (IS_ERR(ring)) {
			ret = PTR_ERR(ring);
			goto err_unpin_kernel;
		}
	}

	ret = intel_engine_init_breadcrumbs(engine);
	if (ret)
		goto err_unpin_preempt;

	ret = i915_gem_render_state_init(engine);
	if (ret)
		goto err_breadcrumbs;

	if (HWS_NEEDS_PHYSICAL(engine->i915))
		ret = init_phys_status_page(engine);
	else
		ret = init_status_page(engine);
	if (ret)
		goto err_rs_fini;

	return 0;

err_rs_fini:
	i915_gem_render_state_fini(engine);
err_breadcrumbs:
	intel_engine_fini_breadcrumbs(engine);
err_unpin_preempt:
	if (INTEL_INFO(engine->i915)->has_logical_ring_preemption)
		engine->context_unpin(engine, engine->i915->preempt_context);
err_unpin_kernel:
	engine->context_unpin(engine, engine->i915->kernel_context);
	return ret;
}

/**
 * intel_engines_cleanup_common - cleans up the engine state created by
 *                                the common initiailizers.
 * @engine: Engine to cleanup.
 *
 * This cleans up everything created by the common helpers.
 */
void intel_engine_cleanup_common(struct intel_engine_cs *engine)
{
	intel_engine_cleanup_scratch(engine);

	if (HWS_NEEDS_PHYSICAL(engine->i915))
		cleanup_phys_status_page(engine);
	else
		cleanup_status_page(engine);

	i915_gem_render_state_fini(engine);
	intel_engine_fini_breadcrumbs(engine);
	intel_engine_cleanup_cmd_parser(engine);
	i915_gem_batch_pool_fini(&engine->batch_pool);

	if (INTEL_INFO(engine->i915)->has_logical_ring_preemption)
		engine->context_unpin(engine, engine->i915->preempt_context);
	engine->context_unpin(engine, engine->i915->kernel_context);
}

u64 intel_engine_get_active_head(struct intel_engine_cs *engine)
{
	struct drm_i915_private *dev_priv = engine->i915;
	u64 acthd;

	if (INTEL_GEN(dev_priv) >= 8)
		acthd = I915_READ64_2x32(RING_ACTHD(engine->mmio_base),
					 RING_ACTHD_UDW(engine->mmio_base));
	else if (INTEL_GEN(dev_priv) >= 4)
		acthd = I915_READ(RING_ACTHD(engine->mmio_base));
	else
		acthd = I915_READ(ACTHD);

	return acthd;
}

u64 intel_engine_get_last_batch_head(struct intel_engine_cs *engine)
{
	struct drm_i915_private *dev_priv = engine->i915;
	u64 bbaddr;

	if (INTEL_GEN(dev_priv) >= 8)
		bbaddr = I915_READ64_2x32(RING_BBADDR(engine->mmio_base),
					  RING_BBADDR_UDW(engine->mmio_base));
	else
		bbaddr = I915_READ(RING_BBADDR(engine->mmio_base));

	return bbaddr;
}

const char *i915_cache_level_str(struct drm_i915_private *i915, int type)
{
	switch (type) {
	case I915_CACHE_NONE: return " uncached";
	case I915_CACHE_LLC: return HAS_LLC(i915) ? " LLC" : " snooped";
	case I915_CACHE_L3_LLC: return " L3+LLC";
	case I915_CACHE_WT: return " WT";
	default: return "";
	}
}

static inline uint32_t
read_subslice_reg(struct drm_i915_private *dev_priv, int slice,
		  int subslice, i915_reg_t reg)
{
	uint32_t mcr;
	uint32_t ret;
	enum forcewake_domains fw_domains;

	fw_domains = intel_uncore_forcewake_for_reg(dev_priv, reg,
						    FW_REG_READ);
	fw_domains |= intel_uncore_forcewake_for_reg(dev_priv,
						     GEN8_MCR_SELECTOR,
						     FW_REG_READ | FW_REG_WRITE);

	spin_lock_irq(&dev_priv->uncore.lock);
	intel_uncore_forcewake_get__locked(dev_priv, fw_domains);

	mcr = I915_READ_FW(GEN8_MCR_SELECTOR);
	/*
	 * The HW expects the slice and sublice selectors to be reset to 0
	 * after reading out the registers.
	 */
	WARN_ON_ONCE(mcr & (GEN8_MCR_SLICE_MASK | GEN8_MCR_SUBSLICE_MASK));
	mcr &= ~(GEN8_MCR_SLICE_MASK | GEN8_MCR_SUBSLICE_MASK);
	mcr |= GEN8_MCR_SLICE(slice) | GEN8_MCR_SUBSLICE(subslice);
	I915_WRITE_FW(GEN8_MCR_SELECTOR, mcr);

	ret = I915_READ_FW(reg);

	mcr &= ~(GEN8_MCR_SLICE_MASK | GEN8_MCR_SUBSLICE_MASK);
	I915_WRITE_FW(GEN8_MCR_SELECTOR, mcr);

	intel_uncore_forcewake_put__locked(dev_priv, fw_domains);
	spin_unlock_irq(&dev_priv->uncore.lock);

	return ret;
}

/* NB: please notice the memset */
void intel_engine_get_instdone(struct intel_engine_cs *engine,
			       struct intel_instdone *instdone)
{
	struct drm_i915_private *dev_priv = engine->i915;
	u32 mmio_base = engine->mmio_base;
	int slice;
	int subslice;

	memset(instdone, 0, sizeof(*instdone));

	switch (INTEL_GEN(dev_priv)) {
	default:
		instdone->instdone = I915_READ(RING_INSTDONE(mmio_base));

		if (engine->id != RCS)
			break;

		instdone->slice_common = I915_READ(GEN7_SC_INSTDONE);
		for_each_instdone_slice_subslice(dev_priv, slice, subslice) {
			instdone->sampler[slice][subslice] =
				read_subslice_reg(dev_priv, slice, subslice,
						  GEN7_SAMPLER_INSTDONE);
			instdone->row[slice][subslice] =
				read_subslice_reg(dev_priv, slice, subslice,
						  GEN7_ROW_INSTDONE);
		}
		break;
	case 7:
		instdone->instdone = I915_READ(RING_INSTDONE(mmio_base));

		if (engine->id != RCS)
			break;

		instdone->slice_common = I915_READ(GEN7_SC_INSTDONE);
		instdone->sampler[0][0] = I915_READ(GEN7_SAMPLER_INSTDONE);
		instdone->row[0][0] = I915_READ(GEN7_ROW_INSTDONE);

		break;
	case 6:
	case 5:
	case 4:
		instdone->instdone = I915_READ(RING_INSTDONE(mmio_base));

		if (engine->id == RCS)
			/* HACK: Using the wrong struct member */
			instdone->slice_common = I915_READ(GEN4_INSTDONE1);
		break;
	case 3:
	case 2:
		instdone->instdone = I915_READ(GEN2_INSTDONE);
		break;
	}
}

static int wa_add(struct drm_i915_private *dev_priv,
		  i915_reg_t addr,
		  const u32 mask, const u32 val)
{
	const u32 idx = dev_priv->workarounds.count;

	if (WARN_ON(idx >= I915_MAX_WA_REGS))
		return -ENOSPC;

	dev_priv->workarounds.reg[idx].addr = addr;
	dev_priv->workarounds.reg[idx].value = val;
	dev_priv->workarounds.reg[idx].mask = mask;

	dev_priv->workarounds.count++;

	return 0;
}

#define WA_REG(addr, mask, val) do { \
		const int r = wa_add(dev_priv, (addr), (mask), (val)); \
		if (r) \
			return r; \
	} while (0)

#define WA_SET_BIT_MASKED(addr, mask) \
	WA_REG(addr, (mask), _MASKED_BIT_ENABLE(mask))

#define WA_CLR_BIT_MASKED(addr, mask) \
	WA_REG(addr, (mask), _MASKED_BIT_DISABLE(mask))

#define WA_SET_FIELD_MASKED(addr, mask, value) \
	WA_REG(addr, mask, _MASKED_FIELD(mask, value))

static int wa_ring_whitelist_reg(struct intel_engine_cs *engine,
				 i915_reg_t reg)
{
	struct drm_i915_private *dev_priv = engine->i915;
	struct i915_workarounds *wa = &dev_priv->workarounds;
	const uint32_t index = wa->hw_whitelist_count[engine->id];

	if (WARN_ON(index >= RING_MAX_NONPRIV_SLOTS))
		return -EINVAL;

	I915_WRITE(RING_FORCE_TO_NONPRIV(engine->mmio_base, index),
		   i915_mmio_reg_offset(reg));
	wa->hw_whitelist_count[engine->id]++;

	return 0;
}

static int gen8_init_workarounds(struct intel_engine_cs *engine)
{
	struct drm_i915_private *dev_priv = engine->i915;

	WA_SET_BIT_MASKED(INSTPM, INSTPM_FORCE_ORDERING);

	/* WaDisableAsyncFlipPerfMode:bdw,chv */
	WA_SET_BIT_MASKED(MI_MODE, ASYNC_FLIP_PERF_DISABLE);

	/* WaDisablePartialInstShootdown:bdw,chv */
	WA_SET_BIT_MASKED(GEN8_ROW_CHICKEN,
			  PARTIAL_INSTRUCTION_SHOOTDOWN_DISABLE);

	/* Use Force Non-Coherent whenever executing a 3D context. This is a
	 * workaround for for a possible hang in the unlikely event a TLB
	 * invalidation occurs during a PSD flush.
	 */
	/* WaForceEnableNonCoherent:bdw,chv */
	/* WaHdcDisableFetchWhenMasked:bdw,chv */
	WA_SET_BIT_MASKED(HDC_CHICKEN0,
			  HDC_DONOT_FETCH_MEM_WHEN_MASKED |
			  HDC_FORCE_NON_COHERENT);

	/* From the Haswell PRM, Command Reference: Registers, CACHE_MODE_0:
	 * "The Hierarchical Z RAW Stall Optimization allows non-overlapping
	 *  polygons in the same 8x4 pixel/sample area to be processed without
	 *  stalling waiting for the earlier ones to write to Hierarchical Z
	 *  buffer."
	 *
	 * This optimization is off by default for BDW and CHV; turn it on.
	 */
	WA_CLR_BIT_MASKED(CACHE_MODE_0_GEN7, HIZ_RAW_STALL_OPT_DISABLE);

	/* Wa4x4STCOptimizationDisable:bdw,chv */
	WA_SET_BIT_MASKED(CACHE_MODE_1, GEN8_4x4_STC_OPTIMIZATION_DISABLE);

	/*
	 * BSpec recommends 8x4 when MSAA is used,
	 * however in practice 16x4 seems fastest.
	 *
	 * Note that PS/WM thread counts depend on the WIZ hashing
	 * disable bit, which we don't touch here, but it's good
	 * to keep in mind (see 3DSTATE_PS and 3DSTATE_WM).
	 */
	WA_SET_FIELD_MASKED(GEN7_GT_MODE,
			    GEN6_WIZ_HASHING_MASK,
			    GEN6_WIZ_HASHING_16x4);

	return 0;
}

static int bdw_init_workarounds(struct intel_engine_cs *engine)
{
	struct drm_i915_private *dev_priv = engine->i915;
	int ret;

	ret = gen8_init_workarounds(engine);
	if (ret)
		return ret;

	/* WaDisableThreadStallDopClockGating:bdw (pre-production) */
	WA_SET_BIT_MASKED(GEN8_ROW_CHICKEN, STALL_DOP_GATING_DISABLE);

	/* WaDisableDopClockGating:bdw
	 *
	 * Also see the related UCGTCL1 write in broadwell_init_clock_gating()
	 * to disable EUTC clock gating.
	 */
	WA_SET_BIT_MASKED(GEN7_ROW_CHICKEN2,
			  DOP_CLOCK_GATING_DISABLE);

	WA_SET_BIT_MASKED(HALF_SLICE_CHICKEN3,
			  GEN8_SAMPLER_POWER_BYPASS_DIS);

	WA_SET_BIT_MASKED(HDC_CHICKEN0,
			  /* WaForceContextSaveRestoreNonCoherent:bdw */
			  HDC_FORCE_CONTEXT_SAVE_RESTORE_NON_COHERENT |
			  /* WaDisableFenceDestinationToSLM:bdw (pre-prod) */
			  (IS_BDW_GT3(dev_priv) ? HDC_FENCE_DEST_SLM_DISABLE : 0));

	return 0;
}

static int chv_init_workarounds(struct intel_engine_cs *engine)
{
	struct drm_i915_private *dev_priv = engine->i915;
	int ret;

	ret = gen8_init_workarounds(engine);
	if (ret)
		return ret;

	/* WaDisableThreadStallDopClockGating:chv */
	WA_SET_BIT_MASKED(GEN8_ROW_CHICKEN, STALL_DOP_GATING_DISABLE);

	/* Improve HiZ throughput on CHV. */
	WA_SET_BIT_MASKED(HIZ_CHICKEN, CHV_HZ_8X8_MODE_IN_1X);

	return 0;
}

static int gen9_init_workarounds(struct intel_engine_cs *engine)
{
	struct drm_i915_private *dev_priv = engine->i915;
	int ret;

	/* WaConextSwitchWithConcurrentTLBInvalidate:skl,bxt,kbl,glk,cfl */
	I915_WRITE(GEN9_CSFE_CHICKEN1_RCS, _MASKED_BIT_ENABLE(GEN9_PREEMPT_GPGPU_SYNC_SWITCH_DISABLE));

	/* WaEnableLbsSlaRetryTimerDecrement:skl,bxt,kbl,glk,cfl */
	I915_WRITE(BDW_SCRATCH1, I915_READ(BDW_SCRATCH1) |
		   GEN9_LBS_SLA_RETRY_TIMER_DECREMENT_ENABLE);

	/* WaDisableKillLogic:bxt,skl,kbl */
	if (!IS_COFFEELAKE(dev_priv))
		I915_WRITE(GAM_ECOCHK, I915_READ(GAM_ECOCHK) |
			   ECOCHK_DIS_TLB);

	if (HAS_LLC(dev_priv)) {
		/* WaCompressedResourceSamplerPbeMediaNewHashMode:skl,kbl
		 *
		 * Must match Display Engine. See
		 * WaCompressedResourceDisplayNewHashMode.
		 */
		WA_SET_BIT_MASKED(COMMON_SLICE_CHICKEN2,
				  GEN9_PBE_COMPRESSED_HASH_SELECTION);
		WA_SET_BIT_MASKED(GEN9_HALF_SLICE_CHICKEN7,
				  GEN9_SAMPLER_HASH_COMPRESSED_READ_ADDR);

		I915_WRITE(MMCD_MISC_CTRL,
			   I915_READ(MMCD_MISC_CTRL) |
			   MMCD_PCLA |
			   MMCD_HOTSPOT_EN);
	}

	/* WaClearFlowControlGpgpuContextSave:skl,bxt,kbl,glk,cfl */
	/* WaDisablePartialInstShootdown:skl,bxt,kbl,glk,cfl */
	WA_SET_BIT_MASKED(GEN8_ROW_CHICKEN,
			  FLOW_CONTROL_ENABLE |
			  PARTIAL_INSTRUCTION_SHOOTDOWN_DISABLE);

	/* Syncing dependencies between camera and graphics:skl,bxt,kbl */
	if (!IS_COFFEELAKE(dev_priv))
		WA_SET_BIT_MASKED(HALF_SLICE_CHICKEN3,
				  GEN9_DISABLE_OCL_OOB_SUPPRESS_LOGIC);

	/* WaDisableDgMirrorFixInHalfSliceChicken5:bxt */
	if (IS_BXT_REVID(dev_priv, 0, BXT_REVID_A1))
		WA_CLR_BIT_MASKED(GEN9_HALF_SLICE_CHICKEN5,
				  GEN9_DG_MIRROR_FIX_ENABLE);

	/* WaSetDisablePixMaskCammingAndRhwoInCommonSliceChicken:bxt */
	if (IS_BXT_REVID(dev_priv, 0, BXT_REVID_A1)) {
		WA_SET_BIT_MASKED(GEN7_COMMON_SLICE_CHICKEN1,
				  GEN9_RHWO_OPTIMIZATION_DISABLE);
		/*
		 * WA also requires GEN9_SLICE_COMMON_ECO_CHICKEN0[14:14] to be set
		 * but we do that in per ctx batchbuffer as there is an issue
		 * with this register not getting restored on ctx restore
		 */
	}

	/* WaEnableYV12BugFixInHalfSliceChicken7:skl,bxt,kbl,glk,cfl */
	/* WaEnableSamplerGPGPUPreemptionSupport:skl,bxt,kbl,cfl */
	WA_SET_BIT_MASKED(GEN9_HALF_SLICE_CHICKEN7,
			  GEN9_ENABLE_YV12_BUGFIX |
			  GEN9_ENABLE_GPGPU_PREEMPTION);

	/* Wa4x4STCOptimizationDisable:skl,bxt,kbl,glk,cfl */
	/* WaDisablePartialResolveInVc:skl,bxt,kbl,cfl */
	WA_SET_BIT_MASKED(CACHE_MODE_1, (GEN8_4x4_STC_OPTIMIZATION_DISABLE |
					 GEN9_PARTIAL_RESOLVE_IN_VC_DISABLE));

	/* WaCcsTlbPrefetchDisable:skl,bxt,kbl,glk,cfl */
	WA_CLR_BIT_MASKED(GEN9_HALF_SLICE_CHICKEN5,
			  GEN9_CCS_TLB_PREFETCH_ENABLE);

	/* WaDisableMaskBasedCammingInRCC:bxt */
	if (IS_BXT_REVID(dev_priv, 0, BXT_REVID_A1))
		WA_SET_BIT_MASKED(SLICE_ECO_CHICKEN0,
				  PIXEL_MASK_CAMMING_DISABLE);

	/* WaForceContextSaveRestoreNonCoherent:skl,bxt,kbl,cfl */
	WA_SET_BIT_MASKED(HDC_CHICKEN0,
			  HDC_FORCE_CONTEXT_SAVE_RESTORE_NON_COHERENT |
			  HDC_FORCE_CSR_NON_COHERENT_OVR_DISABLE);

	/* WaForceEnableNonCoherent and WaDisableHDCInvalidation are
	 * both tied to WaForceContextSaveRestoreNonCoherent
	 * in some hsds for skl. We keep the tie for all gen9. The
	 * documentation is a bit hazy and so we want to get common behaviour,
	 * even though there is no clear evidence we would need both on kbl/bxt.
	 * This area has been source of system hangs so we play it safe
	 * and mimic the skl regardless of what bspec says.
	 *
	 * Use Force Non-Coherent whenever executing a 3D context. This
	 * is a workaround for a possible hang in the unlikely event
	 * a TLB invalidation occurs during a PSD flush.
	 */

	/* WaForceEnableNonCoherent:skl,bxt,kbl,cfl */
	WA_SET_BIT_MASKED(HDC_CHICKEN0,
			  HDC_FORCE_NON_COHERENT);

	/* WaDisableHDCInvalidation:skl,bxt,kbl,cfl */
	I915_WRITE(GAM_ECOCHK, I915_READ(GAM_ECOCHK) |
		   BDW_DISABLE_HDC_INVALIDATION);

	/* WaDisableSamplerPowerBypassForSOPingPong:skl,bxt,kbl,cfl */
	if (IS_SKYLAKE(dev_priv) ||
	    IS_KABYLAKE(dev_priv) ||
	    IS_COFFEELAKE(dev_priv) ||
	    IS_BXT_REVID(dev_priv, 0, BXT_REVID_B0))
		WA_SET_BIT_MASKED(HALF_SLICE_CHICKEN3,
				  GEN8_SAMPLER_POWER_BYPASS_DIS);

	/* WaDisableSTUnitPowerOptimization:skl,bxt,kbl,glk,cfl */
	WA_SET_BIT_MASKED(HALF_SLICE_CHICKEN2, GEN8_ST_PO_DISABLE);

	/* WaOCLCoherentLineFlush:skl,bxt,kbl,cfl */
	I915_WRITE(GEN8_L3SQCREG4, (I915_READ(GEN8_L3SQCREG4) |
				    GEN8_LQSC_FLUSH_COHERENT_LINES));

<<<<<<< HEAD
	/*
	 * Supporting preemption with fine-granularity requires changes in the
	 * batch buffer programming. Since we can't break old userspace, we
	 * need to set our default preemption level to safe value. Userspace is
	 * still able to use more fine-grained preemption levels, since in
	 * WaEnablePreemptionGranularityControlByUMD we're whitelisting the
	 * per-ctx register. As such, WaDisable{3D,GPGPU}MidCmdPreemption are
	 * not real HW workarounds, but merely a way to start using preemption
	 * while maintaining old contract with userspace.
	 */

	/* WaDisable3DMidCmdPreemption:skl,bxt,glk,cfl,[cnl] */
	WA_CLR_BIT_MASKED(GEN8_CS_CHICKEN1, GEN9_PREEMPT_3D_OBJECT_LEVEL);

	/* WaDisableGPGPUMidCmdPreemption:skl,bxt,blk,cfl,[cnl] */
	WA_SET_FIELD_MASKED(GEN8_CS_CHICKEN1, GEN9_PREEMPT_GPGPU_LEVEL_MASK,
			    GEN9_PREEMPT_GPGPU_COMMAND_LEVEL);
=======
	/* WaClearHIZ_WM_CHICKEN3:bxt,glk */
	if (IS_GEN9_LP(dev_priv))
		WA_SET_BIT_MASKED(GEN9_WM_CHICKEN3, GEN9_FACTOR_IN_CLR_VAL_HIZ);
>>>>>>> 102b97d6

	/* WaVFEStateAfterPipeControlwithMediaStateClear:skl,bxt,glk,cfl */
	ret = wa_ring_whitelist_reg(engine, GEN9_CTX_PREEMPT_REG);
	if (ret)
		return ret;

	/* WaEnablePreemptionGranularityControlByUMD:skl,bxt,kbl,cfl,[cnl] */
	I915_WRITE(GEN7_FF_SLICE_CS_CHICKEN1,
		   _MASKED_BIT_ENABLE(GEN9_FFSC_PERCTX_PREEMPT_CTRL));
	ret = wa_ring_whitelist_reg(engine, GEN8_CS_CHICKEN1);
	if (ret)
		return ret;

	/* WaAllowUMDToModifyHDCChicken1:skl,bxt,kbl,glk,cfl */
	ret = wa_ring_whitelist_reg(engine, GEN8_HDC_CHICKEN1);
	if (ret)
		return ret;

	return 0;
}

static int skl_tune_iz_hashing(struct intel_engine_cs *engine)
{
	struct drm_i915_private *dev_priv = engine->i915;
	u8 vals[3] = { 0, 0, 0 };
	unsigned int i;

	for (i = 0; i < 3; i++) {
		u8 ss;

		/*
		 * Only consider slices where one, and only one, subslice has 7
		 * EUs
		 */
		if (!is_power_of_2(INTEL_INFO(dev_priv)->sseu.subslice_7eu[i]))
			continue;

		/*
		 * subslice_7eu[i] != 0 (because of the check above) and
		 * ss_max == 4 (maximum number of subslices possible per slice)
		 *
		 * ->    0 <= ss <= 3;
		 */
		ss = ffs(INTEL_INFO(dev_priv)->sseu.subslice_7eu[i]) - 1;
		vals[i] = 3 - ss;
	}

	if (vals[0] == 0 && vals[1] == 0 && vals[2] == 0)
		return 0;

	/* Tune IZ hashing. See intel_device_info_runtime_init() */
	WA_SET_FIELD_MASKED(GEN7_GT_MODE,
			    GEN9_IZ_HASHING_MASK(2) |
			    GEN9_IZ_HASHING_MASK(1) |
			    GEN9_IZ_HASHING_MASK(0),
			    GEN9_IZ_HASHING(2, vals[2]) |
			    GEN9_IZ_HASHING(1, vals[1]) |
			    GEN9_IZ_HASHING(0, vals[0]));

	return 0;
}

static int skl_init_workarounds(struct intel_engine_cs *engine)
{
	struct drm_i915_private *dev_priv = engine->i915;
	int ret;

	ret = gen9_init_workarounds(engine);
	if (ret)
		return ret;

	/* WaEnableGapsTsvCreditFix:skl */
	I915_WRITE(GEN8_GARBCNTL, (I915_READ(GEN8_GARBCNTL) |
				   GEN9_GAPS_TSV_CREDIT_DISABLE));

	/* WaDisableGafsUnitClkGating:skl */
	I915_WRITE(GEN7_UCGCTL4, (I915_READ(GEN7_UCGCTL4) |
				  GEN8_EU_GAUNIT_CLOCK_GATE_DISABLE));

	/* WaInPlaceDecompressionHang:skl */
	if (IS_SKL_REVID(dev_priv, SKL_REVID_H0, REVID_FOREVER))
		I915_WRITE(GEN9_GAMT_ECO_REG_RW_IA,
			   (I915_READ(GEN9_GAMT_ECO_REG_RW_IA) |
			    GAMT_ECO_ENABLE_IN_PLACE_DECOMPRESS));

	/* WaDisableLSQCROPERFforOCL:skl */
	ret = wa_ring_whitelist_reg(engine, GEN8_L3SQCREG4);
	if (ret)
		return ret;

	return skl_tune_iz_hashing(engine);
}

static int bxt_init_workarounds(struct intel_engine_cs *engine)
{
	struct drm_i915_private *dev_priv = engine->i915;
	int ret;

	ret = gen9_init_workarounds(engine);
	if (ret)
		return ret;

	/* WaStoreMultiplePTEenable:bxt */
	/* This is a requirement according to Hardware specification */
	if (IS_BXT_REVID(dev_priv, 0, BXT_REVID_A1))
		I915_WRITE(TILECTL, I915_READ(TILECTL) | TILECTL_TLBPF);

	/* WaSetClckGatingDisableMedia:bxt */
	if (IS_BXT_REVID(dev_priv, 0, BXT_REVID_A1)) {
		I915_WRITE(GEN7_MISCCPCTL, (I915_READ(GEN7_MISCCPCTL) &
					    ~GEN8_DOP_CLOCK_GATE_MEDIA_ENABLE));
	}

	/* WaDisableThreadStallDopClockGating:bxt */
	WA_SET_BIT_MASKED(GEN8_ROW_CHICKEN,
			  STALL_DOP_GATING_DISABLE);

	/* WaDisablePooledEuLoadBalancingFix:bxt */
	if (IS_BXT_REVID(dev_priv, BXT_REVID_B0, REVID_FOREVER)) {
		I915_WRITE(FF_SLICE_CS_CHICKEN2,
			   _MASKED_BIT_ENABLE(GEN9_POOLED_EU_LOAD_BALANCING_FIX_DISABLE));
	}

	/* WaDisableSbeCacheDispatchPortSharing:bxt */
	if (IS_BXT_REVID(dev_priv, 0, BXT_REVID_B0)) {
		WA_SET_BIT_MASKED(
			GEN7_HALF_SLICE_CHICKEN1,
			GEN7_SBE_SS_CACHE_DISPATCH_PORT_SHARING_DISABLE);
	}

	/* WaDisableObjectLevelPreemptionForTrifanOrPolygon:bxt */
	/* WaDisableObjectLevelPreemptionForInstancedDraw:bxt */
	/* WaDisableObjectLevelPreemtionForInstanceId:bxt */
	/* WaDisableLSQCROPERFforOCL:bxt */
	if (IS_BXT_REVID(dev_priv, 0, BXT_REVID_A1)) {
		ret = wa_ring_whitelist_reg(engine, GEN9_CS_DEBUG_MODE1);
		if (ret)
			return ret;

		ret = wa_ring_whitelist_reg(engine, GEN8_L3SQCREG4);
		if (ret)
			return ret;
	}

	/* WaProgramL3SqcReg1DefaultForPerf:bxt */
	if (IS_BXT_REVID(dev_priv, BXT_REVID_B0, REVID_FOREVER)) {
		u32 val = I915_READ(GEN8_L3SQCREG1);
		val &= ~L3_PRIO_CREDITS_MASK;
		val |= L3_GENERAL_PRIO_CREDITS(62) | L3_HIGH_PRIO_CREDITS(2);
		I915_WRITE(GEN8_L3SQCREG1, val);
	}

	/* WaToEnableHwFixForPushConstHWBug:bxt */
	if (IS_BXT_REVID(dev_priv, BXT_REVID_C0, REVID_FOREVER))
		WA_SET_BIT_MASKED(COMMON_SLICE_CHICKEN2,
				  GEN8_SBE_DISABLE_REPLAY_BUF_OPTIMIZATION);

	/* WaInPlaceDecompressionHang:bxt */
	if (IS_BXT_REVID(dev_priv, BXT_REVID_C0, REVID_FOREVER))
		I915_WRITE(GEN9_GAMT_ECO_REG_RW_IA,
			   (I915_READ(GEN9_GAMT_ECO_REG_RW_IA) |
			    GAMT_ECO_ENABLE_IN_PLACE_DECOMPRESS));

	return 0;
}

static int cnl_init_workarounds(struct intel_engine_cs *engine)
{
	struct drm_i915_private *dev_priv = engine->i915;
	int ret;

	/* WaDisableI2mCycleOnWRPort:cnl (pre-prod) */
	if (IS_CNL_REVID(dev_priv, CNL_REVID_B0, CNL_REVID_B0))
		I915_WRITE(GAMT_CHKN_BIT_REG,
			   (I915_READ(GAMT_CHKN_BIT_REG) |
			    GAMT_CHKN_DISABLE_I2M_CYCLE_ON_WR_PORT));

	/* WaForceContextSaveRestoreNonCoherent:cnl */
	WA_SET_BIT_MASKED(CNL_HDC_CHICKEN0,
			  HDC_FORCE_CONTEXT_SAVE_RESTORE_NON_COHERENT);

	/* WaDisableReplayBufferBankArbitrationOptimization:cnl */
	WA_SET_BIT_MASKED(COMMON_SLICE_CHICKEN2,
			  GEN8_SBE_DISABLE_REPLAY_BUF_OPTIMIZATION);

	/* WaDisableEnhancedSBEVertexCaching:cnl (pre-prod) */
	if (IS_CNL_REVID(dev_priv, 0, CNL_REVID_B0))
		WA_SET_BIT_MASKED(COMMON_SLICE_CHICKEN2,
				  GEN8_CSC2_SBE_VUE_CACHE_CONSERVATIVE);

	/* WaInPlaceDecompressionHang:cnl */
	I915_WRITE(GEN9_GAMT_ECO_REG_RW_IA,
		   (I915_READ(GEN9_GAMT_ECO_REG_RW_IA) |
		    GAMT_ECO_ENABLE_IN_PLACE_DECOMPRESS));

	/* WaPushConstantDereferenceHoldDisable:cnl */
	WA_SET_BIT_MASKED(GEN7_ROW_CHICKEN2, PUSH_CONSTANT_DEREF_DISABLE);

	/* FtrEnableFastAnisoL1BankingFix: cnl */
	WA_SET_BIT_MASKED(HALF_SLICE_CHICKEN3, CNL_FAST_ANISO_L1_BANKING_FIX);

	/* WaDisable3DMidCmdPreemption:cnl */
	WA_CLR_BIT_MASKED(GEN8_CS_CHICKEN1, GEN9_PREEMPT_3D_OBJECT_LEVEL);

	/* WaDisableGPGPUMidCmdPreemption:cnl */
	WA_SET_FIELD_MASKED(GEN8_CS_CHICKEN1, GEN9_PREEMPT_GPGPU_LEVEL_MASK,
			    GEN9_PREEMPT_GPGPU_COMMAND_LEVEL);

	/* WaEnablePreemptionGranularityControlByUMD:cnl */
	I915_WRITE(GEN7_FF_SLICE_CS_CHICKEN1,
		   _MASKED_BIT_ENABLE(GEN9_FFSC_PERCTX_PREEMPT_CTRL));
	ret= wa_ring_whitelist_reg(engine, GEN8_CS_CHICKEN1);
	if (ret)
		return ret;

	return 0;
}

static int kbl_init_workarounds(struct intel_engine_cs *engine)
{
	struct drm_i915_private *dev_priv = engine->i915;
	int ret;

	ret = gen9_init_workarounds(engine);
	if (ret)
		return ret;

	/* WaEnableGapsTsvCreditFix:kbl */
	I915_WRITE(GEN8_GARBCNTL, (I915_READ(GEN8_GARBCNTL) |
				   GEN9_GAPS_TSV_CREDIT_DISABLE));

	/* WaDisableDynamicCreditSharing:kbl */
	if (IS_KBL_REVID(dev_priv, 0, KBL_REVID_B0))
		I915_WRITE(GAMT_CHKN_BIT_REG,
			   (I915_READ(GAMT_CHKN_BIT_REG) |
			    GAMT_CHKN_DISABLE_DYNAMIC_CREDIT_SHARING));

	/* WaDisableFenceDestinationToSLM:kbl (pre-prod) */
	if (IS_KBL_REVID(dev_priv, KBL_REVID_A0, KBL_REVID_A0))
		WA_SET_BIT_MASKED(HDC_CHICKEN0,
				  HDC_FENCE_DEST_SLM_DISABLE);

	/* WaToEnableHwFixForPushConstHWBug:kbl */
	if (IS_KBL_REVID(dev_priv, KBL_REVID_C0, REVID_FOREVER))
		WA_SET_BIT_MASKED(COMMON_SLICE_CHICKEN2,
				  GEN8_SBE_DISABLE_REPLAY_BUF_OPTIMIZATION);

	/* WaDisableGafsUnitClkGating:kbl */
	I915_WRITE(GEN7_UCGCTL4, (I915_READ(GEN7_UCGCTL4) |
				  GEN8_EU_GAUNIT_CLOCK_GATE_DISABLE));

	/* WaDisableSbeCacheDispatchPortSharing:kbl */
	WA_SET_BIT_MASKED(
		GEN7_HALF_SLICE_CHICKEN1,
		GEN7_SBE_SS_CACHE_DISPATCH_PORT_SHARING_DISABLE);

	/* WaInPlaceDecompressionHang:kbl */
	I915_WRITE(GEN9_GAMT_ECO_REG_RW_IA,
		   (I915_READ(GEN9_GAMT_ECO_REG_RW_IA) |
		    GAMT_ECO_ENABLE_IN_PLACE_DECOMPRESS));

	/* WaDisableLSQCROPERFforOCL:kbl */
	ret = wa_ring_whitelist_reg(engine, GEN8_L3SQCREG4);
	if (ret)
		return ret;

	return 0;
}

static int glk_init_workarounds(struct intel_engine_cs *engine)
{
	struct drm_i915_private *dev_priv = engine->i915;
	int ret;

	ret = gen9_init_workarounds(engine);
	if (ret)
		return ret;

	/* WA #0862: Userspace has to set "Barrier Mode" to avoid hangs. */
	ret = wa_ring_whitelist_reg(engine, GEN9_SLICE_COMMON_ECO_CHICKEN1);
	if (ret)
		return ret;

	/* WaToEnableHwFixForPushConstHWBug:glk */
	WA_SET_BIT_MASKED(COMMON_SLICE_CHICKEN2,
			  GEN8_SBE_DISABLE_REPLAY_BUF_OPTIMIZATION);

	return 0;
}

static int cfl_init_workarounds(struct intel_engine_cs *engine)
{
	struct drm_i915_private *dev_priv = engine->i915;
	int ret;

	ret = gen9_init_workarounds(engine);
	if (ret)
		return ret;

	/* WaEnableGapsTsvCreditFix:cfl */
	I915_WRITE(GEN8_GARBCNTL, (I915_READ(GEN8_GARBCNTL) |
				   GEN9_GAPS_TSV_CREDIT_DISABLE));

	/* WaToEnableHwFixForPushConstHWBug:cfl */
	WA_SET_BIT_MASKED(COMMON_SLICE_CHICKEN2,
			  GEN8_SBE_DISABLE_REPLAY_BUF_OPTIMIZATION);

	/* WaDisableGafsUnitClkGating:cfl */
	I915_WRITE(GEN7_UCGCTL4, (I915_READ(GEN7_UCGCTL4) |
				  GEN8_EU_GAUNIT_CLOCK_GATE_DISABLE));

	/* WaDisableSbeCacheDispatchPortSharing:cfl */
	WA_SET_BIT_MASKED(
		GEN7_HALF_SLICE_CHICKEN1,
		GEN7_SBE_SS_CACHE_DISPATCH_PORT_SHARING_DISABLE);

	/* WaInPlaceDecompressionHang:cfl */
	I915_WRITE(GEN9_GAMT_ECO_REG_RW_IA,
		   (I915_READ(GEN9_GAMT_ECO_REG_RW_IA) |
		    GAMT_ECO_ENABLE_IN_PLACE_DECOMPRESS));

	return 0;
}

int init_workarounds_ring(struct intel_engine_cs *engine)
{
	struct drm_i915_private *dev_priv = engine->i915;
	int err;

	WARN_ON(engine->id != RCS);

	dev_priv->workarounds.count = 0;
	dev_priv->workarounds.hw_whitelist_count[engine->id] = 0;

	if (IS_BROADWELL(dev_priv))
		err = bdw_init_workarounds(engine);
	else if (IS_CHERRYVIEW(dev_priv))
		err = chv_init_workarounds(engine);
	else if (IS_SKYLAKE(dev_priv))
		err =  skl_init_workarounds(engine);
	else if (IS_BROXTON(dev_priv))
		err = bxt_init_workarounds(engine);
	else if (IS_KABYLAKE(dev_priv))
		err = kbl_init_workarounds(engine);
	else if (IS_GEMINILAKE(dev_priv))
		err =  glk_init_workarounds(engine);
	else if (IS_COFFEELAKE(dev_priv))
		err = cfl_init_workarounds(engine);
	else if (IS_CANNONLAKE(dev_priv))
		err = cnl_init_workarounds(engine);
	else
		err = 0;
	if (err)
		return err;

	DRM_DEBUG_DRIVER("%s: Number of context specific w/a: %d\n",
			 engine->name, dev_priv->workarounds.count);
	return 0;
}

int intel_ring_workarounds_emit(struct drm_i915_gem_request *req)
{
	struct i915_workarounds *w = &req->i915->workarounds;
	u32 *cs;
	int ret, i;

	if (w->count == 0)
		return 0;

	ret = req->engine->emit_flush(req, EMIT_BARRIER);
	if (ret)
		return ret;

	cs = intel_ring_begin(req, (w->count * 2 + 2));
	if (IS_ERR(cs))
		return PTR_ERR(cs);

	*cs++ = MI_LOAD_REGISTER_IMM(w->count);
	for (i = 0; i < w->count; i++) {
		*cs++ = i915_mmio_reg_offset(w->reg[i].addr);
		*cs++ = w->reg[i].value;
	}
	*cs++ = MI_NOOP;

	intel_ring_advance(req, cs);

	ret = req->engine->emit_flush(req, EMIT_BARRIER);
	if (ret)
		return ret;

	return 0;
}

static bool ring_is_idle(struct intel_engine_cs *engine)
{
	struct drm_i915_private *dev_priv = engine->i915;
	bool idle = true;

	intel_runtime_pm_get(dev_priv);

	/* First check that no commands are left in the ring */
	if ((I915_READ_HEAD(engine) & HEAD_ADDR) !=
	    (I915_READ_TAIL(engine) & TAIL_ADDR))
		idle = false;

	/* No bit for gen2, so assume the CS parser is idle */
	if (INTEL_GEN(dev_priv) > 2 && !(I915_READ_MODE(engine) & MODE_IDLE))
		idle = false;

	intel_runtime_pm_put(dev_priv);

	return idle;
}

/**
 * intel_engine_is_idle() - Report if the engine has finished process all work
 * @engine: the intel_engine_cs
 *
 * Return true if there are no requests pending, nothing left to be submitted
 * to hardware, and that the engine is idle.
 */
bool intel_engine_is_idle(struct intel_engine_cs *engine)
{
	struct drm_i915_private *dev_priv = engine->i915;

	/* More white lies, if wedged, hw state is inconsistent */
	if (i915_terminally_wedged(&dev_priv->gpu_error))
		return true;

	/* Any inflight/incomplete requests? */
	if (!i915_seqno_passed(intel_engine_get_seqno(engine),
			       intel_engine_last_submit(engine)))
		return false;

	if (I915_SELFTEST_ONLY(engine->breadcrumbs.mock))
		return true;

	/* Interrupt/tasklet pending? */
	if (test_bit(ENGINE_IRQ_EXECLIST, &engine->irq_posted))
		return false;

	/* Waiting to drain ELSP? */
	if (READ_ONCE(engine->execlists.active))
		return false;

	/* ELSP is empty, but there are ready requests? */
	if (READ_ONCE(engine->execlists.first))
		return false;

	/* Ring stopped? */
	if (!ring_is_idle(engine))
		return false;

	return true;
}

bool intel_engines_are_idle(struct drm_i915_private *dev_priv)
{
	struct intel_engine_cs *engine;
	enum intel_engine_id id;

	if (READ_ONCE(dev_priv->gt.active_requests))
		return false;

	/* If the driver is wedged, HW state may be very inconsistent and
	 * report that it is still busy, even though we have stopped using it.
	 */
	if (i915_terminally_wedged(&dev_priv->gpu_error))
		return true;

	for_each_engine(engine, dev_priv, id) {
		if (!intel_engine_is_idle(engine))
			return false;
	}

	return true;
}

void intel_engines_reset_default_submission(struct drm_i915_private *i915)
{
	struct intel_engine_cs *engine;
	enum intel_engine_id id;

	for_each_engine(engine, i915, id)
		engine->set_default_submission(engine);
}

void intel_engines_mark_idle(struct drm_i915_private *i915)
{
	struct intel_engine_cs *engine;
	enum intel_engine_id id;

	for_each_engine(engine, i915, id) {
		intel_engine_disarm_breadcrumbs(engine);
		i915_gem_batch_pool_fini(&engine->batch_pool);
		tasklet_kill(&engine->execlists.irq_tasklet);
		engine->execlists.no_priolist = false;
	}
}

bool intel_engine_can_store_dword(struct intel_engine_cs *engine)
{
	switch (INTEL_GEN(engine->i915)) {
	case 2:
		return false; /* uses physical not virtual addresses */
	case 3:
		/* maybe only uses physical not virtual addresses */
		return !(IS_I915G(engine->i915) || IS_I915GM(engine->i915));
	case 6:
		return engine->class != VIDEO_DECODE_CLASS; /* b0rked */
	default:
		return true;
	}
}

static void print_request(struct drm_printer *m,
			  struct drm_i915_gem_request *rq,
			  const char *prefix)
{
	drm_printf(m, "%s%x%s [%x:%x] prio=%d @ %dms: %s\n", prefix,
		   rq->global_seqno,
		   i915_gem_request_completed(rq) ? "!" : "",
		   rq->ctx->hw_id, rq->fence.seqno,
		   rq->priotree.priority,
		   jiffies_to_msecs(jiffies - rq->emitted_jiffies),
		   rq->timeline->common->name);
}

void intel_engine_dump(struct intel_engine_cs *engine, struct drm_printer *m)
{
	struct intel_breadcrumbs * const b = &engine->breadcrumbs;
	const struct intel_engine_execlists * const execlists = &engine->execlists;
	struct i915_gpu_error * const error = &engine->i915->gpu_error;
	struct drm_i915_private *dev_priv = engine->i915;
	struct drm_i915_gem_request *rq;
	struct rb_node *rb;
	u64 addr;

	drm_printf(m, "%s\n", engine->name);
	drm_printf(m, "\tcurrent seqno %x, last %x, hangcheck %x [%d ms], inflight %d\n",
		   intel_engine_get_seqno(engine),
		   intel_engine_last_submit(engine),
		   engine->hangcheck.seqno,
		   jiffies_to_msecs(jiffies - engine->hangcheck.action_timestamp),
		   engine->timeline->inflight_seqnos);
	drm_printf(m, "\tReset count: %d\n",
		   i915_reset_engine_count(error, engine));

	rcu_read_lock();

	drm_printf(m, "\tRequests:\n");

	rq = list_first_entry(&engine->timeline->requests,
			      struct drm_i915_gem_request, link);
	if (&rq->link != &engine->timeline->requests)
		print_request(m, rq, "\t\tfirst  ");

	rq = list_last_entry(&engine->timeline->requests,
			     struct drm_i915_gem_request, link);
	if (&rq->link != &engine->timeline->requests)
		print_request(m, rq, "\t\tlast   ");

	rq = i915_gem_find_active_request(engine);
	if (rq) {
		print_request(m, rq, "\t\tactive ");
		drm_printf(m,
			   "\t\t[head %04x, postfix %04x, tail %04x, batch 0x%08x_%08x]\n",
			   rq->head, rq->postfix, rq->tail,
			   rq->batch ? upper_32_bits(rq->batch->node.start) : ~0u,
			   rq->batch ? lower_32_bits(rq->batch->node.start) : ~0u);
	}

	drm_printf(m, "\tRING_START: 0x%08x [0x%08x]\n",
		   I915_READ(RING_START(engine->mmio_base)),
		   rq ? i915_ggtt_offset(rq->ring->vma) : 0);
	drm_printf(m, "\tRING_HEAD:  0x%08x [0x%08x]\n",
		   I915_READ(RING_HEAD(engine->mmio_base)) & HEAD_ADDR,
		   rq ? rq->ring->head : 0);
	drm_printf(m, "\tRING_TAIL:  0x%08x [0x%08x]\n",
		   I915_READ(RING_TAIL(engine->mmio_base)) & TAIL_ADDR,
		   rq ? rq->ring->tail : 0);
	drm_printf(m, "\tRING_CTL:   0x%08x [%s]\n",
		   I915_READ(RING_CTL(engine->mmio_base)),
		   I915_READ(RING_CTL(engine->mmio_base)) & (RING_WAIT | RING_WAIT_SEMAPHORE) ? "waiting" : "");

	rcu_read_unlock();

	addr = intel_engine_get_active_head(engine);
	drm_printf(m, "\tACTHD:  0x%08x_%08x\n",
		   upper_32_bits(addr), lower_32_bits(addr));
	addr = intel_engine_get_last_batch_head(engine);
	drm_printf(m, "\tBBADDR: 0x%08x_%08x\n",
		   upper_32_bits(addr), lower_32_bits(addr));

	if (i915_modparams.enable_execlists) {
		const u32 *hws = &engine->status_page.page_addr[I915_HWS_CSB_BUF0_INDEX];
		u32 ptr, read, write;
		unsigned int idx;

		drm_printf(m, "\tExeclist status: 0x%08x %08x\n",
			   I915_READ(RING_EXECLIST_STATUS_LO(engine)),
			   I915_READ(RING_EXECLIST_STATUS_HI(engine)));

		ptr = I915_READ(RING_CONTEXT_STATUS_PTR(engine));
		read = GEN8_CSB_READ_PTR(ptr);
		write = GEN8_CSB_WRITE_PTR(ptr);
		drm_printf(m, "\tExeclist CSB read %d [%d cached], write %d [%d from hws], interrupt posted? %s\n",
			   read, execlists->csb_head,
			   write,
			   intel_read_status_page(engine, intel_hws_csb_write_index(engine->i915)),
			   yesno(test_bit(ENGINE_IRQ_EXECLIST,
					  &engine->irq_posted)));
		if (read >= GEN8_CSB_ENTRIES)
			read = 0;
		if (write >= GEN8_CSB_ENTRIES)
			write = 0;
		if (read > write)
			write += GEN8_CSB_ENTRIES;
		while (read < write) {
			idx = ++read % GEN8_CSB_ENTRIES;
			drm_printf(m, "\tExeclist CSB[%d]: 0x%08x [0x%08x in hwsp], context: %d [%d in hwsp]\n",
				   idx,
				   I915_READ(RING_CONTEXT_STATUS_BUF_LO(engine, idx)),
				   hws[idx * 2],
				   I915_READ(RING_CONTEXT_STATUS_BUF_HI(engine, idx)),
				   hws[idx * 2 + 1]);
		}

		rcu_read_lock();
		for (idx = 0; idx < execlists_num_ports(execlists); idx++) {
			unsigned int count;

			rq = port_unpack(&execlists->port[idx], &count);
			if (rq) {
				drm_printf(m, "\t\tELSP[%d] count=%d, ",
					   idx, count);
				print_request(m, rq, "rq: ");
			} else {
				drm_printf(m, "\t\tELSP[%d] idle\n",
					   idx);
			}
		}
		drm_printf(m, "\t\tHW active? 0x%x\n", execlists->active);
		rcu_read_unlock();
	} else if (INTEL_GEN(dev_priv) > 6) {
		drm_printf(m, "\tPP_DIR_BASE: 0x%08x\n",
			   I915_READ(RING_PP_DIR_BASE(engine)));
		drm_printf(m, "\tPP_DIR_BASE_READ: 0x%08x\n",
			   I915_READ(RING_PP_DIR_BASE_READ(engine)));
		drm_printf(m, "\tPP_DIR_DCLV: 0x%08x\n",
			   I915_READ(RING_PP_DIR_DCLV(engine)));
	}

	spin_lock_irq(&engine->timeline->lock);
	list_for_each_entry(rq, &engine->timeline->requests, link)
		print_request(m, rq, "\t\tE ");
	for (rb = execlists->first; rb; rb = rb_next(rb)) {
		struct i915_priolist *p =
			rb_entry(rb, typeof(*p), node);

		list_for_each_entry(rq, &p->requests, priotree.link)
			print_request(m, rq, "\t\tQ ");
	}
	spin_unlock_irq(&engine->timeline->lock);

	spin_lock_irq(&b->rb_lock);
	for (rb = rb_first(&b->waiters); rb; rb = rb_next(rb)) {
		struct intel_wait *w = rb_entry(rb, typeof(*w), node);

		drm_printf(m, "\t%s [%d] waiting for %x\n",
			   w->tsk->comm, w->tsk->pid, w->seqno);
	}
	spin_unlock_irq(&b->rb_lock);

	drm_printf(m, "\n");
}

#if IS_ENABLED(CONFIG_DRM_I915_SELFTEST)
#include "selftests/mock_engine.c"
#endif<|MERGE_RESOLUTION|>--- conflicted
+++ resolved
@@ -1126,7 +1126,10 @@
 	I915_WRITE(GEN8_L3SQCREG4, (I915_READ(GEN8_L3SQCREG4) |
 				    GEN8_LQSC_FLUSH_COHERENT_LINES));
 
-<<<<<<< HEAD
+	/* WaClearHIZ_WM_CHICKEN3:bxt,glk */
+	if (IS_GEN9_LP(dev_priv))
+		WA_SET_BIT_MASKED(GEN9_WM_CHICKEN3, GEN9_FACTOR_IN_CLR_VAL_HIZ);
+
 	/*
 	 * Supporting preemption with fine-granularity requires changes in the
 	 * batch buffer programming. Since we can't break old userspace, we
@@ -1144,11 +1147,6 @@
 	/* WaDisableGPGPUMidCmdPreemption:skl,bxt,blk,cfl,[cnl] */
 	WA_SET_FIELD_MASKED(GEN8_CS_CHICKEN1, GEN9_PREEMPT_GPGPU_LEVEL_MASK,
 			    GEN9_PREEMPT_GPGPU_COMMAND_LEVEL);
-=======
-	/* WaClearHIZ_WM_CHICKEN3:bxt,glk */
-	if (IS_GEN9_LP(dev_priv))
-		WA_SET_BIT_MASKED(GEN9_WM_CHICKEN3, GEN9_FACTOR_IN_CLR_VAL_HIZ);
->>>>>>> 102b97d6
 
 	/* WaVFEStateAfterPipeControlwithMediaStateClear:skl,bxt,glk,cfl */
 	ret = wa_ring_whitelist_reg(engine, GEN9_CTX_PREEMPT_REG);
