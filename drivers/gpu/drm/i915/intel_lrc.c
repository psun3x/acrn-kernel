--- conflicted
+++ resolved
@@ -462,30 +462,17 @@
 			GEM_BUG_ON(!n);
 			desc = 0;
 		}
-<<<<<<< HEAD
-		if (intel_vgpu_active(engine->i915) && i915.enable_pvmmio) {
-=======
 		if (intel_vgpu_active(engine->i915) && i915_modparams.enable_pvmmio) {
->>>>>>> f883d769
 			BUG_ON(i >= 4);
 			descs[i] = upper_32_bits(desc);
 			descs[i + 1] = lower_32_bits(desc);
 			i += 2;
 		} else {
-<<<<<<< HEAD
-			writel(upper_32_bits(desc), elsp);
-			writel(lower_32_bits(desc), elsp);
-		}
-	}
-
-	if (intel_vgpu_active(engine->i915) && i915.enable_pvmmio) {
-=======
 			elsp_write(desc, elsp);
 		}
 	}
 
 	if (intel_vgpu_active(engine->i915) && i915_modparams.enable_pvmmio) {
->>>>>>> f883d769
 		u32 __iomem *elsp_data = engine->i915->shared_page->elsp_data;
 		spin_lock(&engine->i915->shared_page_lock);
 		writel(descs[0], elsp_data);
@@ -1968,15 +1955,6 @@
 			engine->id);
 }
 
-static void i915_error_reset(struct work_struct *work) {
-	struct intel_engine_cs *engine =
-		container_of(work, struct intel_engine_cs,
-			     reset_work);
-	i915_handle_error(engine->i915, 1 << engine->id,
-			"Received error interrupt from engine %d",
-			engine->id);
-}
-
 static void
 logical_ring_setup(struct intel_engine_cs *engine)
 {
