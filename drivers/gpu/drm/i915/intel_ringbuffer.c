--- conflicted
+++ resolved
@@ -890,18 +890,11 @@
 	int ret;
 
 	/* WaConextSwitchWithConcurrentTLBInvalidate:skl,bxt,kbl,glk */
-<<<<<<< HEAD
-	I915_WRITE(GEN9_CSFE_CHICKEN1_RCS, _MASKED_BIT_ENABLE(GEN9_PREEMPT_GPGPU_SYNC_SWITCH_DISABLE));
-
-	/* WaEnableLbsSlaRetryTimerDecrement:skl,bxt,kbl,glk */
-	I915_WRITE(BDW_SCRATCH1, I915_READ(BDW_SCRATCH1) |
-=======
 	WA_REG_WR_GUC_RESTORE(GEN9_CSFE_CHICKEN1_RCS,
 		   _MASKED_BIT_ENABLE(GEN9_PREEMPT_GPGPU_SYNC_SWITCH_DISABLE));
 
 	/* WaEnableLbsSlaRetryTimerDecrement:skl,bxt,kbl,glk */
 	WA_REG_WR_GUC_RESTORE(BDW_SCRATCH1, I915_READ(BDW_SCRATCH1) |
->>>>>>> 4c847018
 		   GEN9_LBS_SLA_RETRY_TIMER_DECREMENT_ENABLE);
 
 	/* WaDisableKillLogic:bxt,skl,kbl */
@@ -1065,19 +1058,11 @@
 	 * until D0 which is the default case so this is equivalent to
 	 * !WaDisablePerCtxtPreemptionGranularityControl:skl
 	 */
-<<<<<<< HEAD
-	I915_WRITE(GEN7_FF_SLICE_CS_CHICKEN1,
-		   _MASKED_BIT_ENABLE(GEN9_FFSC_PERCTX_PREEMPT_CTRL));
-
-	/* WaEnableGapsTsvCreditFix:skl */
-	I915_WRITE(GEN8_GARBCNTL, (I915_READ(GEN8_GARBCNTL) |
-=======
 	WA_REG_WR_GUC_RESTORE(GEN7_FF_SLICE_CS_CHICKEN1,
 		   _MASKED_BIT_ENABLE(GEN9_FFSC_PERCTX_PREEMPT_CTRL));
 
 	/* WaEnableGapsTsvCreditFix:skl */
 	WA_REG_WR_GUC_RESTORE(GEN8_GARBCNTL, (I915_READ(GEN8_GARBCNTL) |
->>>>>>> 4c847018
 				   GEN9_GAPS_TSV_CREDIT_DISABLE));
 
 	/* WaDisableGafsUnitClkGating:skl */
@@ -1436,17 +1421,10 @@
 					u32 *out)
 {
 	struct intel_engine_cs *engine = req->engine;
-<<<<<<< HEAD
 
 	if (engine->semaphore.signal)
 		out = engine->semaphore.signal(req, out);
 
-=======
-
-	if (engine->semaphore.signal)
-		out = engine->semaphore.signal(req, out);
-
->>>>>>> 4c847018
 	*out++ = GFX_OP_PIPE_CONTROL(6);
 	*out++ = (PIPE_CONTROL_GLOBAL_GTT_IVB |
 			       PIPE_CONTROL_CS_STALL |
@@ -1984,11 +1962,7 @@
 	struct i915_vma *vma;
 
 	obj = i915_gem_object_create_stolen(dev_priv, size);
-<<<<<<< HEAD
-	if (!obj)
-=======
 	if (IS_ERR_OR_NULL(obj))
->>>>>>> 4c847018
 		obj = i915_gem_object_create(dev_priv, size);
 	if (IS_ERR(obj))
 		return ERR_CAST(obj);
