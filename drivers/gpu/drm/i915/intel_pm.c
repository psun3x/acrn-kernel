/*
 * Copyright © 2012 Intel Corporation
 *
 * Permission is hereby granted, free of charge, to any person obtaining a
 * copy of this software and associated documentation files (the "Software"),
 * to deal in the Software without restriction, including without limitation
 * the rights to use, copy, modify, merge, publish, distribute, sublicense,
 * and/or sell copies of the Software, and to permit persons to whom the
 * Software is furnished to do so, subject to the following conditions:
 *
 * The above copyright notice and this permission notice (including the next
 * paragraph) shall be included in all copies or substantial portions of the
 * Software.
 *
 * THE SOFTWARE IS PROVIDED "AS IS", WITHOUT WARRANTY OF ANY KIND, EXPRESS OR
 * IMPLIED, INCLUDING BUT NOT LIMITED TO THE WARRANTIES OF MERCHANTABILITY,
 * FITNESS FOR A PARTICULAR PURPOSE AND NONINFRINGEMENT.  IN NO EVENT SHALL
 * THE AUTHORS OR COPYRIGHT HOLDERS BE LIABLE FOR ANY CLAIM, DAMAGES OR OTHER
 * LIABILITY, WHETHER IN AN ACTION OF CONTRACT, TORT OR OTHERWISE, ARISING
 * FROM, OUT OF OR IN CONNECTION WITH THE SOFTWARE OR THE USE OR OTHER DEALINGS
 * IN THE SOFTWARE.
 *
 * Authors:
 *    Eugeni Dodonov <eugeni.dodonov@intel.com>
 *
 */

#include <linux/cpufreq.h>
#include <drm/drm_plane_helper.h>
#include "i915_drv.h"
#include "intel_drv.h"
#include "../../../platform/x86/intel_ips.h"
#include <linux/module.h>
#include <drm/drm_atomic_helper.h>

#if IS_ENABLED(CONFIG_DRM_I915_GVT)
#include "gvt.h"
#endif

/**
 * DOC: RC6
 *
 * RC6 is a special power stage which allows the GPU to enter an very
 * low-voltage mode when idle, using down to 0V while at this stage.  This
 * stage is entered automatically when the GPU is idle when RC6 support is
 * enabled, and as soon as new workload arises GPU wakes up automatically as well.
 *
 * There are different RC6 modes available in Intel GPU, which differentiate
 * among each other with the latency required to enter and leave RC6 and
 * voltage consumed by the GPU in different states.
 *
 * The combination of the following flags define which states GPU is allowed
 * to enter, while RC6 is the normal RC6 state, RC6p is the deep RC6, and
 * RC6pp is deepest RC6. Their support by hardware varies according to the
 * GPU, BIOS, chipset and platform. RC6 is usually the safest one and the one
 * which brings the most power savings; deeper states save more power, but
 * require higher latency to switch to and wake up.
 */
#define INTEL_RC6_ENABLE			(1<<0)
#define INTEL_RC6p_ENABLE			(1<<1)
#define INTEL_RC6pp_ENABLE			(1<<2)

static void gen9_init_clock_gating(struct drm_i915_private *dev_priv)
{
	if (HAS_LLC(dev_priv)) {
		/*
		 * WaCompressedResourceDisplayNewHashMode:skl,kbl
		 * Display WA#0390: skl,kbl
		 *
		 * Must match Sampler, Pixel Back End, and Media. See
		 * WaCompressedResourceSamplerPbeMediaNewHashMode.
		 */
		I915_WRITE(CHICKEN_PAR1_1,
			   I915_READ(CHICKEN_PAR1_1) |
			   SKL_DE_COMPRESSED_HASH_MODE);
	}

	/* See Bspec note for PSR2_CTL bit 31, Wa#828:skl,bxt,kbl,cfl */
	I915_WRITE(CHICKEN_PAR1_1,
		   I915_READ(CHICKEN_PAR1_1) | SKL_EDP_PSR_FIX_RDWRAP);

	I915_WRITE(GEN8_CONFIG0,
		   I915_READ(GEN8_CONFIG0) | GEN9_DEFAULT_FIXES);

	/* WaEnableChickenDCPR:skl,bxt,kbl,glk,cfl */
	I915_WRITE(GEN8_CHICKEN_DCPR_1,
		   I915_READ(GEN8_CHICKEN_DCPR_1) | MASK_WAKEMEM);

	/* WaFbcTurnOffFbcWatermark:skl,bxt,kbl,cfl */
	/* WaFbcWakeMemOn:skl,bxt,kbl,glk,cfl */
	I915_WRITE(DISP_ARB_CTL, I915_READ(DISP_ARB_CTL) |
		   DISP_FBC_WM_DIS |
		   DISP_FBC_MEMORY_WAKE);

	/* WaFbcHighMemBwCorruptionAvoidance:skl,bxt,kbl,cfl */
	I915_WRITE(ILK_DPFC_CHICKEN, I915_READ(ILK_DPFC_CHICKEN) |
		   ILK_DPFC_DISABLE_DUMMY0);

	if (IS_SKYLAKE(dev_priv)) {
		/* WaDisableDopClockGating */
		I915_WRITE(GEN7_MISCCPCTL, I915_READ(GEN7_MISCCPCTL)
			   & ~GEN7_DOP_CLOCK_GATE_ENABLE);
	}
}

static void bxt_init_clock_gating(struct drm_i915_private *dev_priv)
{
	gen9_init_clock_gating(dev_priv);

	/* WaDisableSDEUnitClockGating:bxt */
	I915_WRITE(GEN8_UCGCTL6, I915_READ(GEN8_UCGCTL6) |
		   GEN8_SDEUNIT_CLOCK_GATE_DISABLE);

	/*
	 * FIXME:
	 * GEN8_HDCUNIT_CLOCK_GATE_DISABLE_HDCREQ applies on 3x6 GT SKUs only.
	 */
	I915_WRITE(GEN8_UCGCTL6, I915_READ(GEN8_UCGCTL6) |
		   GEN8_HDCUNIT_CLOCK_GATE_DISABLE_HDCREQ);

	/*
	 * Wa: Backlight PWM may stop in the asserted state, causing backlight
	 * to stay fully on.
	 */
	I915_WRITE(GEN9_CLKGATE_DIS_0, I915_READ(GEN9_CLKGATE_DIS_0) |
		   PWM1_GATING_DIS | PWM2_GATING_DIS);
}

static void glk_init_clock_gating(struct drm_i915_private *dev_priv)
{
	gen9_init_clock_gating(dev_priv);

	/*
	 * WaDisablePWMClockGating:glk
	 * Backlight PWM may stop in the asserted state, causing backlight
	 * to stay fully on.
	 */
	I915_WRITE(GEN9_CLKGATE_DIS_0, I915_READ(GEN9_CLKGATE_DIS_0) |
		   PWM1_GATING_DIS | PWM2_GATING_DIS);

	/* WaDDIIOTimeout:glk */
	if (IS_GLK_REVID(dev_priv, 0, GLK_REVID_A1)) {
		u32 val = I915_READ(CHICKEN_MISC_2);
		val &= ~(GLK_CL0_PWR_DOWN |
			 GLK_CL1_PWR_DOWN |
			 GLK_CL2_PWR_DOWN);
		I915_WRITE(CHICKEN_MISC_2, val);
	}

}

static void i915_pineview_get_mem_freq(struct drm_i915_private *dev_priv)
{
	u32 tmp;

	tmp = I915_READ(CLKCFG);

	switch (tmp & CLKCFG_FSB_MASK) {
	case CLKCFG_FSB_533:
		dev_priv->fsb_freq = 533; /* 133*4 */
		break;
	case CLKCFG_FSB_800:
		dev_priv->fsb_freq = 800; /* 200*4 */
		break;
	case CLKCFG_FSB_667:
		dev_priv->fsb_freq =  667; /* 167*4 */
		break;
	case CLKCFG_FSB_400:
		dev_priv->fsb_freq = 400; /* 100*4 */
		break;
	}

	switch (tmp & CLKCFG_MEM_MASK) {
	case CLKCFG_MEM_533:
		dev_priv->mem_freq = 533;
		break;
	case CLKCFG_MEM_667:
		dev_priv->mem_freq = 667;
		break;
	case CLKCFG_MEM_800:
		dev_priv->mem_freq = 800;
		break;
	}

	/* detect pineview DDR3 setting */
	tmp = I915_READ(CSHRDDR3CTL);
	dev_priv->is_ddr3 = (tmp & CSHRDDR3CTL_DDR3) ? 1 : 0;
}

static void i915_ironlake_get_mem_freq(struct drm_i915_private *dev_priv)
{
	u16 ddrpll, csipll;

	ddrpll = I915_READ16(DDRMPLL1);
	csipll = I915_READ16(CSIPLL0);

	switch (ddrpll & 0xff) {
	case 0xc:
		dev_priv->mem_freq = 800;
		break;
	case 0x10:
		dev_priv->mem_freq = 1066;
		break;
	case 0x14:
		dev_priv->mem_freq = 1333;
		break;
	case 0x18:
		dev_priv->mem_freq = 1600;
		break;
	default:
		DRM_DEBUG_DRIVER("unknown memory frequency 0x%02x\n",
				 ddrpll & 0xff);
		dev_priv->mem_freq = 0;
		break;
	}

	dev_priv->ips.r_t = dev_priv->mem_freq;

	switch (csipll & 0x3ff) {
	case 0x00c:
		dev_priv->fsb_freq = 3200;
		break;
	case 0x00e:
		dev_priv->fsb_freq = 3733;
		break;
	case 0x010:
		dev_priv->fsb_freq = 4266;
		break;
	case 0x012:
		dev_priv->fsb_freq = 4800;
		break;
	case 0x014:
		dev_priv->fsb_freq = 5333;
		break;
	case 0x016:
		dev_priv->fsb_freq = 5866;
		break;
	case 0x018:
		dev_priv->fsb_freq = 6400;
		break;
	default:
		DRM_DEBUG_DRIVER("unknown fsb frequency 0x%04x\n",
				 csipll & 0x3ff);
		dev_priv->fsb_freq = 0;
		break;
	}

	if (dev_priv->fsb_freq == 3200) {
		dev_priv->ips.c_m = 0;
	} else if (dev_priv->fsb_freq > 3200 && dev_priv->fsb_freq <= 4800) {
		dev_priv->ips.c_m = 1;
	} else {
		dev_priv->ips.c_m = 2;
	}
}

static const struct cxsr_latency cxsr_latency_table[] = {
	{1, 0, 800, 400, 3382, 33382, 3983, 33983},    /* DDR2-400 SC */
	{1, 0, 800, 667, 3354, 33354, 3807, 33807},    /* DDR2-667 SC */
	{1, 0, 800, 800, 3347, 33347, 3763, 33763},    /* DDR2-800 SC */
	{1, 1, 800, 667, 6420, 36420, 6873, 36873},    /* DDR3-667 SC */
	{1, 1, 800, 800, 5902, 35902, 6318, 36318},    /* DDR3-800 SC */

	{1, 0, 667, 400, 3400, 33400, 4021, 34021},    /* DDR2-400 SC */
	{1, 0, 667, 667, 3372, 33372, 3845, 33845},    /* DDR2-667 SC */
	{1, 0, 667, 800, 3386, 33386, 3822, 33822},    /* DDR2-800 SC */
	{1, 1, 667, 667, 6438, 36438, 6911, 36911},    /* DDR3-667 SC */
	{1, 1, 667, 800, 5941, 35941, 6377, 36377},    /* DDR3-800 SC */

	{1, 0, 400, 400, 3472, 33472, 4173, 34173},    /* DDR2-400 SC */
	{1, 0, 400, 667, 3443, 33443, 3996, 33996},    /* DDR2-667 SC */
	{1, 0, 400, 800, 3430, 33430, 3946, 33946},    /* DDR2-800 SC */
	{1, 1, 400, 667, 6509, 36509, 7062, 37062},    /* DDR3-667 SC */
	{1, 1, 400, 800, 5985, 35985, 6501, 36501},    /* DDR3-800 SC */

	{0, 0, 800, 400, 3438, 33438, 4065, 34065},    /* DDR2-400 SC */
	{0, 0, 800, 667, 3410, 33410, 3889, 33889},    /* DDR2-667 SC */
	{0, 0, 800, 800, 3403, 33403, 3845, 33845},    /* DDR2-800 SC */
	{0, 1, 800, 667, 6476, 36476, 6955, 36955},    /* DDR3-667 SC */
	{0, 1, 800, 800, 5958, 35958, 6400, 36400},    /* DDR3-800 SC */

	{0, 0, 667, 400, 3456, 33456, 4103, 34106},    /* DDR2-400 SC */
	{0, 0, 667, 667, 3428, 33428, 3927, 33927},    /* DDR2-667 SC */
	{0, 0, 667, 800, 3443, 33443, 3905, 33905},    /* DDR2-800 SC */
	{0, 1, 667, 667, 6494, 36494, 6993, 36993},    /* DDR3-667 SC */
	{0, 1, 667, 800, 5998, 35998, 6460, 36460},    /* DDR3-800 SC */

	{0, 0, 400, 400, 3528, 33528, 4255, 34255},    /* DDR2-400 SC */
	{0, 0, 400, 667, 3500, 33500, 4079, 34079},    /* DDR2-667 SC */
	{0, 0, 400, 800, 3487, 33487, 4029, 34029},    /* DDR2-800 SC */
	{0, 1, 400, 667, 6566, 36566, 7145, 37145},    /* DDR3-667 SC */
	{0, 1, 400, 800, 6042, 36042, 6584, 36584},    /* DDR3-800 SC */
};

static const struct cxsr_latency *intel_get_cxsr_latency(bool is_desktop,
							 bool is_ddr3,
							 int fsb,
							 int mem)
{
	const struct cxsr_latency *latency;
	int i;

	if (fsb == 0 || mem == 0)
		return NULL;

	for (i = 0; i < ARRAY_SIZE(cxsr_latency_table); i++) {
		latency = &cxsr_latency_table[i];
		if (is_desktop == latency->is_desktop &&
		    is_ddr3 == latency->is_ddr3 &&
		    fsb == latency->fsb_freq && mem == latency->mem_freq)
			return latency;
	}

	DRM_DEBUG_KMS("Unknown FSB/MEM found, disable CxSR\n");

	return NULL;
}

static void chv_set_memory_dvfs(struct drm_i915_private *dev_priv, bool enable)
{
	u32 val;

	mutex_lock(&dev_priv->pcu_lock);

	val = vlv_punit_read(dev_priv, PUNIT_REG_DDR_SETUP2);
	if (enable)
		val &= ~FORCE_DDR_HIGH_FREQ;
	else
		val |= FORCE_DDR_HIGH_FREQ;
	val &= ~FORCE_DDR_LOW_FREQ;
	val |= FORCE_DDR_FREQ_REQ_ACK;
	vlv_punit_write(dev_priv, PUNIT_REG_DDR_SETUP2, val);

	if (wait_for((vlv_punit_read(dev_priv, PUNIT_REG_DDR_SETUP2) &
		      FORCE_DDR_FREQ_REQ_ACK) == 0, 3))
		DRM_ERROR("timed out waiting for Punit DDR DVFS request\n");

	mutex_unlock(&dev_priv->pcu_lock);
}

static void chv_set_memory_pm5(struct drm_i915_private *dev_priv, bool enable)
{
	u32 val;

	mutex_lock(&dev_priv->pcu_lock);

	val = vlv_punit_read(dev_priv, PUNIT_REG_DSPFREQ);
	if (enable)
		val |= DSP_MAXFIFO_PM5_ENABLE;
	else
		val &= ~DSP_MAXFIFO_PM5_ENABLE;
	vlv_punit_write(dev_priv, PUNIT_REG_DSPFREQ, val);

	mutex_unlock(&dev_priv->pcu_lock);
}

#define FW_WM(value, plane) \
	(((value) << DSPFW_ ## plane ## _SHIFT) & DSPFW_ ## plane ## _MASK)

static bool _intel_set_memory_cxsr(struct drm_i915_private *dev_priv, bool enable)
{
	bool was_enabled;
	u32 val;

	if (IS_VALLEYVIEW(dev_priv) || IS_CHERRYVIEW(dev_priv)) {
		was_enabled = I915_READ(FW_BLC_SELF_VLV) & FW_CSPWRDWNEN;
		I915_WRITE(FW_BLC_SELF_VLV, enable ? FW_CSPWRDWNEN : 0);
		POSTING_READ(FW_BLC_SELF_VLV);
	} else if (IS_G4X(dev_priv) || IS_I965GM(dev_priv)) {
		was_enabled = I915_READ(FW_BLC_SELF) & FW_BLC_SELF_EN;
		I915_WRITE(FW_BLC_SELF, enable ? FW_BLC_SELF_EN : 0);
		POSTING_READ(FW_BLC_SELF);
	} else if (IS_PINEVIEW(dev_priv)) {
		val = I915_READ(DSPFW3);
		was_enabled = val & PINEVIEW_SELF_REFRESH_EN;
		if (enable)
			val |= PINEVIEW_SELF_REFRESH_EN;
		else
			val &= ~PINEVIEW_SELF_REFRESH_EN;
		I915_WRITE(DSPFW3, val);
		POSTING_READ(DSPFW3);
	} else if (IS_I945G(dev_priv) || IS_I945GM(dev_priv)) {
		was_enabled = I915_READ(FW_BLC_SELF) & FW_BLC_SELF_EN;
		val = enable ? _MASKED_BIT_ENABLE(FW_BLC_SELF_EN) :
			       _MASKED_BIT_DISABLE(FW_BLC_SELF_EN);
		I915_WRITE(FW_BLC_SELF, val);
		POSTING_READ(FW_BLC_SELF);
	} else if (IS_I915GM(dev_priv)) {
		/*
		 * FIXME can't find a bit like this for 915G, and
		 * and yet it does have the related watermark in
		 * FW_BLC_SELF. What's going on?
		 */
		was_enabled = I915_READ(INSTPM) & INSTPM_SELF_EN;
		val = enable ? _MASKED_BIT_ENABLE(INSTPM_SELF_EN) :
			       _MASKED_BIT_DISABLE(INSTPM_SELF_EN);
		I915_WRITE(INSTPM, val);
		POSTING_READ(INSTPM);
	} else {
		return false;
	}

	trace_intel_memory_cxsr(dev_priv, was_enabled, enable);

	DRM_DEBUG_KMS("memory self-refresh is %s (was %s)\n",
		      enableddisabled(enable),
		      enableddisabled(was_enabled));

	return was_enabled;
}

/**
 * intel_set_memory_cxsr - Configure CxSR state
 * @dev_priv: i915 device
 * @enable: Allow vs. disallow CxSR
 *
 * Allow or disallow the system to enter a special CxSR
 * (C-state self refresh) state. What typically happens in CxSR mode
 * is that several display FIFOs may get combined into a single larger
 * FIFO for a particular plane (so called max FIFO mode) to allow the
 * system to defer memory fetches longer, and the memory will enter
 * self refresh.
 *
 * Note that enabling CxSR does not guarantee that the system enter
 * this special mode, nor does it guarantee that the system stays
 * in that mode once entered. So this just allows/disallows the system
 * to autonomously utilize the CxSR mode. Other factors such as core
 * C-states will affect when/if the system actually enters/exits the
 * CxSR mode.
 *
 * Note that on VLV/CHV this actually only controls the max FIFO mode,
 * and the system is free to enter/exit memory self refresh at any time
 * even when the use of CxSR has been disallowed.
 *
 * While the system is actually in the CxSR/max FIFO mode, some plane
 * control registers will not get latched on vblank. Thus in order to
 * guarantee the system will respond to changes in the plane registers
 * we must always disallow CxSR prior to making changes to those registers.
 * Unfortunately the system will re-evaluate the CxSR conditions at
 * frame start which happens after vblank start (which is when the plane
 * registers would get latched), so we can't proceed with the plane update
 * during the same frame where we disallowed CxSR.
 *
 * Certain platforms also have a deeper HPLL SR mode. Fortunately the
 * HPLL SR mode depends on CxSR itself, so we don't have to hand hold
 * the hardware w.r.t. HPLL SR when writing to plane registers.
 * Disallowing just CxSR is sufficient.
 */
bool intel_set_memory_cxsr(struct drm_i915_private *dev_priv, bool enable)
{
	bool ret;

	mutex_lock(&dev_priv->wm.wm_mutex);
	ret = _intel_set_memory_cxsr(dev_priv, enable);
	if (IS_VALLEYVIEW(dev_priv) || IS_CHERRYVIEW(dev_priv))
		dev_priv->wm.vlv.cxsr = enable;
	else if (IS_G4X(dev_priv))
		dev_priv->wm.g4x.cxsr = enable;
	mutex_unlock(&dev_priv->wm.wm_mutex);

	return ret;
}

/*
 * Latency for FIFO fetches is dependent on several factors:
 *   - memory configuration (speed, channels)
 *   - chipset
 *   - current MCH state
 * It can be fairly high in some situations, so here we assume a fairly
 * pessimal value.  It's a tradeoff between extra memory fetches (if we
 * set this value too high, the FIFO will fetch frequently to stay full)
 * and power consumption (set it too low to save power and we might see
 * FIFO underruns and display "flicker").
 *
 * A value of 5us seems to be a good balance; safe for very low end
 * platforms but not overly aggressive on lower latency configs.
 */
static const int pessimal_latency_ns = 5000;

#define VLV_FIFO_START(dsparb, dsparb2, lo_shift, hi_shift) \
	((((dsparb) >> (lo_shift)) & 0xff) | ((((dsparb2) >> (hi_shift)) & 0x1) << 8))

static void vlv_get_fifo_size(struct intel_crtc_state *crtc_state)
{
	struct intel_crtc *crtc = to_intel_crtc(crtc_state->base.crtc);
	struct drm_i915_private *dev_priv = to_i915(crtc->base.dev);
	struct vlv_fifo_state *fifo_state = &crtc_state->wm.vlv.fifo_state;
	enum pipe pipe = crtc->pipe;
	int sprite0_start, sprite1_start;

	switch (pipe) {
		uint32_t dsparb, dsparb2, dsparb3;
	case PIPE_A:
		dsparb = I915_READ(DSPARB);
		dsparb2 = I915_READ(DSPARB2);
		sprite0_start = VLV_FIFO_START(dsparb, dsparb2, 0, 0);
		sprite1_start = VLV_FIFO_START(dsparb, dsparb2, 8, 4);
		break;
	case PIPE_B:
		dsparb = I915_READ(DSPARB);
		dsparb2 = I915_READ(DSPARB2);
		sprite0_start = VLV_FIFO_START(dsparb, dsparb2, 16, 8);
		sprite1_start = VLV_FIFO_START(dsparb, dsparb2, 24, 12);
		break;
	case PIPE_C:
		dsparb2 = I915_READ(DSPARB2);
		dsparb3 = I915_READ(DSPARB3);
		sprite0_start = VLV_FIFO_START(dsparb3, dsparb2, 0, 16);
		sprite1_start = VLV_FIFO_START(dsparb3, dsparb2, 8, 20);
		break;
	default:
		MISSING_CASE(pipe);
		return;
	}

	fifo_state->plane[PLANE_PRIMARY] = sprite0_start;
	fifo_state->plane[PLANE_SPRITE0] = sprite1_start - sprite0_start;
	fifo_state->plane[PLANE_SPRITE1] = 511 - sprite1_start;
	fifo_state->plane[PLANE_CURSOR] = 63;
}

static int i9xx_get_fifo_size(struct drm_i915_private *dev_priv, int plane)
{
	uint32_t dsparb = I915_READ(DSPARB);
	int size;

	size = dsparb & 0x7f;
	if (plane)
		size = ((dsparb >> DSPARB_CSTART_SHIFT) & 0x7f) - size;

	DRM_DEBUG_KMS("FIFO size - (0x%08x) %s: %d\n", dsparb,
		      plane ? "B" : "A", size);

	return size;
}

static int i830_get_fifo_size(struct drm_i915_private *dev_priv, int plane)
{
	uint32_t dsparb = I915_READ(DSPARB);
	int size;

	size = dsparb & 0x1ff;
	if (plane)
		size = ((dsparb >> DSPARB_BEND_SHIFT) & 0x1ff) - size;
	size >>= 1; /* Convert to cachelines */

	DRM_DEBUG_KMS("FIFO size - (0x%08x) %s: %d\n", dsparb,
		      plane ? "B" : "A", size);

	return size;
}

static int i845_get_fifo_size(struct drm_i915_private *dev_priv, int plane)
{
	uint32_t dsparb = I915_READ(DSPARB);
	int size;

	size = dsparb & 0x7f;
	size >>= 2; /* Convert to cachelines */

	DRM_DEBUG_KMS("FIFO size - (0x%08x) %s: %d\n", dsparb,
		      plane ? "B" : "A",
		      size);

	return size;
}

/* Pineview has different values for various configs */
static const struct intel_watermark_params pineview_display_wm = {
	.fifo_size = PINEVIEW_DISPLAY_FIFO,
	.max_wm = PINEVIEW_MAX_WM,
	.default_wm = PINEVIEW_DFT_WM,
	.guard_size = PINEVIEW_GUARD_WM,
	.cacheline_size = PINEVIEW_FIFO_LINE_SIZE,
};
static const struct intel_watermark_params pineview_display_hplloff_wm = {
	.fifo_size = PINEVIEW_DISPLAY_FIFO,
	.max_wm = PINEVIEW_MAX_WM,
	.default_wm = PINEVIEW_DFT_HPLLOFF_WM,
	.guard_size = PINEVIEW_GUARD_WM,
	.cacheline_size = PINEVIEW_FIFO_LINE_SIZE,
};
static const struct intel_watermark_params pineview_cursor_wm = {
	.fifo_size = PINEVIEW_CURSOR_FIFO,
	.max_wm = PINEVIEW_CURSOR_MAX_WM,
	.default_wm = PINEVIEW_CURSOR_DFT_WM,
	.guard_size = PINEVIEW_CURSOR_GUARD_WM,
	.cacheline_size = PINEVIEW_FIFO_LINE_SIZE,
};
static const struct intel_watermark_params pineview_cursor_hplloff_wm = {
	.fifo_size = PINEVIEW_CURSOR_FIFO,
	.max_wm = PINEVIEW_CURSOR_MAX_WM,
	.default_wm = PINEVIEW_CURSOR_DFT_WM,
	.guard_size = PINEVIEW_CURSOR_GUARD_WM,
	.cacheline_size = PINEVIEW_FIFO_LINE_SIZE,
};
static const struct intel_watermark_params i965_cursor_wm_info = {
	.fifo_size = I965_CURSOR_FIFO,
	.max_wm = I965_CURSOR_MAX_WM,
	.default_wm = I965_CURSOR_DFT_WM,
	.guard_size = 2,
	.cacheline_size = I915_FIFO_LINE_SIZE,
};
static const struct intel_watermark_params i945_wm_info = {
	.fifo_size = I945_FIFO_SIZE,
	.max_wm = I915_MAX_WM,
	.default_wm = 1,
	.guard_size = 2,
	.cacheline_size = I915_FIFO_LINE_SIZE,
};
static const struct intel_watermark_params i915_wm_info = {
	.fifo_size = I915_FIFO_SIZE,
	.max_wm = I915_MAX_WM,
	.default_wm = 1,
	.guard_size = 2,
	.cacheline_size = I915_FIFO_LINE_SIZE,
};
static const struct intel_watermark_params i830_a_wm_info = {
	.fifo_size = I855GM_FIFO_SIZE,
	.max_wm = I915_MAX_WM,
	.default_wm = 1,
	.guard_size = 2,
	.cacheline_size = I830_FIFO_LINE_SIZE,
};
static const struct intel_watermark_params i830_bc_wm_info = {
	.fifo_size = I855GM_FIFO_SIZE,
	.max_wm = I915_MAX_WM/2,
	.default_wm = 1,
	.guard_size = 2,
	.cacheline_size = I830_FIFO_LINE_SIZE,
};
static const struct intel_watermark_params i845_wm_info = {
	.fifo_size = I830_FIFO_SIZE,
	.max_wm = I915_MAX_WM,
	.default_wm = 1,
	.guard_size = 2,
	.cacheline_size = I830_FIFO_LINE_SIZE,
};

/**
 * intel_wm_method1 - Method 1 / "small buffer" watermark formula
 * @pixel_rate: Pipe pixel rate in kHz
 * @cpp: Plane bytes per pixel
 * @latency: Memory wakeup latency in 0.1us units
 *
 * Compute the watermark using the method 1 or "small buffer"
 * formula. The caller may additonally add extra cachelines
 * to account for TLB misses and clock crossings.
 *
 * This method is concerned with the short term drain rate
 * of the FIFO, ie. it does not account for blanking periods
 * which would effectively reduce the average drain rate across
 * a longer period. The name "small" refers to the fact the
 * FIFO is relatively small compared to the amount of data
 * fetched.
 *
 * The FIFO level vs. time graph might look something like:
 *
 *   |\   |\
 *   | \  | \
 * __---__---__ (- plane active, _ blanking)
 * -> time
 *
 * or perhaps like this:
 *
 *   |\|\  |\|\
 * __----__----__ (- plane active, _ blanking)
 * -> time
 *
 * Returns:
 * The watermark in bytes
 */
static unsigned int intel_wm_method1(unsigned int pixel_rate,
				     unsigned int cpp,
				     unsigned int latency)
{
	uint64_t ret;

	ret = (uint64_t) pixel_rate * cpp * latency;
	ret = DIV_ROUND_UP_ULL(ret, 10000);

	return ret;
}

/**
 * intel_wm_method2 - Method 2 / "large buffer" watermark formula
 * @pixel_rate: Pipe pixel rate in kHz
 * @htotal: Pipe horizontal total
 * @width: Plane width in pixels
 * @cpp: Plane bytes per pixel
 * @latency: Memory wakeup latency in 0.1us units
 *
 * Compute the watermark using the method 2 or "large buffer"
 * formula. The caller may additonally add extra cachelines
 * to account for TLB misses and clock crossings.
 *
 * This method is concerned with the long term drain rate
 * of the FIFO, ie. it does account for blanking periods
 * which effectively reduce the average drain rate across
 * a longer period. The name "large" refers to the fact the
 * FIFO is relatively large compared to the amount of data
 * fetched.
 *
 * The FIFO level vs. time graph might look something like:
 *
 *    |\___       |\___
 *    |    \___   |    \___
 *    |        \  |        \
 * __ --__--__--__--__--__--__ (- plane active, _ blanking)
 * -> time
 *
 * Returns:
 * The watermark in bytes
 */
static unsigned int intel_wm_method2(unsigned int pixel_rate,
				     unsigned int htotal,
				     unsigned int width,
				     unsigned int cpp,
				     unsigned int latency)
{
	unsigned int ret;

	/*
	 * FIXME remove once all users are computing
	 * watermarks in the correct place.
	 */
	if (WARN_ON_ONCE(htotal == 0))
		htotal = 1;

	ret = (latency * pixel_rate) / (htotal * 10000);
	ret = (ret + 1) * width * cpp;

	return ret;
}

/**
 * intel_calculate_wm - calculate watermark level
 * @pixel_rate: pixel clock
 * @wm: chip FIFO params
 * @cpp: bytes per pixel
 * @latency_ns: memory latency for the platform
 *
 * Calculate the watermark level (the level at which the display plane will
 * start fetching from memory again).  Each chip has a different display
 * FIFO size and allocation, so the caller needs to figure that out and pass
 * in the correct intel_watermark_params structure.
 *
 * As the pixel clock runs, the FIFO will be drained at a rate that depends
 * on the pixel size.  When it reaches the watermark level, it'll start
 * fetching FIFO line sized based chunks from memory until the FIFO fills
 * past the watermark point.  If the FIFO drains completely, a FIFO underrun
 * will occur, and a display engine hang could result.
 */
static unsigned int intel_calculate_wm(int pixel_rate,
				       const struct intel_watermark_params *wm,
				       int fifo_size, int cpp,
				       unsigned int latency_ns)
{
	int entries, wm_size;

	/*
	 * Note: we need to make sure we don't overflow for various clock &
	 * latency values.
	 * clocks go from a few thousand to several hundred thousand.
	 * latency is usually a few thousand
	 */
	entries = intel_wm_method1(pixel_rate, cpp,
				   latency_ns / 100);
	entries = DIV_ROUND_UP(entries, wm->cacheline_size) +
		wm->guard_size;
	DRM_DEBUG_KMS("FIFO entries required for mode: %d\n", entries);

	wm_size = fifo_size - entries;
	DRM_DEBUG_KMS("FIFO watermark level: %d\n", wm_size);

	/* Don't promote wm_size to unsigned... */
	if (wm_size > wm->max_wm)
		wm_size = wm->max_wm;
	if (wm_size <= 0)
		wm_size = wm->default_wm;

	/*
	 * Bspec seems to indicate that the value shouldn't be lower than
	 * 'burst size + 1'. Certainly 830 is quite unhappy with low values.
	 * Lets go for 8 which is the burst size since certain platforms
	 * already use a hardcoded 8 (which is what the spec says should be
	 * done).
	 */
	if (wm_size <= 8)
		wm_size = 8;

	return wm_size;
}

static bool is_disabling(int old, int new, int threshold)
{
	return old >= threshold && new < threshold;
}

static bool is_enabling(int old, int new, int threshold)
{
	return old < threshold && new >= threshold;
}

static int intel_wm_num_levels(struct drm_i915_private *dev_priv)
{
	return dev_priv->wm.max_level + 1;
}

static bool intel_wm_plane_visible(const struct intel_crtc_state *crtc_state,
				   const struct intel_plane_state *plane_state)
{
	struct intel_plane *plane = plane_state ? to_intel_plane(plane_state->base.plane) : NULL;

	/* FIXME check the 'enable' instead */
	if (!crtc_state->base.active)
		return false;
	if (!plane_state && i915_modparams.avail_planes_per_pipe) {
		return true;
	}

	/*
	 * Treat cursor with fb as always visible since cursor updates
	 * can happen faster than the vrefresh rate, and the current
	 * watermark code doesn't handle that correctly. Cursor updates
	 * which set/clear the fb or change the cursor size are going
	 * to get throttled by intel_legacy_cursor_update() to work
	 * around this problem with the watermark code.
	 */
	if (plane->id == PLANE_CURSOR)
		return plane_state->base.fb != NULL;
	else
		return plane_state->base.visible;
}

static struct intel_crtc *single_enabled_crtc(struct drm_i915_private *dev_priv)
{
	struct intel_crtc *crtc, *enabled = NULL;

	for_each_intel_crtc(&dev_priv->drm, crtc) {
		if (intel_crtc_active(crtc)) {
			if (enabled)
				return NULL;
			enabled = crtc;
		}
	}

	return enabled;
}

static void pineview_update_wm(struct intel_crtc *unused_crtc)
{
	struct drm_i915_private *dev_priv = to_i915(unused_crtc->base.dev);
	struct intel_crtc *crtc;
	const struct cxsr_latency *latency;
	u32 reg;
	unsigned int wm;

	latency = intel_get_cxsr_latency(IS_PINEVIEW_G(dev_priv),
					 dev_priv->is_ddr3,
					 dev_priv->fsb_freq,
					 dev_priv->mem_freq);
	if (!latency) {
		DRM_DEBUG_KMS("Unknown FSB/MEM found, disable CxSR\n");
		intel_set_memory_cxsr(dev_priv, false);
		return;
	}

	crtc = single_enabled_crtc(dev_priv);
	if (crtc) {
		const struct drm_display_mode *adjusted_mode =
			&crtc->config->base.adjusted_mode;
		const struct drm_framebuffer *fb =
			crtc->base.primary->state->fb;
		int cpp = fb->format->cpp[0];
		int clock = adjusted_mode->crtc_clock;

		/* Display SR */
		wm = intel_calculate_wm(clock, &pineview_display_wm,
					pineview_display_wm.fifo_size,
					cpp, latency->display_sr);
		reg = I915_READ(DSPFW1);
		reg &= ~DSPFW_SR_MASK;
		reg |= FW_WM(wm, SR);
		I915_WRITE(DSPFW1, reg);
		DRM_DEBUG_KMS("DSPFW1 register is %x\n", reg);

		/* cursor SR */
		wm = intel_calculate_wm(clock, &pineview_cursor_wm,
					pineview_display_wm.fifo_size,
					4, latency->cursor_sr);
		reg = I915_READ(DSPFW3);
		reg &= ~DSPFW_CURSOR_SR_MASK;
		reg |= FW_WM(wm, CURSOR_SR);
		I915_WRITE(DSPFW3, reg);

		/* Display HPLL off SR */
		wm = intel_calculate_wm(clock, &pineview_display_hplloff_wm,
					pineview_display_hplloff_wm.fifo_size,
					cpp, latency->display_hpll_disable);
		reg = I915_READ(DSPFW3);
		reg &= ~DSPFW_HPLL_SR_MASK;
		reg |= FW_WM(wm, HPLL_SR);
		I915_WRITE(DSPFW3, reg);

		/* cursor HPLL off SR */
		wm = intel_calculate_wm(clock, &pineview_cursor_hplloff_wm,
					pineview_display_hplloff_wm.fifo_size,
					4, latency->cursor_hpll_disable);
		reg = I915_READ(DSPFW3);
		reg &= ~DSPFW_HPLL_CURSOR_MASK;
		reg |= FW_WM(wm, HPLL_CURSOR);
		I915_WRITE(DSPFW3, reg);
		DRM_DEBUG_KMS("DSPFW3 register is %x\n", reg);

		intel_set_memory_cxsr(dev_priv, true);
	} else {
		intel_set_memory_cxsr(dev_priv, false);
	}
}

/*
 * Documentation says:
 * "If the line size is small, the TLB fetches can get in the way of the
 *  data fetches, causing some lag in the pixel data return which is not
 *  accounted for in the above formulas. The following adjustment only
 *  needs to be applied if eight whole lines fit in the buffer at once.
 *  The WM is adjusted upwards by the difference between the FIFO size
 *  and the size of 8 whole lines. This adjustment is always performed
 *  in the actual pixel depth regardless of whether FBC is enabled or not."
 */
static int g4x_tlb_miss_wa(int fifo_size, int width, int cpp)
{
	int tlb_miss = fifo_size * 64 - width * cpp * 8;

	return max(0, tlb_miss);
}

static void g4x_write_wm_values(struct drm_i915_private *dev_priv,
				const struct g4x_wm_values *wm)
{
	enum pipe pipe;

	for_each_pipe(dev_priv, pipe)
		trace_g4x_wm(intel_get_crtc_for_pipe(dev_priv, pipe), wm);

	I915_WRITE(DSPFW1,
		   FW_WM(wm->sr.plane, SR) |
		   FW_WM(wm->pipe[PIPE_B].plane[PLANE_CURSOR], CURSORB) |
		   FW_WM(wm->pipe[PIPE_B].plane[PLANE_PRIMARY], PLANEB) |
		   FW_WM(wm->pipe[PIPE_A].plane[PLANE_PRIMARY], PLANEA));
	I915_WRITE(DSPFW2,
		   (wm->fbc_en ? DSPFW_FBC_SR_EN : 0) |
		   FW_WM(wm->sr.fbc, FBC_SR) |
		   FW_WM(wm->hpll.fbc, FBC_HPLL_SR) |
		   FW_WM(wm->pipe[PIPE_B].plane[PLANE_SPRITE0], SPRITEB) |
		   FW_WM(wm->pipe[PIPE_A].plane[PLANE_CURSOR], CURSORA) |
		   FW_WM(wm->pipe[PIPE_A].plane[PLANE_SPRITE0], SPRITEA));
	I915_WRITE(DSPFW3,
		   (wm->hpll_en ? DSPFW_HPLL_SR_EN : 0) |
		   FW_WM(wm->sr.cursor, CURSOR_SR) |
		   FW_WM(wm->hpll.cursor, HPLL_CURSOR) |
		   FW_WM(wm->hpll.plane, HPLL_SR));

	POSTING_READ(DSPFW1);
}

#define FW_WM_VLV(value, plane) \
	(((value) << DSPFW_ ## plane ## _SHIFT) & DSPFW_ ## plane ## _MASK_VLV)

static void vlv_write_wm_values(struct drm_i915_private *dev_priv,
				const struct vlv_wm_values *wm)
{
	enum pipe pipe;

	for_each_pipe(dev_priv, pipe) {
		trace_vlv_wm(intel_get_crtc_for_pipe(dev_priv, pipe), wm);

		I915_WRITE(VLV_DDL(pipe),
			   (wm->ddl[pipe].plane[PLANE_CURSOR] << DDL_CURSOR_SHIFT) |
			   (wm->ddl[pipe].plane[PLANE_SPRITE1] << DDL_SPRITE_SHIFT(1)) |
			   (wm->ddl[pipe].plane[PLANE_SPRITE0] << DDL_SPRITE_SHIFT(0)) |
			   (wm->ddl[pipe].plane[PLANE_PRIMARY] << DDL_PLANE_SHIFT));
	}

	/*
	 * Zero the (unused) WM1 watermarks, and also clear all the
	 * high order bits so that there are no out of bounds values
	 * present in the registers during the reprogramming.
	 */
	I915_WRITE(DSPHOWM, 0);
	I915_WRITE(DSPHOWM1, 0);
	I915_WRITE(DSPFW4, 0);
	I915_WRITE(DSPFW5, 0);
	I915_WRITE(DSPFW6, 0);

	I915_WRITE(DSPFW1,
		   FW_WM(wm->sr.plane, SR) |
		   FW_WM(wm->pipe[PIPE_B].plane[PLANE_CURSOR], CURSORB) |
		   FW_WM_VLV(wm->pipe[PIPE_B].plane[PLANE_PRIMARY], PLANEB) |
		   FW_WM_VLV(wm->pipe[PIPE_A].plane[PLANE_PRIMARY], PLANEA));
	I915_WRITE(DSPFW2,
		   FW_WM_VLV(wm->pipe[PIPE_A].plane[PLANE_SPRITE1], SPRITEB) |
		   FW_WM(wm->pipe[PIPE_A].plane[PLANE_CURSOR], CURSORA) |
		   FW_WM_VLV(wm->pipe[PIPE_A].plane[PLANE_SPRITE0], SPRITEA));
	I915_WRITE(DSPFW3,
		   FW_WM(wm->sr.cursor, CURSOR_SR));

	if (IS_CHERRYVIEW(dev_priv)) {
		I915_WRITE(DSPFW7_CHV,
			   FW_WM_VLV(wm->pipe[PIPE_B].plane[PLANE_SPRITE1], SPRITED) |
			   FW_WM_VLV(wm->pipe[PIPE_B].plane[PLANE_SPRITE0], SPRITEC));
		I915_WRITE(DSPFW8_CHV,
			   FW_WM_VLV(wm->pipe[PIPE_C].plane[PLANE_SPRITE1], SPRITEF) |
			   FW_WM_VLV(wm->pipe[PIPE_C].plane[PLANE_SPRITE0], SPRITEE));
		I915_WRITE(DSPFW9_CHV,
			   FW_WM_VLV(wm->pipe[PIPE_C].plane[PLANE_PRIMARY], PLANEC) |
			   FW_WM(wm->pipe[PIPE_C].plane[PLANE_CURSOR], CURSORC));
		I915_WRITE(DSPHOWM,
			   FW_WM(wm->sr.plane >> 9, SR_HI) |
			   FW_WM(wm->pipe[PIPE_C].plane[PLANE_SPRITE1] >> 8, SPRITEF_HI) |
			   FW_WM(wm->pipe[PIPE_C].plane[PLANE_SPRITE0] >> 8, SPRITEE_HI) |
			   FW_WM(wm->pipe[PIPE_C].plane[PLANE_PRIMARY] >> 8, PLANEC_HI) |
			   FW_WM(wm->pipe[PIPE_B].plane[PLANE_SPRITE1] >> 8, SPRITED_HI) |
			   FW_WM(wm->pipe[PIPE_B].plane[PLANE_SPRITE0] >> 8, SPRITEC_HI) |
			   FW_WM(wm->pipe[PIPE_B].plane[PLANE_PRIMARY] >> 8, PLANEB_HI) |
			   FW_WM(wm->pipe[PIPE_A].plane[PLANE_SPRITE1] >> 8, SPRITEB_HI) |
			   FW_WM(wm->pipe[PIPE_A].plane[PLANE_SPRITE0] >> 8, SPRITEA_HI) |
			   FW_WM(wm->pipe[PIPE_A].plane[PLANE_PRIMARY] >> 8, PLANEA_HI));
	} else {
		I915_WRITE(DSPFW7,
			   FW_WM_VLV(wm->pipe[PIPE_B].plane[PLANE_SPRITE1], SPRITED) |
			   FW_WM_VLV(wm->pipe[PIPE_B].plane[PLANE_SPRITE0], SPRITEC));
		I915_WRITE(DSPHOWM,
			   FW_WM(wm->sr.plane >> 9, SR_HI) |
			   FW_WM(wm->pipe[PIPE_B].plane[PLANE_SPRITE1] >> 8, SPRITED_HI) |
			   FW_WM(wm->pipe[PIPE_B].plane[PLANE_SPRITE0] >> 8, SPRITEC_HI) |
			   FW_WM(wm->pipe[PIPE_B].plane[PLANE_PRIMARY] >> 8, PLANEB_HI) |
			   FW_WM(wm->pipe[PIPE_A].plane[PLANE_SPRITE1] >> 8, SPRITEB_HI) |
			   FW_WM(wm->pipe[PIPE_A].plane[PLANE_SPRITE0] >> 8, SPRITEA_HI) |
			   FW_WM(wm->pipe[PIPE_A].plane[PLANE_PRIMARY] >> 8, PLANEA_HI));
	}

	POSTING_READ(DSPFW1);
}

#undef FW_WM_VLV

static void g4x_setup_wm_latency(struct drm_i915_private *dev_priv)
{
	/* all latencies in usec */
	dev_priv->wm.pri_latency[G4X_WM_LEVEL_NORMAL] = 5;
	dev_priv->wm.pri_latency[G4X_WM_LEVEL_SR] = 12;
	dev_priv->wm.pri_latency[G4X_WM_LEVEL_HPLL] = 35;

	dev_priv->wm.max_level = G4X_WM_LEVEL_HPLL;
}

static int g4x_plane_fifo_size(enum plane_id plane_id, int level)
{
	/*
	 * DSPCNTR[13] supposedly controls whether the
	 * primary plane can use the FIFO space otherwise
	 * reserved for the sprite plane. It's not 100% clear
	 * what the actual FIFO size is, but it looks like we
	 * can happily set both primary and sprite watermarks
	 * up to 127 cachelines. So that would seem to mean
	 * that either DSPCNTR[13] doesn't do anything, or that
	 * the total FIFO is >= 256 cachelines in size. Either
	 * way, we don't seem to have to worry about this
	 * repartitioning as the maximum watermark value the
	 * register can hold for each plane is lower than the
	 * minimum FIFO size.
	 */
	switch (plane_id) {
	case PLANE_CURSOR:
		return 63;
	case PLANE_PRIMARY:
		return level == G4X_WM_LEVEL_NORMAL ? 127 : 511;
	case PLANE_SPRITE0:
		return level == G4X_WM_LEVEL_NORMAL ? 127 : 0;
	default:
		MISSING_CASE(plane_id);
		return 0;
	}
}

static int g4x_fbc_fifo_size(int level)
{
	switch (level) {
	case G4X_WM_LEVEL_SR:
		return 7;
	case G4X_WM_LEVEL_HPLL:
		return 15;
	default:
		MISSING_CASE(level);
		return 0;
	}
}

static uint16_t g4x_compute_wm(const struct intel_crtc_state *crtc_state,
			       const struct intel_plane_state *plane_state,
			       int level)
{
	struct intel_plane *plane = to_intel_plane(plane_state->base.plane);
	struct drm_i915_private *dev_priv = to_i915(plane->base.dev);
	const struct drm_display_mode *adjusted_mode =
		&crtc_state->base.adjusted_mode;
	int clock, htotal, cpp, width, wm;
	int latency = dev_priv->wm.pri_latency[level] * 10;

	if (latency == 0)
		return USHRT_MAX;

	if (!intel_wm_plane_visible(crtc_state, plane_state))
		return 0;

	/*
	 * Not 100% sure which way ELK should go here as the
	 * spec only says CL/CTG should assume 32bpp and BW
	 * doesn't need to. But as these things followed the
	 * mobile vs. desktop lines on gen3 as well, let's
	 * assume ELK doesn't need this.
	 *
	 * The spec also fails to list such a restriction for
	 * the HPLL watermark, which seems a little strange.
	 * Let's use 32bpp for the HPLL watermark as well.
	 */
	if (IS_GM45(dev_priv) && plane->id == PLANE_PRIMARY &&
	    level != G4X_WM_LEVEL_NORMAL)
		cpp = 4;
	else
		cpp = plane_state->base.fb->format->cpp[0];

	clock = adjusted_mode->crtc_clock;
	htotal = adjusted_mode->crtc_htotal;

	if (plane->id == PLANE_CURSOR)
		width = plane_state->base.crtc_w;
	else
		width = drm_rect_width(&plane_state->base.dst);

	if (plane->id == PLANE_CURSOR) {
		wm = intel_wm_method2(clock, htotal, width, cpp, latency);
	} else if (plane->id == PLANE_PRIMARY &&
		   level == G4X_WM_LEVEL_NORMAL) {
		wm = intel_wm_method1(clock, cpp, latency);
	} else {
		int small, large;

		small = intel_wm_method1(clock, cpp, latency);
		large = intel_wm_method2(clock, htotal, width, cpp, latency);

		wm = min(small, large);
	}

	wm += g4x_tlb_miss_wa(g4x_plane_fifo_size(plane->id, level),
			      width, cpp);

	wm = DIV_ROUND_UP(wm, 64) + 2;

	return min_t(int, wm, USHRT_MAX);
}

static bool g4x_raw_plane_wm_set(struct intel_crtc_state *crtc_state,
				 int level, enum plane_id plane_id, u16 value)
{
	struct drm_i915_private *dev_priv = to_i915(crtc_state->base.crtc->dev);
	bool dirty = false;

	for (; level < intel_wm_num_levels(dev_priv); level++) {
		struct g4x_pipe_wm *raw = &crtc_state->wm.g4x.raw[level];

		dirty |= raw->plane[plane_id] != value;
		raw->plane[plane_id] = value;
	}

	return dirty;
}

static bool g4x_raw_fbc_wm_set(struct intel_crtc_state *crtc_state,
			       int level, u16 value)
{
	struct drm_i915_private *dev_priv = to_i915(crtc_state->base.crtc->dev);
	bool dirty = false;

	/* NORMAL level doesn't have an FBC watermark */
	level = max(level, G4X_WM_LEVEL_SR);

	for (; level < intel_wm_num_levels(dev_priv); level++) {
		struct g4x_pipe_wm *raw = &crtc_state->wm.g4x.raw[level];

		dirty |= raw->fbc != value;
		raw->fbc = value;
	}

	return dirty;
}

static uint32_t ilk_compute_fbc_wm(const struct intel_crtc_state *cstate,
				   const struct intel_plane_state *pstate,
				   uint32_t pri_val);

static bool g4x_raw_plane_wm_compute(struct intel_crtc_state *crtc_state,
				     const struct intel_plane_state *plane_state)
{
	struct intel_plane *plane = to_intel_plane(plane_state->base.plane);
	int num_levels = intel_wm_num_levels(to_i915(plane->base.dev));
	enum plane_id plane_id = plane->id;
	bool dirty = false;
	int level;

	if (!intel_wm_plane_visible(crtc_state, plane_state)) {
		dirty |= g4x_raw_plane_wm_set(crtc_state, 0, plane_id, 0);
		if (plane_id == PLANE_PRIMARY)
			dirty |= g4x_raw_fbc_wm_set(crtc_state, 0, 0);
		goto out;
	}

	for (level = 0; level < num_levels; level++) {
		struct g4x_pipe_wm *raw = &crtc_state->wm.g4x.raw[level];
		int wm, max_wm;

		wm = g4x_compute_wm(crtc_state, plane_state, level);
		max_wm = g4x_plane_fifo_size(plane_id, level);

		if (wm > max_wm)
			break;

		dirty |= raw->plane[plane_id] != wm;
		raw->plane[plane_id] = wm;

		if (plane_id != PLANE_PRIMARY ||
		    level == G4X_WM_LEVEL_NORMAL)
			continue;

		wm = ilk_compute_fbc_wm(crtc_state, plane_state,
					raw->plane[plane_id]);
		max_wm = g4x_fbc_fifo_size(level);

		/*
		 * FBC wm is not mandatory as we
		 * can always just disable its use.
		 */
		if (wm > max_wm)
			wm = USHRT_MAX;

		dirty |= raw->fbc != wm;
		raw->fbc = wm;
	}

	/* mark watermarks as invalid */
	dirty |= g4x_raw_plane_wm_set(crtc_state, level, plane_id, USHRT_MAX);

	if (plane_id == PLANE_PRIMARY)
		dirty |= g4x_raw_fbc_wm_set(crtc_state, level, USHRT_MAX);

 out:
	if (dirty) {
		DRM_DEBUG_KMS("%s watermarks: normal=%d, SR=%d, HPLL=%d\n",
			      plane->base.name,
			      crtc_state->wm.g4x.raw[G4X_WM_LEVEL_NORMAL].plane[plane_id],
			      crtc_state->wm.g4x.raw[G4X_WM_LEVEL_SR].plane[plane_id],
			      crtc_state->wm.g4x.raw[G4X_WM_LEVEL_HPLL].plane[plane_id]);

		if (plane_id == PLANE_PRIMARY)
			DRM_DEBUG_KMS("FBC watermarks: SR=%d, HPLL=%d\n",
				      crtc_state->wm.g4x.raw[G4X_WM_LEVEL_SR].fbc,
				      crtc_state->wm.g4x.raw[G4X_WM_LEVEL_HPLL].fbc);
	}

	return dirty;
}

static bool g4x_raw_plane_wm_is_valid(const struct intel_crtc_state *crtc_state,
				      enum plane_id plane_id, int level)
{
	const struct g4x_pipe_wm *raw = &crtc_state->wm.g4x.raw[level];

	return raw->plane[plane_id] <= g4x_plane_fifo_size(plane_id, level);
}

static bool g4x_raw_crtc_wm_is_valid(const struct intel_crtc_state *crtc_state,
				     int level)
{
	struct drm_i915_private *dev_priv = to_i915(crtc_state->base.crtc->dev);

	if (level > dev_priv->wm.max_level)
		return false;

	return g4x_raw_plane_wm_is_valid(crtc_state, PLANE_PRIMARY, level) &&
		g4x_raw_plane_wm_is_valid(crtc_state, PLANE_SPRITE0, level) &&
		g4x_raw_plane_wm_is_valid(crtc_state, PLANE_CURSOR, level);
}

/* mark all levels starting from 'level' as invalid */
static void g4x_invalidate_wms(struct intel_crtc *crtc,
			       struct g4x_wm_state *wm_state, int level)
{
	if (level <= G4X_WM_LEVEL_NORMAL) {
		enum plane_id plane_id;

		for_each_plane_id_on_crtc(crtc, plane_id)
			wm_state->wm.plane[plane_id] = USHRT_MAX;
	}

	if (level <= G4X_WM_LEVEL_SR) {
		wm_state->cxsr = false;
		wm_state->sr.cursor = USHRT_MAX;
		wm_state->sr.plane = USHRT_MAX;
		wm_state->sr.fbc = USHRT_MAX;
	}

	if (level <= G4X_WM_LEVEL_HPLL) {
		wm_state->hpll_en = false;
		wm_state->hpll.cursor = USHRT_MAX;
		wm_state->hpll.plane = USHRT_MAX;
		wm_state->hpll.fbc = USHRT_MAX;
	}
}

static int g4x_compute_pipe_wm(struct intel_crtc_state *crtc_state)
{
	struct intel_crtc *crtc = to_intel_crtc(crtc_state->base.crtc);
	struct intel_atomic_state *state =
		to_intel_atomic_state(crtc_state->base.state);
	struct g4x_wm_state *wm_state = &crtc_state->wm.g4x.optimal;
	int num_active_planes = hweight32(crtc_state->active_planes &
					  ~BIT(PLANE_CURSOR));
	const struct g4x_pipe_wm *raw;
	struct intel_plane_state *plane_state;
	struct intel_plane *plane;
	enum plane_id plane_id;
	int i, level;
	unsigned int dirty = 0;

	for_each_intel_plane_in_state(state, plane, plane_state, i) {
		const struct intel_plane_state *old_plane_state =
			to_intel_plane_state(plane->base.state);

		if (plane_state->base.crtc != &crtc->base &&
		    old_plane_state->base.crtc != &crtc->base)
			continue;

		if (g4x_raw_plane_wm_compute(crtc_state, plane_state))
			dirty |= BIT(plane->id);
	}

	if (!dirty)
		return 0;

	level = G4X_WM_LEVEL_NORMAL;
	if (!g4x_raw_crtc_wm_is_valid(crtc_state, level))
		goto out;

	raw = &crtc_state->wm.g4x.raw[level];
	for_each_plane_id_on_crtc(crtc, plane_id)
		wm_state->wm.plane[plane_id] = raw->plane[plane_id];

	level = G4X_WM_LEVEL_SR;

	if (!g4x_raw_crtc_wm_is_valid(crtc_state, level))
		goto out;

	raw = &crtc_state->wm.g4x.raw[level];
	wm_state->sr.plane = raw->plane[PLANE_PRIMARY];
	wm_state->sr.cursor = raw->plane[PLANE_CURSOR];
	wm_state->sr.fbc = raw->fbc;

	wm_state->cxsr = num_active_planes == BIT(PLANE_PRIMARY);

	level = G4X_WM_LEVEL_HPLL;

	if (!g4x_raw_crtc_wm_is_valid(crtc_state, level))
		goto out;

	raw = &crtc_state->wm.g4x.raw[level];
	wm_state->hpll.plane = raw->plane[PLANE_PRIMARY];
	wm_state->hpll.cursor = raw->plane[PLANE_CURSOR];
	wm_state->hpll.fbc = raw->fbc;

	wm_state->hpll_en = wm_state->cxsr;

	level++;

 out:
	if (level == G4X_WM_LEVEL_NORMAL)
		return -EINVAL;

	/* invalidate the higher levels */
	g4x_invalidate_wms(crtc, wm_state, level);

	/*
	 * Determine if the FBC watermark(s) can be used. IF
	 * this isn't the case we prefer to disable the FBC
	 ( watermark(s) rather than disable the SR/HPLL
	 * level(s) entirely.
	 */
	wm_state->fbc_en = level > G4X_WM_LEVEL_NORMAL;

	if (level >= G4X_WM_LEVEL_SR &&
	    wm_state->sr.fbc > g4x_fbc_fifo_size(G4X_WM_LEVEL_SR))
		wm_state->fbc_en = false;
	else if (level >= G4X_WM_LEVEL_HPLL &&
		 wm_state->hpll.fbc > g4x_fbc_fifo_size(G4X_WM_LEVEL_HPLL))
		wm_state->fbc_en = false;

	return 0;
}

static int g4x_compute_intermediate_wm(struct drm_device *dev,
				       struct intel_crtc *crtc,
				       struct intel_crtc_state *crtc_state)
{
	struct g4x_wm_state *intermediate = &crtc_state->wm.g4x.intermediate;
	const struct g4x_wm_state *optimal = &crtc_state->wm.g4x.optimal;
	const struct g4x_wm_state *active = &crtc->wm.active.g4x;
	enum plane_id plane_id;

	intermediate->cxsr = optimal->cxsr && active->cxsr &&
		!crtc_state->disable_cxsr;
	intermediate->hpll_en = optimal->hpll_en && active->hpll_en &&
		!crtc_state->disable_cxsr;
	intermediate->fbc_en = optimal->fbc_en && active->fbc_en;

	for_each_plane_id_on_crtc(crtc, plane_id) {
		intermediate->wm.plane[plane_id] =
			max(optimal->wm.plane[plane_id],
			    active->wm.plane[plane_id]);

		WARN_ON(intermediate->wm.plane[plane_id] >
			g4x_plane_fifo_size(plane_id, G4X_WM_LEVEL_NORMAL));
	}

	intermediate->sr.plane = max(optimal->sr.plane,
				     active->sr.plane);
	intermediate->sr.cursor = max(optimal->sr.cursor,
				      active->sr.cursor);
	intermediate->sr.fbc = max(optimal->sr.fbc,
				   active->sr.fbc);

	intermediate->hpll.plane = max(optimal->hpll.plane,
				       active->hpll.plane);
	intermediate->hpll.cursor = max(optimal->hpll.cursor,
					active->hpll.cursor);
	intermediate->hpll.fbc = max(optimal->hpll.fbc,
				     active->hpll.fbc);

	WARN_ON((intermediate->sr.plane >
		 g4x_plane_fifo_size(PLANE_PRIMARY, G4X_WM_LEVEL_SR) ||
		 intermediate->sr.cursor >
		 g4x_plane_fifo_size(PLANE_CURSOR, G4X_WM_LEVEL_SR)) &&
		intermediate->cxsr);
	WARN_ON((intermediate->sr.plane >
		 g4x_plane_fifo_size(PLANE_PRIMARY, G4X_WM_LEVEL_HPLL) ||
		 intermediate->sr.cursor >
		 g4x_plane_fifo_size(PLANE_CURSOR, G4X_WM_LEVEL_HPLL)) &&
		intermediate->hpll_en);

	WARN_ON(intermediate->sr.fbc > g4x_fbc_fifo_size(1) &&
		intermediate->fbc_en && intermediate->cxsr);
	WARN_ON(intermediate->hpll.fbc > g4x_fbc_fifo_size(2) &&
		intermediate->fbc_en && intermediate->hpll_en);

	/*
	 * If our intermediate WM are identical to the final WM, then we can
	 * omit the post-vblank programming; only update if it's different.
	 */
	if (memcmp(intermediate, optimal, sizeof(*intermediate)) != 0)
		crtc_state->wm.need_postvbl_update = true;

	return 0;
}

static void g4x_merge_wm(struct drm_i915_private *dev_priv,
			 struct g4x_wm_values *wm)
{
	struct intel_crtc *crtc;
	int num_active_crtcs = 0;

	wm->cxsr = true;
	wm->hpll_en = true;
	wm->fbc_en = true;

	for_each_intel_crtc(&dev_priv->drm, crtc) {
		const struct g4x_wm_state *wm_state = &crtc->wm.active.g4x;

		if (!crtc->active)
			continue;

		if (!wm_state->cxsr)
			wm->cxsr = false;
		if (!wm_state->hpll_en)
			wm->hpll_en = false;
		if (!wm_state->fbc_en)
			wm->fbc_en = false;

		num_active_crtcs++;
	}

	if (num_active_crtcs != 1) {
		wm->cxsr = false;
		wm->hpll_en = false;
		wm->fbc_en = false;
	}

	for_each_intel_crtc(&dev_priv->drm, crtc) {
		const struct g4x_wm_state *wm_state = &crtc->wm.active.g4x;
		enum pipe pipe = crtc->pipe;

		wm->pipe[pipe] = wm_state->wm;
		if (crtc->active && wm->cxsr)
			wm->sr = wm_state->sr;
		if (crtc->active && wm->hpll_en)
			wm->hpll = wm_state->hpll;
	}
}

static void g4x_program_watermarks(struct drm_i915_private *dev_priv)
{
	struct g4x_wm_values *old_wm = &dev_priv->wm.g4x;
	struct g4x_wm_values new_wm = {};

	g4x_merge_wm(dev_priv, &new_wm);

	if (memcmp(old_wm, &new_wm, sizeof(new_wm)) == 0)
		return;

	if (is_disabling(old_wm->cxsr, new_wm.cxsr, true))
		_intel_set_memory_cxsr(dev_priv, false);

	g4x_write_wm_values(dev_priv, &new_wm);

	if (is_enabling(old_wm->cxsr, new_wm.cxsr, true))
		_intel_set_memory_cxsr(dev_priv, true);

	*old_wm = new_wm;
}

static void g4x_initial_watermarks(struct intel_atomic_state *state,
				   struct intel_crtc_state *crtc_state)
{
	struct drm_i915_private *dev_priv = to_i915(crtc_state->base.crtc->dev);
	struct intel_crtc *crtc = to_intel_crtc(crtc_state->base.crtc);

	mutex_lock(&dev_priv->wm.wm_mutex);
	crtc->wm.active.g4x = crtc_state->wm.g4x.intermediate;
	g4x_program_watermarks(dev_priv);
	mutex_unlock(&dev_priv->wm.wm_mutex);
}

static void g4x_optimize_watermarks(struct intel_atomic_state *state,
				    struct intel_crtc_state *crtc_state)
{
	struct drm_i915_private *dev_priv = to_i915(crtc_state->base.crtc->dev);
	struct intel_crtc *intel_crtc = to_intel_crtc(crtc_state->base.crtc);

	if (!crtc_state->wm.need_postvbl_update)
		return;

	mutex_lock(&dev_priv->wm.wm_mutex);
	intel_crtc->wm.active.g4x = crtc_state->wm.g4x.optimal;
	g4x_program_watermarks(dev_priv);
	mutex_unlock(&dev_priv->wm.wm_mutex);
}

/* latency must be in 0.1us units. */
static unsigned int vlv_wm_method2(unsigned int pixel_rate,
				   unsigned int htotal,
				   unsigned int width,
				   unsigned int cpp,
				   unsigned int latency)
{
	unsigned int ret;

	ret = intel_wm_method2(pixel_rate, htotal,
			       width, cpp, latency);
	ret = DIV_ROUND_UP(ret, 64);

	return ret;
}

static void vlv_setup_wm_latency(struct drm_i915_private *dev_priv)
{
	/* all latencies in usec */
	dev_priv->wm.pri_latency[VLV_WM_LEVEL_PM2] = 3;

	dev_priv->wm.max_level = VLV_WM_LEVEL_PM2;

	if (IS_CHERRYVIEW(dev_priv)) {
		dev_priv->wm.pri_latency[VLV_WM_LEVEL_PM5] = 12;
		dev_priv->wm.pri_latency[VLV_WM_LEVEL_DDR_DVFS] = 33;

		dev_priv->wm.max_level = VLV_WM_LEVEL_DDR_DVFS;
	}
}

static uint16_t vlv_compute_wm_level(const struct intel_crtc_state *crtc_state,
				     const struct intel_plane_state *plane_state,
				     int level)
{
	struct intel_plane *plane = to_intel_plane(plane_state->base.plane);
	struct drm_i915_private *dev_priv = to_i915(plane->base.dev);
	const struct drm_display_mode *adjusted_mode =
		&crtc_state->base.adjusted_mode;
	int clock, htotal, cpp, width, wm;

	if (dev_priv->wm.pri_latency[level] == 0)
		return USHRT_MAX;

	if (!intel_wm_plane_visible(crtc_state, plane_state))
		return 0;

	cpp = plane_state->base.fb->format->cpp[0];
	clock = adjusted_mode->crtc_clock;
	htotal = adjusted_mode->crtc_htotal;
	width = crtc_state->pipe_src_w;

	if (plane->id == PLANE_CURSOR) {
		/*
		 * FIXME the formula gives values that are
		 * too big for the cursor FIFO, and hence we
		 * would never be able to use cursors. For
		 * now just hardcode the watermark.
		 */
		wm = 63;
	} else {
		wm = vlv_wm_method2(clock, htotal, width, cpp,
				    dev_priv->wm.pri_latency[level] * 10);
	}

	return min_t(int, wm, USHRT_MAX);
}

static bool vlv_need_sprite0_fifo_workaround(unsigned int active_planes)
{
	return (active_planes & (BIT(PLANE_SPRITE0) |
				 BIT(PLANE_SPRITE1))) == BIT(PLANE_SPRITE1);
}

static int vlv_compute_fifo(struct intel_crtc_state *crtc_state)
{
	struct intel_crtc *crtc = to_intel_crtc(crtc_state->base.crtc);
	const struct g4x_pipe_wm *raw =
		&crtc_state->wm.vlv.raw[VLV_WM_LEVEL_PM2];
	struct vlv_fifo_state *fifo_state = &crtc_state->wm.vlv.fifo_state;
	unsigned int active_planes = crtc_state->active_planes & ~BIT(PLANE_CURSOR);
	int num_active_planes = hweight32(active_planes);
	const int fifo_size = 511;
	int fifo_extra, fifo_left = fifo_size;
	int sprite0_fifo_extra = 0;
	unsigned int total_rate;
	enum plane_id plane_id;

	/*
	 * When enabling sprite0 after sprite1 has already been enabled
	 * we tend to get an underrun unless sprite0 already has some
	 * FIFO space allcoated. Hence we always allocate at least one
	 * cacheline for sprite0 whenever sprite1 is enabled.
	 *
	 * All other plane enable sequences appear immune to this problem.
	 */
	if (vlv_need_sprite0_fifo_workaround(active_planes))
		sprite0_fifo_extra = 1;

	total_rate = raw->plane[PLANE_PRIMARY] +
		raw->plane[PLANE_SPRITE0] +
		raw->plane[PLANE_SPRITE1] +
		sprite0_fifo_extra;

	if (total_rate > fifo_size)
		return -EINVAL;

	if (total_rate == 0)
		total_rate = 1;

	for_each_plane_id_on_crtc(crtc, plane_id) {
		unsigned int rate;

		if ((active_planes & BIT(plane_id)) == 0) {
			fifo_state->plane[plane_id] = 0;
			continue;
		}

		rate = raw->plane[plane_id];
		fifo_state->plane[plane_id] = fifo_size * rate / total_rate;
		fifo_left -= fifo_state->plane[plane_id];
	}

	fifo_state->plane[PLANE_SPRITE0] += sprite0_fifo_extra;
	fifo_left -= sprite0_fifo_extra;

	fifo_state->plane[PLANE_CURSOR] = 63;

	fifo_extra = DIV_ROUND_UP(fifo_left, num_active_planes ?: 1);

	/* spread the remainder evenly */
	for_each_plane_id_on_crtc(crtc, plane_id) {
		int plane_extra;

		if (fifo_left == 0)
			break;

		if ((active_planes & BIT(plane_id)) == 0)
			continue;

		plane_extra = min(fifo_extra, fifo_left);
		fifo_state->plane[plane_id] += plane_extra;
		fifo_left -= plane_extra;
	}

	WARN_ON(active_planes != 0 && fifo_left != 0);

	/* give it all to the first plane if none are active */
	if (active_planes == 0) {
		WARN_ON(fifo_left != fifo_size);
		fifo_state->plane[PLANE_PRIMARY] = fifo_left;
	}

	return 0;
}

/* mark all levels starting from 'level' as invalid */
static void vlv_invalidate_wms(struct intel_crtc *crtc,
			       struct vlv_wm_state *wm_state, int level)
{
	struct drm_i915_private *dev_priv = to_i915(crtc->base.dev);

	for (; level < intel_wm_num_levels(dev_priv); level++) {
		enum plane_id plane_id;

		for_each_plane_id_on_crtc(crtc, plane_id)
			wm_state->wm[level].plane[plane_id] = USHRT_MAX;

		wm_state->sr[level].cursor = USHRT_MAX;
		wm_state->sr[level].plane = USHRT_MAX;
	}
}

static u16 vlv_invert_wm_value(u16 wm, u16 fifo_size)
{
	if (wm > fifo_size)
		return USHRT_MAX;
	else
		return fifo_size - wm;
}

/*
 * Starting from 'level' set all higher
 * levels to 'value' in the "raw" watermarks.
 */
static bool vlv_raw_plane_wm_set(struct intel_crtc_state *crtc_state,
				 int level, enum plane_id plane_id, u16 value)
{
	struct drm_i915_private *dev_priv = to_i915(crtc_state->base.crtc->dev);
	int num_levels = intel_wm_num_levels(dev_priv);
	bool dirty = false;

	for (; level < num_levels; level++) {
		struct g4x_pipe_wm *raw = &crtc_state->wm.vlv.raw[level];

		dirty |= raw->plane[plane_id] != value;
		raw->plane[plane_id] = value;
	}

	return dirty;
}

static bool vlv_raw_plane_wm_compute(struct intel_crtc_state *crtc_state,
				     const struct intel_plane_state *plane_state)
{
	struct intel_plane *plane = to_intel_plane(plane_state->base.plane);
	enum plane_id plane_id = plane->id;
	int num_levels = intel_wm_num_levels(to_i915(plane->base.dev));
	int level;
	bool dirty = false;

	if (!intel_wm_plane_visible(crtc_state, plane_state)) {
		dirty |= vlv_raw_plane_wm_set(crtc_state, 0, plane_id, 0);
		goto out;
	}

	for (level = 0; level < num_levels; level++) {
		struct g4x_pipe_wm *raw = &crtc_state->wm.vlv.raw[level];
		int wm = vlv_compute_wm_level(crtc_state, plane_state, level);
		int max_wm = plane_id == PLANE_CURSOR ? 63 : 511;

		if (wm > max_wm)
			break;

		dirty |= raw->plane[plane_id] != wm;
		raw->plane[plane_id] = wm;
	}

	/* mark all higher levels as invalid */
	dirty |= vlv_raw_plane_wm_set(crtc_state, level, plane_id, USHRT_MAX);

out:
	if (dirty)
		DRM_DEBUG_KMS("%s watermarks: PM2=%d, PM5=%d, DDR DVFS=%d\n",
			      plane->base.name,
			      crtc_state->wm.vlv.raw[VLV_WM_LEVEL_PM2].plane[plane_id],
			      crtc_state->wm.vlv.raw[VLV_WM_LEVEL_PM5].plane[plane_id],
			      crtc_state->wm.vlv.raw[VLV_WM_LEVEL_DDR_DVFS].plane[plane_id]);

	return dirty;
}

static bool vlv_raw_plane_wm_is_valid(const struct intel_crtc_state *crtc_state,
				      enum plane_id plane_id, int level)
{
	const struct g4x_pipe_wm *raw =
		&crtc_state->wm.vlv.raw[level];
	const struct vlv_fifo_state *fifo_state =
		&crtc_state->wm.vlv.fifo_state;

	return raw->plane[plane_id] <= fifo_state->plane[plane_id];
}

static bool vlv_raw_crtc_wm_is_valid(const struct intel_crtc_state *crtc_state, int level)
{
	return vlv_raw_plane_wm_is_valid(crtc_state, PLANE_PRIMARY, level) &&
		vlv_raw_plane_wm_is_valid(crtc_state, PLANE_SPRITE0, level) &&
		vlv_raw_plane_wm_is_valid(crtc_state, PLANE_SPRITE1, level) &&
		vlv_raw_plane_wm_is_valid(crtc_state, PLANE_CURSOR, level);
}

static int vlv_compute_pipe_wm(struct intel_crtc_state *crtc_state)
{
	struct intel_crtc *crtc = to_intel_crtc(crtc_state->base.crtc);
	struct drm_i915_private *dev_priv = to_i915(crtc->base.dev);
	struct intel_atomic_state *state =
		to_intel_atomic_state(crtc_state->base.state);
	struct vlv_wm_state *wm_state = &crtc_state->wm.vlv.optimal;
	const struct vlv_fifo_state *fifo_state =
		&crtc_state->wm.vlv.fifo_state;
	int num_active_planes = hweight32(crtc_state->active_planes &
					  ~BIT(PLANE_CURSOR));
	bool needs_modeset = drm_atomic_crtc_needs_modeset(&crtc_state->base);
	struct intel_plane_state *plane_state;
	struct intel_plane *plane;
	enum plane_id plane_id;
	int level, ret, i;
	unsigned int dirty = 0;

	for_each_intel_plane_in_state(state, plane, plane_state, i) {
		const struct intel_plane_state *old_plane_state =
			to_intel_plane_state(plane->base.state);

		if (plane_state->base.crtc != &crtc->base &&
		    old_plane_state->base.crtc != &crtc->base)
			continue;

		if (vlv_raw_plane_wm_compute(crtc_state, plane_state))
			dirty |= BIT(plane->id);
	}

	/*
	 * DSPARB registers may have been reset due to the
	 * power well being turned off. Make sure we restore
	 * them to a consistent state even if no primary/sprite
	 * planes are initially active.
	 */
	if (needs_modeset)
		crtc_state->fifo_changed = true;

	if (!dirty)
		return 0;

	/* cursor changes don't warrant a FIFO recompute */
	if (dirty & ~BIT(PLANE_CURSOR)) {
		const struct intel_crtc_state *old_crtc_state =
			to_intel_crtc_state(crtc->base.state);
		const struct vlv_fifo_state *old_fifo_state =
			&old_crtc_state->wm.vlv.fifo_state;

		ret = vlv_compute_fifo(crtc_state);
		if (ret)
			return ret;

		if (needs_modeset ||
		    memcmp(old_fifo_state, fifo_state,
			   sizeof(*fifo_state)) != 0)
			crtc_state->fifo_changed = true;
	}

	/* initially allow all levels */
	wm_state->num_levels = intel_wm_num_levels(dev_priv);
	/*
	 * Note that enabling cxsr with no primary/sprite planes
	 * enabled can wedge the pipe. Hence we only allow cxsr
	 * with exactly one enabled primary/sprite plane.
	 */
	wm_state->cxsr = crtc->pipe != PIPE_C && num_active_planes == 1;

	for (level = 0; level < wm_state->num_levels; level++) {
		const struct g4x_pipe_wm *raw = &crtc_state->wm.vlv.raw[level];
		const int sr_fifo_size = INTEL_INFO(dev_priv)->num_pipes * 512 - 1;

		if (!vlv_raw_crtc_wm_is_valid(crtc_state, level))
			break;

		for_each_plane_id_on_crtc(crtc, plane_id) {
			wm_state->wm[level].plane[plane_id] =
				vlv_invert_wm_value(raw->plane[plane_id],
						    fifo_state->plane[plane_id]);
		}

		wm_state->sr[level].plane =
			vlv_invert_wm_value(max3(raw->plane[PLANE_PRIMARY],
						 raw->plane[PLANE_SPRITE0],
						 raw->plane[PLANE_SPRITE1]),
					    sr_fifo_size);

		wm_state->sr[level].cursor =
			vlv_invert_wm_value(raw->plane[PLANE_CURSOR],
					    63);
	}

	if (level == 0)
		return -EINVAL;

	/* limit to only levels we can actually handle */
	wm_state->num_levels = level;

	/* invalidate the higher levels */
	vlv_invalidate_wms(crtc, wm_state, level);

	return 0;
}

#define VLV_FIFO(plane, value) \
	(((value) << DSPARB_ ## plane ## _SHIFT_VLV) & DSPARB_ ## plane ## _MASK_VLV)

static void vlv_atomic_update_fifo(struct intel_atomic_state *state,
				   struct intel_crtc_state *crtc_state)
{
	struct intel_crtc *crtc = to_intel_crtc(crtc_state->base.crtc);
	struct drm_i915_private *dev_priv = to_i915(crtc->base.dev);
	const struct vlv_fifo_state *fifo_state =
		&crtc_state->wm.vlv.fifo_state;
	int sprite0_start, sprite1_start, fifo_size;

	if (!crtc_state->fifo_changed)
		return;

	sprite0_start = fifo_state->plane[PLANE_PRIMARY];
	sprite1_start = fifo_state->plane[PLANE_SPRITE0] + sprite0_start;
	fifo_size = fifo_state->plane[PLANE_SPRITE1] + sprite1_start;

	WARN_ON(fifo_state->plane[PLANE_CURSOR] != 63);
	WARN_ON(fifo_size != 511);

	trace_vlv_fifo_size(crtc, sprite0_start, sprite1_start, fifo_size);

	/*
	 * uncore.lock serves a double purpose here. It allows us to
	 * use the less expensive I915_{READ,WRITE}_FW() functions, and
	 * it protects the DSPARB registers from getting clobbered by
	 * parallel updates from multiple pipes.
	 *
	 * intel_pipe_update_start() has already disabled interrupts
	 * for us, so a plain spin_lock() is sufficient here.
	 */
	spin_lock(&dev_priv->uncore.lock);

	switch (crtc->pipe) {
		uint32_t dsparb, dsparb2, dsparb3;
	case PIPE_A:
		dsparb = I915_READ_FW(DSPARB);
		dsparb2 = I915_READ_FW(DSPARB2);

		dsparb &= ~(VLV_FIFO(SPRITEA, 0xff) |
			    VLV_FIFO(SPRITEB, 0xff));
		dsparb |= (VLV_FIFO(SPRITEA, sprite0_start) |
			   VLV_FIFO(SPRITEB, sprite1_start));

		dsparb2 &= ~(VLV_FIFO(SPRITEA_HI, 0x1) |
			     VLV_FIFO(SPRITEB_HI, 0x1));
		dsparb2 |= (VLV_FIFO(SPRITEA_HI, sprite0_start >> 8) |
			   VLV_FIFO(SPRITEB_HI, sprite1_start >> 8));

		I915_WRITE_FW(DSPARB, dsparb);
		I915_WRITE_FW(DSPARB2, dsparb2);
		break;
	case PIPE_B:
		dsparb = I915_READ_FW(DSPARB);
		dsparb2 = I915_READ_FW(DSPARB2);

		dsparb &= ~(VLV_FIFO(SPRITEC, 0xff) |
			    VLV_FIFO(SPRITED, 0xff));
		dsparb |= (VLV_FIFO(SPRITEC, sprite0_start) |
			   VLV_FIFO(SPRITED, sprite1_start));

		dsparb2 &= ~(VLV_FIFO(SPRITEC_HI, 0xff) |
			     VLV_FIFO(SPRITED_HI, 0xff));
		dsparb2 |= (VLV_FIFO(SPRITEC_HI, sprite0_start >> 8) |
			   VLV_FIFO(SPRITED_HI, sprite1_start >> 8));

		I915_WRITE_FW(DSPARB, dsparb);
		I915_WRITE_FW(DSPARB2, dsparb2);
		break;
	case PIPE_C:
		dsparb3 = I915_READ_FW(DSPARB3);
		dsparb2 = I915_READ_FW(DSPARB2);

		dsparb3 &= ~(VLV_FIFO(SPRITEE, 0xff) |
			     VLV_FIFO(SPRITEF, 0xff));
		dsparb3 |= (VLV_FIFO(SPRITEE, sprite0_start) |
			    VLV_FIFO(SPRITEF, sprite1_start));

		dsparb2 &= ~(VLV_FIFO(SPRITEE_HI, 0xff) |
			     VLV_FIFO(SPRITEF_HI, 0xff));
		dsparb2 |= (VLV_FIFO(SPRITEE_HI, sprite0_start >> 8) |
			   VLV_FIFO(SPRITEF_HI, sprite1_start >> 8));

		I915_WRITE_FW(DSPARB3, dsparb3);
		I915_WRITE_FW(DSPARB2, dsparb2);
		break;
	default:
		break;
	}

	POSTING_READ_FW(DSPARB);

	spin_unlock(&dev_priv->uncore.lock);
}

#undef VLV_FIFO

static int vlv_compute_intermediate_wm(struct drm_device *dev,
				       struct intel_crtc *crtc,
				       struct intel_crtc_state *crtc_state)
{
	struct vlv_wm_state *intermediate = &crtc_state->wm.vlv.intermediate;
	const struct vlv_wm_state *optimal = &crtc_state->wm.vlv.optimal;
	const struct vlv_wm_state *active = &crtc->wm.active.vlv;
	int level;

	intermediate->num_levels = min(optimal->num_levels, active->num_levels);
	intermediate->cxsr = optimal->cxsr && active->cxsr &&
		!crtc_state->disable_cxsr;

	for (level = 0; level < intermediate->num_levels; level++) {
		enum plane_id plane_id;

		for_each_plane_id_on_crtc(crtc, plane_id) {
			intermediate->wm[level].plane[plane_id] =
				min(optimal->wm[level].plane[plane_id],
				    active->wm[level].plane[plane_id]);
		}

		intermediate->sr[level].plane = min(optimal->sr[level].plane,
						    active->sr[level].plane);
		intermediate->sr[level].cursor = min(optimal->sr[level].cursor,
						     active->sr[level].cursor);
	}

	vlv_invalidate_wms(crtc, intermediate, level);

	/*
	 * If our intermediate WM are identical to the final WM, then we can
	 * omit the post-vblank programming; only update if it's different.
	 */
	if (memcmp(intermediate, optimal, sizeof(*intermediate)) != 0)
		crtc_state->wm.need_postvbl_update = true;

	return 0;
}

static void vlv_merge_wm(struct drm_i915_private *dev_priv,
			 struct vlv_wm_values *wm)
{
	struct intel_crtc *crtc;
	int num_active_crtcs = 0;

	wm->level = dev_priv->wm.max_level;
	wm->cxsr = true;

	for_each_intel_crtc(&dev_priv->drm, crtc) {
		const struct vlv_wm_state *wm_state = &crtc->wm.active.vlv;

		if (!crtc->active)
			continue;

		if (!wm_state->cxsr)
			wm->cxsr = false;

		num_active_crtcs++;
		wm->level = min_t(int, wm->level, wm_state->num_levels - 1);
	}

	if (num_active_crtcs != 1)
		wm->cxsr = false;

	if (num_active_crtcs > 1)
		wm->level = VLV_WM_LEVEL_PM2;

	for_each_intel_crtc(&dev_priv->drm, crtc) {
		const struct vlv_wm_state *wm_state = &crtc->wm.active.vlv;
		enum pipe pipe = crtc->pipe;

		wm->pipe[pipe] = wm_state->wm[wm->level];
		if (crtc->active && wm->cxsr)
			wm->sr = wm_state->sr[wm->level];

		wm->ddl[pipe].plane[PLANE_PRIMARY] = DDL_PRECISION_HIGH | 2;
		wm->ddl[pipe].plane[PLANE_SPRITE0] = DDL_PRECISION_HIGH | 2;
		wm->ddl[pipe].plane[PLANE_SPRITE1] = DDL_PRECISION_HIGH | 2;
		wm->ddl[pipe].plane[PLANE_CURSOR] = DDL_PRECISION_HIGH | 2;
	}
}

static void vlv_program_watermarks(struct drm_i915_private *dev_priv)
{
	struct vlv_wm_values *old_wm = &dev_priv->wm.vlv;
	struct vlv_wm_values new_wm = {};

	vlv_merge_wm(dev_priv, &new_wm);

	if (memcmp(old_wm, &new_wm, sizeof(new_wm)) == 0)
		return;

	if (is_disabling(old_wm->level, new_wm.level, VLV_WM_LEVEL_DDR_DVFS))
		chv_set_memory_dvfs(dev_priv, false);

	if (is_disabling(old_wm->level, new_wm.level, VLV_WM_LEVEL_PM5))
		chv_set_memory_pm5(dev_priv, false);

	if (is_disabling(old_wm->cxsr, new_wm.cxsr, true))
		_intel_set_memory_cxsr(dev_priv, false);

	vlv_write_wm_values(dev_priv, &new_wm);

	if (is_enabling(old_wm->cxsr, new_wm.cxsr, true))
		_intel_set_memory_cxsr(dev_priv, true);

	if (is_enabling(old_wm->level, new_wm.level, VLV_WM_LEVEL_PM5))
		chv_set_memory_pm5(dev_priv, true);

	if (is_enabling(old_wm->level, new_wm.level, VLV_WM_LEVEL_DDR_DVFS))
		chv_set_memory_dvfs(dev_priv, true);

	*old_wm = new_wm;
}

static void vlv_initial_watermarks(struct intel_atomic_state *state,
				   struct intel_crtc_state *crtc_state)
{
	struct drm_i915_private *dev_priv = to_i915(crtc_state->base.crtc->dev);
	struct intel_crtc *crtc = to_intel_crtc(crtc_state->base.crtc);

	mutex_lock(&dev_priv->wm.wm_mutex);
	crtc->wm.active.vlv = crtc_state->wm.vlv.intermediate;
	vlv_program_watermarks(dev_priv);
	mutex_unlock(&dev_priv->wm.wm_mutex);
}

static void vlv_optimize_watermarks(struct intel_atomic_state *state,
				    struct intel_crtc_state *crtc_state)
{
	struct drm_i915_private *dev_priv = to_i915(crtc_state->base.crtc->dev);
	struct intel_crtc *intel_crtc = to_intel_crtc(crtc_state->base.crtc);

	if (!crtc_state->wm.need_postvbl_update)
		return;

	mutex_lock(&dev_priv->wm.wm_mutex);
	intel_crtc->wm.active.vlv = crtc_state->wm.vlv.optimal;
	vlv_program_watermarks(dev_priv);
	mutex_unlock(&dev_priv->wm.wm_mutex);
}

static void i965_update_wm(struct intel_crtc *unused_crtc)
{
	struct drm_i915_private *dev_priv = to_i915(unused_crtc->base.dev);
	struct intel_crtc *crtc;
	int srwm = 1;
	int cursor_sr = 16;
	bool cxsr_enabled;

	/* Calc sr entries for one plane configs */
	crtc = single_enabled_crtc(dev_priv);
	if (crtc) {
		/* self-refresh has much higher latency */
		static const int sr_latency_ns = 12000;
		const struct drm_display_mode *adjusted_mode =
			&crtc->config->base.adjusted_mode;
		const struct drm_framebuffer *fb =
			crtc->base.primary->state->fb;
		int clock = adjusted_mode->crtc_clock;
		int htotal = adjusted_mode->crtc_htotal;
		int hdisplay = crtc->config->pipe_src_w;
		int cpp = fb->format->cpp[0];
		int entries;

		entries = intel_wm_method2(clock, htotal,
					   hdisplay, cpp, sr_latency_ns / 100);
		entries = DIV_ROUND_UP(entries, I915_FIFO_LINE_SIZE);
		srwm = I965_FIFO_SIZE - entries;
		if (srwm < 0)
			srwm = 1;
		srwm &= 0x1ff;
		DRM_DEBUG_KMS("self-refresh entries: %d, wm: %d\n",
			      entries, srwm);

		entries = intel_wm_method2(clock, htotal,
					   crtc->base.cursor->state->crtc_w, 4,
					   sr_latency_ns / 100);
		entries = DIV_ROUND_UP(entries,
				       i965_cursor_wm_info.cacheline_size) +
			i965_cursor_wm_info.guard_size;

		cursor_sr = i965_cursor_wm_info.fifo_size - entries;
		if (cursor_sr > i965_cursor_wm_info.max_wm)
			cursor_sr = i965_cursor_wm_info.max_wm;

		DRM_DEBUG_KMS("self-refresh watermark: display plane %d "
			      "cursor %d\n", srwm, cursor_sr);

		cxsr_enabled = true;
	} else {
		cxsr_enabled = false;
		/* Turn off self refresh if both pipes are enabled */
		intel_set_memory_cxsr(dev_priv, false);
	}

	DRM_DEBUG_KMS("Setting FIFO watermarks - A: 8, B: 8, C: 8, SR %d\n",
		      srwm);

	/* 965 has limitations... */
	I915_WRITE(DSPFW1, FW_WM(srwm, SR) |
		   FW_WM(8, CURSORB) |
		   FW_WM(8, PLANEB) |
		   FW_WM(8, PLANEA));
	I915_WRITE(DSPFW2, FW_WM(8, CURSORA) |
		   FW_WM(8, PLANEC_OLD));
	/* update cursor SR watermark */
	I915_WRITE(DSPFW3, FW_WM(cursor_sr, CURSOR_SR));

	if (cxsr_enabled)
		intel_set_memory_cxsr(dev_priv, true);
}

#undef FW_WM

static void i9xx_update_wm(struct intel_crtc *unused_crtc)
{
	struct drm_i915_private *dev_priv = to_i915(unused_crtc->base.dev);
	const struct intel_watermark_params *wm_info;
	uint32_t fwater_lo;
	uint32_t fwater_hi;
	int cwm, srwm = 1;
	int fifo_size;
	int planea_wm, planeb_wm;
	struct intel_crtc *crtc, *enabled = NULL;

	if (IS_I945GM(dev_priv))
		wm_info = &i945_wm_info;
	else if (!IS_GEN2(dev_priv))
		wm_info = &i915_wm_info;
	else
		wm_info = &i830_a_wm_info;

	fifo_size = dev_priv->display.get_fifo_size(dev_priv, 0);
	crtc = intel_get_crtc_for_plane(dev_priv, 0);
	if (intel_crtc_active(crtc)) {
		const struct drm_display_mode *adjusted_mode =
			&crtc->config->base.adjusted_mode;
		const struct drm_framebuffer *fb =
			crtc->base.primary->state->fb;
		int cpp;

		if (IS_GEN2(dev_priv))
			cpp = 4;
		else
			cpp = fb->format->cpp[0];

		planea_wm = intel_calculate_wm(adjusted_mode->crtc_clock,
					       wm_info, fifo_size, cpp,
					       pessimal_latency_ns);
		enabled = crtc;
	} else {
		planea_wm = fifo_size - wm_info->guard_size;
		if (planea_wm > (long)wm_info->max_wm)
			planea_wm = wm_info->max_wm;
	}

	if (IS_GEN2(dev_priv))
		wm_info = &i830_bc_wm_info;

	fifo_size = dev_priv->display.get_fifo_size(dev_priv, 1);
	crtc = intel_get_crtc_for_plane(dev_priv, 1);
	if (intel_crtc_active(crtc)) {
		const struct drm_display_mode *adjusted_mode =
			&crtc->config->base.adjusted_mode;
		const struct drm_framebuffer *fb =
			crtc->base.primary->state->fb;
		int cpp;

		if (IS_GEN2(dev_priv))
			cpp = 4;
		else
			cpp = fb->format->cpp[0];

		planeb_wm = intel_calculate_wm(adjusted_mode->crtc_clock,
					       wm_info, fifo_size, cpp,
					       pessimal_latency_ns);
		if (enabled == NULL)
			enabled = crtc;
		else
			enabled = NULL;
	} else {
		planeb_wm = fifo_size - wm_info->guard_size;
		if (planeb_wm > (long)wm_info->max_wm)
			planeb_wm = wm_info->max_wm;
	}

	DRM_DEBUG_KMS("FIFO watermarks - A: %d, B: %d\n", planea_wm, planeb_wm);

	if (IS_I915GM(dev_priv) && enabled) {
		struct drm_i915_gem_object *obj;

		obj = intel_fb_obj(enabled->base.primary->state->fb);

		/* self-refresh seems busted with untiled */
		if (!i915_gem_object_is_tiled(obj))
			enabled = NULL;
	}

	/*
	 * Overlay gets an aggressive default since video jitter is bad.
	 */
	cwm = 2;

	/* Play safe and disable self-refresh before adjusting watermarks. */
	intel_set_memory_cxsr(dev_priv, false);

	/* Calc sr entries for one plane configs */
	if (HAS_FW_BLC(dev_priv) && enabled) {
		/* self-refresh has much higher latency */
		static const int sr_latency_ns = 6000;
		const struct drm_display_mode *adjusted_mode =
			&enabled->config->base.adjusted_mode;
		const struct drm_framebuffer *fb =
			enabled->base.primary->state->fb;
		int clock = adjusted_mode->crtc_clock;
		int htotal = adjusted_mode->crtc_htotal;
		int hdisplay = enabled->config->pipe_src_w;
		int cpp;
		int entries;

		if (IS_I915GM(dev_priv) || IS_I945GM(dev_priv))
			cpp = 4;
		else
			cpp = fb->format->cpp[0];

		entries = intel_wm_method2(clock, htotal, hdisplay, cpp,
					   sr_latency_ns / 100);
		entries = DIV_ROUND_UP(entries, wm_info->cacheline_size);
		DRM_DEBUG_KMS("self-refresh entries: %d\n", entries);
		srwm = wm_info->fifo_size - entries;
		if (srwm < 0)
			srwm = 1;

		if (IS_I945G(dev_priv) || IS_I945GM(dev_priv))
			I915_WRITE(FW_BLC_SELF,
				   FW_BLC_SELF_FIFO_MASK | (srwm & 0xff));
		else
			I915_WRITE(FW_BLC_SELF, srwm & 0x3f);
	}

	DRM_DEBUG_KMS("Setting FIFO watermarks - A: %d, B: %d, C: %d, SR %d\n",
		      planea_wm, planeb_wm, cwm, srwm);

	fwater_lo = ((planeb_wm & 0x3f) << 16) | (planea_wm & 0x3f);
	fwater_hi = (cwm & 0x1f);

	/* Set request length to 8 cachelines per fetch */
	fwater_lo = fwater_lo | (1 << 24) | (1 << 8);
	fwater_hi = fwater_hi | (1 << 8);

	I915_WRITE(FW_BLC, fwater_lo);
	I915_WRITE(FW_BLC2, fwater_hi);

	if (enabled)
		intel_set_memory_cxsr(dev_priv, true);
}

static void i845_update_wm(struct intel_crtc *unused_crtc)
{
	struct drm_i915_private *dev_priv = to_i915(unused_crtc->base.dev);
	struct intel_crtc *crtc;
	const struct drm_display_mode *adjusted_mode;
	uint32_t fwater_lo;
	int planea_wm;

	crtc = single_enabled_crtc(dev_priv);
	if (crtc == NULL)
		return;

	adjusted_mode = &crtc->config->base.adjusted_mode;
	planea_wm = intel_calculate_wm(adjusted_mode->crtc_clock,
				       &i845_wm_info,
				       dev_priv->display.get_fifo_size(dev_priv, 0),
				       4, pessimal_latency_ns);
	fwater_lo = I915_READ(FW_BLC) & ~0xfff;
	fwater_lo |= (3<<8) | planea_wm;

	DRM_DEBUG_KMS("Setting FIFO watermarks - A: %d\n", planea_wm);

	I915_WRITE(FW_BLC, fwater_lo);
}

/* latency must be in 0.1us units. */
static unsigned int ilk_wm_method1(unsigned int pixel_rate,
				   unsigned int cpp,
				   unsigned int latency)
{
	unsigned int ret;

	ret = intel_wm_method1(pixel_rate, cpp, latency);
	ret = DIV_ROUND_UP(ret, 64) + 2;

	return ret;
}

/* latency must be in 0.1us units. */
static unsigned int ilk_wm_method2(unsigned int pixel_rate,
				   unsigned int htotal,
				   unsigned int width,
				   unsigned int cpp,
				   unsigned int latency)
{
	unsigned int ret;

	ret = intel_wm_method2(pixel_rate, htotal,
			       width, cpp, latency);
	ret = DIV_ROUND_UP(ret, 64) + 2;

	return ret;
}

static uint32_t ilk_wm_fbc(uint32_t pri_val, uint32_t horiz_pixels,
			   uint8_t cpp)
{
	/*
	 * Neither of these should be possible since this function shouldn't be
	 * called if the CRTC is off or the plane is invisible.  But let's be
	 * extra paranoid to avoid a potential divide-by-zero if we screw up
	 * elsewhere in the driver.
	 */
	if (WARN_ON(!cpp))
		return 0;
	if (WARN_ON(!horiz_pixels))
		return 0;

	return DIV_ROUND_UP(pri_val * 64, horiz_pixels * cpp) + 2;
}

struct ilk_wm_maximums {
	uint16_t pri;
	uint16_t spr;
	uint16_t cur;
	uint16_t fbc;
};

/*
 * For both WM_PIPE and WM_LP.
 * mem_value must be in 0.1us units.
 */
static uint32_t ilk_compute_pri_wm(const struct intel_crtc_state *cstate,
				   const struct intel_plane_state *pstate,
				   uint32_t mem_value,
				   bool is_lp)
{
	uint32_t method1, method2;
	int cpp;

	if (!intel_wm_plane_visible(cstate, pstate))
		return 0;

	cpp = pstate->base.fb->format->cpp[0];

	method1 = ilk_wm_method1(cstate->pixel_rate, cpp, mem_value);

	if (!is_lp)
		return method1;

	method2 = ilk_wm_method2(cstate->pixel_rate,
				 cstate->base.adjusted_mode.crtc_htotal,
				 drm_rect_width(&pstate->base.dst),
				 cpp, mem_value);

	return min(method1, method2);
}

/*
 * For both WM_PIPE and WM_LP.
 * mem_value must be in 0.1us units.
 */
static uint32_t ilk_compute_spr_wm(const struct intel_crtc_state *cstate,
				   const struct intel_plane_state *pstate,
				   uint32_t mem_value)
{
	uint32_t method1, method2;
	int cpp;

	if (!intel_wm_plane_visible(cstate, pstate))
		return 0;

	cpp = pstate->base.fb->format->cpp[0];

	method1 = ilk_wm_method1(cstate->pixel_rate, cpp, mem_value);
	method2 = ilk_wm_method2(cstate->pixel_rate,
				 cstate->base.adjusted_mode.crtc_htotal,
				 drm_rect_width(&pstate->base.dst),
				 cpp, mem_value);
	return min(method1, method2);
}

/*
 * For both WM_PIPE and WM_LP.
 * mem_value must be in 0.1us units.
 */
static uint32_t ilk_compute_cur_wm(const struct intel_crtc_state *cstate,
				   const struct intel_plane_state *pstate,
				   uint32_t mem_value)
{
	int cpp;

	if (!intel_wm_plane_visible(cstate, pstate))
		return 0;

	cpp = pstate->base.fb->format->cpp[0];

	return ilk_wm_method2(cstate->pixel_rate,
			      cstate->base.adjusted_mode.crtc_htotal,
			      pstate->base.crtc_w, cpp, mem_value);
}

/* Only for WM_LP. */
static uint32_t ilk_compute_fbc_wm(const struct intel_crtc_state *cstate,
				   const struct intel_plane_state *pstate,
				   uint32_t pri_val)
{
	int cpp;

	if (!intel_wm_plane_visible(cstate, pstate))
		return 0;

	cpp = pstate->base.fb->format->cpp[0];

	return ilk_wm_fbc(pri_val, drm_rect_width(&pstate->base.dst), cpp);
}

static unsigned int
ilk_display_fifo_size(const struct drm_i915_private *dev_priv)
{
	if (INTEL_GEN(dev_priv) >= 8)
		return 3072;
	else if (INTEL_GEN(dev_priv) >= 7)
		return 768;
	else
		return 512;
}

static unsigned int
ilk_plane_wm_reg_max(const struct drm_i915_private *dev_priv,
		     int level, bool is_sprite)
{
	if (INTEL_GEN(dev_priv) >= 8)
		/* BDW primary/sprite plane watermarks */
		return level == 0 ? 255 : 2047;
	else if (INTEL_GEN(dev_priv) >= 7)
		/* IVB/HSW primary/sprite plane watermarks */
		return level == 0 ? 127 : 1023;
	else if (!is_sprite)
		/* ILK/SNB primary plane watermarks */
		return level == 0 ? 127 : 511;
	else
		/* ILK/SNB sprite plane watermarks */
		return level == 0 ? 63 : 255;
}

static unsigned int
ilk_cursor_wm_reg_max(const struct drm_i915_private *dev_priv, int level)
{
	if (INTEL_GEN(dev_priv) >= 7)
		return level == 0 ? 63 : 255;
	else
		return level == 0 ? 31 : 63;
}

static unsigned int ilk_fbc_wm_reg_max(const struct drm_i915_private *dev_priv)
{
	if (INTEL_GEN(dev_priv) >= 8)
		return 31;
	else
		return 15;
}

/* Calculate the maximum primary/sprite plane watermark */
static unsigned int ilk_plane_wm_max(const struct drm_device *dev,
				     int level,
				     const struct intel_wm_config *config,
				     enum intel_ddb_partitioning ddb_partitioning,
				     bool is_sprite)
{
	struct drm_i915_private *dev_priv = to_i915(dev);
	unsigned int fifo_size = ilk_display_fifo_size(dev_priv);

	/* if sprites aren't enabled, sprites get nothing */
	if (is_sprite && !config->sprites_enabled)
		return 0;

	/* HSW allows LP1+ watermarks even with multiple pipes */
	if (level == 0 || config->num_pipes_active > 1) {
		fifo_size /= INTEL_INFO(dev_priv)->num_pipes;

		/*
		 * For some reason the non self refresh
		 * FIFO size is only half of the self
		 * refresh FIFO size on ILK/SNB.
		 */
		if (INTEL_GEN(dev_priv) <= 6)
			fifo_size /= 2;
	}

	if (config->sprites_enabled) {
		/* level 0 is always calculated with 1:1 split */
		if (level > 0 && ddb_partitioning == INTEL_DDB_PART_5_6) {
			if (is_sprite)
				fifo_size *= 5;
			fifo_size /= 6;
		} else {
			fifo_size /= 2;
		}
	}

	/* clamp to max that the registers can hold */
	return min(fifo_size, ilk_plane_wm_reg_max(dev_priv, level, is_sprite));
}

/* Calculate the maximum cursor plane watermark */
static unsigned int ilk_cursor_wm_max(const struct drm_device *dev,
				      int level,
				      const struct intel_wm_config *config)
{
	/* HSW LP1+ watermarks w/ multiple pipes */
	if (level > 0 && config->num_pipes_active > 1)
		return 64;

	/* otherwise just report max that registers can hold */
	return ilk_cursor_wm_reg_max(to_i915(dev), level);
}

static void ilk_compute_wm_maximums(const struct drm_device *dev,
				    int level,
				    const struct intel_wm_config *config,
				    enum intel_ddb_partitioning ddb_partitioning,
				    struct ilk_wm_maximums *max)
{
	max->pri = ilk_plane_wm_max(dev, level, config, ddb_partitioning, false);
	max->spr = ilk_plane_wm_max(dev, level, config, ddb_partitioning, true);
	max->cur = ilk_cursor_wm_max(dev, level, config);
	max->fbc = ilk_fbc_wm_reg_max(to_i915(dev));
}

static void ilk_compute_wm_reg_maximums(const struct drm_i915_private *dev_priv,
					int level,
					struct ilk_wm_maximums *max)
{
	max->pri = ilk_plane_wm_reg_max(dev_priv, level, false);
	max->spr = ilk_plane_wm_reg_max(dev_priv, level, true);
	max->cur = ilk_cursor_wm_reg_max(dev_priv, level);
	max->fbc = ilk_fbc_wm_reg_max(dev_priv);
}

static bool ilk_validate_wm_level(int level,
				  const struct ilk_wm_maximums *max,
				  struct intel_wm_level *result)
{
	bool ret;

	/* already determined to be invalid? */
	if (!result->enable)
		return false;

	result->enable = result->pri_val <= max->pri &&
			 result->spr_val <= max->spr &&
			 result->cur_val <= max->cur;

	ret = result->enable;

	/*
	 * HACK until we can pre-compute everything,
	 * and thus fail gracefully if LP0 watermarks
	 * are exceeded...
	 */
	if (level == 0 && !result->enable) {
		if (result->pri_val > max->pri)
			DRM_DEBUG_KMS("Primary WM%d too large %u (max %u)\n",
				      level, result->pri_val, max->pri);
		if (result->spr_val > max->spr)
			DRM_DEBUG_KMS("Sprite WM%d too large %u (max %u)\n",
				      level, result->spr_val, max->spr);
		if (result->cur_val > max->cur)
			DRM_DEBUG_KMS("Cursor WM%d too large %u (max %u)\n",
				      level, result->cur_val, max->cur);

		result->pri_val = min_t(uint32_t, result->pri_val, max->pri);
		result->spr_val = min_t(uint32_t, result->spr_val, max->spr);
		result->cur_val = min_t(uint32_t, result->cur_val, max->cur);
		result->enable = true;
	}

	return ret;
}

static void ilk_compute_wm_level(const struct drm_i915_private *dev_priv,
				 const struct intel_crtc *intel_crtc,
				 int level,
				 struct intel_crtc_state *cstate,
				 const struct intel_plane_state *pristate,
				 const struct intel_plane_state *sprstate,
				 const struct intel_plane_state *curstate,
				 struct intel_wm_level *result)
{
	uint16_t pri_latency = dev_priv->wm.pri_latency[level];
	uint16_t spr_latency = dev_priv->wm.spr_latency[level];
	uint16_t cur_latency = dev_priv->wm.cur_latency[level];

	/* WM1+ latency values stored in 0.5us units */
	if (level > 0) {
		pri_latency *= 5;
		spr_latency *= 5;
		cur_latency *= 5;
	}

	if (pristate) {
		result->pri_val = ilk_compute_pri_wm(cstate, pristate,
						     pri_latency, level);
		result->fbc_val = ilk_compute_fbc_wm(cstate, pristate, result->pri_val);
	}

	if (sprstate)
		result->spr_val = ilk_compute_spr_wm(cstate, sprstate, spr_latency);

	if (curstate)
		result->cur_val = ilk_compute_cur_wm(cstate, curstate, cur_latency);

	result->enable = true;
}

static uint32_t
hsw_compute_linetime_wm(const struct intel_crtc_state *cstate)
{
	const struct intel_atomic_state *intel_state =
		to_intel_atomic_state(cstate->base.state);
	const struct drm_display_mode *adjusted_mode =
		&cstate->base.adjusted_mode;
	u32 linetime, ips_linetime;

	if (!cstate->base.active)
		return 0;
	if (WARN_ON(adjusted_mode->crtc_clock == 0))
		return 0;
	if (WARN_ON(intel_state->cdclk.logical.cdclk == 0))
		return 0;

	/* The WM are computed with base on how long it takes to fill a single
	 * row at the given clock rate, multiplied by 8.
	 * */
	linetime = DIV_ROUND_CLOSEST(adjusted_mode->crtc_htotal * 1000 * 8,
				     adjusted_mode->crtc_clock);
	ips_linetime = DIV_ROUND_CLOSEST(adjusted_mode->crtc_htotal * 1000 * 8,
					 intel_state->cdclk.logical.cdclk);

	return PIPE_WM_LINETIME_IPS_LINETIME(ips_linetime) |
	       PIPE_WM_LINETIME_TIME(linetime);
}

static void intel_read_wm_latency(struct drm_i915_private *dev_priv,
				  uint16_t wm[8])
{
	if (INTEL_GEN(dev_priv) >= 9) {
		uint32_t val;
		int ret, i;
		int level, max_level = ilk_wm_max_level(dev_priv);

		/* read the first set of memory latencies[0:3] */
		val = 0; /* data0 to be programmed to 0 for first set */
		mutex_lock(&dev_priv->pcu_lock);
		ret = sandybridge_pcode_read(dev_priv,
					     GEN9_PCODE_READ_MEM_LATENCY,
					     &val);
		mutex_unlock(&dev_priv->pcu_lock);

		if (ret) {
			DRM_ERROR("SKL Mailbox read error = %d\n", ret);
			return;
		}

		wm[0] = val & GEN9_MEM_LATENCY_LEVEL_MASK;
		wm[1] = (val >> GEN9_MEM_LATENCY_LEVEL_1_5_SHIFT) &
				GEN9_MEM_LATENCY_LEVEL_MASK;
		wm[2] = (val >> GEN9_MEM_LATENCY_LEVEL_2_6_SHIFT) &
				GEN9_MEM_LATENCY_LEVEL_MASK;
		wm[3] = (val >> GEN9_MEM_LATENCY_LEVEL_3_7_SHIFT) &
				GEN9_MEM_LATENCY_LEVEL_MASK;

		/* read the second set of memory latencies[4:7] */
		val = 1; /* data0 to be programmed to 1 for second set */
		mutex_lock(&dev_priv->pcu_lock);
		ret = sandybridge_pcode_read(dev_priv,
					     GEN9_PCODE_READ_MEM_LATENCY,
					     &val);
		mutex_unlock(&dev_priv->pcu_lock);
		if (ret) {
			DRM_ERROR("SKL Mailbox read error = %d\n", ret);
			return;
		}

		wm[4] = val & GEN9_MEM_LATENCY_LEVEL_MASK;
		wm[5] = (val >> GEN9_MEM_LATENCY_LEVEL_1_5_SHIFT) &
				GEN9_MEM_LATENCY_LEVEL_MASK;
		wm[6] = (val >> GEN9_MEM_LATENCY_LEVEL_2_6_SHIFT) &
				GEN9_MEM_LATENCY_LEVEL_MASK;
		wm[7] = (val >> GEN9_MEM_LATENCY_LEVEL_3_7_SHIFT) &
				GEN9_MEM_LATENCY_LEVEL_MASK;

		/*
		 * If a level n (n > 1) has a 0us latency, all levels m (m >= n)
		 * need to be disabled. We make sure to sanitize the values out
		 * of the punit to satisfy this requirement.
		 */
		for (level = 1; level <= max_level; level++) {
			if (wm[level] == 0) {
				for (i = level + 1; i <= max_level; i++)
					wm[i] = 0;
				break;
			}
		}

		/*
		 * WaWmMemoryReadLatency:skl+,glk
		 *
		 * punit doesn't take into account the read latency so we need
		 * to add 2us to the various latency levels we retrieve from the
		 * punit when level 0 response data us 0us.
		 */
		if (wm[0] == 0) {
			wm[0] += 2;
			for (level = 1; level <= max_level; level++) {
				if (wm[level] == 0)
					break;
				wm[level] += 2;
			}
		}

	} else if (IS_HASWELL(dev_priv) || IS_BROADWELL(dev_priv)) {
		uint64_t sskpd = I915_READ64(MCH_SSKPD);

		wm[0] = (sskpd >> 56) & 0xFF;
		if (wm[0] == 0)
			wm[0] = sskpd & 0xF;
		wm[1] = (sskpd >> 4) & 0xFF;
		wm[2] = (sskpd >> 12) & 0xFF;
		wm[3] = (sskpd >> 20) & 0x1FF;
		wm[4] = (sskpd >> 32) & 0x1FF;
	} else if (INTEL_GEN(dev_priv) >= 6) {
		uint32_t sskpd = I915_READ(MCH_SSKPD);

		wm[0] = (sskpd >> SSKPD_WM0_SHIFT) & SSKPD_WM_MASK;
		wm[1] = (sskpd >> SSKPD_WM1_SHIFT) & SSKPD_WM_MASK;
		wm[2] = (sskpd >> SSKPD_WM2_SHIFT) & SSKPD_WM_MASK;
		wm[3] = (sskpd >> SSKPD_WM3_SHIFT) & SSKPD_WM_MASK;
	} else if (INTEL_GEN(dev_priv) >= 5) {
		uint32_t mltr = I915_READ(MLTR_ILK);

		/* ILK primary LP0 latency is 700 ns */
		wm[0] = 7;
		wm[1] = (mltr >> MLTR_WM1_SHIFT) & ILK_SRLT_MASK;
		wm[2] = (mltr >> MLTR_WM2_SHIFT) & ILK_SRLT_MASK;
	} else {
		MISSING_CASE(INTEL_DEVID(dev_priv));
	}
}

static void intel_fixup_spr_wm_latency(struct drm_i915_private *dev_priv,
				       uint16_t wm[5])
{
	/* ILK sprite LP0 latency is 1300 ns */
	if (IS_GEN5(dev_priv))
		wm[0] = 13;
}

static void intel_fixup_cur_wm_latency(struct drm_i915_private *dev_priv,
				       uint16_t wm[5])
{
	/* ILK cursor LP0 latency is 1300 ns */
	if (IS_GEN5(dev_priv))
		wm[0] = 13;

	/* WaDoubleCursorLP3Latency:ivb */
	if (IS_IVYBRIDGE(dev_priv))
		wm[3] *= 2;
}

int ilk_wm_max_level(const struct drm_i915_private *dev_priv)
{
	/* how many WM levels are we expecting */
	if (INTEL_GEN(dev_priv) >= 9)
		return 7;
	else if (IS_HASWELL(dev_priv) || IS_BROADWELL(dev_priv))
		return 4;
	else if (INTEL_GEN(dev_priv) >= 6)
		return 3;
	else
		return 2;
}

static void intel_print_wm_latency(struct drm_i915_private *dev_priv,
				   const char *name,
				   const uint16_t wm[8])
{
	int level, max_level = ilk_wm_max_level(dev_priv);

	for (level = 0; level <= max_level; level++) {
		unsigned int latency = wm[level];

		if (latency == 0) {
			DRM_ERROR("%s WM%d latency not provided\n",
				  name, level);
			continue;
		}

		/*
		 * - latencies are in us on gen9.
		 * - before then, WM1+ latency values are in 0.5us units
		 */
		if (INTEL_GEN(dev_priv) >= 9)
			latency *= 10;
		else if (level > 0)
			latency *= 5;

		DRM_DEBUG_KMS("%s WM%d latency %u (%u.%u usec)\n",
			      name, level, wm[level],
			      latency / 10, latency % 10);
	}
}

static bool ilk_increase_wm_latency(struct drm_i915_private *dev_priv,
				    uint16_t wm[5], uint16_t min)
{
	int level, max_level = ilk_wm_max_level(dev_priv);

	if (wm[0] >= min)
		return false;

	wm[0] = max(wm[0], min);
	for (level = 1; level <= max_level; level++)
		wm[level] = max_t(uint16_t, wm[level], DIV_ROUND_UP(min, 5));

	return true;
}

static void snb_wm_latency_quirk(struct drm_i915_private *dev_priv)
{
	bool changed;

	/*
	 * The BIOS provided WM memory latency values are often
	 * inadequate for high resolution displays. Adjust them.
	 */
	changed = ilk_increase_wm_latency(dev_priv, dev_priv->wm.pri_latency, 12) |
		ilk_increase_wm_latency(dev_priv, dev_priv->wm.spr_latency, 12) |
		ilk_increase_wm_latency(dev_priv, dev_priv->wm.cur_latency, 12);

	if (!changed)
		return;

	DRM_DEBUG_KMS("WM latency values increased to avoid potential underruns\n");
	intel_print_wm_latency(dev_priv, "Primary", dev_priv->wm.pri_latency);
	intel_print_wm_latency(dev_priv, "Sprite", dev_priv->wm.spr_latency);
	intel_print_wm_latency(dev_priv, "Cursor", dev_priv->wm.cur_latency);
}

static void ilk_setup_wm_latency(struct drm_i915_private *dev_priv)
{
	intel_read_wm_latency(dev_priv, dev_priv->wm.pri_latency);

	memcpy(dev_priv->wm.spr_latency, dev_priv->wm.pri_latency,
	       sizeof(dev_priv->wm.pri_latency));
	memcpy(dev_priv->wm.cur_latency, dev_priv->wm.pri_latency,
	       sizeof(dev_priv->wm.pri_latency));

	intel_fixup_spr_wm_latency(dev_priv, dev_priv->wm.spr_latency);
	intel_fixup_cur_wm_latency(dev_priv, dev_priv->wm.cur_latency);

	intel_print_wm_latency(dev_priv, "Primary", dev_priv->wm.pri_latency);
	intel_print_wm_latency(dev_priv, "Sprite", dev_priv->wm.spr_latency);
	intel_print_wm_latency(dev_priv, "Cursor", dev_priv->wm.cur_latency);

	if (IS_GEN6(dev_priv))
		snb_wm_latency_quirk(dev_priv);
}

static void skl_setup_wm_latency(struct drm_i915_private *dev_priv)
{
	intel_read_wm_latency(dev_priv, dev_priv->wm.skl_latency);
	intel_print_wm_latency(dev_priv, "Gen9 Plane", dev_priv->wm.skl_latency);
}

static bool ilk_validate_pipe_wm(struct drm_device *dev,
				 struct intel_pipe_wm *pipe_wm)
{
	/* LP0 watermark maximums depend on this pipe alone */
	const struct intel_wm_config config = {
		.num_pipes_active = 1,
		.sprites_enabled = pipe_wm->sprites_enabled,
		.sprites_scaled = pipe_wm->sprites_scaled,
	};
	struct ilk_wm_maximums max;

	/* LP0 watermarks always use 1/2 DDB partitioning */
	ilk_compute_wm_maximums(dev, 0, &config, INTEL_DDB_PART_1_2, &max);

	/* At least LP0 must be valid */
	if (!ilk_validate_wm_level(0, &max, &pipe_wm->wm[0])) {
		DRM_DEBUG_KMS("LP0 watermark invalid\n");
		return false;
	}

	return true;
}

/* Compute new watermarks for the pipe */
static int ilk_compute_pipe_wm(struct intel_crtc_state *cstate)
{
	struct drm_atomic_state *state = cstate->base.state;
	struct intel_crtc *intel_crtc = to_intel_crtc(cstate->base.crtc);
	struct intel_pipe_wm *pipe_wm;
	struct drm_device *dev = state->dev;
	const struct drm_i915_private *dev_priv = to_i915(dev);
	struct drm_plane *plane;
	const struct drm_plane_state *plane_state;
	const struct intel_plane_state *pristate = NULL;
	const struct intel_plane_state *sprstate = NULL;
	const struct intel_plane_state *curstate = NULL;
	int level, max_level = ilk_wm_max_level(dev_priv), usable_level;
	struct ilk_wm_maximums max;

	pipe_wm = &cstate->wm.ilk.optimal;

	drm_atomic_crtc_state_for_each_plane_state(plane, plane_state, &cstate->base) {
		const struct intel_plane_state *ps = to_intel_plane_state(plane_state);

		if (plane->type == DRM_PLANE_TYPE_PRIMARY)
			pristate = ps;
		else if (plane->type == DRM_PLANE_TYPE_OVERLAY)
			sprstate = ps;
		else if (plane->type == DRM_PLANE_TYPE_CURSOR)
			curstate = ps;
	}

	pipe_wm->pipe_enabled = cstate->base.active;
	if (sprstate) {
		pipe_wm->sprites_enabled = sprstate->base.visible;
		pipe_wm->sprites_scaled = sprstate->base.visible &&
			(drm_rect_width(&sprstate->base.dst) != drm_rect_width(&sprstate->base.src) >> 16 ||
			 drm_rect_height(&sprstate->base.dst) != drm_rect_height(&sprstate->base.src) >> 16);
	}

	usable_level = max_level;

	/* ILK/SNB: LP2+ watermarks only w/o sprites */
	if (INTEL_GEN(dev_priv) <= 6 && pipe_wm->sprites_enabled)
		usable_level = 1;

	/* ILK/SNB/IVB: LP1+ watermarks only w/o scaling */
	if (pipe_wm->sprites_scaled)
		usable_level = 0;

	memset(&pipe_wm->wm, 0, sizeof(pipe_wm->wm));
	ilk_compute_wm_level(dev_priv, intel_crtc, 0, cstate,
			     pristate, sprstate, curstate, &pipe_wm->wm[0]);

	if (IS_HASWELL(dev_priv) || IS_BROADWELL(dev_priv))
		pipe_wm->linetime = hsw_compute_linetime_wm(cstate);

	if (!ilk_validate_pipe_wm(dev, pipe_wm))
		return -EINVAL;

	ilk_compute_wm_reg_maximums(dev_priv, 1, &max);

	for (level = 1; level <= usable_level; level++) {
		struct intel_wm_level *wm = &pipe_wm->wm[level];

		ilk_compute_wm_level(dev_priv, intel_crtc, level, cstate,
				     pristate, sprstate, curstate, wm);

		/*
		 * Disable any watermark level that exceeds the
		 * register maximums since such watermarks are
		 * always invalid.
		 */
		if (!ilk_validate_wm_level(level, &max, wm)) {
			memset(wm, 0, sizeof(*wm));
			break;
		}
	}

	return 0;
}

/*
 * Build a set of 'intermediate' watermark values that satisfy both the old
 * state and the new state.  These can be programmed to the hardware
 * immediately.
 */
static int ilk_compute_intermediate_wm(struct drm_device *dev,
				       struct intel_crtc *intel_crtc,
				       struct intel_crtc_state *newstate)
{
	struct intel_pipe_wm *a = &newstate->wm.ilk.intermediate;
	struct intel_pipe_wm *b = &intel_crtc->wm.active.ilk;
	int level, max_level = ilk_wm_max_level(to_i915(dev));

	/*
	 * Start with the final, target watermarks, then combine with the
	 * currently active watermarks to get values that are safe both before
	 * and after the vblank.
	 */
	*a = newstate->wm.ilk.optimal;
	a->pipe_enabled |= b->pipe_enabled;
	a->sprites_enabled |= b->sprites_enabled;
	a->sprites_scaled |= b->sprites_scaled;

	for (level = 0; level <= max_level; level++) {
		struct intel_wm_level *a_wm = &a->wm[level];
		const struct intel_wm_level *b_wm = &b->wm[level];

		a_wm->enable &= b_wm->enable;
		a_wm->pri_val = max(a_wm->pri_val, b_wm->pri_val);
		a_wm->spr_val = max(a_wm->spr_val, b_wm->spr_val);
		a_wm->cur_val = max(a_wm->cur_val, b_wm->cur_val);
		a_wm->fbc_val = max(a_wm->fbc_val, b_wm->fbc_val);
	}

	/*
	 * We need to make sure that these merged watermark values are
	 * actually a valid configuration themselves.  If they're not,
	 * there's no safe way to transition from the old state to
	 * the new state, so we need to fail the atomic transaction.
	 */
	if (!ilk_validate_pipe_wm(dev, a))
		return -EINVAL;

	/*
	 * If our intermediate WM are identical to the final WM, then we can
	 * omit the post-vblank programming; only update if it's different.
	 */
	if (memcmp(a, &newstate->wm.ilk.optimal, sizeof(*a)) != 0)
		newstate->wm.need_postvbl_update = true;

	return 0;
}

/*
 * Merge the watermarks from all active pipes for a specific level.
 */
static void ilk_merge_wm_level(struct drm_device *dev,
			       int level,
			       struct intel_wm_level *ret_wm)
{
	const struct intel_crtc *intel_crtc;

	ret_wm->enable = true;

	for_each_intel_crtc(dev, intel_crtc) {
		const struct intel_pipe_wm *active = &intel_crtc->wm.active.ilk;
		const struct intel_wm_level *wm = &active->wm[level];

		if (!active->pipe_enabled)
			continue;

		/*
		 * The watermark values may have been used in the past,
		 * so we must maintain them in the registers for some
		 * time even if the level is now disabled.
		 */
		if (!wm->enable)
			ret_wm->enable = false;

		ret_wm->pri_val = max(ret_wm->pri_val, wm->pri_val);
		ret_wm->spr_val = max(ret_wm->spr_val, wm->spr_val);
		ret_wm->cur_val = max(ret_wm->cur_val, wm->cur_val);
		ret_wm->fbc_val = max(ret_wm->fbc_val, wm->fbc_val);
	}
}

/*
 * Merge all low power watermarks for all active pipes.
 */
static void ilk_wm_merge(struct drm_device *dev,
			 const struct intel_wm_config *config,
			 const struct ilk_wm_maximums *max,
			 struct intel_pipe_wm *merged)
{
	struct drm_i915_private *dev_priv = to_i915(dev);
	int level, max_level = ilk_wm_max_level(dev_priv);
	int last_enabled_level = max_level;

	/* ILK/SNB/IVB: LP1+ watermarks only w/ single pipe */
	if ((INTEL_GEN(dev_priv) <= 6 || IS_IVYBRIDGE(dev_priv)) &&
	    config->num_pipes_active > 1)
		last_enabled_level = 0;

	/* ILK: FBC WM must be disabled always */
	merged->fbc_wm_enabled = INTEL_GEN(dev_priv) >= 6;

	/* merge each WM1+ level */
	for (level = 1; level <= max_level; level++) {
		struct intel_wm_level *wm = &merged->wm[level];

		ilk_merge_wm_level(dev, level, wm);

		if (level > last_enabled_level)
			wm->enable = false;
		else if (!ilk_validate_wm_level(level, max, wm))
			/* make sure all following levels get disabled */
			last_enabled_level = level - 1;

		/*
		 * The spec says it is preferred to disable
		 * FBC WMs instead of disabling a WM level.
		 */
		if (wm->fbc_val > max->fbc) {
			if (wm->enable)
				merged->fbc_wm_enabled = false;
			wm->fbc_val = 0;
		}
	}

	/* ILK: LP2+ must be disabled when FBC WM is disabled but FBC enabled */
	/*
	 * FIXME this is racy. FBC might get enabled later.
	 * What we should check here is whether FBC can be
	 * enabled sometime later.
	 */
	if (IS_GEN5(dev_priv) && !merged->fbc_wm_enabled &&
	    intel_fbc_is_active(dev_priv)) {
		for (level = 2; level <= max_level; level++) {
			struct intel_wm_level *wm = &merged->wm[level];

			wm->enable = false;
		}
	}
}

static int ilk_wm_lp_to_level(int wm_lp, const struct intel_pipe_wm *pipe_wm)
{
	/* LP1,LP2,LP3 levels are either 1,2,3 or 1,3,4 */
	return wm_lp + (wm_lp >= 2 && pipe_wm->wm[4].enable);
}

/* The value we need to program into the WM_LPx latency field */
static unsigned int ilk_wm_lp_latency(struct drm_device *dev, int level)
{
	struct drm_i915_private *dev_priv = to_i915(dev);

	if (IS_HASWELL(dev_priv) || IS_BROADWELL(dev_priv))
		return 2 * level;
	else
		return dev_priv->wm.pri_latency[level];
}

static void ilk_compute_wm_results(struct drm_device *dev,
				   const struct intel_pipe_wm *merged,
				   enum intel_ddb_partitioning partitioning,
				   struct ilk_wm_values *results)
{
	struct drm_i915_private *dev_priv = to_i915(dev);
	struct intel_crtc *intel_crtc;
	int level, wm_lp;

	results->enable_fbc_wm = merged->fbc_wm_enabled;
	results->partitioning = partitioning;

	/* LP1+ register values */
	for (wm_lp = 1; wm_lp <= 3; wm_lp++) {
		const struct intel_wm_level *r;

		level = ilk_wm_lp_to_level(wm_lp, merged);

		r = &merged->wm[level];

		/*
		 * Maintain the watermark values even if the level is
		 * disabled. Doing otherwise could cause underruns.
		 */
		results->wm_lp[wm_lp - 1] =
			(ilk_wm_lp_latency(dev, level) << WM1_LP_LATENCY_SHIFT) |
			(r->pri_val << WM1_LP_SR_SHIFT) |
			r->cur_val;

		if (r->enable)
			results->wm_lp[wm_lp - 1] |= WM1_LP_SR_EN;

		if (INTEL_GEN(dev_priv) >= 8)
			results->wm_lp[wm_lp - 1] |=
				r->fbc_val << WM1_LP_FBC_SHIFT_BDW;
		else
			results->wm_lp[wm_lp - 1] |=
				r->fbc_val << WM1_LP_FBC_SHIFT;

		/*
		 * Always set WM1S_LP_EN when spr_val != 0, even if the
		 * level is disabled. Doing otherwise could cause underruns.
		 */
		if (INTEL_GEN(dev_priv) <= 6 && r->spr_val) {
			WARN_ON(wm_lp != 1);
			results->wm_lp_spr[wm_lp - 1] = WM1S_LP_EN | r->spr_val;
		} else
			results->wm_lp_spr[wm_lp - 1] = r->spr_val;
	}

	/* LP0 register values */
	for_each_intel_crtc(dev, intel_crtc) {
		enum pipe pipe = intel_crtc->pipe;
		const struct intel_wm_level *r =
			&intel_crtc->wm.active.ilk.wm[0];

		if (WARN_ON(!r->enable))
			continue;

		results->wm_linetime[pipe] = intel_crtc->wm.active.ilk.linetime;

		results->wm_pipe[pipe] =
			(r->pri_val << WM0_PIPE_PLANE_SHIFT) |
			(r->spr_val << WM0_PIPE_SPRITE_SHIFT) |
			r->cur_val;
	}
}

/* Find the result with the highest level enabled. Check for enable_fbc_wm in
 * case both are at the same level. Prefer r1 in case they're the same. */
static struct intel_pipe_wm *ilk_find_best_result(struct drm_device *dev,
						  struct intel_pipe_wm *r1,
						  struct intel_pipe_wm *r2)
{
	int level, max_level = ilk_wm_max_level(to_i915(dev));
	int level1 = 0, level2 = 0;

	for (level = 1; level <= max_level; level++) {
		if (r1->wm[level].enable)
			level1 = level;
		if (r2->wm[level].enable)
			level2 = level;
	}

	if (level1 == level2) {
		if (r2->fbc_wm_enabled && !r1->fbc_wm_enabled)
			return r2;
		else
			return r1;
	} else if (level1 > level2) {
		return r1;
	} else {
		return r2;
	}
}

/* dirty bits used to track which watermarks need changes */
#define WM_DIRTY_PIPE(pipe) (1 << (pipe))
#define WM_DIRTY_LINETIME(pipe) (1 << (8 + (pipe)))
#define WM_DIRTY_LP(wm_lp) (1 << (15 + (wm_lp)))
#define WM_DIRTY_LP_ALL (WM_DIRTY_LP(1) | WM_DIRTY_LP(2) | WM_DIRTY_LP(3))
#define WM_DIRTY_FBC (1 << 24)
#define WM_DIRTY_DDB (1 << 25)

static unsigned int ilk_compute_wm_dirty(struct drm_i915_private *dev_priv,
					 const struct ilk_wm_values *old,
					 const struct ilk_wm_values *new)
{
	unsigned int dirty = 0;
	enum pipe pipe;
	int wm_lp;

	for_each_pipe(dev_priv, pipe) {
		if (old->wm_linetime[pipe] != new->wm_linetime[pipe]) {
			dirty |= WM_DIRTY_LINETIME(pipe);
			/* Must disable LP1+ watermarks too */
			dirty |= WM_DIRTY_LP_ALL;
		}

		if (old->wm_pipe[pipe] != new->wm_pipe[pipe]) {
			dirty |= WM_DIRTY_PIPE(pipe);
			/* Must disable LP1+ watermarks too */
			dirty |= WM_DIRTY_LP_ALL;
		}
	}

	if (old->enable_fbc_wm != new->enable_fbc_wm) {
		dirty |= WM_DIRTY_FBC;
		/* Must disable LP1+ watermarks too */
		dirty |= WM_DIRTY_LP_ALL;
	}

	if (old->partitioning != new->partitioning) {
		dirty |= WM_DIRTY_DDB;
		/* Must disable LP1+ watermarks too */
		dirty |= WM_DIRTY_LP_ALL;
	}

	/* LP1+ watermarks already deemed dirty, no need to continue */
	if (dirty & WM_DIRTY_LP_ALL)
		return dirty;

	/* Find the lowest numbered LP1+ watermark in need of an update... */
	for (wm_lp = 1; wm_lp <= 3; wm_lp++) {
		if (old->wm_lp[wm_lp - 1] != new->wm_lp[wm_lp - 1] ||
		    old->wm_lp_spr[wm_lp - 1] != new->wm_lp_spr[wm_lp - 1])
			break;
	}

	/* ...and mark it and all higher numbered LP1+ watermarks as dirty */
	for (; wm_lp <= 3; wm_lp++)
		dirty |= WM_DIRTY_LP(wm_lp);

	return dirty;
}

static bool _ilk_disable_lp_wm(struct drm_i915_private *dev_priv,
			       unsigned int dirty)
{
	struct ilk_wm_values *previous = &dev_priv->wm.hw;
	bool changed = false;

	if (dirty & WM_DIRTY_LP(3) && previous->wm_lp[2] & WM1_LP_SR_EN) {
		previous->wm_lp[2] &= ~WM1_LP_SR_EN;
		I915_WRITE(WM3_LP_ILK, previous->wm_lp[2]);
		changed = true;
	}
	if (dirty & WM_DIRTY_LP(2) && previous->wm_lp[1] & WM1_LP_SR_EN) {
		previous->wm_lp[1] &= ~WM1_LP_SR_EN;
		I915_WRITE(WM2_LP_ILK, previous->wm_lp[1]);
		changed = true;
	}
	if (dirty & WM_DIRTY_LP(1) && previous->wm_lp[0] & WM1_LP_SR_EN) {
		previous->wm_lp[0] &= ~WM1_LP_SR_EN;
		I915_WRITE(WM1_LP_ILK, previous->wm_lp[0]);
		changed = true;
	}

	/*
	 * Don't touch WM1S_LP_EN here.
	 * Doing so could cause underruns.
	 */

	return changed;
}

/*
 * The spec says we shouldn't write when we don't need, because every write
 * causes WMs to be re-evaluated, expending some power.
 */
static void ilk_write_wm_values(struct drm_i915_private *dev_priv,
				struct ilk_wm_values *results)
{
	struct ilk_wm_values *previous = &dev_priv->wm.hw;
	unsigned int dirty;
	uint32_t val;

	dirty = ilk_compute_wm_dirty(dev_priv, previous, results);
	if (!dirty)
		return;

	_ilk_disable_lp_wm(dev_priv, dirty);

	if (dirty & WM_DIRTY_PIPE(PIPE_A))
		I915_WRITE(WM0_PIPEA_ILK, results->wm_pipe[0]);
	if (dirty & WM_DIRTY_PIPE(PIPE_B))
		I915_WRITE(WM0_PIPEB_ILK, results->wm_pipe[1]);
	if (dirty & WM_DIRTY_PIPE(PIPE_C))
		I915_WRITE(WM0_PIPEC_IVB, results->wm_pipe[2]);

	if (dirty & WM_DIRTY_LINETIME(PIPE_A))
		I915_WRITE(PIPE_WM_LINETIME(PIPE_A), results->wm_linetime[0]);
	if (dirty & WM_DIRTY_LINETIME(PIPE_B))
		I915_WRITE(PIPE_WM_LINETIME(PIPE_B), results->wm_linetime[1]);
	if (dirty & WM_DIRTY_LINETIME(PIPE_C))
		I915_WRITE(PIPE_WM_LINETIME(PIPE_C), results->wm_linetime[2]);

	if (dirty & WM_DIRTY_DDB) {
		if (IS_HASWELL(dev_priv) || IS_BROADWELL(dev_priv)) {
			val = I915_READ(WM_MISC);
			if (results->partitioning == INTEL_DDB_PART_1_2)
				val &= ~WM_MISC_DATA_PARTITION_5_6;
			else
				val |= WM_MISC_DATA_PARTITION_5_6;
			I915_WRITE(WM_MISC, val);
		} else {
			val = I915_READ(DISP_ARB_CTL2);
			if (results->partitioning == INTEL_DDB_PART_1_2)
				val &= ~DISP_DATA_PARTITION_5_6;
			else
				val |= DISP_DATA_PARTITION_5_6;
			I915_WRITE(DISP_ARB_CTL2, val);
		}
	}

	if (dirty & WM_DIRTY_FBC) {
		val = I915_READ(DISP_ARB_CTL);
		if (results->enable_fbc_wm)
			val &= ~DISP_FBC_WM_DIS;
		else
			val |= DISP_FBC_WM_DIS;
		I915_WRITE(DISP_ARB_CTL, val);
	}

	if (dirty & WM_DIRTY_LP(1) &&
	    previous->wm_lp_spr[0] != results->wm_lp_spr[0])
		I915_WRITE(WM1S_LP_ILK, results->wm_lp_spr[0]);

	if (INTEL_GEN(dev_priv) >= 7) {
		if (dirty & WM_DIRTY_LP(2) && previous->wm_lp_spr[1] != results->wm_lp_spr[1])
			I915_WRITE(WM2S_LP_IVB, results->wm_lp_spr[1]);
		if (dirty & WM_DIRTY_LP(3) && previous->wm_lp_spr[2] != results->wm_lp_spr[2])
			I915_WRITE(WM3S_LP_IVB, results->wm_lp_spr[2]);
	}

	if (dirty & WM_DIRTY_LP(1) && previous->wm_lp[0] != results->wm_lp[0])
		I915_WRITE(WM1_LP_ILK, results->wm_lp[0]);
	if (dirty & WM_DIRTY_LP(2) && previous->wm_lp[1] != results->wm_lp[1])
		I915_WRITE(WM2_LP_ILK, results->wm_lp[1]);
	if (dirty & WM_DIRTY_LP(3) && previous->wm_lp[2] != results->wm_lp[2])
		I915_WRITE(WM3_LP_ILK, results->wm_lp[2]);

	dev_priv->wm.hw = *results;
}

bool ilk_disable_lp_wm(struct drm_device *dev)
{
	struct drm_i915_private *dev_priv = to_i915(dev);

	return _ilk_disable_lp_wm(dev_priv, WM_DIRTY_LP_ALL);
}

/*
 * FIXME: We still don't have the proper code detect if we need to apply the WA,
 * so assume we'll always need it in order to avoid underruns.
 */
static bool skl_needs_memory_bw_wa(struct intel_atomic_state *state)
{
	struct drm_i915_private *dev_priv = to_i915(state->base.dev);

	if (IS_GEN9_BC(dev_priv) || IS_BROXTON(dev_priv))
		return true;

	return false;
}

static bool
intel_has_sagv(struct drm_i915_private *dev_priv)
{
	if (IS_KABYLAKE(dev_priv) || IS_COFFEELAKE(dev_priv) ||
	    IS_CANNONLAKE(dev_priv))
		return true;

	if (IS_SKYLAKE(dev_priv) &&
	    dev_priv->sagv_status != I915_SAGV_NOT_CONTROLLED)
		return true;

	return false;
}

/*
 * SAGV dynamically adjusts the system agent voltage and clock frequencies
 * depending on power and performance requirements. The display engine access
 * to system memory is blocked during the adjustment time. Because of the
 * blocking time, having this enabled can cause full system hangs and/or pipe
 * underruns if we don't meet all of the following requirements:
 *
 *  - <= 1 pipe enabled
 *  - All planes can enable watermarks for latencies >= SAGV engine block time
 *  - We're not using an interlaced display configuration
 */
int
intel_enable_sagv(struct drm_i915_private *dev_priv)
{
	int ret;

	if (!intel_has_sagv(dev_priv))
		return 0;

	if (dev_priv->sagv_status == I915_SAGV_ENABLED)
		return 0;

	DRM_DEBUG_KMS("Enabling the SAGV\n");
	mutex_lock(&dev_priv->pcu_lock);

	ret = sandybridge_pcode_write(dev_priv, GEN9_PCODE_SAGV_CONTROL,
				      GEN9_SAGV_ENABLE);

	/* We don't need to wait for the SAGV when enabling */
	mutex_unlock(&dev_priv->pcu_lock);

	/*
	 * Some skl systems, pre-release machines in particular,
	 * don't actually have an SAGV.
	 */
	if (IS_SKYLAKE(dev_priv) && ret == -ENXIO) {
		DRM_DEBUG_DRIVER("No SAGV found on system, ignoring\n");
		dev_priv->sagv_status = I915_SAGV_NOT_CONTROLLED;
		return 0;
	} else if (ret < 0) {
		DRM_ERROR("Failed to enable the SAGV\n");
		return ret;
	}

	dev_priv->sagv_status = I915_SAGV_ENABLED;
	return 0;
}

int
intel_disable_sagv(struct drm_i915_private *dev_priv)
{
	int ret;

	if (!intel_has_sagv(dev_priv))
		return 0;

	if (dev_priv->sagv_status == I915_SAGV_DISABLED)
		return 0;

	DRM_DEBUG_KMS("Disabling the SAGV\n");
	mutex_lock(&dev_priv->pcu_lock);

	/* bspec says to keep retrying for at least 1 ms */
	ret = skl_pcode_request(dev_priv, GEN9_PCODE_SAGV_CONTROL,
				GEN9_SAGV_DISABLE,
				GEN9_SAGV_IS_DISABLED, GEN9_SAGV_IS_DISABLED,
				1);
	mutex_unlock(&dev_priv->pcu_lock);

	/*
	 * Some skl systems, pre-release machines in particular,
	 * don't actually have an SAGV.
	 */
	if (IS_SKYLAKE(dev_priv) && ret == -ENXIO) {
		DRM_DEBUG_DRIVER("No SAGV found on system, ignoring\n");
		dev_priv->sagv_status = I915_SAGV_NOT_CONTROLLED;
		return 0;
	} else if (ret < 0) {
		DRM_ERROR("Failed to disable the SAGV (%d)\n", ret);
		return ret;
	}

	dev_priv->sagv_status = I915_SAGV_DISABLED;
	return 0;
}

bool intel_can_enable_sagv(struct drm_atomic_state *state)
{
	struct drm_device *dev = state->dev;
	struct drm_i915_private *dev_priv = to_i915(dev);
	struct intel_atomic_state *intel_state = to_intel_atomic_state(state);
	struct intel_crtc *crtc;
	struct intel_plane *plane;
	struct intel_crtc_state *cstate;
	int level, latency;
	int sagv_block_time_us = IS_GEN9(dev_priv) ? 30 : 20;

	if (!intel_has_sagv(dev_priv))
		return false;

	/*
	 * SKL+ workaround: bspec recommends we disable the SAGV when we have
	 * more then one pipe enabled
	 *
	 * If there are no active CRTCs, no additional checks need be performed
	 */
	if (hweight32(intel_state->active_crtcs) == 0)
		return true;
	else if (hweight32(intel_state->active_crtcs) > 1)
		return false;

	/* Since we're now guaranteed to only have one active CRTC... */
	crtc = get_intel_crtc_from_index(dev,
			ffs(intel_state->active_crtcs) - 1);
	if (!crtc)
		return false;
	cstate = to_intel_crtc_state(crtc->base.state);

	if (crtc->base.state->adjusted_mode.flags & DRM_MODE_FLAG_INTERLACE)
		return false;

	for_each_intel_plane_on_crtc(dev, crtc, plane) {
		struct skl_plane_wm *wm =
			&cstate->wm.skl.optimal.planes[plane->id];

		/* Skip this plane if it's not enabled */
		if (!wm->wm[0].plane_en)
			continue;

		/* Find the highest enabled wm level for this plane */
		for (level = ilk_wm_max_level(dev_priv);
		     !wm->wm[level].plane_en; --level)
		     { }

		latency = dev_priv->wm.skl_latency[level];

		if (skl_needs_memory_bw_wa(intel_state) &&
		    plane->base.state->fb &&
		    plane->base.state->fb->modifier ==
		    I915_FORMAT_MOD_X_TILED)
			latency += 15;

		/*
		 * If any of the planes on this pipe don't enable wm levels that
		 * incur memory latencies higher than sagv_block_time_us we
		 * can't enable the SAGV.
		 */
		if (latency < sagv_block_time_us)
			return false;
	}

	return true;
}

static void
skl_ddb_get_pipe_allocation_limits(struct drm_device *dev,
				   const struct intel_crtc_state *cstate,
				   struct skl_ddb_entry *alloc, /* out */
				   int *num_active /* out */)
{
	struct drm_atomic_state *state = cstate->base.state;
	struct intel_atomic_state *intel_state = to_intel_atomic_state(state);
	struct drm_i915_private *dev_priv = to_i915(dev);
	struct drm_crtc *for_crtc = cstate->base.crtc;
	unsigned int pipe_size, ddb_size;
	int nth_active_pipe;

	if (WARN_ON(!state) || !cstate->base.active) {
		alloc->start = 0;
		alloc->end = 0;
		*num_active = hweight32(dev_priv->active_crtcs);
		return;
	}

	if (intel_state->active_pipe_changes)
		*num_active = hweight32(intel_state->active_crtcs);
	else
		*num_active = hweight32(dev_priv->active_crtcs);

	ddb_size = INTEL_INFO(dev_priv)->ddb_size;
	WARN_ON(ddb_size == 0);

	ddb_size -= 4; /* 4 blocks for bypass path allocation */

	/*
	 * If the state doesn't change the active CRTC's, then there's
	 * no need to recalculate; the existing pipe allocation limits
	 * should remain unchanged.  Note that we're safe from racing
	 * commits since any racing commit that changes the active CRTC
	 * list would need to grab _all_ crtc locks, including the one
	 * we currently hold.
	 */
	if (!intel_state->active_pipe_changes) {
		/*
		 * alloc may be cleared by clear_intel_crtc_state,
		 * copy from old state to be sure
		 */
		*alloc = to_intel_crtc_state(for_crtc->state)->wm.skl.ddb;
		return;
	}

	nth_active_pipe = hweight32(intel_state->active_crtcs &
				    (drm_crtc_mask(for_crtc) - 1));
	pipe_size = ddb_size / hweight32(intel_state->active_crtcs);
	alloc->start = nth_active_pipe * ddb_size / *num_active;
	alloc->end = alloc->start + pipe_size;
}

static unsigned int skl_cursor_allocation(int num_active)
{
	if (num_active == 1)
		return 32;

	return 8;
}

static void skl_ddb_entry_init_from_hw(struct skl_ddb_entry *entry, u32 reg)
{
	entry->start = reg & 0x3ff;
	entry->end = (reg >> 16) & 0x3ff;
	if (entry->end)
		entry->end += 1;
}

void skl_ddb_get_hw_state(struct drm_i915_private *dev_priv,
			  struct skl_ddb_allocation *ddb /* out */)
{
	struct intel_crtc *crtc;

	memset(ddb, 0, sizeof(*ddb));

	for_each_intel_crtc(&dev_priv->drm, crtc) {
		enum intel_display_power_domain power_domain;
		enum plane_id plane_id;
		enum pipe pipe = crtc->pipe;

		power_domain = POWER_DOMAIN_PIPE(pipe);
		if (!intel_display_power_get_if_enabled(dev_priv, power_domain))
			continue;

		for_each_plane_id_on_crtc(crtc, plane_id) {
			u32 val;

			if (plane_id != PLANE_CURSOR)
				val = I915_READ(PLANE_BUF_CFG(pipe, plane_id));
			else
				val = I915_READ(CUR_BUF_CFG(pipe));

			skl_ddb_entry_init_from_hw(&ddb->plane[pipe][plane_id], val);
		}

		intel_display_power_put(dev_priv, power_domain);
	}
}

/*
 * Determines the downscale amount of a plane for the purposes of watermark calculations.
 * The bspec defines downscale amount as:
 *
 * """
 * Horizontal down scale amount = maximum[1, Horizontal source size /
 *                                           Horizontal destination size]
 * Vertical down scale amount = maximum[1, Vertical source size /
 *                                         Vertical destination size]
 * Total down scale amount = Horizontal down scale amount *
 *                           Vertical down scale amount
 * """
 *
 * Return value is provided in 16.16 fixed point form to retain fractional part.
 * Caller should take care of dividing & rounding off the value.
 */
static uint_fixed_16_16_t
skl_plane_downscale_amount(const struct intel_crtc_state *cstate,
			   const struct intel_plane_state *pstate)
{
	struct intel_plane *plane = pstate ? to_intel_plane(pstate->base.plane) : NULL;
	uint32_t src_w, src_h, dst_w, dst_h;
	uint_fixed_16_16_t fp_w_ratio, fp_h_ratio;
	uint_fixed_16_16_t downscale_h, downscale_w;

	if (!pstate && i915_modparams.avail_planes_per_pipe) {
		return mul_fixed16(u32_to_fixed16(1), u32_to_fixed16(1));
	}

	if (WARN_ON(!intel_wm_plane_visible(cstate, pstate)))
		return u32_to_fixed16(0);

	/* n.b., src is 16.16 fixed point, dst is whole integer */
	if (plane->id == PLANE_CURSOR) {
		/*
		 * Cursors only support 0/180 degree rotation,
		 * hence no need to account for rotation here.
		 */
		src_w = pstate->base.src_w >> 16;
		src_h = pstate->base.src_h >> 16;
		dst_w = pstate->base.crtc_w;
		dst_h = pstate->base.crtc_h;
	} else {
		/*
		 * Src coordinates are already rotated by 270 degrees for
		 * the 90/270 degree plane rotation cases (to match the
		 * GTT mapping), hence no need to account for rotation here.
		 */
		src_w = drm_rect_width(&pstate->base.src) >> 16;
		src_h = drm_rect_height(&pstate->base.src) >> 16;
		dst_w = drm_rect_width(&pstate->base.dst);
		dst_h = drm_rect_height(&pstate->base.dst);
	}

	fp_w_ratio = div_fixed16(src_w, dst_w);
	fp_h_ratio = div_fixed16(src_h, dst_h);
	downscale_w = max_fixed16(fp_w_ratio, u32_to_fixed16(1));
	downscale_h = max_fixed16(fp_h_ratio, u32_to_fixed16(1));

	return mul_fixed16(downscale_w, downscale_h);
}

static uint_fixed_16_16_t
skl_pipe_downscale_amount(const struct intel_crtc_state *crtc_state)
{
	uint_fixed_16_16_t pipe_downscale = u32_to_fixed16(1);

	if (!crtc_state->base.enable)
		return pipe_downscale;

	if (crtc_state->pch_pfit.enabled) {
		uint32_t src_w, src_h, dst_w, dst_h;
		uint32_t pfit_size = crtc_state->pch_pfit.size;
		uint_fixed_16_16_t fp_w_ratio, fp_h_ratio;
		uint_fixed_16_16_t downscale_h, downscale_w;

		src_w = crtc_state->pipe_src_w;
		src_h = crtc_state->pipe_src_h;
		dst_w = pfit_size >> 16;
		dst_h = pfit_size & 0xffff;

		if (!dst_w || !dst_h)
			return pipe_downscale;

		fp_w_ratio = div_fixed16(src_w, dst_w);
		fp_h_ratio = div_fixed16(src_h, dst_h);
		downscale_w = max_fixed16(fp_w_ratio, u32_to_fixed16(1));
		downscale_h = max_fixed16(fp_h_ratio, u32_to_fixed16(1));

		pipe_downscale = mul_fixed16(downscale_w, downscale_h);
	}

	return pipe_downscale;
}

int skl_check_pipe_max_pixel_rate(struct intel_crtc *intel_crtc,
				  struct intel_crtc_state *cstate)
{
	struct drm_crtc_state *crtc_state = &cstate->base;
	struct drm_atomic_state *state = crtc_state->state;
	struct drm_plane *plane;
	const struct drm_plane_state *pstate;
	struct intel_plane_state *intel_pstate;
	int crtc_clock, dotclk;
	uint32_t pipe_max_pixel_rate;
	uint_fixed_16_16_t pipe_downscale;
	uint_fixed_16_16_t max_downscale = u32_to_fixed16(1);

	if (!cstate->base.enable)
		return 0;

	drm_atomic_crtc_state_for_each_plane_state(plane, pstate, crtc_state) {
		uint_fixed_16_16_t plane_downscale;
		uint_fixed_16_16_t fp_9_div_8 = div_fixed16(9, 8);
		int bpp;

		if (!intel_wm_plane_visible(cstate,
					    to_intel_plane_state(pstate)))
			continue;

		if (WARN_ON(!pstate->fb))
			return -EINVAL;

		intel_pstate = to_intel_plane_state(pstate);
		plane_downscale = skl_plane_downscale_amount(cstate,
							     intel_pstate);
		bpp = pstate->fb->format->cpp[0] * 8;
		if (bpp == 64)
			plane_downscale = mul_fixed16(plane_downscale,
						      fp_9_div_8);

		max_downscale = max_fixed16(plane_downscale, max_downscale);
	}
	pipe_downscale = skl_pipe_downscale_amount(cstate);

	pipe_downscale = mul_fixed16(pipe_downscale, max_downscale);

	crtc_clock = crtc_state->adjusted_mode.crtc_clock;
	dotclk = to_intel_atomic_state(state)->cdclk.logical.cdclk;

	if (IS_GEMINILAKE(to_i915(intel_crtc->base.dev)))
		dotclk *= 2;

	pipe_max_pixel_rate = div_round_up_u32_fixed16(dotclk, pipe_downscale);

	if (pipe_max_pixel_rate < crtc_clock) {
		DRM_DEBUG_KMS("Max supported pixel clock with scaling exceeded\n");
		return -EINVAL;
	}

	return 0;
}

static unsigned int
skl_plane_relative_data_rate(const struct intel_crtc_state *cstate,
			     const struct drm_plane_state *pstate,
			     int y)
{
	struct intel_plane *plane = to_intel_plane(pstate->plane);
	struct intel_plane_state *intel_pstate = to_intel_plane_state(pstate);
	uint32_t data_rate;
	uint32_t width = 0, height = 0;
	struct drm_framebuffer *fb;
	u32 format;
	uint_fixed_16_16_t down_scale_amount;

	if (!intel_pstate->base.visible)
		return 0;

	fb = pstate->fb;
	format = fb->format->format;

	if (plane->id == PLANE_CURSOR)
		return 0;
	if (y && format != DRM_FORMAT_NV12)
		return 0;

	/*
	 * Src coordinates are already rotated by 270 degrees for
	 * the 90/270 degree plane rotation cases (to match the
	 * GTT mapping), hence no need to account for rotation here.
	 */
	width = drm_rect_width(&intel_pstate->base.src) >> 16;
	height = drm_rect_height(&intel_pstate->base.src) >> 16;

	/* for planar format */
	if (format == DRM_FORMAT_NV12) {
		if (y)  /* y-plane data rate */
			data_rate = width * height *
				fb->format->cpp[0];
		else    /* uv-plane data rate */
			data_rate = (width / 2) * (height / 2) *
				fb->format->cpp[1];
	} else {
		/* for packed formats */
		data_rate = width * height * fb->format->cpp[0];
	}

	down_scale_amount = skl_plane_downscale_amount(cstate, intel_pstate);

	return mul_round_up_u32_fixed16(data_rate, down_scale_amount);
}

/*
 * We don't overflow 32 bits. Worst case is 3 planes enabled, each fetching
 * a 8192x4096@32bpp framebuffer:
 *   3 * 4096 * 8192  * 4 < 2^32
 */
static unsigned int
skl_get_total_relative_data_rate(struct intel_crtc_state *intel_cstate,
				 unsigned *plane_data_rate,
				 unsigned *plane_y_data_rate)
{
	struct drm_crtc_state *cstate = &intel_cstate->base;
	struct drm_atomic_state *state = cstate->state;
	struct drm_plane *plane;
	const struct drm_plane_state *pstate;
	unsigned int total_data_rate = 0;

	if (WARN_ON(!state))
		return 0;

	/* Calculate and cache data rate for each plane */
	drm_atomic_crtc_state_for_each_plane_state(plane, pstate, cstate) {
		enum plane_id plane_id = to_intel_plane(plane)->id;
		unsigned int rate;

		/* packed/uv */
		rate = skl_plane_relative_data_rate(intel_cstate,
						    pstate, 0);
		plane_data_rate[plane_id] = rate;

		total_data_rate += rate;

		/* y-plane */
		rate = skl_plane_relative_data_rate(intel_cstate,
						    pstate, 1);
		plane_y_data_rate[plane_id] = rate;

		total_data_rate += rate;
	}

	return total_data_rate;
}

static uint16_t
skl_ddb_min_alloc(const struct drm_plane_state *pstate,
		  const int y)
{
	struct drm_framebuffer *fb = pstate->fb;
	struct intel_plane_state *intel_pstate = to_intel_plane_state(pstate);
	uint32_t src_w, src_h;
	uint32_t min_scanlines = 8;
	uint8_t plane_bpp;

	if (WARN_ON(!fb))
		return 0;

	/* For packed formats, no y-plane, return 0 */
	if (y && fb->format->format != DRM_FORMAT_NV12)
		return 0;

	/* For Non Y-tile return 8-blocks */
	if (fb->modifier != I915_FORMAT_MOD_Y_TILED &&
	    fb->modifier != I915_FORMAT_MOD_Yf_TILED &&
	    fb->modifier != I915_FORMAT_MOD_Y_TILED_CCS &&
	    fb->modifier != I915_FORMAT_MOD_Yf_TILED_CCS)
		return 8;

	/*
	 * Src coordinates are already rotated by 270 degrees for
	 * the 90/270 degree plane rotation cases (to match the
	 * GTT mapping), hence no need to account for rotation here.
	 */
	src_w = drm_rect_width(&intel_pstate->base.src) >> 16;
	src_h = drm_rect_height(&intel_pstate->base.src) >> 16;

	/* Halve UV plane width and height for NV12 */
	if (fb->format->format == DRM_FORMAT_NV12 && !y) {
		src_w /= 2;
		src_h /= 2;
	}

	if (fb->format->format == DRM_FORMAT_NV12 && !y)
		plane_bpp = fb->format->cpp[1];
	else
		plane_bpp = fb->format->cpp[0];

	if (drm_rotation_90_or_270(pstate->rotation)) {
		switch (plane_bpp) {
		case 1:
			min_scanlines = 32;
			break;
		case 2:
			min_scanlines = 16;
			break;
		case 4:
			min_scanlines = 8;
			break;
		case 8:
			min_scanlines = 4;
			break;
		default:
			WARN(1, "Unsupported pixel depth %u for rotation",
			     plane_bpp);
			min_scanlines = 32;
		}
	}

	return DIV_ROUND_UP((4 * src_w * plane_bpp), 512) * min_scanlines/4 + 3;
}

static void
skl_ddb_calc_min(const struct intel_crtc_state *cstate, int num_active,
		 uint16_t *minimum, uint16_t *y_minimum)
{
	const struct drm_plane_state *pstate;
	struct drm_plane *plane;

	drm_atomic_crtc_state_for_each_plane_state(plane, pstate, &cstate->base) {
		enum plane_id plane_id = to_intel_plane(plane)->id;

		if (plane_id == PLANE_CURSOR)
			continue;

		if (!pstate->visible)
			continue;

		minimum[plane_id] = skl_ddb_min_alloc(pstate, 0);
		y_minimum[plane_id] = skl_ddb_min_alloc(pstate, 1);
	}

	minimum[PLANE_CURSOR] = skl_cursor_allocation(num_active);
}

static int
skl_allocate_pipe_ddb(struct intel_crtc_state *cstate,
		      struct skl_ddb_allocation *ddb /* out */)
{
	struct drm_atomic_state *state = cstate->base.state;
	struct drm_crtc *crtc = cstate->base.crtc;
	struct drm_device *dev = crtc->dev;
	struct intel_crtc *intel_crtc = to_intel_crtc(crtc);
	enum pipe pipe = intel_crtc->pipe;
	struct skl_ddb_entry *alloc = &cstate->wm.skl.ddb;
	uint16_t alloc_size, start;
	uint16_t minimum[I915_MAX_PLANES] = {};
	uint16_t y_minimum[I915_MAX_PLANES] = {};
	unsigned int total_data_rate;
	enum plane_id plane_id;
	int num_active;
	unsigned plane_data_rate[I915_MAX_PLANES] = {};
	unsigned plane_y_data_rate[I915_MAX_PLANES] = {};
	uint16_t total_min_blocks = 0;

	/* Clear the partitioning for disabled planes. */
	memset(ddb->plane[pipe], 0, sizeof(ddb->plane[pipe]));
	memset(ddb->y_plane[pipe], 0, sizeof(ddb->y_plane[pipe]));

	if (WARN_ON(!state))
		return 0;

	if (!cstate->base.active) {
		alloc->start = alloc->end = 0;
		return 0;
	}

	skl_ddb_get_pipe_allocation_limits(dev, cstate, alloc, &num_active);
	alloc_size = skl_ddb_entry_size(alloc);
	if (alloc_size == 0)
		return 0;

	skl_ddb_calc_min(cstate, num_active, minimum, y_minimum);

	/*
	 * 1. Allocate the mininum required blocks for each active plane
	 * and allocate the cursor, it doesn't require extra allocation
	 * proportional to the data rate.
	 */

	for_each_plane_id_on_crtc(intel_crtc, plane_id) {
		total_min_blocks += minimum[plane_id];
		total_min_blocks += y_minimum[plane_id];
	}

	if (total_min_blocks > alloc_size) {
		DRM_DEBUG_KMS("Requested display configuration exceeds system DDB limitations");
		DRM_DEBUG_KMS("minimum required %d/%d\n", total_min_blocks,
							alloc_size);
		return -EINVAL;
	}

	alloc_size -= total_min_blocks;
	ddb->plane[pipe][PLANE_CURSOR].start = alloc->end - minimum[PLANE_CURSOR];
	ddb->plane[pipe][PLANE_CURSOR].end = alloc->end;

	/*
	 * 2. Distribute the remaining space in proportion to the amount of
	 * data each plane needs to fetch from memory.
	 *
	 * FIXME: we may not allocate every single block here.
	 */
	total_data_rate = skl_get_total_relative_data_rate(cstate,
							   plane_data_rate,
							   plane_y_data_rate);
	if (total_data_rate == 0)
		return 0;

	start = alloc->start;
	for_each_plane_id_on_crtc(intel_crtc, plane_id) {
		unsigned int data_rate, y_data_rate;
		uint16_t plane_blocks, y_plane_blocks = 0;

		if (plane_id == PLANE_CURSOR)
			continue;

		data_rate = plane_data_rate[plane_id];

		/*
		 * allocation for (packed formats) or (uv-plane part of planar format):
		 * promote the expression to 64 bits to avoid overflowing, the
		 * result is < available as data_rate / total_data_rate < 1
		 */
		plane_blocks = minimum[plane_id];
		plane_blocks += div_u64((uint64_t)alloc_size * data_rate,
					total_data_rate);

		/* Leave disabled planes at (0,0) */
		if (data_rate) {
			ddb->plane[pipe][plane_id].start = start;
			ddb->plane[pipe][plane_id].end = start + plane_blocks;
		}

		start += plane_blocks;

		/*
		 * allocation for y_plane part of planar format:
		 */
		y_data_rate = plane_y_data_rate[plane_id];

		y_plane_blocks = y_minimum[plane_id];
		y_plane_blocks += div_u64((uint64_t)alloc_size * y_data_rate,
					total_data_rate);

		if (y_data_rate) {
			ddb->y_plane[pipe][plane_id].start = start;
			ddb->y_plane[pipe][plane_id].end = start + y_plane_blocks;
		}

		start += y_plane_blocks;
	}

	return 0;
}

/*
 * The max latency should be 257 (max the punit can code is 255 and we add 2us
 * for the read latency) and cpp should always be <= 8, so that
 * should allow pixel_rate up to ~2 GHz which seems sufficient since max
 * 2xcdclk is 1350 MHz and the pixel rate should never exceed that.
*/
static uint_fixed_16_16_t
skl_wm_method1(const struct drm_i915_private *dev_priv, uint32_t pixel_rate,
	       uint8_t cpp, uint32_t latency)
{
	uint32_t wm_intermediate_val;
	uint_fixed_16_16_t ret;

	if (latency == 0)
		return FP_16_16_MAX;

	wm_intermediate_val = latency * pixel_rate * cpp;
	ret = div_fixed16(wm_intermediate_val, 1000 * 512);

	if (INTEL_GEN(dev_priv) >= 10)
		ret = add_fixed16_u32(ret, 1);

	return ret;
}

static uint_fixed_16_16_t skl_wm_method2(uint32_t pixel_rate,
			uint32_t pipe_htotal,
			uint32_t latency,
			uint_fixed_16_16_t plane_blocks_per_line)
{
	uint32_t wm_intermediate_val;
	uint_fixed_16_16_t ret;

	if (latency == 0)
		return FP_16_16_MAX;

	wm_intermediate_val = latency * pixel_rate;
	wm_intermediate_val = DIV_ROUND_UP(wm_intermediate_val,
					   pipe_htotal * 1000);
	ret = mul_u32_fixed16(wm_intermediate_val, plane_blocks_per_line);
	return ret;
}

static uint_fixed_16_16_t
intel_get_linetime_us(struct intel_crtc_state *cstate)
{
	uint32_t pixel_rate;
	uint32_t crtc_htotal;
	uint_fixed_16_16_t linetime_us;

	if (!cstate->base.active)
		return u32_to_fixed16(0);

	pixel_rate = cstate->pixel_rate;

	if (WARN_ON(pixel_rate == 0))
		return u32_to_fixed16(0);

	crtc_htotal = cstate->base.adjusted_mode.crtc_htotal;
	linetime_us = div_fixed16(crtc_htotal * 1000, pixel_rate);

	return linetime_us;
}

static uint32_t
skl_adjusted_plane_pixel_rate(const struct intel_crtc_state *cstate,
			      const struct intel_plane_state *pstate)
{
	uint64_t adjusted_pixel_rate;
	uint_fixed_16_16_t downscale_amount;

	/* Shouldn't reach here on disabled planes... */
	if (WARN_ON(!intel_wm_plane_visible(cstate, pstate)))
		return 0;

	/*
	 * Adjusted plane pixel rate is just the pipe's adjusted pixel rate
	 * with additional adjustments for plane-specific scaling.
	 */
	adjusted_pixel_rate = cstate->pixel_rate;
	downscale_amount = skl_plane_downscale_amount(cstate, pstate);

	return mul_round_up_u32_fixed16(adjusted_pixel_rate,
					    downscale_amount);
}

static int skl_compute_plane_wm(const struct drm_i915_private *dev_priv,
				struct intel_crtc_state *cstate,
				const struct intel_plane_state *intel_pstate,
				uint16_t ddb_allocation,
				int level,
				uint16_t *out_blocks, /* out */
				uint8_t *out_lines, /* out */
				bool *enabled /* out */)
{
	struct intel_plane *plane = intel_pstate ? to_intel_plane(intel_pstate->base.plane) : NULL;
	const struct drm_plane_state *pstate = intel_pstate ? &intel_pstate->base : NULL;
	const struct drm_framebuffer *fb = pstate ? pstate->fb : NULL;
	uint32_t latency = dev_priv->wm.skl_latency[level];
	uint_fixed_16_16_t method1, method2;
	uint_fixed_16_16_t plane_blocks_per_line;
	uint_fixed_16_16_t selected_result;
	uint32_t interm_pbpl;
	uint32_t plane_bytes_per_line;
	uint32_t res_blocks, res_lines;
	uint8_t cpp;
	uint32_t width = 0;
	uint32_t plane_pixel_rate;
	uint_fixed_16_16_t y_tile_minimum;
	uint32_t y_min_scanlines;
	struct intel_atomic_state *state =
		to_intel_atomic_state(cstate->base.state);
	bool apply_memory_bw_wa = skl_needs_memory_bw_wa(state);
	bool y_tiled, x_tiled;

	if (latency == 0 ||
	    !intel_wm_plane_visible(cstate, intel_pstate)) {
		*enabled = false;
		return 0;
	}

	if (!intel_pstate && i915_modparams.avail_planes_per_pipe) {
		y_tiled = false;
		x_tiled = true;
		cpp = 4;
		y_min_scanlines = 8;
		latency += 15;

		width = cstate->pipe_src_w;
		goto calculate_wm;
	}

	y_tiled = fb->modifier == I915_FORMAT_MOD_Y_TILED ||
		  fb->modifier == I915_FORMAT_MOD_Yf_TILED ||
		  fb->modifier == I915_FORMAT_MOD_Y_TILED_CCS ||
		  fb->modifier == I915_FORMAT_MOD_Yf_TILED_CCS;
	x_tiled = fb->modifier == I915_FORMAT_MOD_X_TILED;

	/* Display WA #1141: kbl,cfl */
	if ((IS_KABYLAKE(dev_priv) || IS_COFFEELAKE(dev_priv)) &&
	    dev_priv->ipc_enabled)
		latency += 4;

	if (apply_memory_bw_wa && x_tiled)
		latency += 15;

	if (plane->id == PLANE_CURSOR) {
		width = intel_pstate->base.crtc_w;
	} else {
		/*
		 * Src coordinates are already rotated by 270 degrees for
		 * the 90/270 degree plane rotation cases (to match the
		 * GTT mapping), hence no need to account for rotation here.
		 */
		width = drm_rect_width(&intel_pstate->base.src) >> 16;
	}

	cpp = (fb->format->format == DRM_FORMAT_NV12) ? fb->format->cpp[1] :
							fb->format->cpp[0];
	if (drm_rotation_90_or_270(pstate->rotation)) {

		switch (cpp) {
		case 1:
			y_min_scanlines = 16;
			break;
		case 2:
			y_min_scanlines = 8;
			break;
		case 4:
			y_min_scanlines = 4;
			break;
		default:
			MISSING_CASE(cpp);
			return -EINVAL;
		}
	} else {
		y_min_scanlines = 4;
	}

	if (apply_memory_bw_wa)
		y_min_scanlines *= 2;

calculate_wm:
	plane_pixel_rate = skl_adjusted_plane_pixel_rate(cstate, intel_pstate);
	plane_bytes_per_line = width * cpp;

	if (y_tiled) {
		interm_pbpl = DIV_ROUND_UP(plane_bytes_per_line *
					   y_min_scanlines, 512);

		if (INTEL_GEN(dev_priv) >= 10)
			interm_pbpl++;

		plane_blocks_per_line = div_fixed16(interm_pbpl,
							y_min_scanlines);
	} else if (x_tiled && INTEL_GEN(dev_priv) == 9) {
		interm_pbpl = DIV_ROUND_UP(plane_bytes_per_line, 512);
		plane_blocks_per_line = u32_to_fixed16(interm_pbpl);
	} else {
		interm_pbpl = DIV_ROUND_UP(plane_bytes_per_line, 512) + 1;
		plane_blocks_per_line = u32_to_fixed16(interm_pbpl);
	}

	method1 = skl_wm_method1(dev_priv, plane_pixel_rate, cpp, latency);
	method2 = skl_wm_method2(plane_pixel_rate,
				 cstate->base.adjusted_mode.crtc_htotal,
				 latency,
				 plane_blocks_per_line);

	y_tile_minimum = mul_u32_fixed16(y_min_scanlines,
					 plane_blocks_per_line);

	if (y_tiled) {
		selected_result = max_fixed16(method2, y_tile_minimum);
	} else {
		uint32_t linetime_us;

		linetime_us = fixed16_to_u32_round_up(
				intel_get_linetime_us(cstate));
		if ((cpp * cstate->base.adjusted_mode.crtc_htotal / 512 < 1) &&
		    (plane_bytes_per_line / 512 < 1))
			selected_result = method2;
		else if (ddb_allocation >=
			 fixed16_to_u32_round_up(plane_blocks_per_line))
			selected_result = min_fixed16(method1, method2);
		else if (latency >= linetime_us)
			selected_result = min_fixed16(method1, method2);
		else
			selected_result = method1;
	}

	res_blocks = fixed16_to_u32_round_up(selected_result) + 1;
	res_lines = div_round_up_fixed16(selected_result,
					 plane_blocks_per_line);

	/* Display WA #1125: skl,bxt,kbl,glk */
	if (fb && level == 0 &&
	    (fb->modifier == I915_FORMAT_MOD_Y_TILED_CCS ||
	     fb->modifier == I915_FORMAT_MOD_Yf_TILED_CCS))
		res_blocks += fixed16_to_u32_round_up(y_tile_minimum);

	/* Display WA #1126: skl,bxt,kbl,glk */
	if (level >= 1 && level <= 7) {
		if (y_tiled) {
			res_blocks += fixed16_to_u32_round_up(y_tile_minimum);
			res_lines += y_min_scanlines;
		} else {
			res_blocks++;
		}
	}

	if (res_blocks >= ddb_allocation || res_lines > 31) {
		*enabled = false;

		/*
		 * If there are no valid level 0 watermarks, then we can't
		 * support this display configuration.
		 */
		if (level) {
			return 0;
		} else {
			struct drm_plane *plane = pstate ? pstate->plane : NULL;

			DRM_DEBUG_KMS("Requested display configuration exceeds system watermark limitations\n");

			if (plane) {
				DRM_DEBUG_KMS("[PLANE:%d:%s] blocks required = %u/%u, lines required = %u/31\n",
				      plane->base.id, plane->name,
				      res_blocks, ddb_allocation, res_lines);
			}

			return -EINVAL;
		}
	}

	*out_blocks = res_blocks;
	*out_lines = res_lines;
	*enabled = true;

	return 0;
}

static int
skl_compute_wm_levels(const struct drm_i915_private *dev_priv,
		      struct skl_ddb_allocation *ddb,
		      struct intel_crtc_state *cstate,
		      const struct intel_plane_state *intel_pstate,
		      enum plane_id plane_id,
		      struct skl_plane_wm *wm)
{
	struct intel_crtc *intel_crtc = to_intel_crtc(cstate->base.crtc);
	uint16_t ddb_blocks;
	enum pipe pipe = intel_crtc->pipe;
	int level, max_level = ilk_wm_max_level(dev_priv);
	int ret;

	if (WARN_ON(intel_pstate && !intel_pstate->base.fb))
		return -EINVAL;

	ddb_blocks = skl_ddb_entry_size(&ddb->plane[pipe][plane_id]);

	for (level = 0; level <= max_level; level++) {
		struct skl_wm_level *result = &wm->wm[level];

		ret = skl_compute_plane_wm(dev_priv,
					   cstate,
					   intel_pstate,
					   ddb_blocks,
					   level,
					   &result->plane_res_b,
					   &result->plane_res_l,
					   &result->plane_en);
		if (ret)
			return ret;
	}

	return 0;
}

static uint32_t
skl_compute_linetime_wm(struct intel_crtc_state *cstate)
{
	struct drm_atomic_state *state = cstate->base.state;
	struct drm_i915_private *dev_priv = to_i915(state->dev);
	uint_fixed_16_16_t linetime_us;
	uint32_t linetime_wm;

	linetime_us = intel_get_linetime_us(cstate);

	if (is_fixed16_zero(linetime_us))
		return 0;

	linetime_wm = fixed16_to_u32_round_up(mul_u32_fixed16(8, linetime_us));

	/* Display WA #1135: bxt. */
	if (IS_BROXTON(dev_priv) && dev_priv->ipc_enabled)
		linetime_wm = DIV_ROUND_UP(linetime_wm, 2);

	return linetime_wm;
}

static void skl_compute_transition_wm(struct intel_crtc_state *cstate,
				      struct skl_wm_level *trans_wm /* out */)
{
	if (!cstate->base.active)
		return;

	/* Until we know more, just disable transition WMs */
	trans_wm->plane_en = false;
}

static int skl_build_pipe_all_plane_wm(struct intel_crtc_state *cstate,
			     struct skl_ddb_allocation *ddb,
			     struct skl_pipe_wm *pipe_wm)
{
	struct drm_device *dev = cstate->base.crtc->dev;
	const struct drm_i915_private *dev_priv = to_i915(dev);
	struct skl_plane_wm *wm;
	struct intel_crtc *crtc = to_intel_crtc(cstate->base.crtc);
	struct drm_crtc_state *crtc_state = &cstate->base;
	struct drm_plane *plane;
	const struct drm_plane_state *pstate;
	struct intel_plane_state *intel_pstate;
	int pipe = crtc->pipe;
	int plane_id;
	int ret;

	memset(pipe_wm->planes, 0, sizeof(pipe_wm->planes));

	/*
	 * Since Dom0 may not own all planes on this pipe, there will
	 * not be a valid intel_plane for the planes it doesn't own.
	 * Therefore, we have to pass NULL to skl_compute_wm_level()
	 * which will then know that this plane is not owned by Dom0
	 * and hence will use width and height from the crtc and will
	 * also assume cpp = 4 and tiling = x_tiled.
	 */
	for_each_universal_plane(dev_priv, pipe, plane_id) {
		intel_pstate = NULL;

		drm_atomic_crtc_state_for_each_plane_state(plane, pstate, crtc_state) {
			if (plane_id == to_intel_plane(plane)->id) {
				intel_pstate = to_intel_plane_state(pstate);
				break;
			}
		}

		wm = &pipe_wm->planes[plane_id];
		ret = skl_compute_wm_levels(dev_priv, ddb, cstate,
					    intel_pstate, plane_id, wm);
		if (ret)
			return ret;

		skl_compute_transition_wm(cstate, &wm->trans_wm);
	}
	pipe_wm->linetime = skl_compute_linetime_wm(cstate);

	return 0;
}

static int skl_build_pipe_wm(struct intel_crtc_state *cstate,
			     struct skl_ddb_allocation *ddb,
			     struct skl_pipe_wm *pipe_wm)
{
	struct drm_device *dev = cstate->base.crtc->dev;
	struct drm_crtc_state *crtc_state = &cstate->base;
	const struct drm_i915_private *dev_priv = to_i915(dev);
	struct drm_plane *plane;
	const struct drm_plane_state *pstate;
	struct skl_plane_wm *wm;
	int ret;

	/*
	 * We'll only calculate watermarks for planes that are actually
	 * enabled, so make sure all other planes are set as disabled.
	 */
	memset(pipe_wm->planes, 0, sizeof(pipe_wm->planes));

	drm_atomic_crtc_state_for_each_plane_state(plane, pstate, crtc_state) {
		const struct intel_plane_state *intel_pstate =
						to_intel_plane_state(pstate);
		enum plane_id plane_id = to_intel_plane(plane)->id;

		wm = &pipe_wm->planes[plane_id];

		ret = skl_compute_wm_levels(dev_priv, ddb, cstate,
					    intel_pstate, plane_id, wm);
		if (ret)
			return ret;
		skl_compute_transition_wm(cstate, &wm->trans_wm);
	}
	pipe_wm->linetime = skl_compute_linetime_wm(cstate);

	return 0;
}

static void skl_ddb_entry_write(struct drm_i915_private *dev_priv,
				i915_reg_t reg,
				const struct skl_ddb_entry *entry)
{
	if (entry->end)
		I915_WRITE(reg, (entry->end - 1) << 16 | entry->start);
	else
		I915_WRITE(reg, 0);
}

static inline uint32_t skl_calc_wm_level(const struct skl_wm_level *level)
{
	uint32_t val = 0;
	if (level->plane_en) {
		val |= PLANE_WM_EN;
		val |= level->plane_res_b;
		val |= level->plane_res_l << PLANE_WM_LINES_SHIFT;
	}
	return val;
}

static void skl_write_wm_level(struct drm_i915_private *dev_priv,
			       i915_reg_t reg,
			       const struct skl_wm_level *level)
{
	uint32_t val = skl_calc_wm_level(level);
	I915_WRITE(reg, val);
}

static void skl_pv_write_plane_wm(struct intel_crtc *intel_crtc,
				const struct skl_plane_wm *wm,
				const struct skl_ddb_allocation *ddb,
				enum plane_id plane_id)
{
	int i, level;
	struct pv_plane_wm_update tmp_plane_wm;
	struct drm_i915_private *dev_priv = to_i915(intel_crtc->base.dev);
	int max_level = ilk_wm_max_level(dev_priv);
	u32 __iomem *pv_plane_wm = (u32 *)&(dev_priv->shared_page->pv_plane_wm);
	enum pipe pipe = intel_crtc->pipe;
	const struct skl_ddb_entry *entry;

	memset(&tmp_plane_wm, 0, sizeof(struct pv_plane_wm_update));
	tmp_plane_wm.max_wm_level = max_level;
	for (level = 0; level <= max_level; level++) {
		tmp_plane_wm.plane_wm_level[level] =
			skl_calc_wm_level(&wm->wm[level]);
	}
	tmp_plane_wm.plane_trans_wm_level = skl_calc_wm_level(&wm->trans_wm);

	entry = &ddb->plane[pipe][plane_id];
	if (entry->end)
		tmp_plane_wm.plane_buf_cfg =
			(entry->end - 1) << 16 | entry->start;
	else
		tmp_plane_wm.plane_buf_cfg = 0;

	spin_lock(&dev_priv->shared_page_lock);
	for (i = 0; i < sizeof(struct pv_plane_wm_update) / 4; i++)
		writel(*((u32 *)(&tmp_plane_wm) + i), pv_plane_wm + i);
	skl_ddb_entry_write(dev_priv, PLANE_NV12_BUF_CFG(pipe, plane_id),
			    &ddb->y_plane[pipe][plane_id]);
	spin_unlock(&dev_priv->shared_page_lock);
}

static void skl_write_plane_wm(struct intel_crtc *intel_crtc,
			       const struct skl_plane_wm *wm,
			       const struct skl_ddb_allocation *ddb,
			       enum plane_id plane_id)
{
	struct drm_crtc *crtc = &intel_crtc->base;
	struct drm_device *dev = crtc->dev;
	struct drm_i915_private *dev_priv = to_i915(dev);
	int level, max_level = ilk_wm_max_level(dev_priv);
	enum pipe pipe = intel_crtc->pipe;
#if IS_ENABLED(CONFIG_DRM_I915_GVT)
	struct intel_gvt *gvt = dev_priv->gvt;
	struct intel_dom0_plane_regs *dom0_regs = NULL;
#endif
<<<<<<< HEAD
=======

	if (intel_vgpu_active(dev_priv)) {
		/*
		 * when plane restriction feature is enabled,
		 * sos trap handlers for plane wm related registers are null
		 */
		if (i915_modparams.avail_planes_per_pipe)
			return;

		if (i915_modparams.enable_pvmmio & PVMMIO_PLANE_WM_UPDATE)
			return skl_pv_write_plane_wm(intel_crtc, wm,
						     ddb, plane_id);
	}
>>>>>>> 9c2b6ffd

	for (level = 0; level <= max_level; level++) {
#if IS_ENABLED(CONFIG_DRM_I915_GVT)
		if (gvt && gvt->pipe_info[pipe].plane_owner[plane_id]) {
			dom0_regs = &gvt->pipe_info[pipe].dom0_regs[plane_id];
			dom0_regs->plane_wm[level] = skl_calc_wm_level(
					&wm->wm[level]);
		} else {
			skl_write_wm_level(dev_priv,
				PLANE_WM(pipe, plane_id, level),
				&wm->wm[level]);
		}
#else
		skl_write_wm_level(dev_priv, PLANE_WM(pipe, plane_id, level),
				&wm->wm[level]);
#endif
<<<<<<< HEAD
	}

#if IS_ENABLED(CONFIG_DRM_I915_GVT)
	if (gvt && gvt->pipe_info[pipe].plane_owner[plane_id]) {
		dom0_regs = &gvt->pipe_info[pipe].dom0_regs[plane_id];
		dom0_regs->plane_wm_trans = skl_calc_wm_level(
				&wm->trans_wm);
	} else {
		skl_write_wm_level(dev_priv, PLANE_WM_TRANS(pipe, plane_id),
				&wm->trans_wm);
	}
=======
	}

#if IS_ENABLED(CONFIG_DRM_I915_GVT)
	if (gvt && gvt->pipe_info[pipe].plane_owner[plane_id]) {
		dom0_regs = &gvt->pipe_info[pipe].dom0_regs[plane_id];
		dom0_regs->plane_wm_trans = skl_calc_wm_level(
				&wm->trans_wm);
	} else {
		skl_write_wm_level(dev_priv, PLANE_WM_TRANS(pipe, plane_id),
				&wm->trans_wm);
	}
>>>>>>> 9c2b6ffd
#else
	skl_write_wm_level(dev_priv, PLANE_WM_TRANS(pipe, plane_id),
			&wm->trans_wm);
#endif

	skl_ddb_entry_write(dev_priv, PLANE_BUF_CFG(pipe, plane_id),
			    &ddb->plane[pipe][plane_id]);
	skl_ddb_entry_write(dev_priv, PLANE_NV12_BUF_CFG(pipe, plane_id),
			    &ddb->y_plane[pipe][plane_id]);
}

static void skl_write_cursor_wm(struct intel_crtc *intel_crtc,
				const struct skl_plane_wm *wm,
				const struct skl_ddb_allocation *ddb)
{
	struct drm_crtc *crtc = &intel_crtc->base;
	struct drm_device *dev = crtc->dev;
	struct drm_i915_private *dev_priv = to_i915(dev);
	int level, max_level = ilk_wm_max_level(dev_priv);
	enum pipe pipe = intel_crtc->pipe;

	for (level = 0; level <= max_level; level++) {
		skl_write_wm_level(dev_priv, CUR_WM(pipe, level),
				   &wm->wm[level]);
	}
	skl_write_wm_level(dev_priv, CUR_WM_TRANS(pipe), &wm->trans_wm);

	skl_ddb_entry_write(dev_priv, CUR_BUF_CFG(pipe),
			    &ddb->plane[pipe][PLANE_CURSOR]);
}

bool skl_wm_level_equals(const struct skl_wm_level *l1,
			 const struct skl_wm_level *l2)
{
	if (l1->plane_en != l2->plane_en)
		return false;

	/* If both planes aren't enabled, the rest shouldn't matter */
	if (!l1->plane_en)
		return true;

	return (l1->plane_res_l == l2->plane_res_l &&
		l1->plane_res_b == l2->plane_res_b);
}

static inline bool skl_ddb_entries_overlap(const struct skl_ddb_entry *a,
					   const struct skl_ddb_entry *b)
{
	return a->start < b->end && b->start < a->end;
}

bool skl_ddb_allocation_overlaps(const struct skl_ddb_entry **entries,
				 const struct skl_ddb_entry *ddb,
				 int ignore)
{
	int i;

	for (i = 0; i < I915_MAX_PIPES; i++)
		if (i != ignore && entries[i] &&
		    skl_ddb_entries_overlap(ddb, entries[i]))
			return true;

	return false;
}

static int skl_update_pipe_wm(struct drm_crtc_state *cstate,
			      const struct skl_pipe_wm *old_pipe_wm,
			      struct skl_pipe_wm *pipe_wm, /* out */
			      struct skl_ddb_allocation *ddb, /* out */
			      bool *changed /* out */)
{
	struct intel_crtc_state *intel_cstate = to_intel_crtc_state(cstate);
	int ret;

	if (i915_modparams.avail_planes_per_pipe)
		ret = skl_build_pipe_all_plane_wm(intel_cstate, ddb, pipe_wm);
	else
		ret = skl_build_pipe_wm(intel_cstate, ddb, pipe_wm);
	if (ret)
		return ret;

	if (!memcmp(old_pipe_wm, pipe_wm, sizeof(*pipe_wm)))
		*changed = false;
	else
		*changed = true;

	return 0;
}

static uint32_t
pipes_modified(struct drm_atomic_state *state)
{
	struct drm_crtc *crtc;
	struct drm_crtc_state *cstate;
	uint32_t i, ret = 0;

	for_each_new_crtc_in_state(state, crtc, cstate, i)
		ret |= drm_crtc_mask(crtc);

	return ret;
}

static int
skl_ddb_add_affected_planes(struct intel_crtc_state *cstate)
{
	struct drm_atomic_state *state = cstate->base.state;
	struct drm_device *dev = state->dev;
	struct drm_crtc *crtc = cstate->base.crtc;
	struct intel_crtc *intel_crtc = to_intel_crtc(crtc);
	struct drm_i915_private *dev_priv = to_i915(dev);
	struct intel_atomic_state *intel_state = to_intel_atomic_state(state);
	struct skl_ddb_allocation *new_ddb = &intel_state->wm_results.ddb;
	struct skl_ddb_allocation *cur_ddb = &dev_priv->wm.skl_hw.ddb;
	struct drm_plane_state *plane_state;
	struct drm_plane *plane;
	enum pipe pipe = intel_crtc->pipe;

	WARN_ON(!drm_atomic_get_existing_crtc_state(state, crtc));

	drm_for_each_plane_mask(plane, dev, cstate->base.plane_mask) {
		enum plane_id plane_id = to_intel_plane(plane)->id;

		if (skl_ddb_entry_equal(&cur_ddb->plane[pipe][plane_id],
					&new_ddb->plane[pipe][plane_id]) &&
		    skl_ddb_entry_equal(&cur_ddb->y_plane[pipe][plane_id],
					&new_ddb->y_plane[pipe][plane_id]))
			continue;

		plane_state = drm_atomic_get_plane_state(state, plane);
		if (IS_ERR(plane_state))
			return PTR_ERR(plane_state);
	}

	return 0;
}

static int
skl_compute_ddb(struct drm_atomic_state *state)
{
	struct drm_device *dev = state->dev;
	struct drm_i915_private *dev_priv = to_i915(dev);
	struct intel_atomic_state *intel_state = to_intel_atomic_state(state);
	struct intel_crtc *intel_crtc;
	struct skl_ddb_allocation *ddb = &intel_state->wm_results.ddb;
	uint32_t realloc_pipes = pipes_modified(state);
	int ret;

	/*
	 * If this is our first atomic update following hardware readout,
	 * we can't trust the DDB that the BIOS programmed for us.  Let's
	 * pretend that all pipes switched active status so that we'll
	 * ensure a full DDB recompute.
	 */
	if (dev_priv->wm.distrust_bios_wm) {
		ret = drm_modeset_lock(&dev->mode_config.connection_mutex,
				       state->acquire_ctx);
		if (ret)
			return ret;

		intel_state->active_pipe_changes = ~0;

		/*
		 * We usually only initialize intel_state->active_crtcs if we
		 * we're doing a modeset; make sure this field is always
		 * initialized during the sanitization process that happens
		 * on the first commit too.
		 */
		if (!intel_state->modeset)
			intel_state->active_crtcs = dev_priv->active_crtcs;
	}

	/*
	 * If the modeset changes which CRTC's are active, we need to
	 * recompute the DDB allocation for *all* active pipes, even
	 * those that weren't otherwise being modified in any way by this
	 * atomic commit.  Due to the shrinking of the per-pipe allocations
	 * when new active CRTC's are added, it's possible for a pipe that
	 * we were already using and aren't changing at all here to suddenly
	 * become invalid if its DDB needs exceeds its new allocation.
	 *
	 * Note that if we wind up doing a full DDB recompute, we can't let
	 * any other display updates race with this transaction, so we need
	 * to grab the lock on *all* CRTC's.
	 */
	if (intel_state->active_pipe_changes) {
		realloc_pipes = ~0;
		intel_state->wm_results.dirty_pipes = ~0;
	}

	/*
	 * We're not recomputing for the pipes not included in the commit, so
	 * make sure we start with the current state.
	 */
	memcpy(ddb, &dev_priv->wm.skl_hw.ddb, sizeof(*ddb));

#if IS_ENABLED(CONFIG_DRM_I915_GVT)
	/* In GVT environemnt, we only use the statically allocated ddb */
	if (dev_priv->gvt) {
		memcpy(ddb, &dev_priv->gvt->ddb, sizeof(*ddb));
		return 0;
	}
#endif

	for_each_intel_crtc_mask(dev, intel_crtc, realloc_pipes) {
		struct intel_crtc_state *cstate;

		cstate = intel_atomic_get_crtc_state(state, intel_crtc);
		if (IS_ERR(cstate))
			return PTR_ERR(cstate);

		ret = skl_allocate_pipe_ddb(cstate, ddb);
		if (ret)
			return ret;

		ret = skl_ddb_add_affected_planes(cstate);
		if (ret)
			return ret;
	}

	return 0;
}

static void
skl_copy_wm_for_pipe(struct skl_wm_values *dst,
		     struct skl_wm_values *src,
		     enum pipe pipe)
{
	memcpy(dst->ddb.y_plane[pipe], src->ddb.y_plane[pipe],
	       sizeof(dst->ddb.y_plane[pipe]));
	memcpy(dst->ddb.plane[pipe], src->ddb.plane[pipe],
	       sizeof(dst->ddb.plane[pipe]));
}

static void
skl_print_wm_changes(const struct drm_atomic_state *state)
{
	const struct drm_device *dev = state->dev;
	const struct drm_i915_private *dev_priv = to_i915(dev);
	const struct intel_atomic_state *intel_state =
		to_intel_atomic_state(state);
	const struct drm_crtc *crtc;
	const struct drm_crtc_state *cstate;
	const struct intel_plane *intel_plane;
	const struct skl_ddb_allocation *old_ddb = &dev_priv->wm.skl_hw.ddb;
	const struct skl_ddb_allocation *new_ddb = &intel_state->wm_results.ddb;
	int i;

	for_each_new_crtc_in_state(state, crtc, cstate, i) {
		const struct intel_crtc *intel_crtc = to_intel_crtc(crtc);
		enum pipe pipe = intel_crtc->pipe;

		for_each_intel_plane_on_crtc(dev, intel_crtc, intel_plane) {
			enum plane_id plane_id = intel_plane->id;
			const struct skl_ddb_entry *old, *new;

			old = &old_ddb->plane[pipe][plane_id];
			new = &new_ddb->plane[pipe][plane_id];

			if (skl_ddb_entry_equal(old, new))
				continue;

			DRM_DEBUG_ATOMIC("[PLANE:%d:%s] ddb (%d - %d) -> (%d - %d)\n",
					 intel_plane->base.base.id,
					 intel_plane->base.name,
					 old->start, old->end,
					 new->start, new->end);
		}
	}
}

static int
skl_compute_wm(struct drm_atomic_state *state)
{
	struct drm_crtc *crtc;
	struct drm_crtc_state *cstate;
	struct intel_atomic_state *intel_state = to_intel_atomic_state(state);
	struct skl_wm_values *results = &intel_state->wm_results;
	struct drm_device *dev = state->dev;
	struct drm_i915_private *dev_priv = to_i915(intel_state->base.dev);
	struct skl_pipe_wm *pipe_wm;
	bool changed = false;
	int ret, i;

	if (intel_vgpu_active(dev_priv) && i915_modparams.avail_planes_per_pipe)
		return 0;

	/*
	 * When we distrust bios wm we always need to recompute to set the
	 * expected DDB allocations for each CRTC.
	 */
	if (to_i915(dev)->wm.distrust_bios_wm)
		changed = true;

	/*
	 * If this transaction isn't actually touching any CRTC's, don't
	 * bother with watermark calculation.  Note that if we pass this
	 * test, we're guaranteed to hold at least one CRTC state mutex,
	 * which means we can safely use values like dev_priv->active_crtcs
	 * since any racing commits that want to update them would need to
	 * hold _all_ CRTC state mutexes.
	 */
	for_each_new_crtc_in_state(state, crtc, cstate, i)
		changed = true;

	if (!changed)
		return 0;

	/* Clear all dirty flags */
	results->dirty_pipes = 0;

	ret = skl_compute_ddb(state);
	if (ret)
		return ret;

	/*
	 * Calculate WM's for all pipes that are part of this transaction.
	 * Note that the DDB allocation above may have added more CRTC's that
	 * weren't otherwise being modified (and set bits in dirty_pipes) if
	 * pipe allocations had to change.
	 *
	 * FIXME:  Now that we're doing this in the atomic check phase, we
	 * should allow skl_update_pipe_wm() to return failure in cases where
	 * no suitable watermark values can be found.
	 */
	for_each_new_crtc_in_state(state, crtc, cstate, i) {
		struct intel_crtc_state *intel_cstate =
			to_intel_crtc_state(cstate);
		const struct skl_pipe_wm *old_pipe_wm =
			&to_intel_crtc_state(crtc->state)->wm.skl.optimal;

		pipe_wm = &intel_cstate->wm.skl.optimal;
		ret = skl_update_pipe_wm(cstate, old_pipe_wm, pipe_wm,
					 &results->ddb, &changed);
		if (ret)
			return ret;

		if (changed)
			results->dirty_pipes |= drm_crtc_mask(crtc);

		if ((results->dirty_pipes & drm_crtc_mask(crtc)) == 0)
			/* This pipe's WM's did not change */
			continue;

		intel_cstate->update_wm_pre = true;
	}

	skl_print_wm_changes(state);

	return 0;
}

static void skl_atomic_update_crtc_wm(struct intel_atomic_state *state,
				      struct intel_crtc_state *cstate)
{
	struct intel_crtc *crtc = to_intel_crtc(cstate->base.crtc);
	struct drm_i915_private *dev_priv = to_i915(state->base.dev);
	struct skl_pipe_wm *pipe_wm = &cstate->wm.skl.optimal;
	const struct skl_ddb_allocation *ddb = &state->wm_results.ddb;
	enum pipe pipe = crtc->pipe;
	enum plane_id plane_id;

	if (intel_vgpu_active(dev_priv) && i915_modparams.avail_planes_per_pipe)
		return;

	if (!(state->wm_results.dirty_pipes & drm_crtc_mask(&crtc->base)))
		return;

	I915_WRITE(PIPE_WM_LINETIME(pipe), pipe_wm->linetime);

	if (i915_modparams.avail_planes_per_pipe) {
		for_each_universal_plane(dev_priv, pipe, plane_id) {
			skl_write_plane_wm(crtc, &pipe_wm->planes[plane_id],
					ddb, plane_id);
		}

		return;
	}

	for_each_plane_id_on_crtc(crtc, plane_id) {
		if (plane_id != PLANE_CURSOR)
			skl_write_plane_wm(crtc, &pipe_wm->planes[plane_id],
					   ddb, plane_id);
		else
			skl_write_cursor_wm(crtc, &pipe_wm->planes[plane_id],
					    ddb);
	}
}

static void skl_initial_wm(struct intel_atomic_state *state,
			   struct intel_crtc_state *cstate)
{
	struct intel_crtc *intel_crtc = to_intel_crtc(cstate->base.crtc);
	struct drm_device *dev = intel_crtc->base.dev;
	struct drm_i915_private *dev_priv = to_i915(dev);
	struct skl_wm_values *results = &state->wm_results;
	struct skl_wm_values *hw_vals = &dev_priv->wm.skl_hw;
	enum pipe pipe = intel_crtc->pipe;

	if ((results->dirty_pipes & drm_crtc_mask(&intel_crtc->base)) == 0)
		return;

	mutex_lock(&dev_priv->wm.wm_mutex);

	if (cstate->base.active_changed)
		skl_atomic_update_crtc_wm(state, cstate);

	skl_copy_wm_for_pipe(hw_vals, results, pipe);

	mutex_unlock(&dev_priv->wm.wm_mutex);
}

static void ilk_compute_wm_config(struct drm_device *dev,
				  struct intel_wm_config *config)
{
	struct intel_crtc *crtc;

	/* Compute the currently _active_ config */
	for_each_intel_crtc(dev, crtc) {
		const struct intel_pipe_wm *wm = &crtc->wm.active.ilk;

		if (!wm->pipe_enabled)
			continue;

		config->sprites_enabled |= wm->sprites_enabled;
		config->sprites_scaled |= wm->sprites_scaled;
		config->num_pipes_active++;
	}
}

static void ilk_program_watermarks(struct drm_i915_private *dev_priv)
{
	struct drm_device *dev = &dev_priv->drm;
	struct intel_pipe_wm lp_wm_1_2 = {}, lp_wm_5_6 = {}, *best_lp_wm;
	struct ilk_wm_maximums max;
	struct intel_wm_config config = {};
	struct ilk_wm_values results = {};
	enum intel_ddb_partitioning partitioning;

	ilk_compute_wm_config(dev, &config);

	ilk_compute_wm_maximums(dev, 1, &config, INTEL_DDB_PART_1_2, &max);
	ilk_wm_merge(dev, &config, &max, &lp_wm_1_2);

	/* 5/6 split only in single pipe config on IVB+ */
	if (INTEL_GEN(dev_priv) >= 7 &&
	    config.num_pipes_active == 1 && config.sprites_enabled) {
		ilk_compute_wm_maximums(dev, 1, &config, INTEL_DDB_PART_5_6, &max);
		ilk_wm_merge(dev, &config, &max, &lp_wm_5_6);

		best_lp_wm = ilk_find_best_result(dev, &lp_wm_1_2, &lp_wm_5_6);
	} else {
		best_lp_wm = &lp_wm_1_2;
	}

	partitioning = (best_lp_wm == &lp_wm_1_2) ?
		       INTEL_DDB_PART_1_2 : INTEL_DDB_PART_5_6;

	ilk_compute_wm_results(dev, best_lp_wm, partitioning, &results);

	ilk_write_wm_values(dev_priv, &results);
}

static void ilk_initial_watermarks(struct intel_atomic_state *state,
				   struct intel_crtc_state *cstate)
{
	struct drm_i915_private *dev_priv = to_i915(cstate->base.crtc->dev);
	struct intel_crtc *intel_crtc = to_intel_crtc(cstate->base.crtc);

	mutex_lock(&dev_priv->wm.wm_mutex);
	intel_crtc->wm.active.ilk = cstate->wm.ilk.intermediate;
	ilk_program_watermarks(dev_priv);
	mutex_unlock(&dev_priv->wm.wm_mutex);
}

static void ilk_optimize_watermarks(struct intel_atomic_state *state,
				    struct intel_crtc_state *cstate)
{
	struct drm_i915_private *dev_priv = to_i915(cstate->base.crtc->dev);
	struct intel_crtc *intel_crtc = to_intel_crtc(cstate->base.crtc);

	mutex_lock(&dev_priv->wm.wm_mutex);
	if (cstate->wm.need_postvbl_update) {
		intel_crtc->wm.active.ilk = cstate->wm.ilk.optimal;
		ilk_program_watermarks(dev_priv);
	}
	mutex_unlock(&dev_priv->wm.wm_mutex);
}

static inline void skl_wm_level_from_reg_val(uint32_t val,
					     struct skl_wm_level *level)
{
	level->plane_en = val & PLANE_WM_EN;
	level->plane_res_b = val & PLANE_WM_BLOCKS_MASK;
	level->plane_res_l = (val >> PLANE_WM_LINES_SHIFT) &
		PLANE_WM_LINES_MASK;
}

void skl_pipe_wm_get_hw_state(struct drm_crtc *crtc,
			      struct skl_pipe_wm *out)
{
	struct drm_i915_private *dev_priv = to_i915(crtc->dev);
	struct intel_crtc *intel_crtc = to_intel_crtc(crtc);
	enum pipe pipe = intel_crtc->pipe;
	int level, max_level;
	enum plane_id plane_id;
	uint32_t val;

	max_level = ilk_wm_max_level(dev_priv);

	for_each_plane_id_on_crtc(intel_crtc, plane_id) {
		struct skl_plane_wm *wm = &out->planes[plane_id];

		for (level = 0; level <= max_level; level++) {
			if (plane_id != PLANE_CURSOR)
				val = I915_READ(PLANE_WM(pipe, plane_id, level));
			else
				val = I915_READ(CUR_WM(pipe, level));

			skl_wm_level_from_reg_val(val, &wm->wm[level]);
		}

		if (plane_id != PLANE_CURSOR)
			val = I915_READ(PLANE_WM_TRANS(pipe, plane_id));
		else
			val = I915_READ(CUR_WM_TRANS(pipe));

		skl_wm_level_from_reg_val(val, &wm->trans_wm);
	}

	if (!intel_crtc->active)
		return;

	out->linetime = I915_READ(PIPE_WM_LINETIME(pipe));
}

void skl_wm_get_hw_state(struct drm_device *dev)
{
	struct drm_i915_private *dev_priv = to_i915(dev);
	struct skl_wm_values *hw = &dev_priv->wm.skl_hw;
	struct skl_ddb_allocation *ddb = &dev_priv->wm.skl_hw.ddb;
	struct drm_crtc *crtc;
	struct intel_crtc *intel_crtc;
	struct intel_crtc_state *cstate;

	skl_ddb_get_hw_state(dev_priv, ddb);
	list_for_each_entry(crtc, &dev->mode_config.crtc_list, head) {
		intel_crtc = to_intel_crtc(crtc);
		cstate = to_intel_crtc_state(crtc->state);

		skl_pipe_wm_get_hw_state(crtc, &cstate->wm.skl.optimal);

		if (intel_crtc->active)
			hw->dirty_pipes |= drm_crtc_mask(crtc);
	}

	if (dev_priv->active_crtcs) {
		/* Fully recompute DDB on first atomic commit */
		dev_priv->wm.distrust_bios_wm = true;
	} else {
		/* Easy/common case; just sanitize DDB now if everything off */
		memset(ddb, 0, sizeof(*ddb));
	}
}

static void ilk_pipe_wm_get_hw_state(struct drm_crtc *crtc)
{
	struct drm_device *dev = crtc->dev;
	struct drm_i915_private *dev_priv = to_i915(dev);
	struct ilk_wm_values *hw = &dev_priv->wm.hw;
	struct intel_crtc *intel_crtc = to_intel_crtc(crtc);
	struct intel_crtc_state *cstate = to_intel_crtc_state(crtc->state);
	struct intel_pipe_wm *active = &cstate->wm.ilk.optimal;
	enum pipe pipe = intel_crtc->pipe;
	static const i915_reg_t wm0_pipe_reg[] = {
		[PIPE_A] = WM0_PIPEA_ILK,
		[PIPE_B] = WM0_PIPEB_ILK,
		[PIPE_C] = WM0_PIPEC_IVB,
	};

	hw->wm_pipe[pipe] = I915_READ(wm0_pipe_reg[pipe]);
	if (IS_HASWELL(dev_priv) || IS_BROADWELL(dev_priv))
		hw->wm_linetime[pipe] = I915_READ(PIPE_WM_LINETIME(pipe));

	memset(active, 0, sizeof(*active));

	active->pipe_enabled = intel_crtc->active;

	if (active->pipe_enabled) {
		u32 tmp = hw->wm_pipe[pipe];

		/*
		 * For active pipes LP0 watermark is marked as
		 * enabled, and LP1+ watermaks as disabled since
		 * we can't really reverse compute them in case
		 * multiple pipes are active.
		 */
		active->wm[0].enable = true;
		active->wm[0].pri_val = (tmp & WM0_PIPE_PLANE_MASK) >> WM0_PIPE_PLANE_SHIFT;
		active->wm[0].spr_val = (tmp & WM0_PIPE_SPRITE_MASK) >> WM0_PIPE_SPRITE_SHIFT;
		active->wm[0].cur_val = tmp & WM0_PIPE_CURSOR_MASK;
		active->linetime = hw->wm_linetime[pipe];
	} else {
		int level, max_level = ilk_wm_max_level(dev_priv);

		/*
		 * For inactive pipes, all watermark levels
		 * should be marked as enabled but zeroed,
		 * which is what we'd compute them to.
		 */
		for (level = 0; level <= max_level; level++)
			active->wm[level].enable = true;
	}

	intel_crtc->wm.active.ilk = *active;
}

#define _FW_WM(value, plane) \
	(((value) & DSPFW_ ## plane ## _MASK) >> DSPFW_ ## plane ## _SHIFT)
#define _FW_WM_VLV(value, plane) \
	(((value) & DSPFW_ ## plane ## _MASK_VLV) >> DSPFW_ ## plane ## _SHIFT)

static void g4x_read_wm_values(struct drm_i915_private *dev_priv,
			       struct g4x_wm_values *wm)
{
	uint32_t tmp;

	tmp = I915_READ(DSPFW1);
	wm->sr.plane = _FW_WM(tmp, SR);
	wm->pipe[PIPE_B].plane[PLANE_CURSOR] = _FW_WM(tmp, CURSORB);
	wm->pipe[PIPE_B].plane[PLANE_PRIMARY] = _FW_WM(tmp, PLANEB);
	wm->pipe[PIPE_A].plane[PLANE_PRIMARY] = _FW_WM(tmp, PLANEA);

	tmp = I915_READ(DSPFW2);
	wm->fbc_en = tmp & DSPFW_FBC_SR_EN;
	wm->sr.fbc = _FW_WM(tmp, FBC_SR);
	wm->hpll.fbc = _FW_WM(tmp, FBC_HPLL_SR);
	wm->pipe[PIPE_B].plane[PLANE_SPRITE0] = _FW_WM(tmp, SPRITEB);
	wm->pipe[PIPE_A].plane[PLANE_CURSOR] = _FW_WM(tmp, CURSORA);
	wm->pipe[PIPE_A].plane[PLANE_SPRITE0] = _FW_WM(tmp, SPRITEA);

	tmp = I915_READ(DSPFW3);
	wm->hpll_en = tmp & DSPFW_HPLL_SR_EN;
	wm->sr.cursor = _FW_WM(tmp, CURSOR_SR);
	wm->hpll.cursor = _FW_WM(tmp, HPLL_CURSOR);
	wm->hpll.plane = _FW_WM(tmp, HPLL_SR);
}

static void vlv_read_wm_values(struct drm_i915_private *dev_priv,
			       struct vlv_wm_values *wm)
{
	enum pipe pipe;
	uint32_t tmp;

	for_each_pipe(dev_priv, pipe) {
		tmp = I915_READ(VLV_DDL(pipe));

		wm->ddl[pipe].plane[PLANE_PRIMARY] =
			(tmp >> DDL_PLANE_SHIFT) & (DDL_PRECISION_HIGH | DRAIN_LATENCY_MASK);
		wm->ddl[pipe].plane[PLANE_CURSOR] =
			(tmp >> DDL_CURSOR_SHIFT) & (DDL_PRECISION_HIGH | DRAIN_LATENCY_MASK);
		wm->ddl[pipe].plane[PLANE_SPRITE0] =
			(tmp >> DDL_SPRITE_SHIFT(0)) & (DDL_PRECISION_HIGH | DRAIN_LATENCY_MASK);
		wm->ddl[pipe].plane[PLANE_SPRITE1] =
			(tmp >> DDL_SPRITE_SHIFT(1)) & (DDL_PRECISION_HIGH | DRAIN_LATENCY_MASK);
	}

	tmp = I915_READ(DSPFW1);
	wm->sr.plane = _FW_WM(tmp, SR);
	wm->pipe[PIPE_B].plane[PLANE_CURSOR] = _FW_WM(tmp, CURSORB);
	wm->pipe[PIPE_B].plane[PLANE_PRIMARY] = _FW_WM_VLV(tmp, PLANEB);
	wm->pipe[PIPE_A].plane[PLANE_PRIMARY] = _FW_WM_VLV(tmp, PLANEA);

	tmp = I915_READ(DSPFW2);
	wm->pipe[PIPE_A].plane[PLANE_SPRITE1] = _FW_WM_VLV(tmp, SPRITEB);
	wm->pipe[PIPE_A].plane[PLANE_CURSOR] = _FW_WM(tmp, CURSORA);
	wm->pipe[PIPE_A].plane[PLANE_SPRITE0] = _FW_WM_VLV(tmp, SPRITEA);

	tmp = I915_READ(DSPFW3);
	wm->sr.cursor = _FW_WM(tmp, CURSOR_SR);

	if (IS_CHERRYVIEW(dev_priv)) {
		tmp = I915_READ(DSPFW7_CHV);
		wm->pipe[PIPE_B].plane[PLANE_SPRITE1] = _FW_WM_VLV(tmp, SPRITED);
		wm->pipe[PIPE_B].plane[PLANE_SPRITE0] = _FW_WM_VLV(tmp, SPRITEC);

		tmp = I915_READ(DSPFW8_CHV);
		wm->pipe[PIPE_C].plane[PLANE_SPRITE1] = _FW_WM_VLV(tmp, SPRITEF);
		wm->pipe[PIPE_C].plane[PLANE_SPRITE0] = _FW_WM_VLV(tmp, SPRITEE);

		tmp = I915_READ(DSPFW9_CHV);
		wm->pipe[PIPE_C].plane[PLANE_PRIMARY] = _FW_WM_VLV(tmp, PLANEC);
		wm->pipe[PIPE_C].plane[PLANE_CURSOR] = _FW_WM(tmp, CURSORC);

		tmp = I915_READ(DSPHOWM);
		wm->sr.plane |= _FW_WM(tmp, SR_HI) << 9;
		wm->pipe[PIPE_C].plane[PLANE_SPRITE1] |= _FW_WM(tmp, SPRITEF_HI) << 8;
		wm->pipe[PIPE_C].plane[PLANE_SPRITE0] |= _FW_WM(tmp, SPRITEE_HI) << 8;
		wm->pipe[PIPE_C].plane[PLANE_PRIMARY] |= _FW_WM(tmp, PLANEC_HI) << 8;
		wm->pipe[PIPE_B].plane[PLANE_SPRITE1] |= _FW_WM(tmp, SPRITED_HI) << 8;
		wm->pipe[PIPE_B].plane[PLANE_SPRITE0] |= _FW_WM(tmp, SPRITEC_HI) << 8;
		wm->pipe[PIPE_B].plane[PLANE_PRIMARY] |= _FW_WM(tmp, PLANEB_HI) << 8;
		wm->pipe[PIPE_A].plane[PLANE_SPRITE1] |= _FW_WM(tmp, SPRITEB_HI) << 8;
		wm->pipe[PIPE_A].plane[PLANE_SPRITE0] |= _FW_WM(tmp, SPRITEA_HI) << 8;
		wm->pipe[PIPE_A].plane[PLANE_PRIMARY] |= _FW_WM(tmp, PLANEA_HI) << 8;
	} else {
		tmp = I915_READ(DSPFW7);
		wm->pipe[PIPE_B].plane[PLANE_SPRITE1] = _FW_WM_VLV(tmp, SPRITED);
		wm->pipe[PIPE_B].plane[PLANE_SPRITE0] = _FW_WM_VLV(tmp, SPRITEC);

		tmp = I915_READ(DSPHOWM);
		wm->sr.plane |= _FW_WM(tmp, SR_HI) << 9;
		wm->pipe[PIPE_B].plane[PLANE_SPRITE1] |= _FW_WM(tmp, SPRITED_HI) << 8;
		wm->pipe[PIPE_B].plane[PLANE_SPRITE0] |= _FW_WM(tmp, SPRITEC_HI) << 8;
		wm->pipe[PIPE_B].plane[PLANE_PRIMARY] |= _FW_WM(tmp, PLANEB_HI) << 8;
		wm->pipe[PIPE_A].plane[PLANE_SPRITE1] |= _FW_WM(tmp, SPRITEB_HI) << 8;
		wm->pipe[PIPE_A].plane[PLANE_SPRITE0] |= _FW_WM(tmp, SPRITEA_HI) << 8;
		wm->pipe[PIPE_A].plane[PLANE_PRIMARY] |= _FW_WM(tmp, PLANEA_HI) << 8;
	}
}

#undef _FW_WM
#undef _FW_WM_VLV

void g4x_wm_get_hw_state(struct drm_device *dev)
{
	struct drm_i915_private *dev_priv = to_i915(dev);
	struct g4x_wm_values *wm = &dev_priv->wm.g4x;
	struct intel_crtc *crtc;

	g4x_read_wm_values(dev_priv, wm);

	wm->cxsr = I915_READ(FW_BLC_SELF) & FW_BLC_SELF_EN;

	for_each_intel_crtc(dev, crtc) {
		struct intel_crtc_state *crtc_state =
			to_intel_crtc_state(crtc->base.state);
		struct g4x_wm_state *active = &crtc->wm.active.g4x;
		struct g4x_pipe_wm *raw;
		enum pipe pipe = crtc->pipe;
		enum plane_id plane_id;
		int level, max_level;

		active->cxsr = wm->cxsr;
		active->hpll_en = wm->hpll_en;
		active->fbc_en = wm->fbc_en;

		active->sr = wm->sr;
		active->hpll = wm->hpll;

		for_each_plane_id_on_crtc(crtc, plane_id) {
			active->wm.plane[plane_id] =
				wm->pipe[pipe].plane[plane_id];
		}

		if (wm->cxsr && wm->hpll_en)
			max_level = G4X_WM_LEVEL_HPLL;
		else if (wm->cxsr)
			max_level = G4X_WM_LEVEL_SR;
		else
			max_level = G4X_WM_LEVEL_NORMAL;

		level = G4X_WM_LEVEL_NORMAL;
		raw = &crtc_state->wm.g4x.raw[level];
		for_each_plane_id_on_crtc(crtc, plane_id)
			raw->plane[plane_id] = active->wm.plane[plane_id];

		if (++level > max_level)
			goto out;

		raw = &crtc_state->wm.g4x.raw[level];
		raw->plane[PLANE_PRIMARY] = active->sr.plane;
		raw->plane[PLANE_CURSOR] = active->sr.cursor;
		raw->plane[PLANE_SPRITE0] = 0;
		raw->fbc = active->sr.fbc;

		if (++level > max_level)
			goto out;

		raw = &crtc_state->wm.g4x.raw[level];
		raw->plane[PLANE_PRIMARY] = active->hpll.plane;
		raw->plane[PLANE_CURSOR] = active->hpll.cursor;
		raw->plane[PLANE_SPRITE0] = 0;
		raw->fbc = active->hpll.fbc;

	out:
		for_each_plane_id_on_crtc(crtc, plane_id)
			g4x_raw_plane_wm_set(crtc_state, level,
					     plane_id, USHRT_MAX);
		g4x_raw_fbc_wm_set(crtc_state, level, USHRT_MAX);

		crtc_state->wm.g4x.optimal = *active;
		crtc_state->wm.g4x.intermediate = *active;

		DRM_DEBUG_KMS("Initial watermarks: pipe %c, plane=%d, cursor=%d, sprite=%d\n",
			      pipe_name(pipe),
			      wm->pipe[pipe].plane[PLANE_PRIMARY],
			      wm->pipe[pipe].plane[PLANE_CURSOR],
			      wm->pipe[pipe].plane[PLANE_SPRITE0]);
	}

	DRM_DEBUG_KMS("Initial SR watermarks: plane=%d, cursor=%d fbc=%d\n",
		      wm->sr.plane, wm->sr.cursor, wm->sr.fbc);
	DRM_DEBUG_KMS("Initial HPLL watermarks: plane=%d, SR cursor=%d fbc=%d\n",
		      wm->hpll.plane, wm->hpll.cursor, wm->hpll.fbc);
	DRM_DEBUG_KMS("Initial SR=%s HPLL=%s FBC=%s\n",
		      yesno(wm->cxsr), yesno(wm->hpll_en), yesno(wm->fbc_en));
}

void g4x_wm_sanitize(struct drm_i915_private *dev_priv)
{
	struct intel_plane *plane;
	struct intel_crtc *crtc;

	mutex_lock(&dev_priv->wm.wm_mutex);

	for_each_intel_plane(&dev_priv->drm, plane) {
		struct intel_crtc *crtc =
			intel_get_crtc_for_pipe(dev_priv, plane->pipe);
		struct intel_crtc_state *crtc_state =
			to_intel_crtc_state(crtc->base.state);
		struct intel_plane_state *plane_state =
			to_intel_plane_state(plane->base.state);
		struct g4x_wm_state *wm_state = &crtc_state->wm.g4x.optimal;
		enum plane_id plane_id = plane->id;
		int level;

		if (plane_state->base.visible)
			continue;

		for (level = 0; level < 3; level++) {
			struct g4x_pipe_wm *raw =
				&crtc_state->wm.g4x.raw[level];

			raw->plane[plane_id] = 0;
			wm_state->wm.plane[plane_id] = 0;
		}

		if (plane_id == PLANE_PRIMARY) {
			for (level = 0; level < 3; level++) {
				struct g4x_pipe_wm *raw =
					&crtc_state->wm.g4x.raw[level];
				raw->fbc = 0;
			}

			wm_state->sr.fbc = 0;
			wm_state->hpll.fbc = 0;
			wm_state->fbc_en = false;
		}
	}

	for_each_intel_crtc(&dev_priv->drm, crtc) {
		struct intel_crtc_state *crtc_state =
			to_intel_crtc_state(crtc->base.state);

		crtc_state->wm.g4x.intermediate =
			crtc_state->wm.g4x.optimal;
		crtc->wm.active.g4x = crtc_state->wm.g4x.optimal;
	}

	g4x_program_watermarks(dev_priv);

	mutex_unlock(&dev_priv->wm.wm_mutex);
}

void vlv_wm_get_hw_state(struct drm_device *dev)
{
	struct drm_i915_private *dev_priv = to_i915(dev);
	struct vlv_wm_values *wm = &dev_priv->wm.vlv;
	struct intel_crtc *crtc;
	u32 val;

	vlv_read_wm_values(dev_priv, wm);

	wm->cxsr = I915_READ(FW_BLC_SELF_VLV) & FW_CSPWRDWNEN;
	wm->level = VLV_WM_LEVEL_PM2;

	if (IS_CHERRYVIEW(dev_priv)) {
		mutex_lock(&dev_priv->pcu_lock);

		val = vlv_punit_read(dev_priv, PUNIT_REG_DSPFREQ);
		if (val & DSP_MAXFIFO_PM5_ENABLE)
			wm->level = VLV_WM_LEVEL_PM5;

		/*
		 * If DDR DVFS is disabled in the BIOS, Punit
		 * will never ack the request. So if that happens
		 * assume we don't have to enable/disable DDR DVFS
		 * dynamically. To test that just set the REQ_ACK
		 * bit to poke the Punit, but don't change the
		 * HIGH/LOW bits so that we don't actually change
		 * the current state.
		 */
		val = vlv_punit_read(dev_priv, PUNIT_REG_DDR_SETUP2);
		val |= FORCE_DDR_FREQ_REQ_ACK;
		vlv_punit_write(dev_priv, PUNIT_REG_DDR_SETUP2, val);

		if (wait_for((vlv_punit_read(dev_priv, PUNIT_REG_DDR_SETUP2) &
			      FORCE_DDR_FREQ_REQ_ACK) == 0, 3)) {
			DRM_DEBUG_KMS("Punit not acking DDR DVFS request, "
				      "assuming DDR DVFS is disabled\n");
			dev_priv->wm.max_level = VLV_WM_LEVEL_PM5;
		} else {
			val = vlv_punit_read(dev_priv, PUNIT_REG_DDR_SETUP2);
			if ((val & FORCE_DDR_HIGH_FREQ) == 0)
				wm->level = VLV_WM_LEVEL_DDR_DVFS;
		}

		mutex_unlock(&dev_priv->pcu_lock);
	}

	for_each_intel_crtc(dev, crtc) {
		struct intel_crtc_state *crtc_state =
			to_intel_crtc_state(crtc->base.state);
		struct vlv_wm_state *active = &crtc->wm.active.vlv;
		const struct vlv_fifo_state *fifo_state =
			&crtc_state->wm.vlv.fifo_state;
		enum pipe pipe = crtc->pipe;
		enum plane_id plane_id;
		int level;

		vlv_get_fifo_size(crtc_state);

		active->num_levels = wm->level + 1;
		active->cxsr = wm->cxsr;

		for (level = 0; level < active->num_levels; level++) {
			struct g4x_pipe_wm *raw =
				&crtc_state->wm.vlv.raw[level];

			active->sr[level].plane = wm->sr.plane;
			active->sr[level].cursor = wm->sr.cursor;

			for_each_plane_id_on_crtc(crtc, plane_id) {
				active->wm[level].plane[plane_id] =
					wm->pipe[pipe].plane[plane_id];

				raw->plane[plane_id] =
					vlv_invert_wm_value(active->wm[level].plane[plane_id],
							    fifo_state->plane[plane_id]);
			}
		}

		for_each_plane_id_on_crtc(crtc, plane_id)
			vlv_raw_plane_wm_set(crtc_state, level,
					     plane_id, USHRT_MAX);
		vlv_invalidate_wms(crtc, active, level);

		crtc_state->wm.vlv.optimal = *active;
		crtc_state->wm.vlv.intermediate = *active;

		DRM_DEBUG_KMS("Initial watermarks: pipe %c, plane=%d, cursor=%d, sprite0=%d, sprite1=%d\n",
			      pipe_name(pipe),
			      wm->pipe[pipe].plane[PLANE_PRIMARY],
			      wm->pipe[pipe].plane[PLANE_CURSOR],
			      wm->pipe[pipe].plane[PLANE_SPRITE0],
			      wm->pipe[pipe].plane[PLANE_SPRITE1]);
	}

	DRM_DEBUG_KMS("Initial watermarks: SR plane=%d, SR cursor=%d level=%d cxsr=%d\n",
		      wm->sr.plane, wm->sr.cursor, wm->level, wm->cxsr);
}

void vlv_wm_sanitize(struct drm_i915_private *dev_priv)
{
	struct intel_plane *plane;
	struct intel_crtc *crtc;

	mutex_lock(&dev_priv->wm.wm_mutex);

	for_each_intel_plane(&dev_priv->drm, plane) {
		struct intel_crtc *crtc =
			intel_get_crtc_for_pipe(dev_priv, plane->pipe);
		struct intel_crtc_state *crtc_state =
			to_intel_crtc_state(crtc->base.state);
		struct intel_plane_state *plane_state =
			to_intel_plane_state(plane->base.state);
		struct vlv_wm_state *wm_state = &crtc_state->wm.vlv.optimal;
		const struct vlv_fifo_state *fifo_state =
			&crtc_state->wm.vlv.fifo_state;
		enum plane_id plane_id = plane->id;
		int level;

		if (plane_state->base.visible)
			continue;

		for (level = 0; level < wm_state->num_levels; level++) {
			struct g4x_pipe_wm *raw =
				&crtc_state->wm.vlv.raw[level];

			raw->plane[plane_id] = 0;

			wm_state->wm[level].plane[plane_id] =
				vlv_invert_wm_value(raw->plane[plane_id],
						    fifo_state->plane[plane_id]);
		}
	}

	for_each_intel_crtc(&dev_priv->drm, crtc) {
		struct intel_crtc_state *crtc_state =
			to_intel_crtc_state(crtc->base.state);

		crtc_state->wm.vlv.intermediate =
			crtc_state->wm.vlv.optimal;
		crtc->wm.active.vlv = crtc_state->wm.vlv.optimal;
	}

	vlv_program_watermarks(dev_priv);

	mutex_unlock(&dev_priv->wm.wm_mutex);
}

/*
 * FIXME should probably kill this and improve
 * the real watermark readout/sanitation instead
 */
static void ilk_init_lp_watermarks(struct drm_i915_private *dev_priv)
{
	I915_WRITE(WM3_LP_ILK, I915_READ(WM3_LP_ILK) & ~WM1_LP_SR_EN);
	I915_WRITE(WM2_LP_ILK, I915_READ(WM2_LP_ILK) & ~WM1_LP_SR_EN);
	I915_WRITE(WM1_LP_ILK, I915_READ(WM1_LP_ILK) & ~WM1_LP_SR_EN);

	/*
	 * Don't touch WM1S_LP_EN here.
	 * Doing so could cause underruns.
	 */
}

void ilk_wm_get_hw_state(struct drm_device *dev)
{
	struct drm_i915_private *dev_priv = to_i915(dev);
	struct ilk_wm_values *hw = &dev_priv->wm.hw;
	struct drm_crtc *crtc;

	ilk_init_lp_watermarks(dev_priv);

	for_each_crtc(dev, crtc)
		ilk_pipe_wm_get_hw_state(crtc);

	hw->wm_lp[0] = I915_READ(WM1_LP_ILK);
	hw->wm_lp[1] = I915_READ(WM2_LP_ILK);
	hw->wm_lp[2] = I915_READ(WM3_LP_ILK);

	hw->wm_lp_spr[0] = I915_READ(WM1S_LP_ILK);
	if (INTEL_GEN(dev_priv) >= 7) {
		hw->wm_lp_spr[1] = I915_READ(WM2S_LP_IVB);
		hw->wm_lp_spr[2] = I915_READ(WM3S_LP_IVB);
	}

	if (IS_HASWELL(dev_priv) || IS_BROADWELL(dev_priv))
		hw->partitioning = (I915_READ(WM_MISC) & WM_MISC_DATA_PARTITION_5_6) ?
			INTEL_DDB_PART_5_6 : INTEL_DDB_PART_1_2;
	else if (IS_IVYBRIDGE(dev_priv))
		hw->partitioning = (I915_READ(DISP_ARB_CTL2) & DISP_DATA_PARTITION_5_6) ?
			INTEL_DDB_PART_5_6 : INTEL_DDB_PART_1_2;

	hw->enable_fbc_wm =
		!(I915_READ(DISP_ARB_CTL) & DISP_FBC_WM_DIS);
}

/**
 * intel_update_watermarks - update FIFO watermark values based on current modes
 *
 * Calculate watermark values for the various WM regs based on current mode
 * and plane configuration.
 *
 * There are several cases to deal with here:
 *   - normal (i.e. non-self-refresh)
 *   - self-refresh (SR) mode
 *   - lines are large relative to FIFO size (buffer can hold up to 2)
 *   - lines are small relative to FIFO size (buffer can hold more than 2
 *     lines), so need to account for TLB latency
 *
 *   The normal calculation is:
 *     watermark = dotclock * bytes per pixel * latency
 *   where latency is platform & configuration dependent (we assume pessimal
 *   values here).
 *
 *   The SR calculation is:
 *     watermark = (trunc(latency/line time)+1) * surface width *
 *       bytes per pixel
 *   where
 *     line time = htotal / dotclock
 *     surface width = hdisplay for normal plane and 64 for cursor
 *   and latency is assumed to be high, as above.
 *
 * The final value programmed to the register should always be rounded up,
 * and include an extra 2 entries to account for clock crossings.
 *
 * We don't use the sprite, so we can ignore that.  And on Crestline we have
 * to set the non-SR watermarks to 8.
 */
void intel_update_watermarks(struct intel_crtc *crtc)
{
	struct drm_i915_private *dev_priv = to_i915(crtc->base.dev);

	if (dev_priv->display.update_wm)
		dev_priv->display.update_wm(crtc);
}

void intel_enable_ipc(struct drm_i915_private *dev_priv)
{
	u32 val;

	/* Display WA #0477 WaDisableIPC: skl */
	if (IS_SKYLAKE(dev_priv)) {
		dev_priv->ipc_enabled = false;
		return;
	}

	val = I915_READ(DISP_ARB_CTL2);

	if (dev_priv->ipc_enabled)
		val |= DISP_IPC_ENABLE;
	else
		val &= ~DISP_IPC_ENABLE;

	I915_WRITE(DISP_ARB_CTL2, val);
}

void intel_init_ipc(struct drm_i915_private *dev_priv)
{
	dev_priv->ipc_enabled = false;
	if (!HAS_IPC(dev_priv))
		return;

	dev_priv->ipc_enabled = true;
	intel_enable_ipc(dev_priv);
}

/*
 * Lock protecting IPS related data structures
 */
DEFINE_SPINLOCK(mchdev_lock);

/* Global for IPS driver to get at the current i915 device. Protected by
 * mchdev_lock. */
static struct drm_i915_private *i915_mch_dev;

bool ironlake_set_drps(struct drm_i915_private *dev_priv, u8 val)
{
	u16 rgvswctl;

	lockdep_assert_held(&mchdev_lock);

	rgvswctl = I915_READ16(MEMSWCTL);
	if (rgvswctl & MEMCTL_CMD_STS) {
		DRM_DEBUG("gpu busy, RCS change rejected\n");
		return false; /* still busy with another command */
	}

	rgvswctl = (MEMCTL_CMD_CHFREQ << MEMCTL_CMD_SHIFT) |
		(val << MEMCTL_FREQ_SHIFT) | MEMCTL_SFCAVM;
	I915_WRITE16(MEMSWCTL, rgvswctl);
	POSTING_READ16(MEMSWCTL);

	rgvswctl |= MEMCTL_CMD_STS;
	I915_WRITE16(MEMSWCTL, rgvswctl);

	return true;
}

static void ironlake_enable_drps(struct drm_i915_private *dev_priv)
{
	u32 rgvmodectl;
	u8 fmax, fmin, fstart, vstart;

	spin_lock_irq(&mchdev_lock);

	rgvmodectl = I915_READ(MEMMODECTL);

	/* Enable temp reporting */
	I915_WRITE16(PMMISC, I915_READ(PMMISC) | MCPPCE_EN);
	I915_WRITE16(TSC1, I915_READ(TSC1) | TSE);

	/* 100ms RC evaluation intervals */
	I915_WRITE(RCUPEI, 100000);
	I915_WRITE(RCDNEI, 100000);

	/* Set max/min thresholds to 90ms and 80ms respectively */
	I915_WRITE(RCBMAXAVG, 90000);
	I915_WRITE(RCBMINAVG, 80000);

	I915_WRITE(MEMIHYST, 1);

	/* Set up min, max, and cur for interrupt handling */
	fmax = (rgvmodectl & MEMMODE_FMAX_MASK) >> MEMMODE_FMAX_SHIFT;
	fmin = (rgvmodectl & MEMMODE_FMIN_MASK);
	fstart = (rgvmodectl & MEMMODE_FSTART_MASK) >>
		MEMMODE_FSTART_SHIFT;

	vstart = (I915_READ(PXVFREQ(fstart)) & PXVFREQ_PX_MASK) >>
		PXVFREQ_PX_SHIFT;

	dev_priv->ips.fmax = fmax; /* IPS callback will increase this */
	dev_priv->ips.fstart = fstart;

	dev_priv->ips.max_delay = fstart;
	dev_priv->ips.min_delay = fmin;
	dev_priv->ips.cur_delay = fstart;

	DRM_DEBUG_DRIVER("fmax: %d, fmin: %d, fstart: %d\n",
			 fmax, fmin, fstart);

	I915_WRITE(MEMINTREN, MEMINT_CX_SUPR_EN | MEMINT_EVAL_CHG_EN);

	/*
	 * Interrupts will be enabled in ironlake_irq_postinstall
	 */

	I915_WRITE(VIDSTART, vstart);
	POSTING_READ(VIDSTART);

	rgvmodectl |= MEMMODE_SWMODE_EN;
	I915_WRITE(MEMMODECTL, rgvmodectl);

	if (wait_for_atomic((I915_READ(MEMSWCTL) & MEMCTL_CMD_STS) == 0, 10))
		DRM_ERROR("stuck trying to change perf mode\n");
	mdelay(1);

	ironlake_set_drps(dev_priv, fstart);

	dev_priv->ips.last_count1 = I915_READ(DMIEC) +
		I915_READ(DDREC) + I915_READ(CSIEC);
	dev_priv->ips.last_time1 = jiffies_to_msecs(jiffies);
	dev_priv->ips.last_count2 = I915_READ(GFXEC);
	dev_priv->ips.last_time2 = ktime_get_raw_ns();

	spin_unlock_irq(&mchdev_lock);
}

static void ironlake_disable_drps(struct drm_i915_private *dev_priv)
{
	u16 rgvswctl;

	spin_lock_irq(&mchdev_lock);

	rgvswctl = I915_READ16(MEMSWCTL);

	/* Ack interrupts, disable EFC interrupt */
	I915_WRITE(MEMINTREN, I915_READ(MEMINTREN) & ~MEMINT_EVAL_CHG_EN);
	I915_WRITE(MEMINTRSTS, MEMINT_EVAL_CHG);
	I915_WRITE(DEIER, I915_READ(DEIER) & ~DE_PCU_EVENT);
	I915_WRITE(DEIIR, DE_PCU_EVENT);
	I915_WRITE(DEIMR, I915_READ(DEIMR) | DE_PCU_EVENT);

	/* Go back to the starting frequency */
	ironlake_set_drps(dev_priv, dev_priv->ips.fstart);
	mdelay(1);
	rgvswctl |= MEMCTL_CMD_STS;
	I915_WRITE(MEMSWCTL, rgvswctl);
	mdelay(1);

	spin_unlock_irq(&mchdev_lock);
}

/* There's a funny hw issue where the hw returns all 0 when reading from
 * GEN6_RP_INTERRUPT_LIMITS. Hence we always need to compute the desired value
 * ourselves, instead of doing a rmw cycle (which might result in us clearing
 * all limits and the gpu stuck at whatever frequency it is at atm).
 */
static u32 intel_rps_limits(struct drm_i915_private *dev_priv, u8 val)
{
	u32 limits;

	/* Only set the down limit when we've reached the lowest level to avoid
	 * getting more interrupts, otherwise leave this clear. This prevents a
	 * race in the hw when coming out of rc6: There's a tiny window where
	 * the hw runs at the minimal clock before selecting the desired
	 * frequency, if the down threshold expires in that window we will not
	 * receive a down interrupt. */
	if (INTEL_GEN(dev_priv) >= 9) {
		limits = (dev_priv->rps.max_freq_softlimit) << 23;
		if (val <= dev_priv->rps.min_freq_softlimit)
			limits |= (dev_priv->rps.min_freq_softlimit) << 14;
	} else {
		limits = dev_priv->rps.max_freq_softlimit << 24;
		if (val <= dev_priv->rps.min_freq_softlimit)
			limits |= dev_priv->rps.min_freq_softlimit << 16;
	}

	return limits;
}

static void gen6_set_rps_thresholds(struct drm_i915_private *dev_priv, u8 val)
{
	int new_power;
	u32 threshold_up = 0, threshold_down = 0; /* in % */
	u32 ei_up = 0, ei_down = 0;

	new_power = dev_priv->rps.power;
	switch (dev_priv->rps.power) {
	case LOW_POWER:
		if (val > dev_priv->rps.efficient_freq + 1 &&
		    val > dev_priv->rps.cur_freq)
			new_power = BETWEEN;
		break;

	case BETWEEN:
		if (val <= dev_priv->rps.efficient_freq &&
		    val < dev_priv->rps.cur_freq)
			new_power = LOW_POWER;
		else if (val >= dev_priv->rps.rp0_freq &&
			 val > dev_priv->rps.cur_freq)
			new_power = HIGH_POWER;
		break;

	case HIGH_POWER:
		if (val < (dev_priv->rps.rp1_freq + dev_priv->rps.rp0_freq) >> 1 &&
		    val < dev_priv->rps.cur_freq)
			new_power = BETWEEN;
		break;
	}
	/* Max/min bins are special */
	if (val <= dev_priv->rps.min_freq_softlimit)
		new_power = LOW_POWER;
	if (val >= dev_priv->rps.max_freq_softlimit)
		new_power = HIGH_POWER;
	if (new_power == dev_priv->rps.power)
		return;

	/* Note the units here are not exactly 1us, but 1280ns. */
	switch (new_power) {
	case LOW_POWER:
		/* Upclock if more than 95% busy over 16ms */
		ei_up = 16000;
		threshold_up = 95;

		/* Downclock if less than 85% busy over 32ms */
		ei_down = 32000;
		threshold_down = 85;
		break;

	case BETWEEN:
		/* Upclock if more than 90% busy over 13ms */
		ei_up = 13000;
		threshold_up = 90;

		/* Downclock if less than 75% busy over 32ms */
		ei_down = 32000;
		threshold_down = 75;
		break;

	case HIGH_POWER:
		/* Upclock if more than 85% busy over 10ms */
		ei_up = 10000;
		threshold_up = 85;

		/* Downclock if less than 60% busy over 32ms */
		ei_down = 32000;
		threshold_down = 60;
		break;
	}

	/* When byt can survive without system hang with dynamic
	 * sw freq adjustments, this restriction can be lifted.
	 */
	if (IS_VALLEYVIEW(dev_priv))
		goto skip_hw_write;

	I915_WRITE(GEN6_RP_UP_EI,
		   GT_INTERVAL_FROM_US(dev_priv, ei_up));
	I915_WRITE(GEN6_RP_UP_THRESHOLD,
		   GT_INTERVAL_FROM_US(dev_priv,
				       ei_up * threshold_up / 100));

	I915_WRITE(GEN6_RP_DOWN_EI,
		   GT_INTERVAL_FROM_US(dev_priv, ei_down));
	I915_WRITE(GEN6_RP_DOWN_THRESHOLD,
		   GT_INTERVAL_FROM_US(dev_priv,
				       ei_down * threshold_down / 100));

	I915_WRITE(GEN6_RP_CONTROL,
		   GEN6_RP_MEDIA_TURBO |
		   GEN6_RP_MEDIA_HW_NORMAL_MODE |
		   GEN6_RP_MEDIA_IS_GFX |
		   GEN6_RP_ENABLE |
		   GEN6_RP_UP_BUSY_AVG |
		   GEN6_RP_DOWN_IDLE_AVG);

skip_hw_write:
	dev_priv->rps.power = new_power;
	dev_priv->rps.up_threshold = threshold_up;
	dev_priv->rps.down_threshold = threshold_down;
	dev_priv->rps.last_adj = 0;
}

static u32 gen6_rps_pm_mask(struct drm_i915_private *dev_priv, u8 val)
{
	u32 mask = 0;

	/* We use UP_EI_EXPIRED interupts for both up/down in manual mode */
	if (val > dev_priv->rps.min_freq_softlimit)
		mask |= GEN6_PM_RP_UP_EI_EXPIRED | GEN6_PM_RP_DOWN_THRESHOLD | GEN6_PM_RP_DOWN_TIMEOUT;
	if (val < dev_priv->rps.max_freq_softlimit)
		mask |= GEN6_PM_RP_UP_EI_EXPIRED | GEN6_PM_RP_UP_THRESHOLD;

	mask &= dev_priv->pm_rps_events;

	return gen6_sanitize_rps_pm_mask(dev_priv, ~mask);
}

/* gen6_set_rps is called to update the frequency request, but should also be
 * called when the range (min_delay and max_delay) is modified so that we can
 * update the GEN6_RP_INTERRUPT_LIMITS register accordingly. */
static int gen6_set_rps(struct drm_i915_private *dev_priv, u8 val)
{
	/* min/max delay may still have been modified so be sure to
	 * write the limits value.
	 */
	if (val != dev_priv->rps.cur_freq) {
		gen6_set_rps_thresholds(dev_priv, val);

		if (INTEL_GEN(dev_priv) >= 9)
			I915_WRITE(GEN6_RPNSWREQ,
				   GEN9_FREQUENCY(val));
		else if (IS_HASWELL(dev_priv) || IS_BROADWELL(dev_priv))
			I915_WRITE(GEN6_RPNSWREQ,
				   HSW_FREQUENCY(val));
		else
			I915_WRITE(GEN6_RPNSWREQ,
				   GEN6_FREQUENCY(val) |
				   GEN6_OFFSET(0) |
				   GEN6_AGGRESSIVE_TURBO);
	}

	/* Make sure we continue to get interrupts
	 * until we hit the minimum or maximum frequencies.
	 */
	I915_WRITE(GEN6_RP_INTERRUPT_LIMITS, intel_rps_limits(dev_priv, val));
	I915_WRITE(GEN6_PMINTRMSK, gen6_rps_pm_mask(dev_priv, val));

	dev_priv->rps.cur_freq = val;
	trace_intel_gpu_freq_change(intel_gpu_freq(dev_priv, val));

	return 0;
}

static int valleyview_set_rps(struct drm_i915_private *dev_priv, u8 val)
{
	int err;

	if (WARN_ONCE(IS_CHERRYVIEW(dev_priv) && (val & 1),
		      "Odd GPU freq value\n"))
		val &= ~1;

	I915_WRITE(GEN6_PMINTRMSK, gen6_rps_pm_mask(dev_priv, val));

	if (val != dev_priv->rps.cur_freq) {
		err = vlv_punit_write(dev_priv, PUNIT_REG_GPU_FREQ_REQ, val);
		if (err)
			return err;

		gen6_set_rps_thresholds(dev_priv, val);
	}

	dev_priv->rps.cur_freq = val;
	trace_intel_gpu_freq_change(intel_gpu_freq(dev_priv, val));

	return 0;
}

/* vlv_set_rps_idle: Set the frequency to idle, if Gfx clocks are down
 *
 * * If Gfx is Idle, then
 * 1. Forcewake Media well.
 * 2. Request idle freq.
 * 3. Release Forcewake of Media well.
*/
static void vlv_set_rps_idle(struct drm_i915_private *dev_priv)
{
	u32 val = dev_priv->rps.idle_freq;
	int err;

	if (dev_priv->rps.cur_freq <= val)
		return;

	/* The punit delays the write of the frequency and voltage until it
	 * determines the GPU is awake. During normal usage we don't want to
	 * waste power changing the frequency if the GPU is sleeping (rc6).
	 * However, the GPU and driver is now idle and we do not want to delay
	 * switching to minimum voltage (reducing power whilst idle) as we do
	 * not expect to be woken in the near future and so must flush the
	 * change by waking the device.
	 *
	 * We choose to take the media powerwell (either would do to trick the
	 * punit into committing the voltage change) as that takes a lot less
	 * power than the render powerwell.
	 */
	intel_uncore_forcewake_get(dev_priv, FORCEWAKE_MEDIA);
	err = valleyview_set_rps(dev_priv, val);
	intel_uncore_forcewake_put(dev_priv, FORCEWAKE_MEDIA);

	if (err)
		DRM_ERROR("Failed to set RPS for idle\n");
}

void gen6_rps_busy(struct drm_i915_private *dev_priv)
{
	mutex_lock(&dev_priv->pcu_lock);
	if (dev_priv->rps.enabled) {
		u8 freq;

		if (dev_priv->pm_rps_events & GEN6_PM_RP_UP_EI_EXPIRED)
			gen6_rps_reset_ei(dev_priv);
		I915_WRITE(GEN6_PMINTRMSK,
			   gen6_rps_pm_mask(dev_priv, dev_priv->rps.cur_freq));

		gen6_enable_rps_interrupts(dev_priv);

		/* Use the user's desired frequency as a guide, but for better
		 * performance, jump directly to RPe as our starting frequency.
		 */
		freq = max(dev_priv->rps.cur_freq,
			   dev_priv->rps.efficient_freq);

		if (intel_set_rps(dev_priv,
				  clamp(freq,
					dev_priv->rps.min_freq_softlimit,
					dev_priv->rps.max_freq_softlimit)))
			DRM_DEBUG_DRIVER("Failed to set idle frequency\n");
	}
	mutex_unlock(&dev_priv->pcu_lock);
}

void gen6_rps_idle(struct drm_i915_private *dev_priv)
{
	/* Flush our bottom-half so that it does not race with us
	 * setting the idle frequency and so that it is bounded by
	 * our rpm wakeref. And then disable the interrupts to stop any
	 * futher RPS reclocking whilst we are asleep.
	 */
	gen6_disable_rps_interrupts(dev_priv);

	mutex_lock(&dev_priv->pcu_lock);
	if (dev_priv->rps.enabled) {
		if (IS_VALLEYVIEW(dev_priv) || IS_CHERRYVIEW(dev_priv))
			vlv_set_rps_idle(dev_priv);
		else
			gen6_set_rps(dev_priv, dev_priv->rps.idle_freq);
		dev_priv->rps.last_adj = 0;
		I915_WRITE(GEN6_PMINTRMSK,
			   gen6_sanitize_rps_pm_mask(dev_priv, ~0));
	}
	mutex_unlock(&dev_priv->pcu_lock);
}

void gen6_rps_boost(struct drm_i915_gem_request *rq,
		    struct intel_rps_client *rps)
{
	struct drm_i915_private *i915 = rq->i915;
	bool boost;

	/* This is intentionally racy! We peek at the state here, then
	 * validate inside the RPS worker.
	 */
	if (!i915->rps.enabled)
		return;

	boost = false;
	spin_lock_irq(&rq->lock);
	if (!rq->waitboost && !i915_gem_request_completed(rq)) {
		atomic_inc(&i915->rps.num_waiters);
		rq->waitboost = true;
		boost = true;
	}
	spin_unlock_irq(&rq->lock);
	if (!boost)
		return;

	if (READ_ONCE(i915->rps.cur_freq) < i915->rps.boost_freq)
		schedule_work(&i915->rps.work);

	atomic_inc(rps ? &rps->boosts : &i915->rps.boosts);
}

int intel_set_rps(struct drm_i915_private *dev_priv, u8 val)
{
	int err;

	lockdep_assert_held(&dev_priv->pcu_lock);
	GEM_BUG_ON(val > dev_priv->rps.max_freq);
	GEM_BUG_ON(val < dev_priv->rps.min_freq);

	if (!dev_priv->rps.enabled) {
		dev_priv->rps.cur_freq = val;
		return 0;
	}

	if (IS_VALLEYVIEW(dev_priv) || IS_CHERRYVIEW(dev_priv))
		err = valleyview_set_rps(dev_priv, val);
	else
		err = gen6_set_rps(dev_priv, val);

	return err;
}

static void gen9_disable_rc6(struct drm_i915_private *dev_priv)
{
	I915_WRITE(GEN6_RC_CONTROL, 0);
	I915_WRITE(GEN9_PG_ENABLE, 0);
}

static void gen9_disable_rps(struct drm_i915_private *dev_priv)
{
	I915_WRITE(GEN6_RP_CONTROL, 0);
}

static void gen6_disable_rps(struct drm_i915_private *dev_priv)
{
	I915_WRITE(GEN6_RC_CONTROL, 0);
	I915_WRITE(GEN6_RPNSWREQ, 1 << 31);
	I915_WRITE(GEN6_RP_CONTROL, 0);
}

static void cherryview_disable_rps(struct drm_i915_private *dev_priv)
{
	I915_WRITE(GEN6_RC_CONTROL, 0);
}

static void valleyview_disable_rps(struct drm_i915_private *dev_priv)
{
	/* we're doing forcewake before Disabling RC6,
	 * This what the BIOS expects when going into suspend */
	intel_uncore_forcewake_get(dev_priv, FORCEWAKE_ALL);

	I915_WRITE(GEN6_RC_CONTROL, 0);

	intel_uncore_forcewake_put(dev_priv, FORCEWAKE_ALL);
}

static void intel_print_rc6_info(struct drm_i915_private *dev_priv, u32 mode)
{
	if (IS_VALLEYVIEW(dev_priv) || IS_CHERRYVIEW(dev_priv)) {
		if (mode & (GEN7_RC_CTL_TO_MODE | GEN6_RC_CTL_EI_MODE(1)))
			mode = GEN6_RC_CTL_RC6_ENABLE;
		else
			mode = 0;
	}
	if (HAS_RC6p(dev_priv))
		DRM_DEBUG_DRIVER("Enabling RC6 states: "
				 "RC6 %s RC6p %s RC6pp %s\n",
				 onoff(mode & GEN6_RC_CTL_RC6_ENABLE),
				 onoff(mode & GEN6_RC_CTL_RC6p_ENABLE),
				 onoff(mode & GEN6_RC_CTL_RC6pp_ENABLE));

	else
		DRM_DEBUG_DRIVER("Enabling RC6 states: RC6 %s\n",
				 onoff(mode & GEN6_RC_CTL_RC6_ENABLE));
}

static bool bxt_check_bios_rc6_setup(struct drm_i915_private *dev_priv)
{
	struct i915_ggtt *ggtt = &dev_priv->ggtt;
	bool enable_rc6 = true;
	unsigned long rc6_ctx_base;
	u32 rc_ctl;
	int rc_sw_target;

	rc_ctl = I915_READ(GEN6_RC_CONTROL);
	rc_sw_target = (I915_READ(GEN6_RC_STATE) & RC_SW_TARGET_STATE_MASK) >>
		       RC_SW_TARGET_STATE_SHIFT;
	DRM_DEBUG_DRIVER("BIOS enabled RC states: "
			 "HW_CTRL %s HW_RC6 %s SW_TARGET_STATE %x\n",
			 onoff(rc_ctl & GEN6_RC_CTL_HW_ENABLE),
			 onoff(rc_ctl & GEN6_RC_CTL_RC6_ENABLE),
			 rc_sw_target);

	if (!(I915_READ(RC6_LOCATION) & RC6_CTX_IN_DRAM)) {
		DRM_DEBUG_DRIVER("RC6 Base location not set properly.\n");
		enable_rc6 = false;
	}

	/*
	 * The exact context size is not known for BXT, so assume a page size
	 * for this check.
	 */
	rc6_ctx_base = I915_READ(RC6_CTX_BASE) & RC6_CTX_BASE_MASK;
	if (!((rc6_ctx_base >= ggtt->stolen_reserved_base) &&
	      (rc6_ctx_base + PAGE_SIZE <= ggtt->stolen_reserved_base +
					ggtt->stolen_reserved_size))) {
		DRM_DEBUG_DRIVER("RC6 Base address not as expected.\n");
		enable_rc6 = false;
	}

	if (!(((I915_READ(PWRCTX_MAXCNT_RCSUNIT) & IDLE_TIME_MASK) > 1) &&
	      ((I915_READ(PWRCTX_MAXCNT_VCSUNIT0) & IDLE_TIME_MASK) > 1) &&
	      ((I915_READ(PWRCTX_MAXCNT_BCSUNIT) & IDLE_TIME_MASK) > 1) &&
	      ((I915_READ(PWRCTX_MAXCNT_VECSUNIT) & IDLE_TIME_MASK) > 1))) {
		DRM_DEBUG_DRIVER("Engine Idle wait time not set properly.\n");
		enable_rc6 = false;
	}

	if (!I915_READ(GEN8_PUSHBUS_CONTROL) ||
	    !I915_READ(GEN8_PUSHBUS_ENABLE) ||
	    !I915_READ(GEN8_PUSHBUS_SHIFT)) {
		DRM_DEBUG_DRIVER("Pushbus not setup properly.\n");
		enable_rc6 = false;
	}

	if (!I915_READ(GEN6_GFXPAUSE)) {
		DRM_DEBUG_DRIVER("GFX pause not setup properly.\n");
		enable_rc6 = false;
	}

	if (!I915_READ(GEN8_MISC_CTRL0)) {
		DRM_DEBUG_DRIVER("GPM control not setup properly.\n");
		enable_rc6 = false;
	}

	return enable_rc6;
}

int sanitize_rc6_option(struct drm_i915_private *dev_priv, int enable_rc6)
{
	/* No RC6 before Ironlake and code is gone for ilk. */
	if (INTEL_INFO(dev_priv)->gen < 6)
		return 0;

	if (!enable_rc6)
		return 0;

	if (IS_GEN9_LP(dev_priv) && !bxt_check_bios_rc6_setup(dev_priv)) {
		DRM_INFO("RC6 disabled by BIOS\n");
		return 0;
	}

	/* Respect the kernel parameter if it is set */
	if (enable_rc6 >= 0) {
		int mask;

		if (HAS_RC6p(dev_priv))
			mask = INTEL_RC6_ENABLE | INTEL_RC6p_ENABLE |
			       INTEL_RC6pp_ENABLE;
		else
			mask = INTEL_RC6_ENABLE;

		if ((enable_rc6 & mask) != enable_rc6)
			DRM_DEBUG_DRIVER("Adjusting RC6 mask to %d "
					 "(requested %d, valid %d)\n",
					 enable_rc6 & mask, enable_rc6, mask);

		return enable_rc6 & mask;
	}

	if (IS_IVYBRIDGE(dev_priv))
		return (INTEL_RC6_ENABLE | INTEL_RC6p_ENABLE);

	return INTEL_RC6_ENABLE;
}

static void gen6_init_rps_frequencies(struct drm_i915_private *dev_priv)
{
	/* All of these values are in units of 50MHz */

	/* static values from HW: RP0 > RP1 > RPn (min_freq) */
	if (IS_GEN9_LP(dev_priv)) {
		u32 rp_state_cap = I915_READ(BXT_RP_STATE_CAP);
		dev_priv->rps.rp0_freq = (rp_state_cap >> 16) & 0xff;
		dev_priv->rps.rp1_freq = (rp_state_cap >>  8) & 0xff;
		dev_priv->rps.min_freq = (rp_state_cap >>  0) & 0xff;
	} else {
		u32 rp_state_cap = I915_READ(GEN6_RP_STATE_CAP);
		dev_priv->rps.rp0_freq = (rp_state_cap >>  0) & 0xff;
		dev_priv->rps.rp1_freq = (rp_state_cap >>  8) & 0xff;
		dev_priv->rps.min_freq = (rp_state_cap >> 16) & 0xff;
	}
	/* hw_max = RP0 until we check for overclocking */
	dev_priv->rps.max_freq = dev_priv->rps.rp0_freq;

	dev_priv->rps.efficient_freq = dev_priv->rps.rp1_freq;
	if (IS_HASWELL(dev_priv) || IS_BROADWELL(dev_priv) ||
	    IS_GEN9_BC(dev_priv) || IS_CANNONLAKE(dev_priv)) {
		u32 ddcc_status = 0;

		if (sandybridge_pcode_read(dev_priv,
					   HSW_PCODE_DYNAMIC_DUTY_CYCLE_CONTROL,
					   &ddcc_status) == 0)
			dev_priv->rps.efficient_freq =
				clamp_t(u8,
					((ddcc_status >> 8) & 0xff),
					dev_priv->rps.min_freq,
					dev_priv->rps.max_freq);
	}

	if (IS_GEN9_BC(dev_priv) || IS_CANNONLAKE(dev_priv)) {
		/* Store the frequency values in 16.66 MHZ units, which is
		 * the natural hardware unit for SKL
		 */
		dev_priv->rps.rp0_freq *= GEN9_FREQ_SCALER;
		dev_priv->rps.rp1_freq *= GEN9_FREQ_SCALER;
		dev_priv->rps.min_freq *= GEN9_FREQ_SCALER;
		dev_priv->rps.max_freq *= GEN9_FREQ_SCALER;
		dev_priv->rps.efficient_freq *= GEN9_FREQ_SCALER;
	}
}

static void reset_rps(struct drm_i915_private *dev_priv,
		      int (*set)(struct drm_i915_private *, u8))
{
	u8 freq = dev_priv->rps.cur_freq;

	/* force a reset */
	dev_priv->rps.power = -1;
	dev_priv->rps.cur_freq = -1;

	if (set(dev_priv, freq))
		DRM_ERROR("Failed to reset RPS to initial values\n");
}

/* See the Gen9_GT_PM_Programming_Guide doc for the below */
static void gen9_enable_rps(struct drm_i915_private *dev_priv)
{
	intel_uncore_forcewake_get(dev_priv, FORCEWAKE_ALL);

	/* Program defaults and thresholds for RPS*/
	I915_WRITE(GEN6_RC_VIDEO_FREQ,
		GEN9_FREQUENCY(dev_priv->rps.rp1_freq));

	/* 1 second timeout*/
	I915_WRITE(GEN6_RP_DOWN_TIMEOUT,
		GT_INTERVAL_FROM_US(dev_priv, 1000000));

	I915_WRITE(GEN6_RP_IDLE_HYSTERSIS, 0xa);

	/* Leaning on the below call to gen6_set_rps to program/setup the
	 * Up/Down EI & threshold registers, as well as the RP_CONTROL,
	 * RP_INTERRUPT_LIMITS & RPNSWREQ registers */
	reset_rps(dev_priv, gen6_set_rps);

	intel_uncore_forcewake_put(dev_priv, FORCEWAKE_ALL);
}

static void gen9_enable_rc6(struct drm_i915_private *dev_priv)
{
	struct intel_engine_cs *engine;
	enum intel_engine_id id;
	uint32_t rc6_mask = 0;

	/* 1a: Software RC state - RC0 */
	I915_WRITE(GEN6_RC_STATE, 0);

	/* 1b: Get forcewake during program sequence. Although the driver
	 * hasn't enabled a state yet where we need forcewake, BIOS may have.*/
	intel_uncore_forcewake_get(dev_priv, FORCEWAKE_ALL);

	/* 2a: Disable RC states. */
	I915_WRITE(GEN6_RC_CONTROL, 0);

	/* 2b: Program RC6 thresholds.*/

	/* WaRsDoubleRc6WrlWithCoarsePowerGating: Doubling WRL only when CPG is enabled */
	if (IS_SKYLAKE(dev_priv))
		I915_WRITE(GEN6_RC6_WAKE_RATE_LIMIT, 108 << 16);
	else
		I915_WRITE(GEN6_RC6_WAKE_RATE_LIMIT, 54 << 16);
	I915_WRITE(GEN6_RC_EVALUATION_INTERVAL, 125000); /* 12500 * 1280ns */
	I915_WRITE(GEN6_RC_IDLE_HYSTERSIS, 25); /* 25 * 1280ns */
	for_each_engine(engine, dev_priv, id)
		I915_WRITE(RING_MAX_IDLE(engine->mmio_base), 10);

	if (HAS_GUC(dev_priv))
		I915_WRITE(GUC_MAX_IDLE_COUNT, 0xA);

	I915_WRITE(GEN6_RC_SLEEP, 0);

	/* 2c: Program Coarse Power Gating Policies. */
	I915_WRITE(GEN9_MEDIA_PG_IDLE_HYSTERESIS, 25);
	I915_WRITE(GEN9_RENDER_PG_IDLE_HYSTERESIS, 25);

	/* 3a: Enable RC6 */
	if (intel_enable_rc6() & INTEL_RC6_ENABLE)
		rc6_mask = GEN6_RC_CTL_RC6_ENABLE;
	DRM_INFO("RC6 %s\n", onoff(rc6_mask & GEN6_RC_CTL_RC6_ENABLE));
	I915_WRITE(GEN6_RC6_THRESHOLD, 37500); /* 37.5/125ms per EI */
	I915_WRITE(GEN6_RC_CONTROL,
		   GEN6_RC_CTL_HW_ENABLE | GEN6_RC_CTL_EI_MODE(1) | rc6_mask);

	/*
	 * 3b: Enable Coarse Power Gating only when RC6 is enabled.
	 * WaRsDisableCoarsePowerGating:skl,bxt - Render/Media PG need to be disabled with RC6.
	 */
	if (NEEDS_WaRsDisableCoarsePowerGating(dev_priv))
		I915_WRITE(GEN9_PG_ENABLE, 0);
	else
		I915_WRITE(GEN9_PG_ENABLE, (rc6_mask & GEN6_RC_CTL_RC6_ENABLE) ?
				(GEN9_RENDER_PG_ENABLE | GEN9_MEDIA_PG_ENABLE) : 0);

	intel_uncore_forcewake_put(dev_priv, FORCEWAKE_ALL);
}

static void gen8_enable_rps(struct drm_i915_private *dev_priv)
{
	struct intel_engine_cs *engine;
	enum intel_engine_id id;
	uint32_t rc6_mask = 0;

	/* 1a: Software RC state - RC0 */
	I915_WRITE(GEN6_RC_STATE, 0);

	/* 1c & 1d: Get forcewake during program sequence. Although the driver
	 * hasn't enabled a state yet where we need forcewake, BIOS may have.*/
	intel_uncore_forcewake_get(dev_priv, FORCEWAKE_ALL);

	/* 2a: Disable RC states. */
	I915_WRITE(GEN6_RC_CONTROL, 0);

	/* 2b: Program RC6 thresholds.*/
	I915_WRITE(GEN6_RC6_WAKE_RATE_LIMIT, 40 << 16);
	I915_WRITE(GEN6_RC_EVALUATION_INTERVAL, 125000); /* 12500 * 1280ns */
	I915_WRITE(GEN6_RC_IDLE_HYSTERSIS, 25); /* 25 * 1280ns */
	for_each_engine(engine, dev_priv, id)
		I915_WRITE(RING_MAX_IDLE(engine->mmio_base), 10);
	I915_WRITE(GEN6_RC_SLEEP, 0);
	if (IS_BROADWELL(dev_priv))
		I915_WRITE(GEN6_RC6_THRESHOLD, 625); /* 800us/1.28 for TO */
	else
		I915_WRITE(GEN6_RC6_THRESHOLD, 50000); /* 50/125ms per EI */

	/* 3: Enable RC6 */
	if (intel_enable_rc6() & INTEL_RC6_ENABLE)
		rc6_mask = GEN6_RC_CTL_RC6_ENABLE;
	intel_print_rc6_info(dev_priv, rc6_mask);
	if (IS_BROADWELL(dev_priv))
		I915_WRITE(GEN6_RC_CONTROL, GEN6_RC_CTL_HW_ENABLE |
				GEN7_RC_CTL_TO_MODE |
				rc6_mask);
	else
		I915_WRITE(GEN6_RC_CONTROL, GEN6_RC_CTL_HW_ENABLE |
				GEN6_RC_CTL_EI_MODE(1) |
				rc6_mask);

	/* 4 Program defaults and thresholds for RPS*/
	I915_WRITE(GEN6_RPNSWREQ,
		   HSW_FREQUENCY(dev_priv->rps.rp1_freq));
	I915_WRITE(GEN6_RC_VIDEO_FREQ,
		   HSW_FREQUENCY(dev_priv->rps.rp1_freq));
	/* NB: Docs say 1s, and 1000000 - which aren't equivalent */
	I915_WRITE(GEN6_RP_DOWN_TIMEOUT, 100000000 / 128); /* 1 second timeout */

	/* Docs recommend 900MHz, and 300 MHz respectively */
	I915_WRITE(GEN6_RP_INTERRUPT_LIMITS,
		   dev_priv->rps.max_freq_softlimit << 24 |
		   dev_priv->rps.min_freq_softlimit << 16);

	I915_WRITE(GEN6_RP_UP_THRESHOLD, 7600000 / 128); /* 76ms busyness per EI, 90% */
	I915_WRITE(GEN6_RP_DOWN_THRESHOLD, 31300000 / 128); /* 313ms busyness per EI, 70%*/
	I915_WRITE(GEN6_RP_UP_EI, 66000); /* 84.48ms, XXX: random? */
	I915_WRITE(GEN6_RP_DOWN_EI, 350000); /* 448ms, XXX: random? */

	I915_WRITE(GEN6_RP_IDLE_HYSTERSIS, 10);

	/* 5: Enable RPS */
	I915_WRITE(GEN6_RP_CONTROL,
		   GEN6_RP_MEDIA_TURBO |
		   GEN6_RP_MEDIA_HW_NORMAL_MODE |
		   GEN6_RP_MEDIA_IS_GFX |
		   GEN6_RP_ENABLE |
		   GEN6_RP_UP_BUSY_AVG |
		   GEN6_RP_DOWN_IDLE_AVG);

	/* 6: Ring frequency + overclocking (our driver does this later */

	reset_rps(dev_priv, gen6_set_rps);

	intel_uncore_forcewake_put(dev_priv, FORCEWAKE_ALL);
}

static void gen6_enable_rps(struct drm_i915_private *dev_priv)
{
	struct intel_engine_cs *engine;
	enum intel_engine_id id;
	u32 rc6vids, rc6_mask = 0;
	u32 gtfifodbg;
	int rc6_mode;
	int ret;

        WARN_ON(!mutex_is_locked(&dev_priv->pcu_lock));

	/* Here begins a magic sequence of register writes to enable
	 * auto-downclocking.
	 *
	 * Perhaps there might be some value in exposing these to
	 * userspace...
	 */
	I915_WRITE(GEN6_RC_STATE, 0);

	/* Clear the DBG now so we don't confuse earlier errors */
	gtfifodbg = I915_READ(GTFIFODBG);
	if (gtfifodbg) {
		DRM_ERROR("GT fifo had a previous error %x\n", gtfifodbg);
		I915_WRITE(GTFIFODBG, gtfifodbg);
	}

	intel_uncore_forcewake_get(dev_priv, FORCEWAKE_ALL);

	/* disable the counters and set deterministic thresholds */
	I915_WRITE(GEN6_RC_CONTROL, 0);

	I915_WRITE(GEN6_RC1_WAKE_RATE_LIMIT, 1000 << 16);
	I915_WRITE(GEN6_RC6_WAKE_RATE_LIMIT, 40 << 16 | 30);
	I915_WRITE(GEN6_RC6pp_WAKE_RATE_LIMIT, 30);
	I915_WRITE(GEN6_RC_EVALUATION_INTERVAL, 125000);
	I915_WRITE(GEN6_RC_IDLE_HYSTERSIS, 25);

	for_each_engine(engine, dev_priv, id)
		I915_WRITE(RING_MAX_IDLE(engine->mmio_base), 10);

	I915_WRITE(GEN6_RC_SLEEP, 0);
	I915_WRITE(GEN6_RC1e_THRESHOLD, 1000);
	if (IS_IVYBRIDGE(dev_priv))
		I915_WRITE(GEN6_RC6_THRESHOLD, 125000);
	else
		I915_WRITE(GEN6_RC6_THRESHOLD, 50000);
	I915_WRITE(GEN6_RC6p_THRESHOLD, 150000);
	I915_WRITE(GEN6_RC6pp_THRESHOLD, 64000); /* unused */

	/* Check if we are enabling RC6 */
	rc6_mode = intel_enable_rc6();
	if (rc6_mode & INTEL_RC6_ENABLE)
		rc6_mask |= GEN6_RC_CTL_RC6_ENABLE;

	/* We don't use those on Haswell */
	if (!IS_HASWELL(dev_priv)) {
		if (rc6_mode & INTEL_RC6p_ENABLE)
			rc6_mask |= GEN6_RC_CTL_RC6p_ENABLE;

		if (rc6_mode & INTEL_RC6pp_ENABLE)
			rc6_mask |= GEN6_RC_CTL_RC6pp_ENABLE;
	}

	intel_print_rc6_info(dev_priv, rc6_mask);

	I915_WRITE(GEN6_RC_CONTROL,
		   rc6_mask |
		   GEN6_RC_CTL_EI_MODE(1) |
		   GEN6_RC_CTL_HW_ENABLE);

	/* Power down if completely idle for over 50ms */
	I915_WRITE(GEN6_RP_DOWN_TIMEOUT, 50000);
	I915_WRITE(GEN6_RP_IDLE_HYSTERSIS, 10);

	reset_rps(dev_priv, gen6_set_rps);

	rc6vids = 0;
	ret = sandybridge_pcode_read(dev_priv, GEN6_PCODE_READ_RC6VIDS, &rc6vids);
	if (IS_GEN6(dev_priv) && ret) {
		DRM_DEBUG_DRIVER("Couldn't check for BIOS workaround\n");
	} else if (IS_GEN6(dev_priv) && (GEN6_DECODE_RC6_VID(rc6vids & 0xff) < 450)) {
		DRM_DEBUG_DRIVER("You should update your BIOS. Correcting minimum rc6 voltage (%dmV->%dmV)\n",
			  GEN6_DECODE_RC6_VID(rc6vids & 0xff), 450);
		rc6vids &= 0xffff00;
		rc6vids |= GEN6_ENCODE_RC6_VID(450);
		ret = sandybridge_pcode_write(dev_priv, GEN6_PCODE_WRITE_RC6VIDS, rc6vids);
		if (ret)
			DRM_ERROR("Couldn't fix incorrect rc6 voltage\n");
	}

	intel_uncore_forcewake_put(dev_priv, FORCEWAKE_ALL);
}

static void gen6_update_ring_freq(struct drm_i915_private *dev_priv)
{
	int min_freq = 15;
	unsigned int gpu_freq;
	unsigned int max_ia_freq, min_ring_freq;
	unsigned int max_gpu_freq, min_gpu_freq;
	int scaling_factor = 180;
	struct cpufreq_policy *policy;

	WARN_ON(!mutex_is_locked(&dev_priv->pcu_lock));

	policy = cpufreq_cpu_get(0);
	if (policy) {
		max_ia_freq = policy->cpuinfo.max_freq;
		cpufreq_cpu_put(policy);
	} else {
		/*
		 * Default to measured freq if none found, PCU will ensure we
		 * don't go over
		 */
		max_ia_freq = tsc_khz;
	}

	/* Convert from kHz to MHz */
	max_ia_freq /= 1000;

	min_ring_freq = I915_READ(DCLK) & 0xf;
	/* convert DDR frequency from units of 266.6MHz to bandwidth */
	min_ring_freq = mult_frac(min_ring_freq, 8, 3);

	if (IS_GEN9_BC(dev_priv) || IS_CANNONLAKE(dev_priv)) {
		/* Convert GT frequency to 50 HZ units */
		min_gpu_freq = dev_priv->rps.min_freq / GEN9_FREQ_SCALER;
		max_gpu_freq = dev_priv->rps.max_freq / GEN9_FREQ_SCALER;
	} else {
		min_gpu_freq = dev_priv->rps.min_freq;
		max_gpu_freq = dev_priv->rps.max_freq;
	}

	/*
	 * For each potential GPU frequency, load a ring frequency we'd like
	 * to use for memory access.  We do this by specifying the IA frequency
	 * the PCU should use as a reference to determine the ring frequency.
	 */
	for (gpu_freq = max_gpu_freq; gpu_freq >= min_gpu_freq; gpu_freq--) {
		int diff = max_gpu_freq - gpu_freq;
		unsigned int ia_freq = 0, ring_freq = 0;

		if (IS_GEN9_BC(dev_priv) || IS_CANNONLAKE(dev_priv)) {
			/*
			 * ring_freq = 2 * GT. ring_freq is in 100MHz units
			 * No floor required for ring frequency on SKL.
			 */
			ring_freq = gpu_freq;
		} else if (INTEL_INFO(dev_priv)->gen >= 8) {
			/* max(2 * GT, DDR). NB: GT is 50MHz units */
			ring_freq = max(min_ring_freq, gpu_freq);
		} else if (IS_HASWELL(dev_priv)) {
			ring_freq = mult_frac(gpu_freq, 5, 4);
			ring_freq = max(min_ring_freq, ring_freq);
			/* leave ia_freq as the default, chosen by cpufreq */
		} else {
			/* On older processors, there is no separate ring
			 * clock domain, so in order to boost the bandwidth
			 * of the ring, we need to upclock the CPU (ia_freq).
			 *
			 * For GPU frequencies less than 750MHz,
			 * just use the lowest ring freq.
			 */
			if (gpu_freq < min_freq)
				ia_freq = 800;
			else
				ia_freq = max_ia_freq - ((diff * scaling_factor) / 2);
			ia_freq = DIV_ROUND_CLOSEST(ia_freq, 100);
		}

		sandybridge_pcode_write(dev_priv,
					GEN6_PCODE_WRITE_MIN_FREQ_TABLE,
					ia_freq << GEN6_PCODE_FREQ_IA_RATIO_SHIFT |
					ring_freq << GEN6_PCODE_FREQ_RING_RATIO_SHIFT |
					gpu_freq);
	}
}

static int cherryview_rps_max_freq(struct drm_i915_private *dev_priv)
{
	u32 val, rp0;

	val = vlv_punit_read(dev_priv, FB_GFX_FMAX_AT_VMAX_FUSE);

	switch (INTEL_INFO(dev_priv)->sseu.eu_total) {
	case 8:
		/* (2 * 4) config */
		rp0 = (val >> FB_GFX_FMAX_AT_VMAX_2SS4EU_FUSE_SHIFT);
		break;
	case 12:
		/* (2 * 6) config */
		rp0 = (val >> FB_GFX_FMAX_AT_VMAX_2SS6EU_FUSE_SHIFT);
		break;
	case 16:
		/* (2 * 8) config */
	default:
		/* Setting (2 * 8) Min RP0 for any other combination */
		rp0 = (val >> FB_GFX_FMAX_AT_VMAX_2SS8EU_FUSE_SHIFT);
		break;
	}

	rp0 = (rp0 & FB_GFX_FREQ_FUSE_MASK);

	return rp0;
}

static int cherryview_rps_rpe_freq(struct drm_i915_private *dev_priv)
{
	u32 val, rpe;

	val = vlv_punit_read(dev_priv, PUNIT_GPU_DUTYCYCLE_REG);
	rpe = (val >> PUNIT_GPU_DUTYCYCLE_RPE_FREQ_SHIFT) & PUNIT_GPU_DUTYCYCLE_RPE_FREQ_MASK;

	return rpe;
}

static int cherryview_rps_guar_freq(struct drm_i915_private *dev_priv)
{
	u32 val, rp1;

	val = vlv_punit_read(dev_priv, FB_GFX_FMAX_AT_VMAX_FUSE);
	rp1 = (val & FB_GFX_FREQ_FUSE_MASK);

	return rp1;
}

static u32 cherryview_rps_min_freq(struct drm_i915_private *dev_priv)
{
	u32 val, rpn;

	val = vlv_punit_read(dev_priv, FB_GFX_FMIN_AT_VMIN_FUSE);
	rpn = ((val >> FB_GFX_FMIN_AT_VMIN_FUSE_SHIFT) &
		       FB_GFX_FREQ_FUSE_MASK);

	return rpn;
}

static int valleyview_rps_guar_freq(struct drm_i915_private *dev_priv)
{
	u32 val, rp1;

	val = vlv_nc_read(dev_priv, IOSF_NC_FB_GFX_FREQ_FUSE);

	rp1 = (val & FB_GFX_FGUARANTEED_FREQ_FUSE_MASK) >> FB_GFX_FGUARANTEED_FREQ_FUSE_SHIFT;

	return rp1;
}

static int valleyview_rps_max_freq(struct drm_i915_private *dev_priv)
{
	u32 val, rp0;

	val = vlv_nc_read(dev_priv, IOSF_NC_FB_GFX_FREQ_FUSE);

	rp0 = (val & FB_GFX_MAX_FREQ_FUSE_MASK) >> FB_GFX_MAX_FREQ_FUSE_SHIFT;
	/* Clamp to max */
	rp0 = min_t(u32, rp0, 0xea);

	return rp0;
}

static int valleyview_rps_rpe_freq(struct drm_i915_private *dev_priv)
{
	u32 val, rpe;

	val = vlv_nc_read(dev_priv, IOSF_NC_FB_GFX_FMAX_FUSE_LO);
	rpe = (val & FB_FMAX_VMIN_FREQ_LO_MASK) >> FB_FMAX_VMIN_FREQ_LO_SHIFT;
	val = vlv_nc_read(dev_priv, IOSF_NC_FB_GFX_FMAX_FUSE_HI);
	rpe |= (val & FB_FMAX_VMIN_FREQ_HI_MASK) << 5;

	return rpe;
}

static int valleyview_rps_min_freq(struct drm_i915_private *dev_priv)
{
	u32 val;

	val = vlv_punit_read(dev_priv, PUNIT_REG_GPU_LFM) & 0xff;
	/*
	 * According to the BYT Punit GPU turbo HAS 1.1.6.3 the minimum value
	 * for the minimum frequency in GPLL mode is 0xc1. Contrary to this on
	 * a BYT-M B0 the above register contains 0xbf. Moreover when setting
	 * a frequency Punit will not allow values below 0xc0. Clamp it 0xc0
	 * to make sure it matches what Punit accepts.
	 */
	return max_t(u32, val, 0xc0);
}

/* Check that the pctx buffer wasn't move under us. */
static void valleyview_check_pctx(struct drm_i915_private *dev_priv)
{
	unsigned long pctx_addr = I915_READ(VLV_PCBR) & ~4095;

	WARN_ON(pctx_addr != dev_priv->mm.stolen_base +
			     dev_priv->vlv_pctx->stolen->start);
}


/* Check that the pcbr address is not empty. */
static void cherryview_check_pctx(struct drm_i915_private *dev_priv)
{
	unsigned long pctx_addr = I915_READ(VLV_PCBR) & ~4095;

	WARN_ON((pctx_addr >> VLV_PCBR_ADDR_SHIFT) == 0);
}

static void cherryview_setup_pctx(struct drm_i915_private *dev_priv)
{
	struct i915_ggtt *ggtt = &dev_priv->ggtt;
	unsigned long pctx_paddr, paddr;
	u32 pcbr;
	int pctx_size = 32*1024;

	pcbr = I915_READ(VLV_PCBR);
	if ((pcbr >> VLV_PCBR_ADDR_SHIFT) == 0) {
		DRM_DEBUG_DRIVER("BIOS didn't set up PCBR, fixing up\n");
		paddr = (dev_priv->mm.stolen_base +
			 (ggtt->stolen_size - pctx_size));

		pctx_paddr = (paddr & (~4095));
		I915_WRITE(VLV_PCBR, pctx_paddr);
	}

	DRM_DEBUG_DRIVER("PCBR: 0x%08x\n", I915_READ(VLV_PCBR));
}

static void valleyview_setup_pctx(struct drm_i915_private *dev_priv)
{
	struct drm_i915_gem_object *pctx;
	unsigned long pctx_paddr;
	u32 pcbr;
	int pctx_size = 24*1024;

	pcbr = I915_READ(VLV_PCBR);
	if (pcbr) {
		/* BIOS set it up already, grab the pre-alloc'd space */
		int pcbr_offset;

		pcbr_offset = (pcbr & (~4095)) - dev_priv->mm.stolen_base;
		pctx = i915_gem_object_create_stolen_for_preallocated(dev_priv,
								      pcbr_offset,
								      I915_GTT_OFFSET_NONE,
								      pctx_size);
		goto out;
	}

	DRM_DEBUG_DRIVER("BIOS didn't set up PCBR, fixing up\n");

	/*
	 * From the Gunit register HAS:
	 * The Gfx driver is expected to program this register and ensure
	 * proper allocation within Gfx stolen memory.  For example, this
	 * register should be programmed such than the PCBR range does not
	 * overlap with other ranges, such as the frame buffer, protected
	 * memory, or any other relevant ranges.
	 */
	pctx = i915_gem_object_create_stolen(dev_priv, pctx_size);
	if (!pctx) {
		DRM_DEBUG("not enough stolen space for PCTX, disabling\n");
		goto out;
	}

	pctx_paddr = dev_priv->mm.stolen_base + pctx->stolen->start;
	I915_WRITE(VLV_PCBR, pctx_paddr);

out:
	DRM_DEBUG_DRIVER("PCBR: 0x%08x\n", I915_READ(VLV_PCBR));
	dev_priv->vlv_pctx = pctx;
}

static void valleyview_cleanup_pctx(struct drm_i915_private *dev_priv)
{
	if (WARN_ON(!dev_priv->vlv_pctx))
		return;

	i915_gem_object_put(dev_priv->vlv_pctx);
	dev_priv->vlv_pctx = NULL;
}

static void vlv_init_gpll_ref_freq(struct drm_i915_private *dev_priv)
{
	dev_priv->rps.gpll_ref_freq =
		vlv_get_cck_clock(dev_priv, "GPLL ref",
				  CCK_GPLL_CLOCK_CONTROL,
				  dev_priv->czclk_freq);

	DRM_DEBUG_DRIVER("GPLL reference freq: %d kHz\n",
			 dev_priv->rps.gpll_ref_freq);
}

static void valleyview_init_gt_powersave(struct drm_i915_private *dev_priv)
{
	u32 val;

	valleyview_setup_pctx(dev_priv);

	vlv_init_gpll_ref_freq(dev_priv);

	val = vlv_punit_read(dev_priv, PUNIT_REG_GPU_FREQ_STS);
	switch ((val >> 6) & 3) {
	case 0:
	case 1:
		dev_priv->mem_freq = 800;
		break;
	case 2:
		dev_priv->mem_freq = 1066;
		break;
	case 3:
		dev_priv->mem_freq = 1333;
		break;
	}
	DRM_DEBUG_DRIVER("DDR speed: %d MHz\n", dev_priv->mem_freq);

	dev_priv->rps.max_freq = valleyview_rps_max_freq(dev_priv);
	dev_priv->rps.rp0_freq = dev_priv->rps.max_freq;
	DRM_DEBUG_DRIVER("max GPU freq: %d MHz (%u)\n",
			 intel_gpu_freq(dev_priv, dev_priv->rps.max_freq),
			 dev_priv->rps.max_freq);

	dev_priv->rps.efficient_freq = valleyview_rps_rpe_freq(dev_priv);
	DRM_DEBUG_DRIVER("RPe GPU freq: %d MHz (%u)\n",
			 intel_gpu_freq(dev_priv, dev_priv->rps.efficient_freq),
			 dev_priv->rps.efficient_freq);

	dev_priv->rps.rp1_freq = valleyview_rps_guar_freq(dev_priv);
	DRM_DEBUG_DRIVER("RP1(Guar Freq) GPU freq: %d MHz (%u)\n",
			 intel_gpu_freq(dev_priv, dev_priv->rps.rp1_freq),
			 dev_priv->rps.rp1_freq);

	dev_priv->rps.min_freq = valleyview_rps_min_freq(dev_priv);
	DRM_DEBUG_DRIVER("min GPU freq: %d MHz (%u)\n",
			 intel_gpu_freq(dev_priv, dev_priv->rps.min_freq),
			 dev_priv->rps.min_freq);
}

static void cherryview_init_gt_powersave(struct drm_i915_private *dev_priv)
{
	u32 val;

	cherryview_setup_pctx(dev_priv);

	vlv_init_gpll_ref_freq(dev_priv);

	mutex_lock(&dev_priv->sb_lock);
	val = vlv_cck_read(dev_priv, CCK_FUSE_REG);
	mutex_unlock(&dev_priv->sb_lock);

	switch ((val >> 2) & 0x7) {
	case 3:
		dev_priv->mem_freq = 2000;
		break;
	default:
		dev_priv->mem_freq = 1600;
		break;
	}
	DRM_DEBUG_DRIVER("DDR speed: %d MHz\n", dev_priv->mem_freq);

	dev_priv->rps.max_freq = cherryview_rps_max_freq(dev_priv);
	dev_priv->rps.rp0_freq = dev_priv->rps.max_freq;
	DRM_DEBUG_DRIVER("max GPU freq: %d MHz (%u)\n",
			 intel_gpu_freq(dev_priv, dev_priv->rps.max_freq),
			 dev_priv->rps.max_freq);

	dev_priv->rps.efficient_freq = cherryview_rps_rpe_freq(dev_priv);
	DRM_DEBUG_DRIVER("RPe GPU freq: %d MHz (%u)\n",
			 intel_gpu_freq(dev_priv, dev_priv->rps.efficient_freq),
			 dev_priv->rps.efficient_freq);

	dev_priv->rps.rp1_freq = cherryview_rps_guar_freq(dev_priv);
	DRM_DEBUG_DRIVER("RP1(Guar) GPU freq: %d MHz (%u)\n",
			 intel_gpu_freq(dev_priv, dev_priv->rps.rp1_freq),
			 dev_priv->rps.rp1_freq);

	dev_priv->rps.min_freq = cherryview_rps_min_freq(dev_priv);
	DRM_DEBUG_DRIVER("min GPU freq: %d MHz (%u)\n",
			 intel_gpu_freq(dev_priv, dev_priv->rps.min_freq),
			 dev_priv->rps.min_freq);

	WARN_ONCE((dev_priv->rps.max_freq |
		   dev_priv->rps.efficient_freq |
		   dev_priv->rps.rp1_freq |
		   dev_priv->rps.min_freq) & 1,
		  "Odd GPU freq values\n");
}

static void valleyview_cleanup_gt_powersave(struct drm_i915_private *dev_priv)
{
	valleyview_cleanup_pctx(dev_priv);
}

static void cherryview_enable_rps(struct drm_i915_private *dev_priv)
{
	struct intel_engine_cs *engine;
	enum intel_engine_id id;
	u32 gtfifodbg, val, rc6_mode = 0, pcbr;

        WARN_ON(!mutex_is_locked(&dev_priv->pcu_lock));

	gtfifodbg = I915_READ(GTFIFODBG) & ~(GT_FIFO_SBDEDICATE_FREE_ENTRY_CHV |
					     GT_FIFO_FREE_ENTRIES_CHV);
	if (gtfifodbg) {
		DRM_DEBUG_DRIVER("GT fifo had a previous error %x\n",
				 gtfifodbg);
		I915_WRITE(GTFIFODBG, gtfifodbg);
	}

	cherryview_check_pctx(dev_priv);

	/* 1a & 1b: Get forcewake during program sequence. Although the driver
	 * hasn't enabled a state yet where we need forcewake, BIOS may have.*/
	intel_uncore_forcewake_get(dev_priv, FORCEWAKE_ALL);

	/*  Disable RC states. */
	I915_WRITE(GEN6_RC_CONTROL, 0);

	/* 2a: Program RC6 thresholds.*/
	I915_WRITE(GEN6_RC6_WAKE_RATE_LIMIT, 40 << 16);
	I915_WRITE(GEN6_RC_EVALUATION_INTERVAL, 125000); /* 12500 * 1280ns */
	I915_WRITE(GEN6_RC_IDLE_HYSTERSIS, 25); /* 25 * 1280ns */

	for_each_engine(engine, dev_priv, id)
		I915_WRITE(RING_MAX_IDLE(engine->mmio_base), 10);
	I915_WRITE(GEN6_RC_SLEEP, 0);

	/* TO threshold set to 500 us ( 0x186 * 1.28 us) */
	I915_WRITE(GEN6_RC6_THRESHOLD, 0x186);

	/* allows RC6 residency counter to work */
	I915_WRITE(VLV_COUNTER_CONTROL,
		   _MASKED_BIT_ENABLE(VLV_COUNT_RANGE_HIGH |
				      VLV_MEDIA_RC6_COUNT_EN |
				      VLV_RENDER_RC6_COUNT_EN));

	/* For now we assume BIOS is allocating and populating the PCBR  */
	pcbr = I915_READ(VLV_PCBR);

	/* 3: Enable RC6 */
	if ((intel_enable_rc6() & INTEL_RC6_ENABLE) &&
	    (pcbr >> VLV_PCBR_ADDR_SHIFT))
		rc6_mode = GEN7_RC_CTL_TO_MODE;

	I915_WRITE(GEN6_RC_CONTROL, rc6_mode);

	/* 4 Program defaults and thresholds for RPS*/
	I915_WRITE(GEN6_RP_DOWN_TIMEOUT, 1000000);
	I915_WRITE(GEN6_RP_UP_THRESHOLD, 59400);
	I915_WRITE(GEN6_RP_DOWN_THRESHOLD, 245000);
	I915_WRITE(GEN6_RP_UP_EI, 66000);
	I915_WRITE(GEN6_RP_DOWN_EI, 350000);

	I915_WRITE(GEN6_RP_IDLE_HYSTERSIS, 10);

	/* 5: Enable RPS */
	I915_WRITE(GEN6_RP_CONTROL,
		   GEN6_RP_MEDIA_HW_NORMAL_MODE |
		   GEN6_RP_MEDIA_IS_GFX |
		   GEN6_RP_ENABLE |
		   GEN6_RP_UP_BUSY_AVG |
		   GEN6_RP_DOWN_IDLE_AVG);

	/* Setting Fixed Bias */
	val = VLV_OVERRIDE_EN |
		  VLV_SOC_TDP_EN |
		  CHV_BIAS_CPU_50_SOC_50;
	vlv_punit_write(dev_priv, VLV_TURBO_SOC_OVERRIDE, val);

	val = vlv_punit_read(dev_priv, PUNIT_REG_GPU_FREQ_STS);

	/* RPS code assumes GPLL is used */
	WARN_ONCE((val & GPLLENABLE) == 0, "GPLL not enabled\n");

	DRM_DEBUG_DRIVER("GPLL enabled? %s\n", yesno(val & GPLLENABLE));
	DRM_DEBUG_DRIVER("GPU status: 0x%08x\n", val);

	reset_rps(dev_priv, valleyview_set_rps);

	intel_uncore_forcewake_put(dev_priv, FORCEWAKE_ALL);
}

static void valleyview_enable_rps(struct drm_i915_private *dev_priv)
{
	struct intel_engine_cs *engine;
	enum intel_engine_id id;
	u32 gtfifodbg, val, rc6_mode = 0;

        WARN_ON(!mutex_is_locked(&dev_priv->pcu_lock));

	valleyview_check_pctx(dev_priv);

	gtfifodbg = I915_READ(GTFIFODBG);
	if (gtfifodbg) {
		DRM_DEBUG_DRIVER("GT fifo had a previous error %x\n",
				 gtfifodbg);
		I915_WRITE(GTFIFODBG, gtfifodbg);
	}

	/* If VLV, Forcewake all wells, else re-direct to regular path */
	intel_uncore_forcewake_get(dev_priv, FORCEWAKE_ALL);

	/*  Disable RC states. */
	I915_WRITE(GEN6_RC_CONTROL, 0);

	I915_WRITE(GEN6_RP_DOWN_TIMEOUT, 1000000);
	I915_WRITE(GEN6_RP_UP_THRESHOLD, 59400);
	I915_WRITE(GEN6_RP_DOWN_THRESHOLD, 245000);
	I915_WRITE(GEN6_RP_UP_EI, 66000);
	I915_WRITE(GEN6_RP_DOWN_EI, 350000);

	I915_WRITE(GEN6_RP_IDLE_HYSTERSIS, 10);

	I915_WRITE(GEN6_RP_CONTROL,
		   GEN6_RP_MEDIA_TURBO |
		   GEN6_RP_MEDIA_HW_NORMAL_MODE |
		   GEN6_RP_MEDIA_IS_GFX |
		   GEN6_RP_ENABLE |
		   GEN6_RP_UP_BUSY_AVG |
		   GEN6_RP_DOWN_IDLE_CONT);

	I915_WRITE(GEN6_RC6_WAKE_RATE_LIMIT, 0x00280000);
	I915_WRITE(GEN6_RC_EVALUATION_INTERVAL, 125000);
	I915_WRITE(GEN6_RC_IDLE_HYSTERSIS, 25);

	for_each_engine(engine, dev_priv, id)
		I915_WRITE(RING_MAX_IDLE(engine->mmio_base), 10);

	I915_WRITE(GEN6_RC6_THRESHOLD, 0x557);

	/* allows RC6 residency counter to work */
	I915_WRITE(VLV_COUNTER_CONTROL,
		   _MASKED_BIT_ENABLE(VLV_COUNT_RANGE_HIGH |
				      VLV_MEDIA_RC0_COUNT_EN |
				      VLV_RENDER_RC0_COUNT_EN |
				      VLV_MEDIA_RC6_COUNT_EN |
				      VLV_RENDER_RC6_COUNT_EN));

	if (intel_enable_rc6() & INTEL_RC6_ENABLE)
		rc6_mode = GEN7_RC_CTL_TO_MODE | VLV_RC_CTL_CTX_RST_PARALLEL;

	intel_print_rc6_info(dev_priv, rc6_mode);

	I915_WRITE(GEN6_RC_CONTROL, rc6_mode);

	/* Setting Fixed Bias */
	val = VLV_OVERRIDE_EN |
		  VLV_SOC_TDP_EN |
		  VLV_BIAS_CPU_125_SOC_875;
	vlv_punit_write(dev_priv, VLV_TURBO_SOC_OVERRIDE, val);

	val = vlv_punit_read(dev_priv, PUNIT_REG_GPU_FREQ_STS);

	/* RPS code assumes GPLL is used */
	WARN_ONCE((val & GPLLENABLE) == 0, "GPLL not enabled\n");

	DRM_DEBUG_DRIVER("GPLL enabled? %s\n", yesno(val & GPLLENABLE));
	DRM_DEBUG_DRIVER("GPU status: 0x%08x\n", val);

	reset_rps(dev_priv, valleyview_set_rps);

	intel_uncore_forcewake_put(dev_priv, FORCEWAKE_ALL);
}

static unsigned long intel_pxfreq(u32 vidfreq)
{
	unsigned long freq;
	int div = (vidfreq & 0x3f0000) >> 16;
	int post = (vidfreq & 0x3000) >> 12;
	int pre = (vidfreq & 0x7);

	if (!pre)
		return 0;

	freq = ((div * 133333) / ((1<<post) * pre));

	return freq;
}

static const struct cparams {
	u16 i;
	u16 t;
	u16 m;
	u16 c;
} cparams[] = {
	{ 1, 1333, 301, 28664 },
	{ 1, 1066, 294, 24460 },
	{ 1, 800, 294, 25192 },
	{ 0, 1333, 276, 27605 },
	{ 0, 1066, 276, 27605 },
	{ 0, 800, 231, 23784 },
};

static unsigned long __i915_chipset_val(struct drm_i915_private *dev_priv)
{
	u64 total_count, diff, ret;
	u32 count1, count2, count3, m = 0, c = 0;
	unsigned long now = jiffies_to_msecs(jiffies), diff1;
	int i;

	lockdep_assert_held(&mchdev_lock);

	diff1 = now - dev_priv->ips.last_time1;

	/* Prevent division-by-zero if we are asking too fast.
	 * Also, we don't get interesting results if we are polling
	 * faster than once in 10ms, so just return the saved value
	 * in such cases.
	 */
	if (diff1 <= 10)
		return dev_priv->ips.chipset_power;

	count1 = I915_READ(DMIEC);
	count2 = I915_READ(DDREC);
	count3 = I915_READ(CSIEC);

	total_count = count1 + count2 + count3;

	/* FIXME: handle per-counter overflow */
	if (total_count < dev_priv->ips.last_count1) {
		diff = ~0UL - dev_priv->ips.last_count1;
		diff += total_count;
	} else {
		diff = total_count - dev_priv->ips.last_count1;
	}

	for (i = 0; i < ARRAY_SIZE(cparams); i++) {
		if (cparams[i].i == dev_priv->ips.c_m &&
		    cparams[i].t == dev_priv->ips.r_t) {
			m = cparams[i].m;
			c = cparams[i].c;
			break;
		}
	}

	diff = div_u64(diff, diff1);
	ret = ((m * diff) + c);
	ret = div_u64(ret, 10);

	dev_priv->ips.last_count1 = total_count;
	dev_priv->ips.last_time1 = now;

	dev_priv->ips.chipset_power = ret;

	return ret;
}

unsigned long i915_chipset_val(struct drm_i915_private *dev_priv)
{
	unsigned long val;

	if (INTEL_INFO(dev_priv)->gen != 5)
		return 0;

	spin_lock_irq(&mchdev_lock);

	val = __i915_chipset_val(dev_priv);

	spin_unlock_irq(&mchdev_lock);

	return val;
}

unsigned long i915_mch_val(struct drm_i915_private *dev_priv)
{
	unsigned long m, x, b;
	u32 tsfs;

	tsfs = I915_READ(TSFS);

	m = ((tsfs & TSFS_SLOPE_MASK) >> TSFS_SLOPE_SHIFT);
	x = I915_READ8(TR1);

	b = tsfs & TSFS_INTR_MASK;

	return ((m * x) / 127) - b;
}

static int _pxvid_to_vd(u8 pxvid)
{
	if (pxvid == 0)
		return 0;

	if (pxvid >= 8 && pxvid < 31)
		pxvid = 31;

	return (pxvid + 2) * 125;
}

static u32 pvid_to_extvid(struct drm_i915_private *dev_priv, u8 pxvid)
{
	const int vd = _pxvid_to_vd(pxvid);
	const int vm = vd - 1125;

	if (INTEL_INFO(dev_priv)->is_mobile)
		return vm > 0 ? vm : 0;

	return vd;
}

static void __i915_update_gfx_val(struct drm_i915_private *dev_priv)
{
	u64 now, diff, diffms;
	u32 count;

	lockdep_assert_held(&mchdev_lock);

	now = ktime_get_raw_ns();
	diffms = now - dev_priv->ips.last_time2;
	do_div(diffms, NSEC_PER_MSEC);

	/* Don't divide by 0 */
	if (!diffms)
		return;

	count = I915_READ(GFXEC);

	if (count < dev_priv->ips.last_count2) {
		diff = ~0UL - dev_priv->ips.last_count2;
		diff += count;
	} else {
		diff = count - dev_priv->ips.last_count2;
	}

	dev_priv->ips.last_count2 = count;
	dev_priv->ips.last_time2 = now;

	/* More magic constants... */
	diff = diff * 1181;
	diff = div_u64(diff, diffms * 10);
	dev_priv->ips.gfx_power = diff;
}

void i915_update_gfx_val(struct drm_i915_private *dev_priv)
{
	if (INTEL_INFO(dev_priv)->gen != 5)
		return;

	spin_lock_irq(&mchdev_lock);

	__i915_update_gfx_val(dev_priv);

	spin_unlock_irq(&mchdev_lock);
}

static unsigned long __i915_gfx_val(struct drm_i915_private *dev_priv)
{
	unsigned long t, corr, state1, corr2, state2;
	u32 pxvid, ext_v;

	lockdep_assert_held(&mchdev_lock);

	pxvid = I915_READ(PXVFREQ(dev_priv->rps.cur_freq));
	pxvid = (pxvid >> 24) & 0x7f;
	ext_v = pvid_to_extvid(dev_priv, pxvid);

	state1 = ext_v;

	t = i915_mch_val(dev_priv);

	/* Revel in the empirically derived constants */

	/* Correction factor in 1/100000 units */
	if (t > 80)
		corr = ((t * 2349) + 135940);
	else if (t >= 50)
		corr = ((t * 964) + 29317);
	else /* < 50 */
		corr = ((t * 301) + 1004);

	corr = corr * ((150142 * state1) / 10000 - 78642);
	corr /= 100000;
	corr2 = (corr * dev_priv->ips.corr);

	state2 = (corr2 * state1) / 10000;
	state2 /= 100; /* convert to mW */

	__i915_update_gfx_val(dev_priv);

	return dev_priv->ips.gfx_power + state2;
}

unsigned long i915_gfx_val(struct drm_i915_private *dev_priv)
{
	unsigned long val;

	if (INTEL_INFO(dev_priv)->gen != 5)
		return 0;

	spin_lock_irq(&mchdev_lock);

	val = __i915_gfx_val(dev_priv);

	spin_unlock_irq(&mchdev_lock);

	return val;
}

/**
 * i915_read_mch_val - return value for IPS use
 *
 * Calculate and return a value for the IPS driver to use when deciding whether
 * we have thermal and power headroom to increase CPU or GPU power budget.
 */
unsigned long i915_read_mch_val(void)
{
	struct drm_i915_private *dev_priv;
	unsigned long chipset_val, graphics_val, ret = 0;

	spin_lock_irq(&mchdev_lock);
	if (!i915_mch_dev)
		goto out_unlock;
	dev_priv = i915_mch_dev;

	chipset_val = __i915_chipset_val(dev_priv);
	graphics_val = __i915_gfx_val(dev_priv);

	ret = chipset_val + graphics_val;

out_unlock:
	spin_unlock_irq(&mchdev_lock);

	return ret;
}
EXPORT_SYMBOL_GPL(i915_read_mch_val);

/**
 * i915_gpu_raise - raise GPU frequency limit
 *
 * Raise the limit; IPS indicates we have thermal headroom.
 */
bool i915_gpu_raise(void)
{
	struct drm_i915_private *dev_priv;
	bool ret = true;

	spin_lock_irq(&mchdev_lock);
	if (!i915_mch_dev) {
		ret = false;
		goto out_unlock;
	}
	dev_priv = i915_mch_dev;

	if (dev_priv->ips.max_delay > dev_priv->ips.fmax)
		dev_priv->ips.max_delay--;

out_unlock:
	spin_unlock_irq(&mchdev_lock);

	return ret;
}
EXPORT_SYMBOL_GPL(i915_gpu_raise);

/**
 * i915_gpu_lower - lower GPU frequency limit
 *
 * IPS indicates we're close to a thermal limit, so throttle back the GPU
 * frequency maximum.
 */
bool i915_gpu_lower(void)
{
	struct drm_i915_private *dev_priv;
	bool ret = true;

	spin_lock_irq(&mchdev_lock);
	if (!i915_mch_dev) {
		ret = false;
		goto out_unlock;
	}
	dev_priv = i915_mch_dev;

	if (dev_priv->ips.max_delay < dev_priv->ips.min_delay)
		dev_priv->ips.max_delay++;

out_unlock:
	spin_unlock_irq(&mchdev_lock);

	return ret;
}
EXPORT_SYMBOL_GPL(i915_gpu_lower);

/**
 * i915_gpu_busy - indicate GPU business to IPS
 *
 * Tell the IPS driver whether or not the GPU is busy.
 */
bool i915_gpu_busy(void)
{
	bool ret = false;

	spin_lock_irq(&mchdev_lock);
	if (i915_mch_dev)
		ret = i915_mch_dev->gt.awake;
	spin_unlock_irq(&mchdev_lock);

	return ret;
}
EXPORT_SYMBOL_GPL(i915_gpu_busy);

/**
 * i915_gpu_turbo_disable - disable graphics turbo
 *
 * Disable graphics turbo by resetting the max frequency and setting the
 * current frequency to the default.
 */
bool i915_gpu_turbo_disable(void)
{
	struct drm_i915_private *dev_priv;
	bool ret = true;

	spin_lock_irq(&mchdev_lock);
	if (!i915_mch_dev) {
		ret = false;
		goto out_unlock;
	}
	dev_priv = i915_mch_dev;

	dev_priv->ips.max_delay = dev_priv->ips.fstart;

	if (!ironlake_set_drps(dev_priv, dev_priv->ips.fstart))
		ret = false;

out_unlock:
	spin_unlock_irq(&mchdev_lock);

	return ret;
}
EXPORT_SYMBOL_GPL(i915_gpu_turbo_disable);

/**
 * Tells the intel_ips driver that the i915 driver is now loaded, if
 * IPS got loaded first.
 *
 * This awkward dance is so that neither module has to depend on the
 * other in order for IPS to do the appropriate communication of
 * GPU turbo limits to i915.
 */
static void
ips_ping_for_i915_load(void)
{
	void (*link)(void);

	link = symbol_get(ips_link_to_i915_driver);
	if (link) {
		link();
		symbol_put(ips_link_to_i915_driver);
	}
}

void intel_gpu_ips_init(struct drm_i915_private *dev_priv)
{
	/* We only register the i915 ips part with intel-ips once everything is
	 * set up, to avoid intel-ips sneaking in and reading bogus values. */
	spin_lock_irq(&mchdev_lock);
	i915_mch_dev = dev_priv;
	spin_unlock_irq(&mchdev_lock);

	ips_ping_for_i915_load();
}

void intel_gpu_ips_teardown(void)
{
	spin_lock_irq(&mchdev_lock);
	i915_mch_dev = NULL;
	spin_unlock_irq(&mchdev_lock);
}

static void intel_init_emon(struct drm_i915_private *dev_priv)
{
	u32 lcfuse;
	u8 pxw[16];
	int i;

	/* Disable to program */
	I915_WRITE(ECR, 0);
	POSTING_READ(ECR);

	/* Program energy weights for various events */
	I915_WRITE(SDEW, 0x15040d00);
	I915_WRITE(CSIEW0, 0x007f0000);
	I915_WRITE(CSIEW1, 0x1e220004);
	I915_WRITE(CSIEW2, 0x04000004);

	for (i = 0; i < 5; i++)
		I915_WRITE(PEW(i), 0);
	for (i = 0; i < 3; i++)
		I915_WRITE(DEW(i), 0);

	/* Program P-state weights to account for frequency power adjustment */
	for (i = 0; i < 16; i++) {
		u32 pxvidfreq = I915_READ(PXVFREQ(i));
		unsigned long freq = intel_pxfreq(pxvidfreq);
		unsigned long vid = (pxvidfreq & PXVFREQ_PX_MASK) >>
			PXVFREQ_PX_SHIFT;
		unsigned long val;

		val = vid * vid;
		val *= (freq / 1000);
		val *= 255;
		val /= (127*127*900);
		if (val > 0xff)
			DRM_ERROR("bad pxval: %ld\n", val);
		pxw[i] = val;
	}
	/* Render standby states get 0 weight */
	pxw[14] = 0;
	pxw[15] = 0;

	for (i = 0; i < 4; i++) {
		u32 val = (pxw[i*4] << 24) | (pxw[(i*4)+1] << 16) |
			(pxw[(i*4)+2] << 8) | (pxw[(i*4)+3]);
		I915_WRITE(PXW(i), val);
	}

	/* Adjust magic regs to magic values (more experimental results) */
	I915_WRITE(OGW0, 0);
	I915_WRITE(OGW1, 0);
	I915_WRITE(EG0, 0x00007f00);
	I915_WRITE(EG1, 0x0000000e);
	I915_WRITE(EG2, 0x000e0000);
	I915_WRITE(EG3, 0x68000300);
	I915_WRITE(EG4, 0x42000000);
	I915_WRITE(EG5, 0x00140031);
	I915_WRITE(EG6, 0);
	I915_WRITE(EG7, 0);

	for (i = 0; i < 8; i++)
		I915_WRITE(PXWL(i), 0);

	/* Enable PMON + select events */
	I915_WRITE(ECR, 0x80000019);

	lcfuse = I915_READ(LCFUSE02);

	dev_priv->ips.corr = (lcfuse & LCFUSE_HIV_MASK);
}

void intel_init_gt_powersave(struct drm_i915_private *dev_priv)
{
	/*
	 * RPM depends on RC6 to save restore the GT HW context, so make RC6 a
	 * requirement.
	 */
	if (!i915_modparams.enable_rc6) {
		DRM_INFO("RC6 disabled, disabling runtime PM support\n");
		intel_runtime_pm_get(dev_priv);
	}

	mutex_lock(&dev_priv->drm.struct_mutex);
	mutex_lock(&dev_priv->pcu_lock);

	/* Initialize RPS limits (for userspace) */
	if (IS_CHERRYVIEW(dev_priv))
		cherryview_init_gt_powersave(dev_priv);
	else if (IS_VALLEYVIEW(dev_priv))
		valleyview_init_gt_powersave(dev_priv);
	else if (INTEL_GEN(dev_priv) >= 6)
		gen6_init_rps_frequencies(dev_priv);

	/* Derive initial user preferences/limits from the hardware limits */
	dev_priv->rps.idle_freq = dev_priv->rps.min_freq;
	dev_priv->rps.cur_freq = dev_priv->rps.idle_freq;

	dev_priv->rps.max_freq_softlimit = dev_priv->rps.max_freq;
	dev_priv->rps.min_freq_softlimit = dev_priv->rps.min_freq;

	if (IS_HASWELL(dev_priv) || IS_BROADWELL(dev_priv))
		dev_priv->rps.min_freq_softlimit =
			max_t(int,
			      dev_priv->rps.efficient_freq,
			      intel_freq_opcode(dev_priv, 450));

	/* After setting max-softlimit, find the overclock max freq */
	if (IS_GEN6(dev_priv) ||
	    IS_IVYBRIDGE(dev_priv) || IS_HASWELL(dev_priv)) {
		u32 params = 0;

		sandybridge_pcode_read(dev_priv, GEN6_READ_OC_PARAMS, &params);
		if (params & BIT(31)) { /* OC supported */
			DRM_DEBUG_DRIVER("Overclocking supported, max: %dMHz, overclock: %dMHz\n",
					 (dev_priv->rps.max_freq & 0xff) * 50,
					 (params & 0xff) * 50);
			dev_priv->rps.max_freq = params & 0xff;
		}
	}

	/* Finally allow us to boost to max by default */
	dev_priv->rps.boost_freq = dev_priv->rps.max_freq;

	mutex_unlock(&dev_priv->pcu_lock);
	mutex_unlock(&dev_priv->drm.struct_mutex);

	intel_autoenable_gt_powersave(dev_priv);
}

void intel_cleanup_gt_powersave(struct drm_i915_private *dev_priv)
{
	if (IS_VALLEYVIEW(dev_priv))
		valleyview_cleanup_gt_powersave(dev_priv);

	if (!i915_modparams.enable_rc6)
		intel_runtime_pm_put(dev_priv);
}

/**
 * intel_suspend_gt_powersave - suspend PM work and helper threads
 * @dev_priv: i915 device
 *
 * We don't want to disable RC6 or other features here, we just want
 * to make sure any work we've queued has finished and won't bother
 * us while we're suspended.
 */
void intel_suspend_gt_powersave(struct drm_i915_private *dev_priv)
{
	if (INTEL_GEN(dev_priv) < 6)
		return;

	if (cancel_delayed_work_sync(&dev_priv->rps.autoenable_work))
		intel_runtime_pm_put(dev_priv);

	/* gen6_rps_idle() will be called later to disable interrupts */
}

void intel_sanitize_gt_powersave(struct drm_i915_private *dev_priv)
{
	dev_priv->rps.enabled = true; /* force disabling */
	intel_disable_gt_powersave(dev_priv);

	gen6_reset_rps_interrupts(dev_priv);
}

void intel_disable_gt_powersave(struct drm_i915_private *dev_priv)
{
	if (!READ_ONCE(dev_priv->rps.enabled))
		return;

	mutex_lock(&dev_priv->pcu_lock);

	if (INTEL_GEN(dev_priv) >= 9) {
		gen9_disable_rc6(dev_priv);
		gen9_disable_rps(dev_priv);
	} else if (IS_CHERRYVIEW(dev_priv)) {
		cherryview_disable_rps(dev_priv);
	} else if (IS_VALLEYVIEW(dev_priv)) {
		valleyview_disable_rps(dev_priv);
	} else if (INTEL_GEN(dev_priv) >= 6) {
		gen6_disable_rps(dev_priv);
	}  else if (IS_IRONLAKE_M(dev_priv)) {
		ironlake_disable_drps(dev_priv);
	}

	dev_priv->rps.enabled = false;
	mutex_unlock(&dev_priv->pcu_lock);
}

void intel_enable_gt_powersave(struct drm_i915_private *dev_priv)
{
	/* We shouldn't be disabling as we submit, so this should be less
	 * racy than it appears!
	 */
	if (READ_ONCE(dev_priv->rps.enabled))
		return;

	/* Powersaving is controlled by the host when inside a VM */
	if (intel_vgpu_active(dev_priv))
		return;

        mutex_lock(&dev_priv->pcu_lock);

	if (IS_CHERRYVIEW(dev_priv)) {
		cherryview_enable_rps(dev_priv);
	} else if (IS_VALLEYVIEW(dev_priv)) {
		valleyview_enable_rps(dev_priv);
	} else if (INTEL_GEN(dev_priv) >= 9) {
		gen9_enable_rc6(dev_priv);
		gen9_enable_rps(dev_priv);
		if (IS_GEN9_BC(dev_priv) || IS_CANNONLAKE(dev_priv))
			gen6_update_ring_freq(dev_priv);
	} else if (IS_BROADWELL(dev_priv)) {
		gen8_enable_rps(dev_priv);
		gen6_update_ring_freq(dev_priv);
	} else if (INTEL_GEN(dev_priv) >= 6) {
		gen6_enable_rps(dev_priv);
		gen6_update_ring_freq(dev_priv);
	} else if (IS_IRONLAKE_M(dev_priv)) {
		ironlake_enable_drps(dev_priv);
		intel_init_emon(dev_priv);
	}

	WARN_ON(dev_priv->rps.max_freq < dev_priv->rps.min_freq);
	WARN_ON(dev_priv->rps.idle_freq > dev_priv->rps.max_freq);

	WARN_ON(dev_priv->rps.efficient_freq < dev_priv->rps.min_freq);
	WARN_ON(dev_priv->rps.efficient_freq > dev_priv->rps.max_freq);

	dev_priv->rps.enabled = true;
	mutex_unlock(&dev_priv->pcu_lock);
}

static void __intel_autoenable_gt_powersave(struct work_struct *work)
{
	struct drm_i915_private *dev_priv =
		container_of(work, typeof(*dev_priv), rps.autoenable_work.work);
	struct intel_engine_cs *rcs;
	struct drm_i915_gem_request *req;

	/*
	 * ANDROID: In deferred fw mode, we can't submit anything until we know
	 * we loaded and setup the guc and we're ready to handle submissions.
	 */
	if (!dev_priv->contexts_ready)
		goto out;

	if (READ_ONCE(dev_priv->rps.enabled))
		goto out;

	rcs = dev_priv->engine[RCS];
	if (rcs->last_retired_context)
		goto out;

	if (!rcs->init_context)
		goto out;

	mutex_lock(&dev_priv->drm.struct_mutex);

	req = i915_gem_request_alloc(rcs, dev_priv->kernel_context);
	if (IS_ERR(req))
		goto unlock;

	if (!i915_modparams.enable_execlists && i915_switch_context(req) == 0)
		rcs->init_context(req);

	/* Mark the device busy, calling intel_enable_gt_powersave() */
	i915_add_request(req);

unlock:
	mutex_unlock(&dev_priv->drm.struct_mutex);
out:
	intel_runtime_pm_put(dev_priv);
}

void intel_autoenable_gt_powersave(struct drm_i915_private *dev_priv)
{
	if (READ_ONCE(dev_priv->rps.enabled))
		return;

	if (IS_IRONLAKE_M(dev_priv)) {
		ironlake_enable_drps(dev_priv);
		intel_init_emon(dev_priv);
	} else if (INTEL_INFO(dev_priv)->gen >= 6) {
		/*
		 * PCU communication is slow and this doesn't need to be
		 * done at any specific time, so do this out of our fast path
		 * to make resume and init faster.
		 *
		 * We depend on the HW RC6 power context save/restore
		 * mechanism when entering D3 through runtime PM suspend. So
		 * disable RPM until RPS/RC6 is properly setup. We can only
		 * get here via the driver load/system resume/runtime resume
		 * paths, so the _noresume version is enough (and in case of
		 * runtime resume it's necessary).
		 */
		if (queue_delayed_work(dev_priv->wq,
				       &dev_priv->rps.autoenable_work,
				       round_jiffies_up_relative(HZ)))
			intel_runtime_pm_get_noresume(dev_priv);
	}
}

static void ibx_init_clock_gating(struct drm_i915_private *dev_priv)
{
	/*
	 * On Ibex Peak and Cougar Point, we need to disable clock
	 * gating for the panel power sequencer or it will fail to
	 * start up when no ports are active.
	 */
	I915_WRITE(SOUTH_DSPCLK_GATE_D, PCH_DPLSUNIT_CLOCK_GATE_DISABLE);
}

static void g4x_disable_trickle_feed(struct drm_i915_private *dev_priv)
{
	enum pipe pipe;

	for_each_pipe(dev_priv, pipe) {
		I915_WRITE(DSPCNTR(pipe),
			   I915_READ(DSPCNTR(pipe)) |
			   DISPPLANE_TRICKLE_FEED_DISABLE);

		I915_WRITE(DSPSURF(pipe), I915_READ(DSPSURF(pipe)));
		POSTING_READ(DSPSURF(pipe));
	}
}

static void ironlake_init_clock_gating(struct drm_i915_private *dev_priv)
{
	uint32_t dspclk_gate = ILK_VRHUNIT_CLOCK_GATE_DISABLE;

	/*
	 * Required for FBC
	 * WaFbcDisableDpfcClockGating:ilk
	 */
	dspclk_gate |= ILK_DPFCRUNIT_CLOCK_GATE_DISABLE |
		   ILK_DPFCUNIT_CLOCK_GATE_DISABLE |
		   ILK_DPFDUNIT_CLOCK_GATE_ENABLE;

	I915_WRITE(PCH_3DCGDIS0,
		   MARIUNIT_CLOCK_GATE_DISABLE |
		   SVSMUNIT_CLOCK_GATE_DISABLE);
	I915_WRITE(PCH_3DCGDIS1,
		   VFMUNIT_CLOCK_GATE_DISABLE);

	/*
	 * According to the spec the following bits should be set in
	 * order to enable memory self-refresh
	 * The bit 22/21 of 0x42004
	 * The bit 5 of 0x42020
	 * The bit 15 of 0x45000
	 */
	I915_WRITE(ILK_DISPLAY_CHICKEN2,
		   (I915_READ(ILK_DISPLAY_CHICKEN2) |
		    ILK_DPARB_GATE | ILK_VSDPFD_FULL));
	dspclk_gate |= ILK_DPARBUNIT_CLOCK_GATE_ENABLE;
	I915_WRITE(DISP_ARB_CTL,
		   (I915_READ(DISP_ARB_CTL) |
		    DISP_FBC_WM_DIS));

	/*
	 * Based on the document from hardware guys the following bits
	 * should be set unconditionally in order to enable FBC.
	 * The bit 22 of 0x42000
	 * The bit 22 of 0x42004
	 * The bit 7,8,9 of 0x42020.
	 */
	if (IS_IRONLAKE_M(dev_priv)) {
		/* WaFbcAsynchFlipDisableFbcQueue:ilk */
		I915_WRITE(ILK_DISPLAY_CHICKEN1,
			   I915_READ(ILK_DISPLAY_CHICKEN1) |
			   ILK_FBCQ_DIS);
		I915_WRITE(ILK_DISPLAY_CHICKEN2,
			   I915_READ(ILK_DISPLAY_CHICKEN2) |
			   ILK_DPARB_GATE);
	}

	I915_WRITE(ILK_DSPCLK_GATE_D, dspclk_gate);

	I915_WRITE(ILK_DISPLAY_CHICKEN2,
		   I915_READ(ILK_DISPLAY_CHICKEN2) |
		   ILK_ELPIN_409_SELECT);
	I915_WRITE(_3D_CHICKEN2,
		   _3D_CHICKEN2_WM_READ_PIPELINED << 16 |
		   _3D_CHICKEN2_WM_READ_PIPELINED);

	/* WaDisableRenderCachePipelinedFlush:ilk */
	I915_WRITE(CACHE_MODE_0,
		   _MASKED_BIT_ENABLE(CM0_PIPELINED_RENDER_FLUSH_DISABLE));

	/* WaDisable_RenderCache_OperationalFlush:ilk */
	I915_WRITE(CACHE_MODE_0, _MASKED_BIT_DISABLE(RC_OP_FLUSH_ENABLE));

	g4x_disable_trickle_feed(dev_priv);

	ibx_init_clock_gating(dev_priv);
}

static void cpt_init_clock_gating(struct drm_i915_private *dev_priv)
{
	int pipe;
	uint32_t val;

	/*
	 * On Ibex Peak and Cougar Point, we need to disable clock
	 * gating for the panel power sequencer or it will fail to
	 * start up when no ports are active.
	 */
	I915_WRITE(SOUTH_DSPCLK_GATE_D, PCH_DPLSUNIT_CLOCK_GATE_DISABLE |
		   PCH_DPLUNIT_CLOCK_GATE_DISABLE |
		   PCH_CPUNIT_CLOCK_GATE_DISABLE);
	I915_WRITE(SOUTH_CHICKEN2, I915_READ(SOUTH_CHICKEN2) |
		   DPLS_EDP_PPS_FIX_DIS);
	/* The below fixes the weird display corruption, a few pixels shifted
	 * downward, on (only) LVDS of some HP laptops with IVY.
	 */
	for_each_pipe(dev_priv, pipe) {
		val = I915_READ(TRANS_CHICKEN2(pipe));
		val |= TRANS_CHICKEN2_TIMING_OVERRIDE;
		val &= ~TRANS_CHICKEN2_FDI_POLARITY_REVERSED;
		if (dev_priv->vbt.fdi_rx_polarity_inverted)
			val |= TRANS_CHICKEN2_FDI_POLARITY_REVERSED;
		val &= ~TRANS_CHICKEN2_FRAME_START_DELAY_MASK;
		val &= ~TRANS_CHICKEN2_DISABLE_DEEP_COLOR_COUNTER;
		val &= ~TRANS_CHICKEN2_DISABLE_DEEP_COLOR_MODESWITCH;
		I915_WRITE(TRANS_CHICKEN2(pipe), val);
	}
	/* WADP0ClockGatingDisable */
	for_each_pipe(dev_priv, pipe) {
		I915_WRITE(TRANS_CHICKEN1(pipe),
			   TRANS_CHICKEN1_DP0UNIT_GC_DISABLE);
	}
}

static void gen6_check_mch_setup(struct drm_i915_private *dev_priv)
{
	uint32_t tmp;

	tmp = I915_READ(MCH_SSKPD);
	if ((tmp & MCH_SSKPD_WM0_MASK) != MCH_SSKPD_WM0_VAL)
		DRM_DEBUG_KMS("Wrong MCH_SSKPD value: 0x%08x This can cause underruns.\n",
			      tmp);
}

static void gen6_init_clock_gating(struct drm_i915_private *dev_priv)
{
	uint32_t dspclk_gate = ILK_VRHUNIT_CLOCK_GATE_DISABLE;

	I915_WRITE(ILK_DSPCLK_GATE_D, dspclk_gate);

	I915_WRITE(ILK_DISPLAY_CHICKEN2,
		   I915_READ(ILK_DISPLAY_CHICKEN2) |
		   ILK_ELPIN_409_SELECT);

	/* WaDisableHiZPlanesWhenMSAAEnabled:snb */
	I915_WRITE(_3D_CHICKEN,
		   _MASKED_BIT_ENABLE(_3D_CHICKEN_HIZ_PLANE_DISABLE_MSAA_4X_SNB));

	/* WaDisable_RenderCache_OperationalFlush:snb */
	I915_WRITE(CACHE_MODE_0, _MASKED_BIT_DISABLE(RC_OP_FLUSH_ENABLE));

	/*
	 * BSpec recoomends 8x4 when MSAA is used,
	 * however in practice 16x4 seems fastest.
	 *
	 * Note that PS/WM thread counts depend on the WIZ hashing
	 * disable bit, which we don't touch here, but it's good
	 * to keep in mind (see 3DSTATE_PS and 3DSTATE_WM).
	 */
	I915_WRITE(GEN6_GT_MODE,
		   _MASKED_FIELD(GEN6_WIZ_HASHING_MASK, GEN6_WIZ_HASHING_16x4));

	I915_WRITE(CACHE_MODE_0,
		   _MASKED_BIT_DISABLE(CM0_STC_EVICT_DISABLE_LRA_SNB));

	I915_WRITE(GEN6_UCGCTL1,
		   I915_READ(GEN6_UCGCTL1) |
		   GEN6_BLBUNIT_CLOCK_GATE_DISABLE |
		   GEN6_CSUNIT_CLOCK_GATE_DISABLE);

	/* According to the BSpec vol1g, bit 12 (RCPBUNIT) clock
	 * gating disable must be set.  Failure to set it results in
	 * flickering pixels due to Z write ordering failures after
	 * some amount of runtime in the Mesa "fire" demo, and Unigine
	 * Sanctuary and Tropics, and apparently anything else with
	 * alpha test or pixel discard.
	 *
	 * According to the spec, bit 11 (RCCUNIT) must also be set,
	 * but we didn't debug actual testcases to find it out.
	 *
	 * WaDisableRCCUnitClockGating:snb
	 * WaDisableRCPBUnitClockGating:snb
	 */
	I915_WRITE(GEN6_UCGCTL2,
		   GEN6_RCPBUNIT_CLOCK_GATE_DISABLE |
		   GEN6_RCCUNIT_CLOCK_GATE_DISABLE);

	/* WaStripsFansDisableFastClipPerformanceFix:snb */
	I915_WRITE(_3D_CHICKEN3,
		   _MASKED_BIT_ENABLE(_3D_CHICKEN3_SF_DISABLE_FASTCLIP_CULL));

	/*
	 * Bspec says:
	 * "This bit must be set if 3DSTATE_CLIP clip mode is set to normal and
	 * 3DSTATE_SF number of SF output attributes is more than 16."
	 */
	I915_WRITE(_3D_CHICKEN3,
		   _MASKED_BIT_ENABLE(_3D_CHICKEN3_SF_DISABLE_PIPELINED_ATTR_FETCH));

	/*
	 * According to the spec the following bits should be
	 * set in order to enable memory self-refresh and fbc:
	 * The bit21 and bit22 of 0x42000
	 * The bit21 and bit22 of 0x42004
	 * The bit5 and bit7 of 0x42020
	 * The bit14 of 0x70180
	 * The bit14 of 0x71180
	 *
	 * WaFbcAsynchFlipDisableFbcQueue:snb
	 */
	I915_WRITE(ILK_DISPLAY_CHICKEN1,
		   I915_READ(ILK_DISPLAY_CHICKEN1) |
		   ILK_FBCQ_DIS | ILK_PABSTRETCH_DIS);
	I915_WRITE(ILK_DISPLAY_CHICKEN2,
		   I915_READ(ILK_DISPLAY_CHICKEN2) |
		   ILK_DPARB_GATE | ILK_VSDPFD_FULL);
	I915_WRITE(ILK_DSPCLK_GATE_D,
		   I915_READ(ILK_DSPCLK_GATE_D) |
		   ILK_DPARBUNIT_CLOCK_GATE_ENABLE  |
		   ILK_DPFDUNIT_CLOCK_GATE_ENABLE);

	g4x_disable_trickle_feed(dev_priv);

	cpt_init_clock_gating(dev_priv);

	gen6_check_mch_setup(dev_priv);
}

static void gen7_setup_fixed_func_scheduler(struct drm_i915_private *dev_priv)
{
	uint32_t reg = I915_READ(GEN7_FF_THREAD_MODE);

	/*
	 * WaVSThreadDispatchOverride:ivb,vlv
	 *
	 * This actually overrides the dispatch
	 * mode for all thread types.
	 */
	reg &= ~GEN7_FF_SCHED_MASK;
	reg |= GEN7_FF_TS_SCHED_HW;
	reg |= GEN7_FF_VS_SCHED_HW;
	reg |= GEN7_FF_DS_SCHED_HW;

	I915_WRITE(GEN7_FF_THREAD_MODE, reg);
}

static void lpt_init_clock_gating(struct drm_i915_private *dev_priv)
{
	/*
	 * TODO: this bit should only be enabled when really needed, then
	 * disabled when not needed anymore in order to save power.
	 */
	if (HAS_PCH_LPT_LP(dev_priv))
		I915_WRITE(SOUTH_DSPCLK_GATE_D,
			   I915_READ(SOUTH_DSPCLK_GATE_D) |
			   PCH_LP_PARTITION_LEVEL_DISABLE);

	/* WADPOClockGatingDisable:hsw */
	I915_WRITE(TRANS_CHICKEN1(PIPE_A),
		   I915_READ(TRANS_CHICKEN1(PIPE_A)) |
		   TRANS_CHICKEN1_DP0UNIT_GC_DISABLE);
}

static void lpt_suspend_hw(struct drm_i915_private *dev_priv)
{
	if (HAS_PCH_LPT_LP(dev_priv)) {
		uint32_t val = I915_READ(SOUTH_DSPCLK_GATE_D);

		val &= ~PCH_LP_PARTITION_LEVEL_DISABLE;
		I915_WRITE(SOUTH_DSPCLK_GATE_D, val);
	}
}

static void gen8_set_l3sqc_credits(struct drm_i915_private *dev_priv,
				   int general_prio_credits,
				   int high_prio_credits)
{
	u32 misccpctl;
	u32 val;

	/* WaTempDisableDOPClkGating:bdw */
	misccpctl = I915_READ(GEN7_MISCCPCTL);
	I915_WRITE(GEN7_MISCCPCTL, misccpctl & ~GEN7_DOP_CLOCK_GATE_ENABLE);

	val = I915_READ(GEN8_L3SQCREG1);
	val &= ~L3_PRIO_CREDITS_MASK;
	val |= L3_GENERAL_PRIO_CREDITS(general_prio_credits);
	val |= L3_HIGH_PRIO_CREDITS(high_prio_credits);
	I915_WRITE(GEN8_L3SQCREG1, val);

	/*
	 * Wait at least 100 clocks before re-enabling clock gating.
	 * See the definition of L3SQCREG1 in BSpec.
	 */
	POSTING_READ(GEN8_L3SQCREG1);
	udelay(1);
	I915_WRITE(GEN7_MISCCPCTL, misccpctl);
}

static void cannonlake_init_clock_gating(struct drm_i915_private *dev_priv)
{
	/* This is not an Wa. Enable for better image quality */
	I915_WRITE(_3D_CHICKEN3,
		   _MASKED_BIT_ENABLE(_3D_CHICKEN3_AA_LINE_QUALITY_FIX_ENABLE));

	/* WaEnableChickenDCPR:cnl */
	I915_WRITE(GEN8_CHICKEN_DCPR_1,
		   I915_READ(GEN8_CHICKEN_DCPR_1) | MASK_WAKEMEM);

	/* WaFbcWakeMemOn:cnl */
	I915_WRITE(DISP_ARB_CTL, I915_READ(DISP_ARB_CTL) |
		   DISP_FBC_MEMORY_WAKE);

	/* WaSarbUnitClockGatingDisable:cnl (pre-prod) */
	if (IS_CNL_REVID(dev_priv, CNL_REVID_A0, CNL_REVID_B0))
		I915_WRITE(SLICE_UNIT_LEVEL_CLKGATE,
			   I915_READ(SLICE_UNIT_LEVEL_CLKGATE) |
			   SARBUNIT_CLKGATE_DIS);
}

static void kabylake_init_clock_gating(struct drm_i915_private *dev_priv)
{
	gen9_init_clock_gating(dev_priv);

	/* WaDisableSDEUnitClockGating:kbl */
	if (IS_KBL_REVID(dev_priv, 0, KBL_REVID_B0))
		I915_WRITE(GEN8_UCGCTL6, I915_READ(GEN8_UCGCTL6) |
			   GEN8_SDEUNIT_CLOCK_GATE_DISABLE);

	/* WaDisableGamClockGating:kbl */
	if (IS_KBL_REVID(dev_priv, 0, KBL_REVID_B0))
		I915_WRITE(GEN6_UCGCTL1, I915_READ(GEN6_UCGCTL1) |
			   GEN6_GAMUNIT_CLOCK_GATE_DISABLE);

	/* WaFbcNukeOnHostModify:kbl,cfl */
	I915_WRITE(ILK_DPFC_CHICKEN, I915_READ(ILK_DPFC_CHICKEN) |
		   ILK_DPFC_NUKE_ON_ANY_MODIFICATION);
}

static void skylake_init_clock_gating(struct drm_i915_private *dev_priv)
{
	gen9_init_clock_gating(dev_priv);

	/* WAC6entrylatency:skl */
	I915_WRITE(FBC_LLC_READ_CTRL, I915_READ(FBC_LLC_READ_CTRL) |
		   FBC_LLC_FULLY_OPEN);

	/* WaFbcNukeOnHostModify:skl */
	I915_WRITE(ILK_DPFC_CHICKEN, I915_READ(ILK_DPFC_CHICKEN) |
		   ILK_DPFC_NUKE_ON_ANY_MODIFICATION);
}

static void broadwell_init_clock_gating(struct drm_i915_private *dev_priv)
{
	enum pipe pipe;

	/* WaSwitchSolVfFArbitrationPriority:bdw */
	I915_WRITE(GAM_ECOCHK, I915_READ(GAM_ECOCHK) | HSW_ECOCHK_ARB_PRIO_SOL);

	/* WaPsrDPAMaskVBlankInSRD:bdw */
	I915_WRITE(CHICKEN_PAR1_1,
		   I915_READ(CHICKEN_PAR1_1) | DPA_MASK_VBLANK_SRD);

	/* WaPsrDPRSUnmaskVBlankInSRD:bdw */
	for_each_pipe(dev_priv, pipe) {
		I915_WRITE(CHICKEN_PIPESL_1(pipe),
			   I915_READ(CHICKEN_PIPESL_1(pipe)) |
			   BDW_DPRS_MASK_VBLANK_SRD);
	}

	/* WaVSRefCountFullforceMissDisable:bdw */
	/* WaDSRefCountFullforceMissDisable:bdw */
	I915_WRITE(GEN7_FF_THREAD_MODE,
		   I915_READ(GEN7_FF_THREAD_MODE) &
		   ~(GEN8_FF_DS_REF_CNT_FFME | GEN7_FF_VS_REF_CNT_FFME));

	I915_WRITE(GEN6_RC_SLEEP_PSMI_CONTROL,
		   _MASKED_BIT_ENABLE(GEN8_RC_SEMA_IDLE_MSG_DISABLE));

	/* WaDisableSDEUnitClockGating:bdw */
	I915_WRITE(GEN8_UCGCTL6, I915_READ(GEN8_UCGCTL6) |
		   GEN8_SDEUNIT_CLOCK_GATE_DISABLE);

	/* WaProgramL3SqcReg1Default:bdw */
	gen8_set_l3sqc_credits(dev_priv, 30, 2);

	/*
	 * WaGttCachingOffByDefault:bdw
	 * GTT cache may not work with big pages, so if those
	 * are ever enabled GTT cache may need to be disabled.
	 */
	I915_WRITE(HSW_GTT_CACHE_EN, GTT_CACHE_EN_ALL);

	/* WaKVMNotificationOnConfigChange:bdw */
	I915_WRITE(CHICKEN_PAR2_1, I915_READ(CHICKEN_PAR2_1)
		   | KVM_CONFIG_CHANGE_NOTIFICATION_SELECT);

	lpt_init_clock_gating(dev_priv);

	/* WaDisableDopClockGating:bdw
	 *
	 * Also see the CHICKEN2 write in bdw_init_workarounds() to disable DOP
	 * clock gating.
	 */
	I915_WRITE(GEN6_UCGCTL1,
		   I915_READ(GEN6_UCGCTL1) | GEN6_EU_TCUNIT_CLOCK_GATE_DISABLE);
}

static void haswell_init_clock_gating(struct drm_i915_private *dev_priv)
{
	/* L3 caching of data atomics doesn't work -- disable it. */
	I915_WRITE(HSW_SCRATCH1, HSW_SCRATCH1_L3_DATA_ATOMICS_DISABLE);
	I915_WRITE(HSW_ROW_CHICKEN3,
		   _MASKED_BIT_ENABLE(HSW_ROW_CHICKEN3_L3_GLOBAL_ATOMICS_DISABLE));

	/* This is required by WaCatErrorRejectionIssue:hsw */
	I915_WRITE(GEN7_SQ_CHICKEN_MBCUNIT_CONFIG,
			I915_READ(GEN7_SQ_CHICKEN_MBCUNIT_CONFIG) |
			GEN7_SQ_CHICKEN_MBCUNIT_SQINTMOB);

	/* WaVSRefCountFullforceMissDisable:hsw */
	I915_WRITE(GEN7_FF_THREAD_MODE,
		   I915_READ(GEN7_FF_THREAD_MODE) & ~GEN7_FF_VS_REF_CNT_FFME);

	/* WaDisable_RenderCache_OperationalFlush:hsw */
	I915_WRITE(CACHE_MODE_0_GEN7, _MASKED_BIT_DISABLE(RC_OP_FLUSH_ENABLE));

	/* enable HiZ Raw Stall Optimization */
	I915_WRITE(CACHE_MODE_0_GEN7,
		   _MASKED_BIT_DISABLE(HIZ_RAW_STALL_OPT_DISABLE));

	/* WaDisable4x2SubspanOptimization:hsw */
	I915_WRITE(CACHE_MODE_1,
		   _MASKED_BIT_ENABLE(PIXEL_SUBSPAN_COLLECT_OPT_DISABLE));

	/*
	 * BSpec recommends 8x4 when MSAA is used,
	 * however in practice 16x4 seems fastest.
	 *
	 * Note that PS/WM thread counts depend on the WIZ hashing
	 * disable bit, which we don't touch here, but it's good
	 * to keep in mind (see 3DSTATE_PS and 3DSTATE_WM).
	 */
	I915_WRITE(GEN7_GT_MODE,
		   _MASKED_FIELD(GEN6_WIZ_HASHING_MASK, GEN6_WIZ_HASHING_16x4));

	/* WaSampleCChickenBitEnable:hsw */
	I915_WRITE(HALF_SLICE_CHICKEN3,
		   _MASKED_BIT_ENABLE(HSW_SAMPLE_C_PERFORMANCE));

	/* WaSwitchSolVfFArbitrationPriority:hsw */
	I915_WRITE(GAM_ECOCHK, I915_READ(GAM_ECOCHK) | HSW_ECOCHK_ARB_PRIO_SOL);

	lpt_init_clock_gating(dev_priv);
}

static void ivybridge_init_clock_gating(struct drm_i915_private *dev_priv)
{
	uint32_t snpcr;

	I915_WRITE(ILK_DSPCLK_GATE_D, ILK_VRHUNIT_CLOCK_GATE_DISABLE);

	/* WaDisableEarlyCull:ivb */
	I915_WRITE(_3D_CHICKEN3,
		   _MASKED_BIT_ENABLE(_3D_CHICKEN_SF_DISABLE_OBJEND_CULL));

	/* WaDisableBackToBackFlipFix:ivb */
	I915_WRITE(IVB_CHICKEN3,
		   CHICKEN3_DGMG_REQ_OUT_FIX_DISABLE |
		   CHICKEN3_DGMG_DONE_FIX_DISABLE);

	/* WaDisablePSDDualDispatchEnable:ivb */
	if (IS_IVB_GT1(dev_priv))
		I915_WRITE(GEN7_HALF_SLICE_CHICKEN1,
			   _MASKED_BIT_ENABLE(GEN7_PSD_SINGLE_PORT_DISPATCH_ENABLE));

	/* WaDisable_RenderCache_OperationalFlush:ivb */
	I915_WRITE(CACHE_MODE_0_GEN7, _MASKED_BIT_DISABLE(RC_OP_FLUSH_ENABLE));

	/* Apply the WaDisableRHWOOptimizationForRenderHang:ivb workaround. */
	I915_WRITE(GEN7_COMMON_SLICE_CHICKEN1,
		   GEN7_CSC1_RHWO_OPT_DISABLE_IN_RCC);

	/* WaApplyL3ControlAndL3ChickenMode:ivb */
	I915_WRITE(GEN7_L3CNTLREG1,
			GEN7_WA_FOR_GEN7_L3_CONTROL);
	I915_WRITE(GEN7_L3_CHICKEN_MODE_REGISTER,
		   GEN7_WA_L3_CHICKEN_MODE);
	if (IS_IVB_GT1(dev_priv))
		I915_WRITE(GEN7_ROW_CHICKEN2,
			   _MASKED_BIT_ENABLE(DOP_CLOCK_GATING_DISABLE));
	else {
		/* must write both registers */
		I915_WRITE(GEN7_ROW_CHICKEN2,
			   _MASKED_BIT_ENABLE(DOP_CLOCK_GATING_DISABLE));
		I915_WRITE(GEN7_ROW_CHICKEN2_GT2,
			   _MASKED_BIT_ENABLE(DOP_CLOCK_GATING_DISABLE));
	}

	/* WaForceL3Serialization:ivb */
	I915_WRITE(GEN7_L3SQCREG4, I915_READ(GEN7_L3SQCREG4) &
		   ~L3SQ_URB_READ_CAM_MATCH_DISABLE);

	/*
	 * According to the spec, bit 13 (RCZUNIT) must be set on IVB.
	 * This implements the WaDisableRCZUnitClockGating:ivb workaround.
	 */
	I915_WRITE(GEN6_UCGCTL2,
		   GEN6_RCZUNIT_CLOCK_GATE_DISABLE);

	/* This is required by WaCatErrorRejectionIssue:ivb */
	I915_WRITE(GEN7_SQ_CHICKEN_MBCUNIT_CONFIG,
			I915_READ(GEN7_SQ_CHICKEN_MBCUNIT_CONFIG) |
			GEN7_SQ_CHICKEN_MBCUNIT_SQINTMOB);

	g4x_disable_trickle_feed(dev_priv);

	gen7_setup_fixed_func_scheduler(dev_priv);

	if (0) { /* causes HiZ corruption on ivb:gt1 */
		/* enable HiZ Raw Stall Optimization */
		I915_WRITE(CACHE_MODE_0_GEN7,
			   _MASKED_BIT_DISABLE(HIZ_RAW_STALL_OPT_DISABLE));
	}

	/* WaDisable4x2SubspanOptimization:ivb */
	I915_WRITE(CACHE_MODE_1,
		   _MASKED_BIT_ENABLE(PIXEL_SUBSPAN_COLLECT_OPT_DISABLE));

	/*
	 * BSpec recommends 8x4 when MSAA is used,
	 * however in practice 16x4 seems fastest.
	 *
	 * Note that PS/WM thread counts depend on the WIZ hashing
	 * disable bit, which we don't touch here, but it's good
	 * to keep in mind (see 3DSTATE_PS and 3DSTATE_WM).
	 */
	I915_WRITE(GEN7_GT_MODE,
		   _MASKED_FIELD(GEN6_WIZ_HASHING_MASK, GEN6_WIZ_HASHING_16x4));

	snpcr = I915_READ(GEN6_MBCUNIT_SNPCR);
	snpcr &= ~GEN6_MBC_SNPCR_MASK;
	snpcr |= GEN6_MBC_SNPCR_MED;
	I915_WRITE(GEN6_MBCUNIT_SNPCR, snpcr);

	if (!HAS_PCH_NOP(dev_priv))
		cpt_init_clock_gating(dev_priv);

	gen6_check_mch_setup(dev_priv);
}

static void valleyview_init_clock_gating(struct drm_i915_private *dev_priv)
{
	/* WaDisableEarlyCull:vlv */
	I915_WRITE(_3D_CHICKEN3,
		   _MASKED_BIT_ENABLE(_3D_CHICKEN_SF_DISABLE_OBJEND_CULL));

	/* WaDisableBackToBackFlipFix:vlv */
	I915_WRITE(IVB_CHICKEN3,
		   CHICKEN3_DGMG_REQ_OUT_FIX_DISABLE |
		   CHICKEN3_DGMG_DONE_FIX_DISABLE);

	/* WaPsdDispatchEnable:vlv */
	/* WaDisablePSDDualDispatchEnable:vlv */
	I915_WRITE(GEN7_HALF_SLICE_CHICKEN1,
		   _MASKED_BIT_ENABLE(GEN7_MAX_PS_THREAD_DEP |
				      GEN7_PSD_SINGLE_PORT_DISPATCH_ENABLE));

	/* WaDisable_RenderCache_OperationalFlush:vlv */
	I915_WRITE(CACHE_MODE_0_GEN7, _MASKED_BIT_DISABLE(RC_OP_FLUSH_ENABLE));

	/* WaForceL3Serialization:vlv */
	I915_WRITE(GEN7_L3SQCREG4, I915_READ(GEN7_L3SQCREG4) &
		   ~L3SQ_URB_READ_CAM_MATCH_DISABLE);

	/* WaDisableDopClockGating:vlv */
	I915_WRITE(GEN7_ROW_CHICKEN2,
		   _MASKED_BIT_ENABLE(DOP_CLOCK_GATING_DISABLE));

	/* This is required by WaCatErrorRejectionIssue:vlv */
	I915_WRITE(GEN7_SQ_CHICKEN_MBCUNIT_CONFIG,
		   I915_READ(GEN7_SQ_CHICKEN_MBCUNIT_CONFIG) |
		   GEN7_SQ_CHICKEN_MBCUNIT_SQINTMOB);

	gen7_setup_fixed_func_scheduler(dev_priv);

	/*
	 * According to the spec, bit 13 (RCZUNIT) must be set on IVB.
	 * This implements the WaDisableRCZUnitClockGating:vlv workaround.
	 */
	I915_WRITE(GEN6_UCGCTL2,
		   GEN6_RCZUNIT_CLOCK_GATE_DISABLE);

	/* WaDisableL3Bank2xClockGate:vlv
	 * Disabling L3 clock gating- MMIO 940c[25] = 1
	 * Set bit 25, to disable L3_BANK_2x_CLK_GATING */
	I915_WRITE(GEN7_UCGCTL4,
		   I915_READ(GEN7_UCGCTL4) | GEN7_L3BANK2X_CLOCK_GATE_DISABLE);

	/*
	 * BSpec says this must be set, even though
	 * WaDisable4x2SubspanOptimization isn't listed for VLV.
	 */
	I915_WRITE(CACHE_MODE_1,
		   _MASKED_BIT_ENABLE(PIXEL_SUBSPAN_COLLECT_OPT_DISABLE));

	/*
	 * BSpec recommends 8x4 when MSAA is used,
	 * however in practice 16x4 seems fastest.
	 *
	 * Note that PS/WM thread counts depend on the WIZ hashing
	 * disable bit, which we don't touch here, but it's good
	 * to keep in mind (see 3DSTATE_PS and 3DSTATE_WM).
	 */
	I915_WRITE(GEN7_GT_MODE,
		   _MASKED_FIELD(GEN6_WIZ_HASHING_MASK, GEN6_WIZ_HASHING_16x4));

	/*
	 * WaIncreaseL3CreditsForVLVB0:vlv
	 * This is the hardware default actually.
	 */
	I915_WRITE(GEN7_L3SQCREG1, VLV_B0_WA_L3SQCREG1_VALUE);

	/*
	 * WaDisableVLVClockGating_VBIIssue:vlv
	 * Disable clock gating on th GCFG unit to prevent a delay
	 * in the reporting of vblank events.
	 */
	I915_WRITE(VLV_GUNIT_CLOCK_GATE, GCFG_DIS);
}

static void cherryview_init_clock_gating(struct drm_i915_private *dev_priv)
{
	/* WaVSRefCountFullforceMissDisable:chv */
	/* WaDSRefCountFullforceMissDisable:chv */
	I915_WRITE(GEN7_FF_THREAD_MODE,
		   I915_READ(GEN7_FF_THREAD_MODE) &
		   ~(GEN8_FF_DS_REF_CNT_FFME | GEN7_FF_VS_REF_CNT_FFME));

	/* WaDisableSemaphoreAndSyncFlipWait:chv */
	I915_WRITE(GEN6_RC_SLEEP_PSMI_CONTROL,
		   _MASKED_BIT_ENABLE(GEN8_RC_SEMA_IDLE_MSG_DISABLE));

	/* WaDisableCSUnitClockGating:chv */
	I915_WRITE(GEN6_UCGCTL1, I915_READ(GEN6_UCGCTL1) |
		   GEN6_CSUNIT_CLOCK_GATE_DISABLE);

	/* WaDisableSDEUnitClockGating:chv */
	I915_WRITE(GEN8_UCGCTL6, I915_READ(GEN8_UCGCTL6) |
		   GEN8_SDEUNIT_CLOCK_GATE_DISABLE);

	/*
	 * WaProgramL3SqcReg1Default:chv
	 * See gfxspecs/Related Documents/Performance Guide/
	 * LSQC Setting Recommendations.
	 */
	gen8_set_l3sqc_credits(dev_priv, 38, 2);

	/*
	 * GTT cache may not work with big pages, so if those
	 * are ever enabled GTT cache may need to be disabled.
	 */
	I915_WRITE(HSW_GTT_CACHE_EN, GTT_CACHE_EN_ALL);
}

static void g4x_init_clock_gating(struct drm_i915_private *dev_priv)
{
	uint32_t dspclk_gate;

	I915_WRITE(RENCLK_GATE_D1, 0);
	I915_WRITE(RENCLK_GATE_D2, VF_UNIT_CLOCK_GATE_DISABLE |
		   GS_UNIT_CLOCK_GATE_DISABLE |
		   CL_UNIT_CLOCK_GATE_DISABLE);
	I915_WRITE(RAMCLK_GATE_D, 0);
	dspclk_gate = VRHUNIT_CLOCK_GATE_DISABLE |
		OVRUNIT_CLOCK_GATE_DISABLE |
		OVCUNIT_CLOCK_GATE_DISABLE;
	if (IS_GM45(dev_priv))
		dspclk_gate |= DSSUNIT_CLOCK_GATE_DISABLE;
	I915_WRITE(DSPCLK_GATE_D, dspclk_gate);

	/* WaDisableRenderCachePipelinedFlush */
	I915_WRITE(CACHE_MODE_0,
		   _MASKED_BIT_ENABLE(CM0_PIPELINED_RENDER_FLUSH_DISABLE));

	/* WaDisable_RenderCache_OperationalFlush:g4x */
	I915_WRITE(CACHE_MODE_0, _MASKED_BIT_DISABLE(RC_OP_FLUSH_ENABLE));

	g4x_disable_trickle_feed(dev_priv);
}

static void crestline_init_clock_gating(struct drm_i915_private *dev_priv)
{
	I915_WRITE(RENCLK_GATE_D1, I965_RCC_CLOCK_GATE_DISABLE);
	I915_WRITE(RENCLK_GATE_D2, 0);
	I915_WRITE(DSPCLK_GATE_D, 0);
	I915_WRITE(RAMCLK_GATE_D, 0);
	I915_WRITE16(DEUC, 0);
	I915_WRITE(MI_ARB_STATE,
		   _MASKED_BIT_ENABLE(MI_ARB_DISPLAY_TRICKLE_FEED_DISABLE));

	/* WaDisable_RenderCache_OperationalFlush:gen4 */
	I915_WRITE(CACHE_MODE_0, _MASKED_BIT_DISABLE(RC_OP_FLUSH_ENABLE));
}

static void broadwater_init_clock_gating(struct drm_i915_private *dev_priv)
{
	I915_WRITE(RENCLK_GATE_D1, I965_RCZ_CLOCK_GATE_DISABLE |
		   I965_RCC_CLOCK_GATE_DISABLE |
		   I965_RCPB_CLOCK_GATE_DISABLE |
		   I965_ISC_CLOCK_GATE_DISABLE |
		   I965_FBC_CLOCK_GATE_DISABLE);
	I915_WRITE(RENCLK_GATE_D2, 0);
	I915_WRITE(MI_ARB_STATE,
		   _MASKED_BIT_ENABLE(MI_ARB_DISPLAY_TRICKLE_FEED_DISABLE));

	/* WaDisable_RenderCache_OperationalFlush:gen4 */
	I915_WRITE(CACHE_MODE_0, _MASKED_BIT_DISABLE(RC_OP_FLUSH_ENABLE));
}

static void gen3_init_clock_gating(struct drm_i915_private *dev_priv)
{
	u32 dstate = I915_READ(D_STATE);

	dstate |= DSTATE_PLL_D3_OFF | DSTATE_GFX_CLOCK_GATING |
		DSTATE_DOT_CLOCK_GATING;
	I915_WRITE(D_STATE, dstate);

	if (IS_PINEVIEW(dev_priv))
		I915_WRITE(ECOSKPD, _MASKED_BIT_ENABLE(ECO_GATING_CX_ONLY));

	/* IIR "flip pending" means done if this bit is set */
	I915_WRITE(ECOSKPD, _MASKED_BIT_DISABLE(ECO_FLIP_DONE));

	/* interrupts should cause a wake up from C3 */
	I915_WRITE(INSTPM, _MASKED_BIT_ENABLE(INSTPM_AGPBUSY_INT_EN));

	/* On GEN3 we really need to make sure the ARB C3 LP bit is set */
	I915_WRITE(MI_ARB_STATE, _MASKED_BIT_ENABLE(MI_ARB_C3_LP_WRITE_ENABLE));

	I915_WRITE(MI_ARB_STATE,
		   _MASKED_BIT_ENABLE(MI_ARB_DISPLAY_TRICKLE_FEED_DISABLE));
}

static void i85x_init_clock_gating(struct drm_i915_private *dev_priv)
{
	I915_WRITE(RENCLK_GATE_D1, SV_CLOCK_GATE_DISABLE);

	/* interrupts should cause a wake up from C3 */
	I915_WRITE(MI_STATE, _MASKED_BIT_ENABLE(MI_AGPBUSY_INT_EN) |
		   _MASKED_BIT_DISABLE(MI_AGPBUSY_830_MODE));

	I915_WRITE(MEM_MODE,
		   _MASKED_BIT_ENABLE(MEM_DISPLAY_TRICKLE_FEED_DISABLE));
}

static void i830_init_clock_gating(struct drm_i915_private *dev_priv)
{
	I915_WRITE(MEM_MODE,
		   _MASKED_BIT_ENABLE(MEM_DISPLAY_A_TRICKLE_FEED_DISABLE) |
		   _MASKED_BIT_ENABLE(MEM_DISPLAY_B_TRICKLE_FEED_DISABLE));
}

void intel_init_clock_gating(struct drm_i915_private *dev_priv)
{
	dev_priv->display.init_clock_gating(dev_priv);
}

void intel_suspend_hw(struct drm_i915_private *dev_priv)
{
	if (HAS_PCH_LPT(dev_priv))
		lpt_suspend_hw(dev_priv);
}

static void nop_init_clock_gating(struct drm_i915_private *dev_priv)
{
	DRM_DEBUG_KMS("No clock gating settings or workarounds applied.\n");
}

/**
 * intel_init_clock_gating_hooks - setup the clock gating hooks
 * @dev_priv: device private
 *
 * Setup the hooks that configure which clocks of a given platform can be
 * gated and also apply various GT and display specific workarounds for these
 * platforms. Note that some GT specific workarounds are applied separately
 * when GPU contexts or batchbuffers start their execution.
 */
void intel_init_clock_gating_hooks(struct drm_i915_private *dev_priv)
{
	if (IS_CANNONLAKE(dev_priv))
		dev_priv->display.init_clock_gating = cannonlake_init_clock_gating;
	else if (IS_SKYLAKE(dev_priv))
		dev_priv->display.init_clock_gating = skylake_init_clock_gating;
	else if (IS_KABYLAKE(dev_priv) || IS_COFFEELAKE(dev_priv))
		dev_priv->display.init_clock_gating = kabylake_init_clock_gating;
	else if (IS_BROXTON(dev_priv))
		dev_priv->display.init_clock_gating = bxt_init_clock_gating;
	else if (IS_GEMINILAKE(dev_priv))
		dev_priv->display.init_clock_gating = glk_init_clock_gating;
	else if (IS_BROADWELL(dev_priv))
		dev_priv->display.init_clock_gating = broadwell_init_clock_gating;
	else if (IS_CHERRYVIEW(dev_priv))
		dev_priv->display.init_clock_gating = cherryview_init_clock_gating;
	else if (IS_HASWELL(dev_priv))
		dev_priv->display.init_clock_gating = haswell_init_clock_gating;
	else if (IS_IVYBRIDGE(dev_priv))
		dev_priv->display.init_clock_gating = ivybridge_init_clock_gating;
	else if (IS_VALLEYVIEW(dev_priv))
		dev_priv->display.init_clock_gating = valleyview_init_clock_gating;
	else if (IS_GEN6(dev_priv))
		dev_priv->display.init_clock_gating = gen6_init_clock_gating;
	else if (IS_GEN5(dev_priv))
		dev_priv->display.init_clock_gating = ironlake_init_clock_gating;
	else if (IS_G4X(dev_priv))
		dev_priv->display.init_clock_gating = g4x_init_clock_gating;
	else if (IS_I965GM(dev_priv))
		dev_priv->display.init_clock_gating = crestline_init_clock_gating;
	else if (IS_I965G(dev_priv))
		dev_priv->display.init_clock_gating = broadwater_init_clock_gating;
	else if (IS_GEN3(dev_priv))
		dev_priv->display.init_clock_gating = gen3_init_clock_gating;
	else if (IS_I85X(dev_priv) || IS_I865G(dev_priv))
		dev_priv->display.init_clock_gating = i85x_init_clock_gating;
	else if (IS_GEN2(dev_priv))
		dev_priv->display.init_clock_gating = i830_init_clock_gating;
	else {
		MISSING_CASE(INTEL_DEVID(dev_priv));
		dev_priv->display.init_clock_gating = nop_init_clock_gating;
	}
}

/* Set up chip specific power management-related functions */
void intel_init_pm(struct drm_i915_private *dev_priv)
{
	intel_fbc_init(dev_priv);

	/* For cxsr */
	if (IS_PINEVIEW(dev_priv))
		i915_pineview_get_mem_freq(dev_priv);
	else if (IS_GEN5(dev_priv))
		i915_ironlake_get_mem_freq(dev_priv);

	/* For FIFO watermark updates */
	if (INTEL_GEN(dev_priv) >= 9) {
		skl_setup_wm_latency(dev_priv);
		dev_priv->display.initial_watermarks = skl_initial_wm;
		dev_priv->display.atomic_update_watermarks = skl_atomic_update_crtc_wm;
		dev_priv->display.compute_global_watermarks = skl_compute_wm;
	} else if (HAS_PCH_SPLIT(dev_priv)) {
		ilk_setup_wm_latency(dev_priv);

		if ((IS_GEN5(dev_priv) && dev_priv->wm.pri_latency[1] &&
		     dev_priv->wm.spr_latency[1] && dev_priv->wm.cur_latency[1]) ||
		    (!IS_GEN5(dev_priv) && dev_priv->wm.pri_latency[0] &&
		     dev_priv->wm.spr_latency[0] && dev_priv->wm.cur_latency[0])) {
			dev_priv->display.compute_pipe_wm = ilk_compute_pipe_wm;
			dev_priv->display.compute_intermediate_wm =
				ilk_compute_intermediate_wm;
			dev_priv->display.initial_watermarks =
				ilk_initial_watermarks;
			dev_priv->display.optimize_watermarks =
				ilk_optimize_watermarks;
		} else {
			DRM_DEBUG_KMS("Failed to read display plane latency. "
				      "Disable CxSR\n");
		}
	} else if (IS_VALLEYVIEW(dev_priv) || IS_CHERRYVIEW(dev_priv)) {
		vlv_setup_wm_latency(dev_priv);
		dev_priv->display.compute_pipe_wm = vlv_compute_pipe_wm;
		dev_priv->display.compute_intermediate_wm = vlv_compute_intermediate_wm;
		dev_priv->display.initial_watermarks = vlv_initial_watermarks;
		dev_priv->display.optimize_watermarks = vlv_optimize_watermarks;
		dev_priv->display.atomic_update_watermarks = vlv_atomic_update_fifo;
	} else if (IS_G4X(dev_priv)) {
		g4x_setup_wm_latency(dev_priv);
		dev_priv->display.compute_pipe_wm = g4x_compute_pipe_wm;
		dev_priv->display.compute_intermediate_wm = g4x_compute_intermediate_wm;
		dev_priv->display.initial_watermarks = g4x_initial_watermarks;
		dev_priv->display.optimize_watermarks = g4x_optimize_watermarks;
	} else if (IS_PINEVIEW(dev_priv)) {
		if (!intel_get_cxsr_latency(IS_PINEVIEW_G(dev_priv),
					    dev_priv->is_ddr3,
					    dev_priv->fsb_freq,
					    dev_priv->mem_freq)) {
			DRM_INFO("failed to find known CxSR latency "
				 "(found ddr%s fsb freq %d, mem freq %d), "
				 "disabling CxSR\n",
				 (dev_priv->is_ddr3 == 1) ? "3" : "2",
				 dev_priv->fsb_freq, dev_priv->mem_freq);
			/* Disable CxSR and never update its watermark again */
			intel_set_memory_cxsr(dev_priv, false);
			dev_priv->display.update_wm = NULL;
		} else
			dev_priv->display.update_wm = pineview_update_wm;
	} else if (IS_GEN4(dev_priv)) {
		dev_priv->display.update_wm = i965_update_wm;
	} else if (IS_GEN3(dev_priv)) {
		dev_priv->display.update_wm = i9xx_update_wm;
		dev_priv->display.get_fifo_size = i9xx_get_fifo_size;
	} else if (IS_GEN2(dev_priv)) {
		if (INTEL_INFO(dev_priv)->num_pipes == 1) {
			dev_priv->display.update_wm = i845_update_wm;
			dev_priv->display.get_fifo_size = i845_get_fifo_size;
		} else {
			dev_priv->display.update_wm = i9xx_update_wm;
			dev_priv->display.get_fifo_size = i830_get_fifo_size;
		}
	} else {
		DRM_ERROR("unexpected fall-through in intel_init_pm\n");
	}
}

static inline int gen6_check_mailbox_status(struct drm_i915_private *dev_priv)
{
	uint32_t flags =
		I915_READ_FW(GEN6_PCODE_MAILBOX) & GEN6_PCODE_ERROR_MASK;

	switch (flags) {
	case GEN6_PCODE_SUCCESS:
		return 0;
	case GEN6_PCODE_UNIMPLEMENTED_CMD:
		return -ENODEV;
	case GEN6_PCODE_ILLEGAL_CMD:
		return -ENXIO;
	case GEN6_PCODE_MIN_FREQ_TABLE_GT_RATIO_OUT_OF_RANGE:
	case GEN7_PCODE_MIN_FREQ_TABLE_GT_RATIO_OUT_OF_RANGE:
		return -EOVERFLOW;
	case GEN6_PCODE_TIMEOUT:
		return -ETIMEDOUT;
	default:
		MISSING_CASE(flags);
		return 0;
	}
}

static inline int gen7_check_mailbox_status(struct drm_i915_private *dev_priv)
{
	uint32_t flags =
		I915_READ_FW(GEN6_PCODE_MAILBOX) & GEN6_PCODE_ERROR_MASK;

	switch (flags) {
	case GEN6_PCODE_SUCCESS:
		return 0;
	case GEN6_PCODE_ILLEGAL_CMD:
		return -ENXIO;
	case GEN7_PCODE_TIMEOUT:
		return -ETIMEDOUT;
	case GEN7_PCODE_ILLEGAL_DATA:
		return -EINVAL;
	case GEN7_PCODE_MIN_FREQ_TABLE_GT_RATIO_OUT_OF_RANGE:
		return -EOVERFLOW;
	default:
		MISSING_CASE(flags);
		return 0;
	}
}

int sandybridge_pcode_read(struct drm_i915_private *dev_priv, u32 mbox, u32 *val)
{
	int status;

	WARN_ON(!mutex_is_locked(&dev_priv->pcu_lock));

	/* GEN6_PCODE_* are outside of the forcewake domain, we can
	 * use te fw I915_READ variants to reduce the amount of work
	 * required when reading/writing.
	 */

	if (I915_READ_FW(GEN6_PCODE_MAILBOX) & GEN6_PCODE_READY) {
		DRM_DEBUG_DRIVER("warning: pcode (read from mbox %x) mailbox access failed for %ps\n",
				 mbox, __builtin_return_address(0));
		return -EAGAIN;
	}

	I915_WRITE_FW(GEN6_PCODE_DATA, *val);
	I915_WRITE_FW(GEN6_PCODE_DATA1, 0);
	I915_WRITE_FW(GEN6_PCODE_MAILBOX, GEN6_PCODE_READY | mbox);

	if (__intel_wait_for_register_fw(dev_priv,
					 GEN6_PCODE_MAILBOX, GEN6_PCODE_READY, 0,
					 500, 0, NULL)) {
		DRM_ERROR("timeout waiting for pcode read (from mbox %x) to finish for %ps\n",
			  mbox, __builtin_return_address(0));
		return -ETIMEDOUT;
	}

	*val = I915_READ_FW(GEN6_PCODE_DATA);
	I915_WRITE_FW(GEN6_PCODE_DATA, 0);

	if (INTEL_GEN(dev_priv) > 6)
		status = gen7_check_mailbox_status(dev_priv);
	else
		status = gen6_check_mailbox_status(dev_priv);

	if (status) {
		DRM_DEBUG_DRIVER("warning: pcode (read from mbox %x) mailbox access failed for %ps: %d\n",
				 mbox, __builtin_return_address(0), status);
		return status;
	}

	return 0;
}

int sandybridge_pcode_write_timeout(struct drm_i915_private *dev_priv,
				    u32 mbox, u32 val, int timeout_us)
{
	int status;

	WARN_ON(!mutex_is_locked(&dev_priv->pcu_lock));

	/* GEN6_PCODE_* are outside of the forcewake domain, we can
	 * use te fw I915_READ variants to reduce the amount of work
	 * required when reading/writing.
	 */

	if (I915_READ_FW(GEN6_PCODE_MAILBOX) & GEN6_PCODE_READY) {
		DRM_DEBUG_DRIVER("warning: pcode (write of 0x%08x to mbox %x) mailbox access failed for %ps\n",
				 val, mbox, __builtin_return_address(0));
		return -EAGAIN;
	}

	I915_WRITE_FW(GEN6_PCODE_DATA, val);
	I915_WRITE_FW(GEN6_PCODE_DATA1, 0);
	I915_WRITE_FW(GEN6_PCODE_MAILBOX, GEN6_PCODE_READY | mbox);

	if (__intel_wait_for_register_fw(dev_priv,
					 GEN6_PCODE_MAILBOX, GEN6_PCODE_READY, 0,
					 timeout_us, 0, NULL)) {
		DRM_ERROR("timeout waiting for pcode write of 0x%08x to mbox %x to finish for %ps\n",
			  val, mbox, __builtin_return_address(0));
		return -ETIMEDOUT;
	}

	I915_WRITE_FW(GEN6_PCODE_DATA, 0);

	if (INTEL_GEN(dev_priv) > 6)
		status = gen7_check_mailbox_status(dev_priv);
	else
		status = gen6_check_mailbox_status(dev_priv);

	if (status) {
		DRM_DEBUG_DRIVER("warning: pcode (write of 0x%08x to mbox %x) mailbox access failed for %ps: %d\n",
				 val, mbox, __builtin_return_address(0), status);
		return status;
	}

	return 0;
}

static bool skl_pcode_try_request(struct drm_i915_private *dev_priv, u32 mbox,
				  u32 request, u32 reply_mask, u32 reply,
				  u32 *status)
{
	u32 val = request;

	*status = sandybridge_pcode_read(dev_priv, mbox, &val);

	return *status || ((val & reply_mask) == reply);
}

/**
 * skl_pcode_request - send PCODE request until acknowledgment
 * @dev_priv: device private
 * @mbox: PCODE mailbox ID the request is targeted for
 * @request: request ID
 * @reply_mask: mask used to check for request acknowledgment
 * @reply: value used to check for request acknowledgment
 * @timeout_base_ms: timeout for polling with preemption enabled
 *
 * Keep resending the @request to @mbox until PCODE acknowledges it, PCODE
 * reports an error or an overall timeout of @timeout_base_ms+50 ms expires.
 * The request is acknowledged once the PCODE reply dword equals @reply after
 * applying @reply_mask. Polling is first attempted with preemption enabled
 * for @timeout_base_ms and if this times out for another 50 ms with
 * preemption disabled.
 *
 * Returns 0 on success, %-ETIMEDOUT in case of a timeout, <0 in case of some
 * other error as reported by PCODE.
 */
int skl_pcode_request(struct drm_i915_private *dev_priv, u32 mbox, u32 request,
		      u32 reply_mask, u32 reply, int timeout_base_ms)
{
	u32 status;
	int ret;

	WARN_ON(!mutex_is_locked(&dev_priv->pcu_lock));

#define COND skl_pcode_try_request(dev_priv, mbox, request, reply_mask, reply, \
				   &status)

	/*
	 * Prime the PCODE by doing a request first. Normally it guarantees
	 * that a subsequent request, at most @timeout_base_ms later, succeeds.
	 * _wait_for() doesn't guarantee when its passed condition is evaluated
	 * first, so send the first request explicitly.
	 */
	if (COND) {
		ret = 0;
		goto out;
	}
	ret = _wait_for(COND, timeout_base_ms * 1000, 10, 10);
	if (!ret)
		goto out;

	/*
	 * The above can time out if the number of requests was low (2 in the
	 * worst case) _and_ PCODE was busy for some reason even after a
	 * (queued) request and @timeout_base_ms delay. As a workaround retry
	 * the poll with preemption disabled to maximize the number of
	 * requests. Increase the timeout from @timeout_base_ms to 50ms to
	 * account for interrupts that could reduce the number of these
	 * requests, and for any quirks of the PCODE firmware that delays
	 * the request completion.
	 */
	DRM_DEBUG_KMS("PCODE timeout, retrying with preemption disabled\n");
	WARN_ON_ONCE(timeout_base_ms > 3);
	preempt_disable();
	ret = wait_for_atomic(COND, 50);
	preempt_enable();

out:
	return ret ? ret : status;
#undef COND
}

static int byt_gpu_freq(struct drm_i915_private *dev_priv, int val)
{
	/*
	 * N = val - 0xb7
	 * Slow = Fast = GPLL ref * N
	 */
	return DIV_ROUND_CLOSEST(dev_priv->rps.gpll_ref_freq * (val - 0xb7), 1000);
}

static int byt_freq_opcode(struct drm_i915_private *dev_priv, int val)
{
	return DIV_ROUND_CLOSEST(1000 * val, dev_priv->rps.gpll_ref_freq) + 0xb7;
}

static int chv_gpu_freq(struct drm_i915_private *dev_priv, int val)
{
	/*
	 * N = val / 2
	 * CU (slow) = CU2x (fast) / 2 = GPLL ref * N / 2
	 */
	return DIV_ROUND_CLOSEST(dev_priv->rps.gpll_ref_freq * val, 2 * 2 * 1000);
}

static int chv_freq_opcode(struct drm_i915_private *dev_priv, int val)
{
	/* CHV needs even values */
	return DIV_ROUND_CLOSEST(2 * 1000 * val, dev_priv->rps.gpll_ref_freq) * 2;
}

int intel_gpu_freq(struct drm_i915_private *dev_priv, int val)
{
	if (INTEL_GEN(dev_priv) >= 9)
		return DIV_ROUND_CLOSEST(val * GT_FREQUENCY_MULTIPLIER,
					 GEN9_FREQ_SCALER);
	else if (IS_CHERRYVIEW(dev_priv))
		return chv_gpu_freq(dev_priv, val);
	else if (IS_VALLEYVIEW(dev_priv))
		return byt_gpu_freq(dev_priv, val);
	else
		return val * GT_FREQUENCY_MULTIPLIER;
}

int intel_freq_opcode(struct drm_i915_private *dev_priv, int val)
{
	if (INTEL_GEN(dev_priv) >= 9)
		return DIV_ROUND_CLOSEST(val * GEN9_FREQ_SCALER,
					 GT_FREQUENCY_MULTIPLIER);
	else if (IS_CHERRYVIEW(dev_priv))
		return chv_freq_opcode(dev_priv, val);
	else if (IS_VALLEYVIEW(dev_priv))
		return byt_freq_opcode(dev_priv, val);
	else
		return DIV_ROUND_CLOSEST(val, GT_FREQUENCY_MULTIPLIER);
}

struct request_boost {
	struct work_struct work;
	struct drm_i915_gem_request *req;
};

static void __intel_rps_boost_work(struct work_struct *work)
{
	struct request_boost *boost = container_of(work, struct request_boost, work);
	struct drm_i915_gem_request *req = boost->req;

	if (!i915_gem_request_completed(req))
		gen6_rps_boost(req, NULL);

	i915_gem_request_put(req);
	kfree(boost);
}

void intel_queue_rps_boost_for_request(struct drm_i915_gem_request *req)
{
	struct request_boost *boost;

	if (req == NULL || INTEL_GEN(req->i915) < 6)
		return;

	if (i915_gem_request_completed(req))
		return;

	boost = kmalloc(sizeof(*boost), GFP_ATOMIC);
	if (boost == NULL)
		return;

	boost->req = i915_gem_request_get(req);

	INIT_WORK(&boost->work, __intel_rps_boost_work);
	queue_work(req->i915->wq, &boost->work);
}

void intel_pm_setup(struct drm_i915_private *dev_priv)
{
	mutex_init(&dev_priv->pcu_lock);

	INIT_DELAYED_WORK(&dev_priv->rps.autoenable_work,
			  __intel_autoenable_gt_powersave);
	atomic_set(&dev_priv->rps.num_waiters, 0);

	dev_priv->pm.suspended = false;
	atomic_set(&dev_priv->pm.wakeref_count, 0);
}

static u64 vlv_residency_raw(struct drm_i915_private *dev_priv,
			     const i915_reg_t reg)
{
	u32 lower, upper, tmp;
	int loop = 2;

	/* The register accessed do not need forcewake. We borrow
	 * uncore lock to prevent concurrent access to range reg.
	 */
	spin_lock_irq(&dev_priv->uncore.lock);

	/* vlv and chv residency counters are 40 bits in width.
	 * With a control bit, we can choose between upper or lower
	 * 32bit window into this counter.
	 *
	 * Although we always use the counter in high-range mode elsewhere,
	 * userspace may attempt to read the value before rc6 is initialised,
	 * before we have set the default VLV_COUNTER_CONTROL value. So always
	 * set the high bit to be safe.
	 */
	I915_WRITE_FW(VLV_COUNTER_CONTROL,
		      _MASKED_BIT_ENABLE(VLV_COUNT_RANGE_HIGH));
	upper = I915_READ_FW(reg);
	do {
		tmp = upper;

		I915_WRITE_FW(VLV_COUNTER_CONTROL,
			      _MASKED_BIT_DISABLE(VLV_COUNT_RANGE_HIGH));
		lower = I915_READ_FW(reg);

		I915_WRITE_FW(VLV_COUNTER_CONTROL,
			      _MASKED_BIT_ENABLE(VLV_COUNT_RANGE_HIGH));
		upper = I915_READ_FW(reg);
	} while (upper != tmp && --loop);

	/* Everywhere else we always use VLV_COUNTER_CONTROL with the
	 * VLV_COUNT_RANGE_HIGH bit set - so it is safe to leave it set
	 * now.
	 */

	spin_unlock_irq(&dev_priv->uncore.lock);

	return lower | (u64)upper << 8;
}

u64 intel_rc6_residency_us(struct drm_i915_private *dev_priv,
			   const i915_reg_t reg)
{
	u64 time_hw, units, div;

	if (!intel_enable_rc6())
		return 0;

	intel_runtime_pm_get(dev_priv);

	/* On VLV and CHV, residency time is in CZ units rather than 1.28us */
	if (IS_VALLEYVIEW(dev_priv) || IS_CHERRYVIEW(dev_priv)) {
		units = 1000;
		div = dev_priv->czclk_freq;

		time_hw = vlv_residency_raw(dev_priv, reg);
	} else if (IS_GEN9_LP(dev_priv)) {
		units = 1000;
		div = 1200;		/* 833.33ns */

		time_hw = I915_READ(reg);
	} else {
		units = 128000; /* 1.28us */
		div = 100000;

		time_hw = I915_READ(reg);
	}

	intel_runtime_pm_put(dev_priv);
	return DIV_ROUND_UP_ULL(time_hw * units, div);
}<|MERGE_RESOLUTION|>--- conflicted
+++ resolved
@@ -4802,8 +4802,6 @@
 	struct intel_gvt *gvt = dev_priv->gvt;
 	struct intel_dom0_plane_regs *dom0_regs = NULL;
 #endif
-<<<<<<< HEAD
-=======
 
 	if (intel_vgpu_active(dev_priv)) {
 		/*
@@ -4817,7 +4815,6 @@
 			return skl_pv_write_plane_wm(intel_crtc, wm,
 						     ddb, plane_id);
 	}
->>>>>>> 9c2b6ffd
 
 	for (level = 0; level <= max_level; level++) {
 #if IS_ENABLED(CONFIG_DRM_I915_GVT)
@@ -4834,7 +4831,6 @@
 		skl_write_wm_level(dev_priv, PLANE_WM(pipe, plane_id, level),
 				&wm->wm[level]);
 #endif
-<<<<<<< HEAD
 	}
 
 #if IS_ENABLED(CONFIG_DRM_I915_GVT)
@@ -4846,19 +4842,6 @@
 		skl_write_wm_level(dev_priv, PLANE_WM_TRANS(pipe, plane_id),
 				&wm->trans_wm);
 	}
-=======
-	}
-
-#if IS_ENABLED(CONFIG_DRM_I915_GVT)
-	if (gvt && gvt->pipe_info[pipe].plane_owner[plane_id]) {
-		dom0_regs = &gvt->pipe_info[pipe].dom0_regs[plane_id];
-		dom0_regs->plane_wm_trans = skl_calc_wm_level(
-				&wm->trans_wm);
-	} else {
-		skl_write_wm_level(dev_priv, PLANE_WM_TRANS(pipe, plane_id),
-				&wm->trans_wm);
-	}
->>>>>>> 9c2b6ffd
 #else
 	skl_write_wm_level(dev_priv, PLANE_WM_TRANS(pipe, plane_id),
 			&wm->trans_wm);
