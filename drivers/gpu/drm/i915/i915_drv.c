--- conflicted
+++ resolved
@@ -1308,7 +1308,25 @@
 	i915_gem_shrinker_cleanup(dev_priv);
 }
 
-<<<<<<< HEAD
+static inline int get_max_avail_pipes(struct drm_i915_private *dev_priv)
+{
+	enum pipe pipe;
+	int index = 0;
+
+	if (!intel_vgpu_active(dev_priv) ||
+	    !i915_modparams.avail_planes_per_pipe ||
+	    !i915_modparams.enable_initial_modeset)
+		return INTEL_INFO(dev_priv)->num_pipes;
+
+	for_each_pipe(dev_priv, pipe) {
+		if (AVAIL_PLANE_PER_PIPE(dev_priv, i915_modparams.avail_planes_per_pipe,
+					pipe))
+			index++;
+	}
+
+	return index;
+}
+
 #ifdef CONFIG_DRM_I915_LOAD_ASYNC_SUPPORT
 
 static int i915_load_finished;
@@ -1343,26 +1361,6 @@
 	return 0;
 }
 #endif
-=======
-static inline int get_max_avail_pipes(struct drm_i915_private *dev_priv)
-{
-	enum pipe pipe;
-	int index = 0;
-
-	if (!intel_vgpu_active(dev_priv) ||
-	    !i915_modparams.avail_planes_per_pipe ||
-	    !i915_modparams.enable_initial_modeset)
-		return INTEL_INFO(dev_priv)->num_pipes;
-
-	for_each_pipe(dev_priv, pipe) {
-		if (AVAIL_PLANE_PER_PIPE(dev_priv, i915_modparams.avail_planes_per_pipe,
-					pipe))
-			index++;
-	}
-
-	return index;
-}
->>>>>>> 8328108e
 
 /**
  * i915_driver_load - setup chip and create an initial config
