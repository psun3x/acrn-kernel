/*
 * Copyright © 2014 Intel Corporation
 *
 * Permission is hereby granted, free of charge, to any person obtaining a
 * copy of this software and associated documentation files (the "Software"),
 * to deal in the Software without restriction, including without limitation
 * the rights to use, copy, modify, merge, publish, distribute, sublicense,
 * and/or sell copies of the Software, and to permit persons to whom the
 * Software is furnished to do so, subject to the following conditions:
 *
 * The above copyright notice and this permission notice (including the next
 * paragraph) shall be included in all copies or substantial portions of the
 * Software.
 *
 * THE SOFTWARE IS PROVIDED "AS IS", WITHOUT WARRANTY OF ANY KIND, EXPRESS OR
 * IMPLIED, INCLUDING BUT NOT LIMITED TO THE WARRANTIES OF MERCHANTABILITY,
 * FITNESS FOR A PARTICULAR PURPOSE AND NONINFRINGEMENT.  IN NO EVENT SHALL
 * THE AUTHORS OR COPYRIGHT HOLDERS BE LIABLE FOR ANY CLAIM, DAMAGES OR OTHER
 * LIABILITY, WHETHER IN AN ACTION OF CONTRACT, TORT OR OTHERWISE, ARISING
 * FROM, OUT OF OR IN CONNECTION WITH THE SOFTWARE OR THE USE OR OTHER
 * DEALINGS IN THE SOFTWARE.
 */

#include <linux/kernel.h>
#include <linux/component.h>
#include <drm/i915_component.h>
#include <drm/intel_lpe_audio.h>
#include "intel_drv.h"

#include <drm/drmP.h>
#include <drm/drm_edid.h>
#include "i915_drv.h"

/**
 * DOC: High Definition Audio over HDMI and Display Port
 *
 * The graphics and audio drivers together support High Definition Audio over
 * HDMI and Display Port. The audio programming sequences are divided into audio
 * codec and controller enable and disable sequences. The graphics driver
 * handles the audio codec sequences, while the audio driver handles the audio
 * controller sequences.
 *
 * The disable sequences must be performed before disabling the transcoder or
 * port. The enable sequences may only be performed after enabling the
 * transcoder and port, and after completed link training. Therefore the audio
 * enable/disable sequences are part of the modeset sequence.
 *
 * The codec and controller sequences could be done either parallel or serial,
 * but generally the ELDV/PD change in the codec sequence indicates to the audio
 * driver that the controller sequence should start. Indeed, most of the
 * co-operation between the graphics and audio drivers is handled via audio
 * related registers. (The notable exception is the power management, not
 * covered here.)
 *
 * The struct &i915_audio_component is used to interact between the graphics
 * and audio drivers. The struct &i915_audio_component_ops @ops in it is
 * defined in graphics driver and called in audio driver. The
 * struct &i915_audio_component_audio_ops @audio_ops is called from i915 driver.
 */

/* DP N/M table */
#define LC_540M	540000
#define LC_270M	270000
#define LC_162M	162000

struct dp_aud_n_m {
	int sample_rate;
	int clock;
	u16 m;
	u16 n;
};

/* Values according to DP 1.4 Table 2-104 */
static const struct dp_aud_n_m dp_aud_n_m[] = {
	{ 32000, LC_162M, 1024, 10125 },
	{ 44100, LC_162M, 784, 5625 },
	{ 48000, LC_162M, 512, 3375 },
	{ 64000, LC_162M, 2048, 10125 },
	{ 88200, LC_162M, 1568, 5625 },
	{ 96000, LC_162M, 1024, 3375 },
	{ 128000, LC_162M, 4096, 10125 },
	{ 176400, LC_162M, 3136, 5625 },
	{ 192000, LC_162M, 2048, 3375 },
	{ 32000, LC_270M, 1024, 16875 },
	{ 44100, LC_270M, 784, 9375 },
	{ 48000, LC_270M, 512, 5625 },
	{ 64000, LC_270M, 2048, 16875 },
	{ 88200, LC_270M, 1568, 9375 },
	{ 96000, LC_270M, 1024, 5625 },
	{ 128000, LC_270M, 4096, 16875 },
	{ 176400, LC_270M, 3136, 9375 },
	{ 192000, LC_270M, 2048, 5625 },
	{ 32000, LC_540M, 1024, 33750 },
	{ 44100, LC_540M, 784, 18750 },
	{ 48000, LC_540M, 512, 11250 },
	{ 64000, LC_540M, 2048, 33750 },
	{ 88200, LC_540M, 1568, 18750 },
	{ 96000, LC_540M, 1024, 11250 },
	{ 128000, LC_540M, 4096, 33750 },
	{ 176400, LC_540M, 3136, 18750 },
	{ 192000, LC_540M, 2048, 11250 },
};

static const struct dp_aud_n_m *
audio_config_dp_get_n_m(struct intel_crtc *intel_crtc, int rate)
{
	int i;

	for (i = 0; i < ARRAY_SIZE(dp_aud_n_m); i++) {
		if (rate == dp_aud_n_m[i].sample_rate &&
		    intel_crtc->config->port_clock == dp_aud_n_m[i].clock)
			return &dp_aud_n_m[i];
	}

	return NULL;
}

static const struct {
	int clock;
	u32 config;
} hdmi_audio_clock[] = {
	{ 25175, AUD_CONFIG_PIXEL_CLOCK_HDMI_25175 },
	{ 25200, AUD_CONFIG_PIXEL_CLOCK_HDMI_25200 }, /* default per bspec */
	{ 27000, AUD_CONFIG_PIXEL_CLOCK_HDMI_27000 },
	{ 27027, AUD_CONFIG_PIXEL_CLOCK_HDMI_27027 },
	{ 54000, AUD_CONFIG_PIXEL_CLOCK_HDMI_54000 },
	{ 54054, AUD_CONFIG_PIXEL_CLOCK_HDMI_54054 },
	{ 74176, AUD_CONFIG_PIXEL_CLOCK_HDMI_74176 },
	{ 74250, AUD_CONFIG_PIXEL_CLOCK_HDMI_74250 },
	{ 148352, AUD_CONFIG_PIXEL_CLOCK_HDMI_148352 },
	{ 148500, AUD_CONFIG_PIXEL_CLOCK_HDMI_148500 },
};

/* HDMI N/CTS table */
#define TMDS_297M 297000
#define TMDS_296M 296703
static const struct {
	int sample_rate;
	int clock;
	int n;
	int cts;
} hdmi_aud_ncts[] = {
	{ 44100, TMDS_296M, 4459, 234375 },
	{ 44100, TMDS_297M, 4704, 247500 },
	{ 48000, TMDS_296M, 5824, 281250 },
	{ 48000, TMDS_297M, 5120, 247500 },
	{ 32000, TMDS_296M, 5824, 421875 },
	{ 32000, TMDS_297M, 3072, 222750 },
	{ 88200, TMDS_296M, 8918, 234375 },
	{ 88200, TMDS_297M, 9408, 247500 },
	{ 96000, TMDS_296M, 11648, 281250 },
	{ 96000, TMDS_297M, 10240, 247500 },
	{ 176400, TMDS_296M, 17836, 234375 },
	{ 176400, TMDS_297M, 18816, 247500 },
	{ 192000, TMDS_296M, 23296, 281250 },
	{ 192000, TMDS_297M, 20480, 247500 },
};

/* get AUD_CONFIG_PIXEL_CLOCK_HDMI_* value for mode */
static u32 audio_config_hdmi_pixel_clock(const struct drm_display_mode *adjusted_mode)
{
	int i;

	for (i = 0; i < ARRAY_SIZE(hdmi_audio_clock); i++) {
		if (adjusted_mode->crtc_clock == hdmi_audio_clock[i].clock)
			break;
	}

	if (i == ARRAY_SIZE(hdmi_audio_clock)) {
		DRM_DEBUG_KMS("HDMI audio pixel clock setting for %d not found, falling back to defaults\n",
			      adjusted_mode->crtc_clock);
		i = 1;
	}

	DRM_DEBUG_KMS("Configuring HDMI audio for pixel clock %d (0x%08x)\n",
		      hdmi_audio_clock[i].clock,
		      hdmi_audio_clock[i].config);

	return hdmi_audio_clock[i].config;
}

static int audio_config_hdmi_get_n(const struct drm_display_mode *adjusted_mode,
				   int rate)
{
	int i;

	for (i = 0; i < ARRAY_SIZE(hdmi_aud_ncts); i++) {
		if (rate == hdmi_aud_ncts[i].sample_rate &&
		    adjusted_mode->crtc_clock == hdmi_aud_ncts[i].clock) {
			return hdmi_aud_ncts[i].n;
		}
	}
	return 0;
}

static bool intel_eld_uptodate(struct drm_connector *connector,
			       i915_reg_t reg_eldv, uint32_t bits_eldv,
			       i915_reg_t reg_elda, uint32_t bits_elda,
			       i915_reg_t reg_edid)
{
	struct drm_i915_private *dev_priv = to_i915(connector->dev);
	uint8_t *eld = connector->eld;
	uint32_t tmp;
	int i;

	tmp = I915_READ(reg_eldv);
	tmp &= bits_eldv;

	if (!tmp)
		return false;

	tmp = I915_READ(reg_elda);
	tmp &= ~bits_elda;
	I915_WRITE(reg_elda, tmp);

	for (i = 0; i < drm_eld_size(eld) / 4; i++)
		if (I915_READ(reg_edid) != *((uint32_t *)eld + i))
			return false;

	return true;
}

static void g4x_audio_codec_disable(struct intel_encoder *encoder)
{
	struct drm_i915_private *dev_priv = to_i915(encoder->base.dev);
	uint32_t eldv, tmp;

	DRM_DEBUG_KMS("Disable audio codec\n");

	tmp = I915_READ(G4X_AUD_VID_DID);
	if (tmp == INTEL_AUDIO_DEVBLC || tmp == INTEL_AUDIO_DEVCL)
		eldv = G4X_ELDV_DEVCL_DEVBLC;
	else
		eldv = G4X_ELDV_DEVCTG;

	/* Invalidate ELD */
	tmp = I915_READ(G4X_AUD_CNTL_ST);
	tmp &= ~eldv;
	I915_WRITE(G4X_AUD_CNTL_ST, tmp);
}

static void g4x_audio_codec_enable(struct drm_connector *connector,
				   struct intel_encoder *encoder,
				   const struct drm_display_mode *adjusted_mode)
{
	struct drm_i915_private *dev_priv = to_i915(connector->dev);
	uint8_t *eld = connector->eld;
	uint32_t eldv;
	uint32_t tmp;
	int len, i;

	DRM_DEBUG_KMS("Enable audio codec, %u bytes ELD\n", eld[2]);

	tmp = I915_READ(G4X_AUD_VID_DID);
	if (tmp == INTEL_AUDIO_DEVBLC || tmp == INTEL_AUDIO_DEVCL)
		eldv = G4X_ELDV_DEVCL_DEVBLC;
	else
		eldv = G4X_ELDV_DEVCTG;

	if (intel_eld_uptodate(connector,
			       G4X_AUD_CNTL_ST, eldv,
			       G4X_AUD_CNTL_ST, G4X_ELD_ADDR_MASK,
			       G4X_HDMIW_HDMIEDID))
		return;

	tmp = I915_READ(G4X_AUD_CNTL_ST);
	tmp &= ~(eldv | G4X_ELD_ADDR_MASK);
	len = (tmp >> 9) & 0x1f;		/* ELD buffer size */
	I915_WRITE(G4X_AUD_CNTL_ST, tmp);

	len = min(drm_eld_size(eld) / 4, len);
	DRM_DEBUG_DRIVER("ELD size %d\n", len);
	for (i = 0; i < len; i++)
		I915_WRITE(G4X_HDMIW_HDMIEDID, *((uint32_t *)eld + i));

	tmp = I915_READ(G4X_AUD_CNTL_ST);
	tmp |= eldv;
	I915_WRITE(G4X_AUD_CNTL_ST, tmp);
}

static void
hsw_dp_audio_config_update(struct intel_crtc *intel_crtc, enum port port,
			   const struct drm_display_mode *adjusted_mode)
{
	struct drm_i915_private *dev_priv = to_i915(intel_crtc->base.dev);
	struct i915_audio_component *acomp = dev_priv->audio_component;
	int rate = acomp ? acomp->aud_sample_rate[port] : 0;
	const struct dp_aud_n_m *nm = audio_config_dp_get_n_m(intel_crtc, rate);
	enum pipe pipe = intel_crtc->pipe;
	u32 tmp;

	if (nm)
		DRM_DEBUG_KMS("using Maud %u, Naud %u\n", nm->m, nm->n);
	else
		DRM_DEBUG_KMS("using automatic Maud, Naud\n");

	tmp = I915_READ(HSW_AUD_CFG(pipe));
	tmp &= ~AUD_CONFIG_N_VALUE_INDEX;
	tmp &= ~AUD_CONFIG_PIXEL_CLOCK_HDMI_MASK;
	tmp &= ~AUD_CONFIG_N_PROG_ENABLE;
	tmp |= AUD_CONFIG_N_VALUE_INDEX;

	if (nm) {
		tmp &= ~AUD_CONFIG_N_MASK;
		tmp |= AUD_CONFIG_N(nm->n);
		tmp |= AUD_CONFIG_N_PROG_ENABLE;
	}

	I915_WRITE(HSW_AUD_CFG(pipe), tmp);

	tmp = I915_READ(HSW_AUD_M_CTS_ENABLE(pipe));
	tmp &= ~AUD_CONFIG_M_MASK;
	tmp &= ~AUD_M_CTS_M_VALUE_INDEX;
	tmp &= ~AUD_M_CTS_M_PROG_ENABLE;

	if (nm) {
		tmp |= nm->m;
		tmp |= AUD_M_CTS_M_VALUE_INDEX;
		tmp |= AUD_M_CTS_M_PROG_ENABLE;
	}

	I915_WRITE(HSW_AUD_M_CTS_ENABLE(pipe), tmp);
}

static void
hsw_hdmi_audio_config_update(struct intel_crtc *intel_crtc, enum port port,
			     const struct drm_display_mode *adjusted_mode)
{
	struct drm_i915_private *dev_priv = to_i915(intel_crtc->base.dev);
	struct i915_audio_component *acomp = dev_priv->audio_component;
	int rate = acomp ? acomp->aud_sample_rate[port] : 0;
	enum pipe pipe = intel_crtc->pipe;
	int n;
	u32 tmp;

	tmp = I915_READ(HSW_AUD_CFG(pipe));
	tmp &= ~AUD_CONFIG_N_VALUE_INDEX;
	tmp &= ~AUD_CONFIG_PIXEL_CLOCK_HDMI_MASK;
	tmp &= ~AUD_CONFIG_N_PROG_ENABLE;
	tmp |= audio_config_hdmi_pixel_clock(adjusted_mode);

	n = audio_config_hdmi_get_n(adjusted_mode, rate);
	if (n != 0) {
		DRM_DEBUG_KMS("using N %d\n", n);

		tmp &= ~AUD_CONFIG_N_MASK;
		tmp |= AUD_CONFIG_N(n);
		tmp |= AUD_CONFIG_N_PROG_ENABLE;
	} else {
		DRM_DEBUG_KMS("using automatic N\n");
	}

	I915_WRITE(HSW_AUD_CFG(pipe), tmp);

	/*
	 * Let's disable "Enable CTS or M Prog bit"
	 * and let HW calculate the value
	 */
	tmp = I915_READ(HSW_AUD_M_CTS_ENABLE(pipe));
	tmp &= ~AUD_M_CTS_M_PROG_ENABLE;
	tmp &= ~AUD_M_CTS_M_VALUE_INDEX;
	I915_WRITE(HSW_AUD_M_CTS_ENABLE(pipe), tmp);
}

static void
hsw_audio_config_update(struct intel_crtc *intel_crtc, enum port port,
			const struct drm_display_mode *adjusted_mode)
{
	if (intel_crtc_has_dp_encoder(intel_crtc->config))
		hsw_dp_audio_config_update(intel_crtc, port, adjusted_mode);
	else
		hsw_hdmi_audio_config_update(intel_crtc, port, adjusted_mode);
}

static void hsw_audio_codec_disable(struct intel_encoder *encoder)
{
	struct drm_i915_private *dev_priv = to_i915(encoder->base.dev);
	struct intel_crtc *intel_crtc = to_intel_crtc(encoder->base.crtc);
	enum pipe pipe = intel_crtc->pipe;
	uint32_t tmp;

	DRM_DEBUG_KMS("Disable audio codec on pipe %c\n", pipe_name(pipe));

	mutex_lock(&dev_priv->av_mutex);

	/* Disable timestamps */
	tmp = I915_READ(HSW_AUD_CFG(pipe));
	tmp &= ~AUD_CONFIG_N_VALUE_INDEX;
	tmp |= AUD_CONFIG_N_PROG_ENABLE;
	tmp &= ~AUD_CONFIG_UPPER_N_MASK;
	tmp &= ~AUD_CONFIG_LOWER_N_MASK;
	if (intel_crtc_has_dp_encoder(intel_crtc->config))
		tmp |= AUD_CONFIG_N_VALUE_INDEX;
	I915_WRITE(HSW_AUD_CFG(pipe), tmp);

	/* Invalidate ELD */
	tmp = I915_READ(HSW_AUD_PIN_ELD_CP_VLD);
	tmp &= ~AUDIO_ELD_VALID(pipe);
	tmp &= ~AUDIO_OUTPUT_ENABLE(pipe);
	I915_WRITE(HSW_AUD_PIN_ELD_CP_VLD, tmp);

	mutex_unlock(&dev_priv->av_mutex);
}

static void hsw_audio_codec_enable(struct drm_connector *connector,
				   struct intel_encoder *intel_encoder,
				   const struct drm_display_mode *adjusted_mode)
{
	struct drm_i915_private *dev_priv = to_i915(connector->dev);
	struct intel_crtc *intel_crtc = to_intel_crtc(intel_encoder->base.crtc);
	enum pipe pipe = intel_crtc->pipe;
	enum port port = intel_encoder->port;
	const uint8_t *eld = connector->eld;
	uint32_t tmp;
	int len, i;

	DRM_DEBUG_KMS("Enable audio codec on pipe %c, %u bytes ELD\n",
		      pipe_name(pipe), drm_eld_size(eld));

	mutex_lock(&dev_priv->av_mutex);

	/* Enable audio presence detect, invalidate ELD */
	tmp = I915_READ(HSW_AUD_PIN_ELD_CP_VLD);
	tmp |= AUDIO_OUTPUT_ENABLE(pipe);
	tmp &= ~AUDIO_ELD_VALID(pipe);
	I915_WRITE(HSW_AUD_PIN_ELD_CP_VLD, tmp);

	/*
	 * FIXME: We're supposed to wait for vblank here, but we have vblanks
	 * disabled during the mode set. The proper fix would be to push the
	 * rest of the setup into a vblank work item, queued here, but the
	 * infrastructure is not there yet.
	 */

	/* Reset ELD write address */
	tmp = I915_READ(HSW_AUD_DIP_ELD_CTRL(pipe));
	tmp &= ~IBX_ELD_ADDRESS_MASK;
	I915_WRITE(HSW_AUD_DIP_ELD_CTRL(pipe), tmp);

	/* Up to 84 bytes of hw ELD buffer */
	len = min(drm_eld_size(eld), 84);
	for (i = 0; i < len / 4; i++)
		I915_WRITE(HSW_AUD_EDID_DATA(pipe), *((uint32_t *)eld + i));

	/* ELD valid */
	tmp = I915_READ(HSW_AUD_PIN_ELD_CP_VLD);
	tmp |= AUDIO_ELD_VALID(pipe);
	I915_WRITE(HSW_AUD_PIN_ELD_CP_VLD, tmp);

	/* Enable timestamps */
	hsw_audio_config_update(intel_crtc, port, adjusted_mode);

	mutex_unlock(&dev_priv->av_mutex);
}

static void ilk_audio_codec_disable(struct intel_encoder *intel_encoder)
{
	struct drm_i915_private *dev_priv = to_i915(intel_encoder->base.dev);
	struct intel_crtc *intel_crtc = to_intel_crtc(intel_encoder->base.crtc);
	enum pipe pipe = intel_crtc->pipe;
	enum port port = intel_encoder->port;
	uint32_t tmp, eldv;
	i915_reg_t aud_config, aud_cntrl_st2;

	DRM_DEBUG_KMS("Disable audio codec on port %c, pipe %c\n",
		      port_name(port), pipe_name(pipe));

	if (WARN_ON(port == PORT_A))
		return;

	if (HAS_PCH_IBX(dev_priv)) {
		aud_config = IBX_AUD_CFG(pipe);
		aud_cntrl_st2 = IBX_AUD_CNTL_ST2;
	} else if (IS_VALLEYVIEW(dev_priv) || IS_CHERRYVIEW(dev_priv)) {
		aud_config = VLV_AUD_CFG(pipe);
		aud_cntrl_st2 = VLV_AUD_CNTL_ST2;
	} else {
		aud_config = CPT_AUD_CFG(pipe);
		aud_cntrl_st2 = CPT_AUD_CNTRL_ST2;
	}

	/* Disable timestamps */
	tmp = I915_READ(aud_config);
	tmp &= ~AUD_CONFIG_N_VALUE_INDEX;
	tmp |= AUD_CONFIG_N_PROG_ENABLE;
	tmp &= ~AUD_CONFIG_UPPER_N_MASK;
	tmp &= ~AUD_CONFIG_LOWER_N_MASK;
	if (intel_crtc_has_dp_encoder(intel_crtc->config))
		tmp |= AUD_CONFIG_N_VALUE_INDEX;
	I915_WRITE(aud_config, tmp);

	eldv = IBX_ELD_VALID(port);

	/* Invalidate ELD */
	tmp = I915_READ(aud_cntrl_st2);
	tmp &= ~eldv;
	I915_WRITE(aud_cntrl_st2, tmp);
}

static void ilk_audio_codec_enable(struct drm_connector *connector,
				   struct intel_encoder *intel_encoder,
				   const struct drm_display_mode *adjusted_mode)
{
	struct drm_i915_private *dev_priv = to_i915(connector->dev);
	struct intel_crtc *intel_crtc = to_intel_crtc(intel_encoder->base.crtc);
	enum pipe pipe = intel_crtc->pipe;
	enum port port = intel_encoder->port;
	uint8_t *eld = connector->eld;
	uint32_t tmp, eldv;
	int len, i;
	i915_reg_t hdmiw_hdmiedid, aud_config, aud_cntl_st, aud_cntrl_st2;

	DRM_DEBUG_KMS("Enable audio codec on port %c, pipe %c, %u bytes ELD\n",
		      port_name(port), pipe_name(pipe), drm_eld_size(eld));

	if (WARN_ON(port == PORT_A))
		return;

	/*
	 * FIXME: We're supposed to wait for vblank here, but we have vblanks
	 * disabled during the mode set. The proper fix would be to push the
	 * rest of the setup into a vblank work item, queued here, but the
	 * infrastructure is not there yet.
	 */

	if (HAS_PCH_IBX(dev_priv)) {
		hdmiw_hdmiedid = IBX_HDMIW_HDMIEDID(pipe);
		aud_config = IBX_AUD_CFG(pipe);
		aud_cntl_st = IBX_AUD_CNTL_ST(pipe);
		aud_cntrl_st2 = IBX_AUD_CNTL_ST2;
	} else if (IS_VALLEYVIEW(dev_priv) ||
		   IS_CHERRYVIEW(dev_priv)) {
		hdmiw_hdmiedid = VLV_HDMIW_HDMIEDID(pipe);
		aud_config = VLV_AUD_CFG(pipe);
		aud_cntl_st = VLV_AUD_CNTL_ST(pipe);
		aud_cntrl_st2 = VLV_AUD_CNTL_ST2;
	} else {
		hdmiw_hdmiedid = CPT_HDMIW_HDMIEDID(pipe);
		aud_config = CPT_AUD_CFG(pipe);
		aud_cntl_st = CPT_AUD_CNTL_ST(pipe);
		aud_cntrl_st2 = CPT_AUD_CNTRL_ST2;
	}

	eldv = IBX_ELD_VALID(port);

	/* Invalidate ELD */
	tmp = I915_READ(aud_cntrl_st2);
	tmp &= ~eldv;
	I915_WRITE(aud_cntrl_st2, tmp);

	/* Reset ELD write address */
	tmp = I915_READ(aud_cntl_st);
	tmp &= ~IBX_ELD_ADDRESS_MASK;
	I915_WRITE(aud_cntl_st, tmp);

	/* Up to 84 bytes of hw ELD buffer */
	len = min(drm_eld_size(eld), 84);
	for (i = 0; i < len / 4; i++)
		I915_WRITE(hdmiw_hdmiedid, *((uint32_t *)eld + i));

	/* ELD valid */
	tmp = I915_READ(aud_cntrl_st2);
	tmp |= eldv;
	I915_WRITE(aud_cntrl_st2, tmp);

	/* Enable timestamps */
	tmp = I915_READ(aud_config);
	tmp &= ~AUD_CONFIG_N_VALUE_INDEX;
	tmp &= ~AUD_CONFIG_N_PROG_ENABLE;
	tmp &= ~AUD_CONFIG_PIXEL_CLOCK_HDMI_MASK;
	if (intel_crtc_has_dp_encoder(intel_crtc->config))
		tmp |= AUD_CONFIG_N_VALUE_INDEX;
	else
		tmp |= audio_config_hdmi_pixel_clock(adjusted_mode);
	I915_WRITE(aud_config, tmp);
}

/**
 * intel_audio_codec_enable - Enable the audio codec for HD audio
 * @intel_encoder: encoder on which to enable audio
 * @crtc_state: pointer to the current crtc state.
 * @conn_state: pointer to the current connector state.
 *
 * The enable sequences may only be performed after enabling the transcoder and
 * port, and after completed link training.
 */
void intel_audio_codec_enable(struct intel_encoder *intel_encoder,
			      const struct intel_crtc_state *crtc_state,
			      const struct drm_connector_state *conn_state)
{
	struct drm_encoder *encoder = &intel_encoder->base;
	const struct drm_display_mode *adjusted_mode = &crtc_state->base.adjusted_mode;
	struct drm_connector *connector;
	struct drm_i915_private *dev_priv = to_i915(encoder->dev);
	struct i915_audio_component *acomp = dev_priv->audio_component;
	enum port port = intel_encoder->port;
	enum pipe pipe = to_intel_crtc(crtc_state->base.crtc)->pipe;

	connector = conn_state->connector;
	if (!connector || !connector->eld[0])
		return;

	DRM_DEBUG_DRIVER("ELD on [CONNECTOR:%d:%s], [ENCODER:%d:%s]\n",
			 connector->base.id,
			 connector->name,
			 connector->encoder->base.id,
			 connector->encoder->name);

	/* ELD Conn_Type */
	connector->eld[5] &= ~(3 << 2);
	if (intel_crtc_has_dp_encoder(crtc_state))
		connector->eld[5] |= (1 << 2);

	connector->eld[6] = drm_av_sync_delay(connector, adjusted_mode) / 2;

	if (dev_priv->display.audio_codec_enable)
		dev_priv->display.audio_codec_enable(connector, intel_encoder,
						     adjusted_mode);

	mutex_lock(&dev_priv->av_mutex);
	intel_encoder->audio_connector = connector;

	/* referred in audio callbacks */
	dev_priv->av_enc_map[pipe] = intel_encoder;
	mutex_unlock(&dev_priv->av_mutex);

<<<<<<< HEAD
	/* audio drivers expect pipe = -1 to indicate Non-MST cases */
	if (intel_encoder->type != INTEL_OUTPUT_DP_MST)
		pipe = -1;

	if (acomp && acomp->audio_ops && acomp->audio_ops->pin_eld_notify)
		acomp->audio_ops->pin_eld_notify(acomp->audio_ops->audio_ptr,
						 (int) port, (int) pipe);
=======
	if (acomp && acomp->audio_ops && acomp->audio_ops->pin_eld_notify) {
		/* audio drivers expect pipe = -1 to indicate Non-MST cases */
		if (intel_encoder->type != INTEL_OUTPUT_DP_MST)
			pipe = -1;
		acomp->audio_ops->pin_eld_notify(acomp->audio_ops->audio_ptr,
						 (int) port, (int) pipe);
	}

	switch (intel_encoder->type) {
	case INTEL_OUTPUT_HDMI:
		intel_lpe_audio_notify(dev_priv, connector->eld, port, pipe,
				       crtc_state->port_clock,
				       false, 0);
		break;
	case INTEL_OUTPUT_DP:
		intel_lpe_audio_notify(dev_priv, connector->eld, port, pipe,
				       adjusted_mode->crtc_clock,
				       true, crtc_state->port_clock);
		break;
	default:
		break;
	}
>>>>>>> 786cc154
}

/**
 * intel_audio_codec_disable - Disable the audio codec for HD audio
 * @intel_encoder: encoder on which to disable audio
 *
 * The disable sequences must be performed before disabling the transcoder or
 * port.
 */
void intel_audio_codec_disable(struct intel_encoder *intel_encoder)
{
	struct drm_encoder *encoder = &intel_encoder->base;
	struct drm_i915_private *dev_priv = to_i915(encoder->dev);
	struct i915_audio_component *acomp = dev_priv->audio_component;
	enum port port = intel_encoder->port;
	struct intel_crtc *crtc = to_intel_crtc(encoder->crtc);
	enum pipe pipe = crtc->pipe;

	if (dev_priv->display.audio_codec_disable)
		dev_priv->display.audio_codec_disable(intel_encoder);

	mutex_lock(&dev_priv->av_mutex);
	intel_encoder->audio_connector = NULL;
	dev_priv->av_enc_map[pipe] = NULL;
	mutex_unlock(&dev_priv->av_mutex);

<<<<<<< HEAD
	/* audio drivers expect pipe = -1 to indicate Non-MST cases */
	if (intel_encoder->type != INTEL_OUTPUT_DP_MST)
		pipe = -1;

	if (acomp && acomp->audio_ops && acomp->audio_ops->pin_eld_notify)
		acomp->audio_ops->pin_eld_notify(acomp->audio_ops->audio_ptr,
						 (int) port, (int) pipe);
=======
	if (acomp && acomp->audio_ops && acomp->audio_ops->pin_eld_notify) {
		/* audio drivers expect pipe = -1 to indicate Non-MST cases */
		if (intel_encoder->type != INTEL_OUTPUT_DP_MST)
			pipe = -1;
		acomp->audio_ops->pin_eld_notify(acomp->audio_ops->audio_ptr,
						 (int) port, (int) pipe);
	}

	intel_lpe_audio_notify(dev_priv, NULL, port, pipe, 0, false, 0);
>>>>>>> 786cc154
}

/**
 * intel_init_audio_hooks - Set up chip specific audio hooks
 * @dev_priv: device private
 */
void intel_init_audio_hooks(struct drm_i915_private *dev_priv)
{
	if (IS_G4X(dev_priv)) {
		dev_priv->display.audio_codec_enable = g4x_audio_codec_enable;
		dev_priv->display.audio_codec_disable = g4x_audio_codec_disable;
	} else if (IS_VALLEYVIEW(dev_priv) || IS_CHERRYVIEW(dev_priv)) {
		dev_priv->display.audio_codec_enable = ilk_audio_codec_enable;
		dev_priv->display.audio_codec_disable = ilk_audio_codec_disable;
	} else if (IS_HASWELL(dev_priv) || INTEL_INFO(dev_priv)->gen >= 8) {
		dev_priv->display.audio_codec_enable = hsw_audio_codec_enable;
		dev_priv->display.audio_codec_disable = hsw_audio_codec_disable;
	} else if (HAS_PCH_SPLIT(dev_priv)) {
		dev_priv->display.audio_codec_enable = ilk_audio_codec_enable;
		dev_priv->display.audio_codec_disable = ilk_audio_codec_disable;
	}
}

static void i915_audio_component_get_power(struct device *kdev)
{
	intel_display_power_get(kdev_to_i915(kdev), POWER_DOMAIN_AUDIO);
}

static void i915_audio_component_put_power(struct device *kdev)
{
	intel_display_power_put(kdev_to_i915(kdev), POWER_DOMAIN_AUDIO);
}

static void i915_audio_component_codec_wake_override(struct device *kdev,
						     bool enable)
{
	struct drm_i915_private *dev_priv = kdev_to_i915(kdev);
	u32 tmp;

	if (!IS_GEN9_BC(dev_priv))
		return;

	i915_audio_component_get_power(kdev);

	/*
	 * Enable/disable generating the codec wake signal, overriding the
	 * internal logic to generate the codec wake to controller.
	 */
	tmp = I915_READ(HSW_AUD_CHICKENBIT);
	tmp &= ~SKL_AUD_CODEC_WAKE_SIGNAL;
	I915_WRITE(HSW_AUD_CHICKENBIT, tmp);
	usleep_range(1000, 1500);

	if (enable) {
		tmp = I915_READ(HSW_AUD_CHICKENBIT);
		tmp |= SKL_AUD_CODEC_WAKE_SIGNAL;
		I915_WRITE(HSW_AUD_CHICKENBIT, tmp);
		usleep_range(1000, 1500);
	}

	i915_audio_component_put_power(kdev);
}

/* Get CDCLK in kHz  */
static int i915_audio_component_get_cdclk_freq(struct device *kdev)
{
	struct drm_i915_private *dev_priv = kdev_to_i915(kdev);

	if (WARN_ON_ONCE(!HAS_DDI(dev_priv)))
		return -ENODEV;

	return dev_priv->cdclk.hw.cdclk;
}

/*
 * get the intel_encoder according to the parameter port and pipe
 * intel_encoder is saved by the index of pipe
 * MST & (pipe >= 0): return the av_enc_map[pipe],
 *   when port is matched
 * MST & (pipe < 0): this is invalid
 * Non-MST & (pipe >= 0): only pipe = 0 (the first device entry)
 *   will get the right intel_encoder with port matched
 * Non-MST & (pipe < 0): get the right intel_encoder with port matched
 */
static struct intel_encoder *get_saved_enc(struct drm_i915_private *dev_priv,
					       int port, int pipe)
{
	struct intel_encoder *encoder;

	if (WARN_ON(pipe >= I915_MAX_PIPES))
		return NULL;

	/* MST */
	if (pipe >= 0) {
		encoder = dev_priv->av_enc_map[pipe];
		/*
		 * when bootup, audio driver may not know it is
		 * MST or not. So it will poll all the port & pipe
		 * combinations
		 */
		if (encoder != NULL && encoder->port == port &&
		    encoder->type == INTEL_OUTPUT_DP_MST)
			return encoder;
	}

	/* Non-MST */
	if (pipe > 0)
		return NULL;

	for_each_pipe(dev_priv, pipe) {
		encoder = dev_priv->av_enc_map[pipe];
		if (encoder == NULL)
			continue;

		if (encoder->type == INTEL_OUTPUT_DP_MST)
			continue;

		if (port == encoder->port)
			return encoder;
	}

	return NULL;
}

static int i915_audio_component_sync_audio_rate(struct device *kdev, int port,
						int pipe, int rate)
{
	struct drm_i915_private *dev_priv = kdev_to_i915(kdev);
	struct intel_encoder *intel_encoder;
	struct intel_crtc *crtc;
	struct drm_display_mode *adjusted_mode;
	struct i915_audio_component *acomp = dev_priv->audio_component;
	int err = 0;

	if (!HAS_DDI(dev_priv))
		return 0;

	i915_audio_component_get_power(kdev);
	mutex_lock(&dev_priv->av_mutex);

	/* 1. get the pipe */
	intel_encoder = get_saved_enc(dev_priv, port, pipe);
	if (!intel_encoder || !intel_encoder->base.crtc) {
		DRM_DEBUG_KMS("Not valid for port %c\n", port_name(port));
		err = -ENODEV;
		goto unlock;
	}

	/* pipe passed from the audio driver will be -1 for Non-MST case */
	crtc = to_intel_crtc(intel_encoder->base.crtc);
	pipe = crtc->pipe;

	adjusted_mode = &crtc->config->base.adjusted_mode;

	/* port must be valid now, otherwise the pipe will be invalid */
	acomp->aud_sample_rate[port] = rate;

	hsw_audio_config_update(crtc, port, adjusted_mode);

 unlock:
	mutex_unlock(&dev_priv->av_mutex);
	i915_audio_component_put_power(kdev);
	return err;
}

static int i915_audio_component_get_eld(struct device *kdev, int port,
					int pipe, bool *enabled,
					unsigned char *buf, int max_bytes)
{
	struct drm_i915_private *dev_priv = kdev_to_i915(kdev);
	struct intel_encoder *intel_encoder;
	const u8 *eld;
	int ret = -EINVAL;

	mutex_lock(&dev_priv->av_mutex);

	intel_encoder = get_saved_enc(dev_priv, port, pipe);
	if (!intel_encoder) {
		DRM_DEBUG_KMS("Not valid for port %c\n", port_name(port));
		mutex_unlock(&dev_priv->av_mutex);
		return ret;
	}

	ret = 0;
	*enabled = intel_encoder->audio_connector != NULL;
	if (*enabled) {
		eld = intel_encoder->audio_connector->eld;
		ret = drm_eld_size(eld);
		memcpy(buf, eld, min(max_bytes, ret));
	}

	mutex_unlock(&dev_priv->av_mutex);
	return ret;
}

static const struct i915_audio_component_ops i915_audio_component_ops = {
	.owner		= THIS_MODULE,
	.get_power	= i915_audio_component_get_power,
	.put_power	= i915_audio_component_put_power,
	.codec_wake_override = i915_audio_component_codec_wake_override,
	.get_cdclk_freq	= i915_audio_component_get_cdclk_freq,
	.sync_audio_rate = i915_audio_component_sync_audio_rate,
	.get_eld	= i915_audio_component_get_eld,
};

static int i915_audio_component_bind(struct device *i915_kdev,
				     struct device *hda_kdev, void *data)
{
	struct i915_audio_component *acomp = data;
	struct drm_i915_private *dev_priv = kdev_to_i915(i915_kdev);
	int i;

	if (WARN_ON(acomp->ops || acomp->dev))
		return -EEXIST;

	drm_modeset_lock_all(&dev_priv->drm);
	acomp->ops = &i915_audio_component_ops;
	acomp->dev = i915_kdev;
	BUILD_BUG_ON(MAX_PORTS != I915_MAX_PORTS);
	for (i = 0; i < ARRAY_SIZE(acomp->aud_sample_rate); i++)
		acomp->aud_sample_rate[i] = 0;
	dev_priv->audio_component = acomp;
	drm_modeset_unlock_all(&dev_priv->drm);

	return 0;
}

static void i915_audio_component_unbind(struct device *i915_kdev,
					struct device *hda_kdev, void *data)
{
	struct i915_audio_component *acomp = data;
	struct drm_i915_private *dev_priv = kdev_to_i915(i915_kdev);

	drm_modeset_lock_all(&dev_priv->drm);
	acomp->ops = NULL;
	acomp->dev = NULL;
	dev_priv->audio_component = NULL;
	drm_modeset_unlock_all(&dev_priv->drm);
}

static const struct component_ops i915_audio_component_bind_ops = {
	.bind	= i915_audio_component_bind,
	.unbind	= i915_audio_component_unbind,
};

/**
 * i915_audio_component_init - initialize and register the audio component
 * @dev_priv: i915 device instance
 *
 * This will register with the component framework a child component which
 * will bind dynamically to the snd_hda_intel driver's corresponding master
 * component when the latter is registered. During binding the child
 * initializes an instance of struct i915_audio_component which it receives
 * from the master. The master can then start to use the interface defined by
 * this struct. Each side can break the binding at any point by deregistering
 * its own component after which each side's component unbind callback is
 * called.
 *
 * We ignore any error during registration and continue with reduced
 * functionality (i.e. without HDMI audio).
 */
void i915_audio_component_init(struct drm_i915_private *dev_priv)
{
	int ret;

	if (INTEL_INFO(dev_priv)->num_pipes == 0)
		return;

	ret = component_add(dev_priv->drm.dev, &i915_audio_component_bind_ops);
	if (ret < 0) {
		DRM_ERROR("failed to add audio component (%d)\n", ret);
		/* continue with reduced functionality */
		return;
	}

	dev_priv->audio_component_registered = true;
}

/**
 * i915_audio_component_cleanup - deregister the audio component
 * @dev_priv: i915 device instance
 *
 * Deregisters the audio component, breaking any existing binding to the
 * corresponding snd_hda_intel driver's master component.
 */
void i915_audio_component_cleanup(struct drm_i915_private *dev_priv)
{
	if (!dev_priv->audio_component_registered)
		return;

	component_del(dev_priv->drm.dev, &i915_audio_component_bind_ops);
	dev_priv->audio_component_registered = false;
}

/**
 * intel_audio_init() - Initialize the audio driver either using
 * component framework or using lpe audio bridge
 * @dev_priv: the i915 drm device private data
 *
 */
void intel_audio_init(struct drm_i915_private *dev_priv)
{
	if (intel_lpe_audio_init(dev_priv) < 0)
		i915_audio_component_init(dev_priv);
}

/**
 * intel_audio_deinit() - deinitialize the audio driver
 * @dev_priv: the i915 drm device private data
 *
 */
void intel_audio_deinit(struct drm_i915_private *dev_priv)
{
	if ((dev_priv)->lpe_audio.platdev != NULL)
		intel_lpe_audio_teardown(dev_priv);
	else
		i915_audio_component_cleanup(dev_priv);
}<|MERGE_RESOLUTION|>--- conflicted
+++ resolved
@@ -624,15 +624,6 @@
 	dev_priv->av_enc_map[pipe] = intel_encoder;
 	mutex_unlock(&dev_priv->av_mutex);
 
-<<<<<<< HEAD
-	/* audio drivers expect pipe = -1 to indicate Non-MST cases */
-	if (intel_encoder->type != INTEL_OUTPUT_DP_MST)
-		pipe = -1;
-
-	if (acomp && acomp->audio_ops && acomp->audio_ops->pin_eld_notify)
-		acomp->audio_ops->pin_eld_notify(acomp->audio_ops->audio_ptr,
-						 (int) port, (int) pipe);
-=======
 	if (acomp && acomp->audio_ops && acomp->audio_ops->pin_eld_notify) {
 		/* audio drivers expect pipe = -1 to indicate Non-MST cases */
 		if (intel_encoder->type != INTEL_OUTPUT_DP_MST)
@@ -655,7 +646,6 @@
 	default:
 		break;
 	}
->>>>>>> 786cc154
 }
 
 /**
@@ -682,15 +672,6 @@
 	dev_priv->av_enc_map[pipe] = NULL;
 	mutex_unlock(&dev_priv->av_mutex);
 
-<<<<<<< HEAD
-	/* audio drivers expect pipe = -1 to indicate Non-MST cases */
-	if (intel_encoder->type != INTEL_OUTPUT_DP_MST)
-		pipe = -1;
-
-	if (acomp && acomp->audio_ops && acomp->audio_ops->pin_eld_notify)
-		acomp->audio_ops->pin_eld_notify(acomp->audio_ops->audio_ptr,
-						 (int) port, (int) pipe);
-=======
 	if (acomp && acomp->audio_ops && acomp->audio_ops->pin_eld_notify) {
 		/* audio drivers expect pipe = -1 to indicate Non-MST cases */
 		if (intel_encoder->type != INTEL_OUTPUT_DP_MST)
@@ -700,7 +681,6 @@
 	}
 
 	intel_lpe_audio_notify(dev_priv, NULL, port, pipe, 0, false, 0);
->>>>>>> 786cc154
 }
 
 /**
