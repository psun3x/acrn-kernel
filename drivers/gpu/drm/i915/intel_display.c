/*
 * Copyright © 2006-2007 Intel Corporation
 *
 * Permission is hereby granted, free of charge, to any person obtaining a
 * copy of this software and associated documentation files (the "Software"),
 * to deal in the Software without restriction, including without limitation
 * the rights to use, copy, modify, merge, publish, distribute, sublicense,
 * and/or sell copies of the Software, and to permit persons to whom the
 * Software is furnished to do so, subject to the following conditions:
 *
 * The above copyright notice and this permission notice (including the next
 * paragraph) shall be included in all copies or substantial portions of the
 * Software.
 *
 * THE SOFTWARE IS PROVIDED "AS IS", WITHOUT WARRANTY OF ANY KIND, EXPRESS OR
 * IMPLIED, INCLUDING BUT NOT LIMITED TO THE WARRANTIES OF MERCHANTABILITY,
 * FITNESS FOR A PARTICULAR PURPOSE AND NONINFRINGEMENT.  IN NO EVENT SHALL
 * THE AUTHORS OR COPYRIGHT HOLDERS BE LIABLE FOR ANY CLAIM, DAMAGES OR OTHER
 * LIABILITY, WHETHER IN AN ACTION OF CONTRACT, TORT OR OTHERWISE, ARISING
 * FROM, OUT OF OR IN CONNECTION WITH THE SOFTWARE OR THE USE OR OTHER
 * DEALINGS IN THE SOFTWARE.
 *
 * Authors:
 *	Eric Anholt <eric@anholt.net>
 */

#include <linux/dmi.h>
#include <linux/module.h>
#include <linux/input.h>
#include <linux/i2c.h>
#include <linux/kernel.h>
#include <linux/slab.h>
#include <linux/vgaarb.h>
#include <drm/drm_edid.h>
#include <drm/drmP.h>
#include "intel_drv.h"
#include "intel_frontbuffer.h"
#include <drm/i915_drm.h>
#include "i915_drv.h"
#include "i915_gem_clflush.h"
#include "intel_dsi.h"
#include "i915_trace.h"
#include <drm/drm_atomic.h>
#include <drm/drm_atomic_helper.h>
#include <drm/drm_dp_helper.h>
#include <drm/drm_crtc_helper.h>
#include <drm/drm_plane_helper.h>
#include <drm/drm_rect.h>
#include <linux/dma_remapping.h>
#include <linux/reservation.h>

#if IS_ENABLED(CONFIG_DRM_I915_GVT)
#include "gvt.h"
#endif

/* Primary plane formats for gen <= 3 */
static const uint32_t i8xx_primary_formats[] = {
	DRM_FORMAT_C8,
	DRM_FORMAT_RGB565,
	DRM_FORMAT_XRGB1555,
	DRM_FORMAT_XRGB8888,
};

/* Primary plane formats for gen >= 4 */
static const uint32_t i965_primary_formats[] = {
	DRM_FORMAT_C8,
	DRM_FORMAT_RGB565,
	DRM_FORMAT_XRGB8888,
	DRM_FORMAT_XBGR8888,
	DRM_FORMAT_XRGB2101010,
	DRM_FORMAT_XBGR2101010,
};

static const uint64_t i9xx_format_modifiers[] = {
	I915_FORMAT_MOD_X_TILED,
	DRM_FORMAT_MOD_LINEAR,
	DRM_FORMAT_MOD_INVALID
};

static const uint32_t skl_primary_formats[] = {
	DRM_FORMAT_C8,
	DRM_FORMAT_RGB565,
	DRM_FORMAT_XRGB8888,
	DRM_FORMAT_XBGR8888,
	DRM_FORMAT_ARGB8888,
	DRM_FORMAT_ABGR8888,
	DRM_FORMAT_XRGB2101010,
	DRM_FORMAT_XBGR2101010,
	DRM_FORMAT_YUYV,
	DRM_FORMAT_YVYU,
	DRM_FORMAT_UYVY,
	DRM_FORMAT_VYUY,
};

static const uint64_t skl_format_modifiers_noccs[] = {
	I915_FORMAT_MOD_Yf_TILED,
	I915_FORMAT_MOD_Y_TILED,
	I915_FORMAT_MOD_X_TILED,
	DRM_FORMAT_MOD_LINEAR,
	DRM_FORMAT_MOD_INVALID
};

static const uint64_t skl_format_modifiers_ccs[] = {
	I915_FORMAT_MOD_Yf_TILED_CCS,
	I915_FORMAT_MOD_Y_TILED_CCS,
	I915_FORMAT_MOD_Yf_TILED,
	I915_FORMAT_MOD_Y_TILED,
	I915_FORMAT_MOD_X_TILED,
	DRM_FORMAT_MOD_LINEAR,
	DRM_FORMAT_MOD_INVALID
};

/* Cursor formats */
static const uint32_t intel_cursor_formats[] = {
	DRM_FORMAT_ARGB8888,
};

static const uint64_t cursor_format_modifiers[] = {
	DRM_FORMAT_MOD_LINEAR,
	DRM_FORMAT_MOD_INVALID
};

static void i9xx_crtc_clock_get(struct intel_crtc *crtc,
				struct intel_crtc_state *pipe_config);
static void ironlake_pch_clock_get(struct intel_crtc *crtc,
				   struct intel_crtc_state *pipe_config);

static int intel_framebuffer_init(struct intel_framebuffer *ifb,
				  struct drm_i915_gem_object *obj,
				  struct drm_mode_fb_cmd2 *mode_cmd);
static void i9xx_set_pipeconf(struct intel_crtc *intel_crtc);
static void intel_set_pipe_timings(struct intel_crtc *intel_crtc);
static void intel_set_pipe_src_size(struct intel_crtc *intel_crtc);
static void intel_cpu_transcoder_set_m_n(struct intel_crtc *crtc,
					 struct intel_link_m_n *m_n,
					 struct intel_link_m_n *m2_n2);
static void ironlake_set_pipeconf(struct drm_crtc *crtc);
static void haswell_set_pipeconf(struct drm_crtc *crtc);
static void haswell_set_pipemisc(struct drm_crtc *crtc);
static void vlv_prepare_pll(struct intel_crtc *crtc,
			    const struct intel_crtc_state *pipe_config);
static void chv_prepare_pll(struct intel_crtc *crtc,
			    const struct intel_crtc_state *pipe_config);
static void intel_begin_crtc_commit(struct drm_crtc *, struct drm_crtc_state *);
static void intel_finish_crtc_commit(struct drm_crtc *, struct drm_crtc_state *);
static void intel_crtc_init_scalers(struct intel_crtc *crtc,
				    struct intel_crtc_state *crtc_state);
static void skylake_pfit_enable(struct intel_crtc *crtc);
static void ironlake_pfit_disable(struct intel_crtc *crtc, bool force);
static void ironlake_pfit_enable(struct intel_crtc *crtc);
static void intel_modeset_setup_hw_state(struct drm_device *dev,
					 struct drm_modeset_acquire_ctx *ctx);
static void intel_pre_disable_primary_noatomic(struct drm_crtc *crtc);

struct intel_limit {
	struct {
		int min, max;
	} dot, vco, n, m, m1, m2, p, p1;

	struct {
		int dot_limit;
		int p2_slow, p2_fast;
	} p2;
};

/* returns HPLL frequency in kHz */
int vlv_get_hpll_vco(struct drm_i915_private *dev_priv)
{
	int hpll_freq, vco_freq[] = { 800, 1600, 2000, 2400 };

	/* Obtain SKU information */
	mutex_lock(&dev_priv->sb_lock);
	hpll_freq = vlv_cck_read(dev_priv, CCK_FUSE_REG) &
		CCK_FUSE_HPLL_FREQ_MASK;
	mutex_unlock(&dev_priv->sb_lock);

	return vco_freq[hpll_freq] * 1000;
}

int vlv_get_cck_clock(struct drm_i915_private *dev_priv,
		      const char *name, u32 reg, int ref_freq)
{
	u32 val;
	int divider;

	mutex_lock(&dev_priv->sb_lock);
	val = vlv_cck_read(dev_priv, reg);
	mutex_unlock(&dev_priv->sb_lock);

	divider = val & CCK_FREQUENCY_VALUES;

	WARN((val & CCK_FREQUENCY_STATUS) !=
	     (divider << CCK_FREQUENCY_STATUS_SHIFT),
	     "%s change in progress\n", name);

	return DIV_ROUND_CLOSEST(ref_freq << 1, divider + 1);
}

int vlv_get_cck_clock_hpll(struct drm_i915_private *dev_priv,
			   const char *name, u32 reg)
{
	if (dev_priv->hpll_freq == 0)
		dev_priv->hpll_freq = vlv_get_hpll_vco(dev_priv);

	return vlv_get_cck_clock(dev_priv, name, reg,
				 dev_priv->hpll_freq);
}

static void intel_update_czclk(struct drm_i915_private *dev_priv)
{
	if (!(IS_VALLEYVIEW(dev_priv) || IS_CHERRYVIEW(dev_priv)))
		return;

	dev_priv->czclk_freq = vlv_get_cck_clock_hpll(dev_priv, "czclk",
						      CCK_CZ_CLOCK_CONTROL);

	DRM_DEBUG_DRIVER("CZ clock rate: %d kHz\n", dev_priv->czclk_freq);
}

static inline u32 /* units of 100MHz */
intel_fdi_link_freq(struct drm_i915_private *dev_priv,
		    const struct intel_crtc_state *pipe_config)
{
	if (HAS_DDI(dev_priv))
		return pipe_config->port_clock; /* SPLL */
	else if (IS_GEN5(dev_priv))
		return ((I915_READ(FDI_PLL_BIOS_0) & FDI_PLL_FB_CLOCK_MASK) + 2) * 10000;
	else
		return 270000;
}

static const struct intel_limit intel_limits_i8xx_dac = {
	.dot = { .min = 25000, .max = 350000 },
	.vco = { .min = 908000, .max = 1512000 },
	.n = { .min = 2, .max = 16 },
	.m = { .min = 96, .max = 140 },
	.m1 = { .min = 18, .max = 26 },
	.m2 = { .min = 6, .max = 16 },
	.p = { .min = 4, .max = 128 },
	.p1 = { .min = 2, .max = 33 },
	.p2 = { .dot_limit = 165000,
		.p2_slow = 4, .p2_fast = 2 },
};

static const struct intel_limit intel_limits_i8xx_dvo = {
	.dot = { .min = 25000, .max = 350000 },
	.vco = { .min = 908000, .max = 1512000 },
	.n = { .min = 2, .max = 16 },
	.m = { .min = 96, .max = 140 },
	.m1 = { .min = 18, .max = 26 },
	.m2 = { .min = 6, .max = 16 },
	.p = { .min = 4, .max = 128 },
	.p1 = { .min = 2, .max = 33 },
	.p2 = { .dot_limit = 165000,
		.p2_slow = 4, .p2_fast = 4 },
};

static const struct intel_limit intel_limits_i8xx_lvds = {
	.dot = { .min = 25000, .max = 350000 },
	.vco = { .min = 908000, .max = 1512000 },
	.n = { .min = 2, .max = 16 },
	.m = { .min = 96, .max = 140 },
	.m1 = { .min = 18, .max = 26 },
	.m2 = { .min = 6, .max = 16 },
	.p = { .min = 4, .max = 128 },
	.p1 = { .min = 1, .max = 6 },
	.p2 = { .dot_limit = 165000,
		.p2_slow = 14, .p2_fast = 7 },
};

static const struct intel_limit intel_limits_i9xx_sdvo = {
	.dot = { .min = 20000, .max = 400000 },
	.vco = { .min = 1400000, .max = 2800000 },
	.n = { .min = 1, .max = 6 },
	.m = { .min = 70, .max = 120 },
	.m1 = { .min = 8, .max = 18 },
	.m2 = { .min = 3, .max = 7 },
	.p = { .min = 5, .max = 80 },
	.p1 = { .min = 1, .max = 8 },
	.p2 = { .dot_limit = 200000,
		.p2_slow = 10, .p2_fast = 5 },
};

static const struct intel_limit intel_limits_i9xx_lvds = {
	.dot = { .min = 20000, .max = 400000 },
	.vco = { .min = 1400000, .max = 2800000 },
	.n = { .min = 1, .max = 6 },
	.m = { .min = 70, .max = 120 },
	.m1 = { .min = 8, .max = 18 },
	.m2 = { .min = 3, .max = 7 },
	.p = { .min = 7, .max = 98 },
	.p1 = { .min = 1, .max = 8 },
	.p2 = { .dot_limit = 112000,
		.p2_slow = 14, .p2_fast = 7 },
};


static const struct intel_limit intel_limits_g4x_sdvo = {
	.dot = { .min = 25000, .max = 270000 },
	.vco = { .min = 1750000, .max = 3500000},
	.n = { .min = 1, .max = 4 },
	.m = { .min = 104, .max = 138 },
	.m1 = { .min = 17, .max = 23 },
	.m2 = { .min = 5, .max = 11 },
	.p = { .min = 10, .max = 30 },
	.p1 = { .min = 1, .max = 3},
	.p2 = { .dot_limit = 270000,
		.p2_slow = 10,
		.p2_fast = 10
	},
};

static const struct intel_limit intel_limits_g4x_hdmi = {
	.dot = { .min = 22000, .max = 400000 },
	.vco = { .min = 1750000, .max = 3500000},
	.n = { .min = 1, .max = 4 },
	.m = { .min = 104, .max = 138 },
	.m1 = { .min = 16, .max = 23 },
	.m2 = { .min = 5, .max = 11 },
	.p = { .min = 5, .max = 80 },
	.p1 = { .min = 1, .max = 8},
	.p2 = { .dot_limit = 165000,
		.p2_slow = 10, .p2_fast = 5 },
};

static const struct intel_limit intel_limits_g4x_single_channel_lvds = {
	.dot = { .min = 20000, .max = 115000 },
	.vco = { .min = 1750000, .max = 3500000 },
	.n = { .min = 1, .max = 3 },
	.m = { .min = 104, .max = 138 },
	.m1 = { .min = 17, .max = 23 },
	.m2 = { .min = 5, .max = 11 },
	.p = { .min = 28, .max = 112 },
	.p1 = { .min = 2, .max = 8 },
	.p2 = { .dot_limit = 0,
		.p2_slow = 14, .p2_fast = 14
	},
};

static const struct intel_limit intel_limits_g4x_dual_channel_lvds = {
	.dot = { .min = 80000, .max = 224000 },
	.vco = { .min = 1750000, .max = 3500000 },
	.n = { .min = 1, .max = 3 },
	.m = { .min = 104, .max = 138 },
	.m1 = { .min = 17, .max = 23 },
	.m2 = { .min = 5, .max = 11 },
	.p = { .min = 14, .max = 42 },
	.p1 = { .min = 2, .max = 6 },
	.p2 = { .dot_limit = 0,
		.p2_slow = 7, .p2_fast = 7
	},
};

static const struct intel_limit intel_limits_pineview_sdvo = {
	.dot = { .min = 20000, .max = 400000},
	.vco = { .min = 1700000, .max = 3500000 },
	/* Pineview's Ncounter is a ring counter */
	.n = { .min = 3, .max = 6 },
	.m = { .min = 2, .max = 256 },
	/* Pineview only has one combined m divider, which we treat as m2. */
	.m1 = { .min = 0, .max = 0 },
	.m2 = { .min = 0, .max = 254 },
	.p = { .min = 5, .max = 80 },
	.p1 = { .min = 1, .max = 8 },
	.p2 = { .dot_limit = 200000,
		.p2_slow = 10, .p2_fast = 5 },
};

static const struct intel_limit intel_limits_pineview_lvds = {
	.dot = { .min = 20000, .max = 400000 },
	.vco = { .min = 1700000, .max = 3500000 },
	.n = { .min = 3, .max = 6 },
	.m = { .min = 2, .max = 256 },
	.m1 = { .min = 0, .max = 0 },
	.m2 = { .min = 0, .max = 254 },
	.p = { .min = 7, .max = 112 },
	.p1 = { .min = 1, .max = 8 },
	.p2 = { .dot_limit = 112000,
		.p2_slow = 14, .p2_fast = 14 },
};

/* Ironlake / Sandybridge
 *
 * We calculate clock using (register_value + 2) for N/M1/M2, so here
 * the range value for them is (actual_value - 2).
 */
static const struct intel_limit intel_limits_ironlake_dac = {
	.dot = { .min = 25000, .max = 350000 },
	.vco = { .min = 1760000, .max = 3510000 },
	.n = { .min = 1, .max = 5 },
	.m = { .min = 79, .max = 127 },
	.m1 = { .min = 12, .max = 22 },
	.m2 = { .min = 5, .max = 9 },
	.p = { .min = 5, .max = 80 },
	.p1 = { .min = 1, .max = 8 },
	.p2 = { .dot_limit = 225000,
		.p2_slow = 10, .p2_fast = 5 },
};

static const struct intel_limit intel_limits_ironlake_single_lvds = {
	.dot = { .min = 25000, .max = 350000 },
	.vco = { .min = 1760000, .max = 3510000 },
	.n = { .min = 1, .max = 3 },
	.m = { .min = 79, .max = 118 },
	.m1 = { .min = 12, .max = 22 },
	.m2 = { .min = 5, .max = 9 },
	.p = { .min = 28, .max = 112 },
	.p1 = { .min = 2, .max = 8 },
	.p2 = { .dot_limit = 225000,
		.p2_slow = 14, .p2_fast = 14 },
};

static const struct intel_limit intel_limits_ironlake_dual_lvds = {
	.dot = { .min = 25000, .max = 350000 },
	.vco = { .min = 1760000, .max = 3510000 },
	.n = { .min = 1, .max = 3 },
	.m = { .min = 79, .max = 127 },
	.m1 = { .min = 12, .max = 22 },
	.m2 = { .min = 5, .max = 9 },
	.p = { .min = 14, .max = 56 },
	.p1 = { .min = 2, .max = 8 },
	.p2 = { .dot_limit = 225000,
		.p2_slow = 7, .p2_fast = 7 },
};

/* LVDS 100mhz refclk limits. */
static const struct intel_limit intel_limits_ironlake_single_lvds_100m = {
	.dot = { .min = 25000, .max = 350000 },
	.vco = { .min = 1760000, .max = 3510000 },
	.n = { .min = 1, .max = 2 },
	.m = { .min = 79, .max = 126 },
	.m1 = { .min = 12, .max = 22 },
	.m2 = { .min = 5, .max = 9 },
	.p = { .min = 28, .max = 112 },
	.p1 = { .min = 2, .max = 8 },
	.p2 = { .dot_limit = 225000,
		.p2_slow = 14, .p2_fast = 14 },
};

static const struct intel_limit intel_limits_ironlake_dual_lvds_100m = {
	.dot = { .min = 25000, .max = 350000 },
	.vco = { .min = 1760000, .max = 3510000 },
	.n = { .min = 1, .max = 3 },
	.m = { .min = 79, .max = 126 },
	.m1 = { .min = 12, .max = 22 },
	.m2 = { .min = 5, .max = 9 },
	.p = { .min = 14, .max = 42 },
	.p1 = { .min = 2, .max = 6 },
	.p2 = { .dot_limit = 225000,
		.p2_slow = 7, .p2_fast = 7 },
};

static const struct intel_limit intel_limits_vlv = {
	 /*
	  * These are the data rate limits (measured in fast clocks)
	  * since those are the strictest limits we have. The fast
	  * clock and actual rate limits are more relaxed, so checking
	  * them would make no difference.
	  */
	.dot = { .min = 25000 * 5, .max = 270000 * 5 },
	.vco = { .min = 4000000, .max = 6000000 },
	.n = { .min = 1, .max = 7 },
	.m1 = { .min = 2, .max = 3 },
	.m2 = { .min = 11, .max = 156 },
	.p1 = { .min = 2, .max = 3 },
	.p2 = { .p2_slow = 2, .p2_fast = 20 }, /* slow=min, fast=max */
};

static const struct intel_limit intel_limits_chv = {
	/*
	 * These are the data rate limits (measured in fast clocks)
	 * since those are the strictest limits we have.  The fast
	 * clock and actual rate limits are more relaxed, so checking
	 * them would make no difference.
	 */
	.dot = { .min = 25000 * 5, .max = 540000 * 5},
	.vco = { .min = 4800000, .max = 6480000 },
	.n = { .min = 1, .max = 1 },
	.m1 = { .min = 2, .max = 2 },
	.m2 = { .min = 24 << 22, .max = 175 << 22 },
	.p1 = { .min = 2, .max = 4 },
	.p2 = {	.p2_slow = 1, .p2_fast = 14 },
};

static const struct intel_limit intel_limits_bxt = {
	/* FIXME: find real dot limits */
	.dot = { .min = 0, .max = INT_MAX },
	.vco = { .min = 4800000, .max = 6700000 },
	.n = { .min = 1, .max = 1 },
	.m1 = { .min = 2, .max = 2 },
	/* FIXME: find real m2 limits */
	.m2 = { .min = 2 << 22, .max = 255 << 22 },
	.p1 = { .min = 2, .max = 4 },
	.p2 = { .p2_slow = 1, .p2_fast = 20 },
};

static bool
needs_modeset(struct drm_crtc_state *state)
{
	return drm_atomic_crtc_needs_modeset(state);
}

/*
 * Platform specific helpers to calculate the port PLL loopback- (clock.m),
 * and post-divider (clock.p) values, pre- (clock.vco) and post-divided fast
 * (clock.dot) clock rates. This fast dot clock is fed to the port's IO logic.
 * The helpers' return value is the rate of the clock that is fed to the
 * display engine's pipe which can be the above fast dot clock rate or a
 * divided-down version of it.
 */
/* m1 is reserved as 0 in Pineview, n is a ring counter */
static int pnv_calc_dpll_params(int refclk, struct dpll *clock)
{
	clock->m = clock->m2 + 2;
	clock->p = clock->p1 * clock->p2;
	if (WARN_ON(clock->n == 0 || clock->p == 0))
		return 0;
	clock->vco = DIV_ROUND_CLOSEST(refclk * clock->m, clock->n);
	clock->dot = DIV_ROUND_CLOSEST(clock->vco, clock->p);

	return clock->dot;
}

static uint32_t i9xx_dpll_compute_m(struct dpll *dpll)
{
	return 5 * (dpll->m1 + 2) + (dpll->m2 + 2);
}

static int i9xx_calc_dpll_params(int refclk, struct dpll *clock)
{
	clock->m = i9xx_dpll_compute_m(clock);
	clock->p = clock->p1 * clock->p2;
	if (WARN_ON(clock->n + 2 == 0 || clock->p == 0))
		return 0;
	clock->vco = DIV_ROUND_CLOSEST(refclk * clock->m, clock->n + 2);
	clock->dot = DIV_ROUND_CLOSEST(clock->vco, clock->p);

	return clock->dot;
}

static int vlv_calc_dpll_params(int refclk, struct dpll *clock)
{
	clock->m = clock->m1 * clock->m2;
	clock->p = clock->p1 * clock->p2;
	if (WARN_ON(clock->n == 0 || clock->p == 0))
		return 0;
	clock->vco = DIV_ROUND_CLOSEST(refclk * clock->m, clock->n);
	clock->dot = DIV_ROUND_CLOSEST(clock->vco, clock->p);

	return clock->dot / 5;
}

int chv_calc_dpll_params(int refclk, struct dpll *clock)
{
	clock->m = clock->m1 * clock->m2;
	clock->p = clock->p1 * clock->p2;
	if (WARN_ON(clock->n == 0 || clock->p == 0))
		return 0;
	clock->vco = DIV_ROUND_CLOSEST_ULL((uint64_t)refclk * clock->m,
			clock->n << 22);
	clock->dot = DIV_ROUND_CLOSEST(clock->vco, clock->p);

	return clock->dot / 5;
}

#define INTELPllInvalid(s)   do { /* DRM_DEBUG(s); */ return false; } while (0)
/**
 * Returns whether the given set of divisors are valid for a given refclk with
 * the given connectors.
 */

static bool intel_PLL_is_valid(struct drm_i915_private *dev_priv,
			       const struct intel_limit *limit,
			       const struct dpll *clock)
{
	if (clock->n   < limit->n.min   || limit->n.max   < clock->n)
		INTELPllInvalid("n out of range\n");
	if (clock->p1  < limit->p1.min  || limit->p1.max  < clock->p1)
		INTELPllInvalid("p1 out of range\n");
	if (clock->m2  < limit->m2.min  || limit->m2.max  < clock->m2)
		INTELPllInvalid("m2 out of range\n");
	if (clock->m1  < limit->m1.min  || limit->m1.max  < clock->m1)
		INTELPllInvalid("m1 out of range\n");

	if (!IS_PINEVIEW(dev_priv) && !IS_VALLEYVIEW(dev_priv) &&
	    !IS_CHERRYVIEW(dev_priv) && !IS_GEN9_LP(dev_priv))
		if (clock->m1 <= clock->m2)
			INTELPllInvalid("m1 <= m2\n");

	if (!IS_VALLEYVIEW(dev_priv) && !IS_CHERRYVIEW(dev_priv) &&
	    !IS_GEN9_LP(dev_priv)) {
		if (clock->p < limit->p.min || limit->p.max < clock->p)
			INTELPllInvalid("p out of range\n");
		if (clock->m < limit->m.min || limit->m.max < clock->m)
			INTELPllInvalid("m out of range\n");
	}

	if (clock->vco < limit->vco.min || limit->vco.max < clock->vco)
		INTELPllInvalid("vco out of range\n");
	/* XXX: We may need to be checking "Dot clock" depending on the multiplier,
	 * connector, etc., rather than just a single range.
	 */
	if (clock->dot < limit->dot.min || limit->dot.max < clock->dot)
		INTELPllInvalid("dot out of range\n");

	return true;
}

static int
i9xx_select_p2_div(const struct intel_limit *limit,
		   const struct intel_crtc_state *crtc_state,
		   int target)
{
	struct drm_device *dev = crtc_state->base.crtc->dev;

	if (intel_crtc_has_type(crtc_state, INTEL_OUTPUT_LVDS)) {
		/*
		 * For LVDS just rely on its current settings for dual-channel.
		 * We haven't figured out how to reliably set up different
		 * single/dual channel state, if we even can.
		 */
		if (intel_is_dual_link_lvds(dev))
			return limit->p2.p2_fast;
		else
			return limit->p2.p2_slow;
	} else {
		if (target < limit->p2.dot_limit)
			return limit->p2.p2_slow;
		else
			return limit->p2.p2_fast;
	}
}

/*
 * Returns a set of divisors for the desired target clock with the given
 * refclk, or FALSE.  The returned values represent the clock equation:
 * reflck * (5 * (m1 + 2) + (m2 + 2)) / (n + 2) / p1 / p2.
 *
 * Target and reference clocks are specified in kHz.
 *
 * If match_clock is provided, then best_clock P divider must match the P
 * divider from @match_clock used for LVDS downclocking.
 */
static bool
i9xx_find_best_dpll(const struct intel_limit *limit,
		    struct intel_crtc_state *crtc_state,
		    int target, int refclk, struct dpll *match_clock,
		    struct dpll *best_clock)
{
	struct drm_device *dev = crtc_state->base.crtc->dev;
	struct dpll clock;
	int err = target;

	memset(best_clock, 0, sizeof(*best_clock));

	clock.p2 = i9xx_select_p2_div(limit, crtc_state, target);

	for (clock.m1 = limit->m1.min; clock.m1 <= limit->m1.max;
	     clock.m1++) {
		for (clock.m2 = limit->m2.min;
		     clock.m2 <= limit->m2.max; clock.m2++) {
			if (clock.m2 >= clock.m1)
				break;
			for (clock.n = limit->n.min;
			     clock.n <= limit->n.max; clock.n++) {
				for (clock.p1 = limit->p1.min;
					clock.p1 <= limit->p1.max; clock.p1++) {
					int this_err;

					i9xx_calc_dpll_params(refclk, &clock);
					if (!intel_PLL_is_valid(to_i915(dev),
								limit,
								&clock))
						continue;
					if (match_clock &&
					    clock.p != match_clock->p)
						continue;

					this_err = abs(clock.dot - target);
					if (this_err < err) {
						*best_clock = clock;
						err = this_err;
					}
				}
			}
		}
	}

	return (err != target);
}

/*
 * Returns a set of divisors for the desired target clock with the given
 * refclk, or FALSE.  The returned values represent the clock equation:
 * reflck * (5 * (m1 + 2) + (m2 + 2)) / (n + 2) / p1 / p2.
 *
 * Target and reference clocks are specified in kHz.
 *
 * If match_clock is provided, then best_clock P divider must match the P
 * divider from @match_clock used for LVDS downclocking.
 */
static bool
pnv_find_best_dpll(const struct intel_limit *limit,
		   struct intel_crtc_state *crtc_state,
		   int target, int refclk, struct dpll *match_clock,
		   struct dpll *best_clock)
{
	struct drm_device *dev = crtc_state->base.crtc->dev;
	struct dpll clock;
	int err = target;

	memset(best_clock, 0, sizeof(*best_clock));

	clock.p2 = i9xx_select_p2_div(limit, crtc_state, target);

	for (clock.m1 = limit->m1.min; clock.m1 <= limit->m1.max;
	     clock.m1++) {
		for (clock.m2 = limit->m2.min;
		     clock.m2 <= limit->m2.max; clock.m2++) {
			for (clock.n = limit->n.min;
			     clock.n <= limit->n.max; clock.n++) {
				for (clock.p1 = limit->p1.min;
					clock.p1 <= limit->p1.max; clock.p1++) {
					int this_err;

					pnv_calc_dpll_params(refclk, &clock);
					if (!intel_PLL_is_valid(to_i915(dev),
								limit,
								&clock))
						continue;
					if (match_clock &&
					    clock.p != match_clock->p)
						continue;

					this_err = abs(clock.dot - target);
					if (this_err < err) {
						*best_clock = clock;
						err = this_err;
					}
				}
			}
		}
	}

	return (err != target);
}

/*
 * Returns a set of divisors for the desired target clock with the given
 * refclk, or FALSE.  The returned values represent the clock equation:
 * reflck * (5 * (m1 + 2) + (m2 + 2)) / (n + 2) / p1 / p2.
 *
 * Target and reference clocks are specified in kHz.
 *
 * If match_clock is provided, then best_clock P divider must match the P
 * divider from @match_clock used for LVDS downclocking.
 */
static bool
g4x_find_best_dpll(const struct intel_limit *limit,
		   struct intel_crtc_state *crtc_state,
		   int target, int refclk, struct dpll *match_clock,
		   struct dpll *best_clock)
{
	struct drm_device *dev = crtc_state->base.crtc->dev;
	struct dpll clock;
	int max_n;
	bool found = false;
	/* approximately equals target * 0.00585 */
	int err_most = (target >> 8) + (target >> 9);

	memset(best_clock, 0, sizeof(*best_clock));

	clock.p2 = i9xx_select_p2_div(limit, crtc_state, target);

	max_n = limit->n.max;
	/* based on hardware requirement, prefer smaller n to precision */
	for (clock.n = limit->n.min; clock.n <= max_n; clock.n++) {
		/* based on hardware requirement, prefere larger m1,m2 */
		for (clock.m1 = limit->m1.max;
		     clock.m1 >= limit->m1.min; clock.m1--) {
			for (clock.m2 = limit->m2.max;
			     clock.m2 >= limit->m2.min; clock.m2--) {
				for (clock.p1 = limit->p1.max;
				     clock.p1 >= limit->p1.min; clock.p1--) {
					int this_err;

					i9xx_calc_dpll_params(refclk, &clock);
					if (!intel_PLL_is_valid(to_i915(dev),
								limit,
								&clock))
						continue;

					this_err = abs(clock.dot - target);
					if (this_err < err_most) {
						*best_clock = clock;
						err_most = this_err;
						max_n = clock.n;
						found = true;
					}
				}
			}
		}
	}
	return found;
}

/*
 * Check if the calculated PLL configuration is more optimal compared to the
 * best configuration and error found so far. Return the calculated error.
 */
static bool vlv_PLL_is_optimal(struct drm_device *dev, int target_freq,
			       const struct dpll *calculated_clock,
			       const struct dpll *best_clock,
			       unsigned int best_error_ppm,
			       unsigned int *error_ppm)
{
	/*
	 * For CHV ignore the error and consider only the P value.
	 * Prefer a bigger P value based on HW requirements.
	 */
	if (IS_CHERRYVIEW(to_i915(dev))) {
		*error_ppm = 0;

		return calculated_clock->p > best_clock->p;
	}

	if (WARN_ON_ONCE(!target_freq))
		return false;

	*error_ppm = div_u64(1000000ULL *
				abs(target_freq - calculated_clock->dot),
			     target_freq);
	/*
	 * Prefer a better P value over a better (smaller) error if the error
	 * is small. Ensure this preference for future configurations too by
	 * setting the error to 0.
	 */
	if (*error_ppm < 100 && calculated_clock->p > best_clock->p) {
		*error_ppm = 0;

		return true;
	}

	return *error_ppm + 10 < best_error_ppm;
}

/*
 * Returns a set of divisors for the desired target clock with the given
 * refclk, or FALSE.  The returned values represent the clock equation:
 * reflck * (5 * (m1 + 2) + (m2 + 2)) / (n + 2) / p1 / p2.
 */
static bool
vlv_find_best_dpll(const struct intel_limit *limit,
		   struct intel_crtc_state *crtc_state,
		   int target, int refclk, struct dpll *match_clock,
		   struct dpll *best_clock)
{
	struct intel_crtc *crtc = to_intel_crtc(crtc_state->base.crtc);
	struct drm_device *dev = crtc->base.dev;
	struct dpll clock;
	unsigned int bestppm = 1000000;
	/* min update 19.2 MHz */
	int max_n = min(limit->n.max, refclk / 19200);
	bool found = false;

	target *= 5; /* fast clock */

	memset(best_clock, 0, sizeof(*best_clock));

	/* based on hardware requirement, prefer smaller n to precision */
	for (clock.n = limit->n.min; clock.n <= max_n; clock.n++) {
		for (clock.p1 = limit->p1.max; clock.p1 >= limit->p1.min; clock.p1--) {
			for (clock.p2 = limit->p2.p2_fast; clock.p2 >= limit->p2.p2_slow;
			     clock.p2 -= clock.p2 > 10 ? 2 : 1) {
				clock.p = clock.p1 * clock.p2;
				/* based on hardware requirement, prefer bigger m1,m2 values */
				for (clock.m1 = limit->m1.min; clock.m1 <= limit->m1.max; clock.m1++) {
					unsigned int ppm;

					clock.m2 = DIV_ROUND_CLOSEST(target * clock.p * clock.n,
								     refclk * clock.m1);

					vlv_calc_dpll_params(refclk, &clock);

					if (!intel_PLL_is_valid(to_i915(dev),
								limit,
								&clock))
						continue;

					if (!vlv_PLL_is_optimal(dev, target,
								&clock,
								best_clock,
								bestppm, &ppm))
						continue;

					*best_clock = clock;
					bestppm = ppm;
					found = true;
				}
			}
		}
	}

	return found;
}

/*
 * Returns a set of divisors for the desired target clock with the given
 * refclk, or FALSE.  The returned values represent the clock equation:
 * reflck * (5 * (m1 + 2) + (m2 + 2)) / (n + 2) / p1 / p2.
 */
static bool
chv_find_best_dpll(const struct intel_limit *limit,
		   struct intel_crtc_state *crtc_state,
		   int target, int refclk, struct dpll *match_clock,
		   struct dpll *best_clock)
{
	struct intel_crtc *crtc = to_intel_crtc(crtc_state->base.crtc);
	struct drm_device *dev = crtc->base.dev;
	unsigned int best_error_ppm;
	struct dpll clock;
	uint64_t m2;
	int found = false;

	memset(best_clock, 0, sizeof(*best_clock));
	best_error_ppm = 1000000;

	/*
	 * Based on hardware doc, the n always set to 1, and m1 always
	 * set to 2.  If requires to support 200Mhz refclk, we need to
	 * revisit this because n may not 1 anymore.
	 */
	clock.n = 1, clock.m1 = 2;
	target *= 5;	/* fast clock */

	for (clock.p1 = limit->p1.max; clock.p1 >= limit->p1.min; clock.p1--) {
		for (clock.p2 = limit->p2.p2_fast;
				clock.p2 >= limit->p2.p2_slow;
				clock.p2 -= clock.p2 > 10 ? 2 : 1) {
			unsigned int error_ppm;

			clock.p = clock.p1 * clock.p2;

			m2 = DIV_ROUND_CLOSEST_ULL(((uint64_t)target * clock.p *
					clock.n) << 22, refclk * clock.m1);

			if (m2 > INT_MAX/clock.m1)
				continue;

			clock.m2 = m2;

			chv_calc_dpll_params(refclk, &clock);

			if (!intel_PLL_is_valid(to_i915(dev), limit, &clock))
				continue;

			if (!vlv_PLL_is_optimal(dev, target, &clock, best_clock,
						best_error_ppm, &error_ppm))
				continue;

			*best_clock = clock;
			best_error_ppm = error_ppm;
			found = true;
		}
	}

	return found;
}

bool bxt_find_best_dpll(struct intel_crtc_state *crtc_state, int target_clock,
			struct dpll *best_clock)
{
	int refclk = 100000;
	const struct intel_limit *limit = &intel_limits_bxt;

	return chv_find_best_dpll(limit, crtc_state,
				  target_clock, refclk, NULL, best_clock);
}

bool intel_crtc_active(struct intel_crtc *crtc)
{
	/* Be paranoid as we can arrive here with only partial
	 * state retrieved from the hardware during setup.
	 *
	 * We can ditch the adjusted_mode.crtc_clock check as soon
	 * as Haswell has gained clock readout/fastboot support.
	 *
	 * We can ditch the crtc->primary->fb check as soon as we can
	 * properly reconstruct framebuffers.
	 *
	 * FIXME: The intel_crtc->active here should be switched to
	 * crtc->state->active once we have proper CRTC states wired up
	 * for atomic.
	 */
	return crtc->active && crtc->base.primary->state->fb &&
		crtc->config->base.adjusted_mode.crtc_clock;
}

enum transcoder intel_pipe_to_cpu_transcoder(struct drm_i915_private *dev_priv,
					     enum pipe pipe)
{
	struct intel_crtc *crtc = intel_get_crtc_for_pipe(dev_priv, pipe);

	return crtc->config->cpu_transcoder;
}

static bool pipe_scanline_is_moving(struct drm_i915_private *dev_priv,
				    enum pipe pipe)
{
	i915_reg_t reg = PIPEDSL(pipe);
	u32 line1, line2;
	u32 line_mask;

	if (IS_GEN2(dev_priv))
		line_mask = DSL_LINEMASK_GEN2;
	else
		line_mask = DSL_LINEMASK_GEN3;

	line1 = I915_READ(reg) & line_mask;
	msleep(5);
	line2 = I915_READ(reg) & line_mask;

	return line1 != line2;
}

static void wait_for_pipe_scanline_moving(struct intel_crtc *crtc, bool state)
{
	struct drm_i915_private *dev_priv = to_i915(crtc->base.dev);
	enum pipe pipe = crtc->pipe;

	/* Wait for the display line to settle/start moving */
	if (wait_for(pipe_scanline_is_moving(dev_priv, pipe) == state, 100))
		DRM_ERROR("pipe %c scanline %s wait timed out\n",
			  pipe_name(pipe), onoff(state));
}

static void intel_wait_for_pipe_scanline_stopped(struct intel_crtc *crtc)
{
	wait_for_pipe_scanline_moving(crtc, false);
}

static void intel_wait_for_pipe_scanline_moving(struct intel_crtc *crtc)
{
	wait_for_pipe_scanline_moving(crtc, true);
}

/*
 * intel_wait_for_pipe_off - wait for pipe to turn off
 * @crtc: crtc whose pipe to wait for
 *
 * After disabling a pipe, we can't wait for vblank in the usual way,
 * spinning on the vblank interrupt status bit, since we won't actually
 * see an interrupt when the pipe is disabled.
 *
 * On Gen4 and above:
 *   wait for the pipe register state bit to turn off
 *
 * Otherwise:
 *   wait for the display line value to settle (it usually
 *   ends up stopping at the start of the next frame).
 *
 */
static void intel_wait_for_pipe_off(struct intel_crtc *crtc)
{
	struct drm_i915_private *dev_priv = to_i915(crtc->base.dev);
	enum transcoder cpu_transcoder = crtc->config->cpu_transcoder;

	if (INTEL_GEN(dev_priv) >= 4) {
		i915_reg_t reg = PIPECONF(cpu_transcoder);

		/* Wait for the Pipe State to go off */
		if (intel_wait_for_register(dev_priv,
					    reg, I965_PIPECONF_ACTIVE, 0,
					    100))
			WARN(1, "pipe_off wait timed out\n");
	} else {
		intel_wait_for_pipe_scanline_stopped(crtc);
	}
}

/* Only for pre-ILK configs */
void assert_pll(struct drm_i915_private *dev_priv,
		enum pipe pipe, bool state)
{
	u32 val;
	bool cur_state;

	val = I915_READ(DPLL(pipe));
	cur_state = !!(val & DPLL_VCO_ENABLE);
	I915_STATE_WARN(cur_state != state,
	     "PLL state assertion failure (expected %s, current %s)\n",
			onoff(state), onoff(cur_state));
}

/* XXX: the dsi pll is shared between MIPI DSI ports */
void assert_dsi_pll(struct drm_i915_private *dev_priv, bool state)
{
	u32 val;
	bool cur_state;

	mutex_lock(&dev_priv->sb_lock);
	val = vlv_cck_read(dev_priv, CCK_REG_DSI_PLL_CONTROL);
	mutex_unlock(&dev_priv->sb_lock);

	cur_state = val & DSI_PLL_VCO_EN;
	I915_STATE_WARN(cur_state != state,
	     "DSI PLL state assertion failure (expected %s, current %s)\n",
			onoff(state), onoff(cur_state));
}

static void assert_fdi_tx(struct drm_i915_private *dev_priv,
			  enum pipe pipe, bool state)
{
	bool cur_state;
	enum transcoder cpu_transcoder = intel_pipe_to_cpu_transcoder(dev_priv,
								      pipe);

	if (HAS_DDI(dev_priv)) {
		/* DDI does not have a specific FDI_TX register */
		u32 val = I915_READ(TRANS_DDI_FUNC_CTL(cpu_transcoder));
		cur_state = !!(val & TRANS_DDI_FUNC_ENABLE);
	} else {
		u32 val = I915_READ(FDI_TX_CTL(pipe));
		cur_state = !!(val & FDI_TX_ENABLE);
	}
	I915_STATE_WARN(cur_state != state,
	     "FDI TX state assertion failure (expected %s, current %s)\n",
			onoff(state), onoff(cur_state));
}
#define assert_fdi_tx_enabled(d, p) assert_fdi_tx(d, p, true)
#define assert_fdi_tx_disabled(d, p) assert_fdi_tx(d, p, false)

static void assert_fdi_rx(struct drm_i915_private *dev_priv,
			  enum pipe pipe, bool state)
{
	u32 val;
	bool cur_state;

	val = I915_READ(FDI_RX_CTL(pipe));
	cur_state = !!(val & FDI_RX_ENABLE);
	I915_STATE_WARN(cur_state != state,
	     "FDI RX state assertion failure (expected %s, current %s)\n",
			onoff(state), onoff(cur_state));
}
#define assert_fdi_rx_enabled(d, p) assert_fdi_rx(d, p, true)
#define assert_fdi_rx_disabled(d, p) assert_fdi_rx(d, p, false)

static void assert_fdi_tx_pll_enabled(struct drm_i915_private *dev_priv,
				      enum pipe pipe)
{
	u32 val;

	/* ILK FDI PLL is always enabled */
	if (IS_GEN5(dev_priv))
		return;

	/* On Haswell, DDI ports are responsible for the FDI PLL setup */
	if (HAS_DDI(dev_priv))
		return;

	val = I915_READ(FDI_TX_CTL(pipe));
	I915_STATE_WARN(!(val & FDI_TX_PLL_ENABLE), "FDI TX PLL assertion failure, should be active but is disabled\n");
}

void assert_fdi_rx_pll(struct drm_i915_private *dev_priv,
		       enum pipe pipe, bool state)
{
	u32 val;
	bool cur_state;

	val = I915_READ(FDI_RX_CTL(pipe));
	cur_state = !!(val & FDI_RX_PLL_ENABLE);
	I915_STATE_WARN(cur_state != state,
	     "FDI RX PLL assertion failure (expected %s, current %s)\n",
			onoff(state), onoff(cur_state));
}

void assert_panel_unlocked(struct drm_i915_private *dev_priv, enum pipe pipe)
{
	i915_reg_t pp_reg;
	u32 val;
	enum pipe panel_pipe = PIPE_A;
	bool locked = true;

	if (WARN_ON(HAS_DDI(dev_priv)))
		return;

	if (HAS_PCH_SPLIT(dev_priv)) {
		u32 port_sel;

		pp_reg = PP_CONTROL(0);
		port_sel = I915_READ(PP_ON_DELAYS(0)) & PANEL_PORT_SELECT_MASK;

		if (port_sel == PANEL_PORT_SELECT_LVDS &&
		    I915_READ(PCH_LVDS) & LVDS_PIPEB_SELECT)
			panel_pipe = PIPE_B;
		/* XXX: else fix for eDP */
	} else if (IS_VALLEYVIEW(dev_priv) || IS_CHERRYVIEW(dev_priv)) {
		/* presumably write lock depends on pipe, not port select */
		pp_reg = PP_CONTROL(pipe);
		panel_pipe = pipe;
	} else {
		pp_reg = PP_CONTROL(0);
		if (I915_READ(LVDS) & LVDS_PIPEB_SELECT)
			panel_pipe = PIPE_B;
	}

	val = I915_READ(pp_reg);
	if (!(val & PANEL_POWER_ON) ||
	    ((val & PANEL_UNLOCK_MASK) == PANEL_UNLOCK_REGS))
		locked = false;

	I915_STATE_WARN(panel_pipe == pipe && locked,
	     "panel assertion failure, pipe %c regs locked\n",
	     pipe_name(pipe));
}

void assert_pipe(struct drm_i915_private *dev_priv,
		 enum pipe pipe, bool state)
{
	bool cur_state;
	enum transcoder cpu_transcoder = intel_pipe_to_cpu_transcoder(dev_priv,
								      pipe);
	enum intel_display_power_domain power_domain;

	/* we keep both pipes enabled on 830 */
	if (IS_I830(dev_priv))
		state = true;

	power_domain = POWER_DOMAIN_TRANSCODER(cpu_transcoder);
	if (intel_display_power_get_if_enabled(dev_priv, power_domain)) {
		u32 val = I915_READ(PIPECONF(cpu_transcoder));
		cur_state = !!(val & PIPECONF_ENABLE);

		intel_display_power_put(dev_priv, power_domain);
	} else {
		cur_state = false;
	}

	I915_STATE_WARN(cur_state != state,
	     "pipe %c assertion failure (expected %s, current %s)\n",
			pipe_name(pipe), onoff(state), onoff(cur_state));
}

static void assert_plane(struct intel_plane *plane, bool state)
{
	bool cur_state = plane->get_hw_state(plane);

	I915_STATE_WARN(cur_state != state,
			"%s assertion failure (expected %s, current %s)\n",
			plane->base.name, onoff(state), onoff(cur_state));
}

#define assert_plane_enabled(p) assert_plane(p, true)
#define assert_plane_disabled(p) assert_plane(p, false)

static void assert_planes_disabled(struct intel_crtc *crtc)
{
	struct drm_i915_private *dev_priv = to_i915(crtc->base.dev);
	struct intel_plane *plane;

	for_each_intel_plane_on_crtc(&dev_priv->drm, crtc, plane)
		assert_plane_disabled(plane);
}

static void assert_vblank_disabled(struct drm_crtc *crtc)
{
	if (I915_STATE_WARN_ON(drm_crtc_vblank_get(crtc) == 0))
		drm_crtc_vblank_put(crtc);
}

void assert_pch_transcoder_disabled(struct drm_i915_private *dev_priv,
				    enum pipe pipe)
{
	u32 val;
	bool enabled;

	val = I915_READ(PCH_TRANSCONF(pipe));
	enabled = !!(val & TRANS_ENABLE);
	I915_STATE_WARN(enabled,
	     "transcoder assertion failed, should be off on pipe %c but is still active\n",
	     pipe_name(pipe));
}

static bool dp_pipe_enabled(struct drm_i915_private *dev_priv,
			    enum pipe pipe, u32 port_sel, u32 val)
{
	if ((val & DP_PORT_EN) == 0)
		return false;

	if (HAS_PCH_CPT(dev_priv)) {
		u32 trans_dp_ctl = I915_READ(TRANS_DP_CTL(pipe));
		if ((trans_dp_ctl & TRANS_DP_PORT_SEL_MASK) != port_sel)
			return false;
	} else if (IS_CHERRYVIEW(dev_priv)) {
		if ((val & DP_PIPE_MASK_CHV) != DP_PIPE_SELECT_CHV(pipe))
			return false;
	} else {
		if ((val & DP_PIPE_MASK) != (pipe << 30))
			return false;
	}
	return true;
}

static bool hdmi_pipe_enabled(struct drm_i915_private *dev_priv,
			      enum pipe pipe, u32 val)
{
	if ((val & SDVO_ENABLE) == 0)
		return false;

	if (HAS_PCH_CPT(dev_priv)) {
		if ((val & SDVO_PIPE_SEL_MASK_CPT) != SDVO_PIPE_SEL_CPT(pipe))
			return false;
	} else if (IS_CHERRYVIEW(dev_priv)) {
		if ((val & SDVO_PIPE_SEL_MASK_CHV) != SDVO_PIPE_SEL_CHV(pipe))
			return false;
	} else {
		if ((val & SDVO_PIPE_SEL_MASK) != SDVO_PIPE_SEL(pipe))
			return false;
	}
	return true;
}

static bool lvds_pipe_enabled(struct drm_i915_private *dev_priv,
			      enum pipe pipe, u32 val)
{
	if ((val & LVDS_PORT_EN) == 0)
		return false;

	if (HAS_PCH_CPT(dev_priv)) {
		if ((val & PORT_TRANS_SEL_MASK) != PORT_TRANS_SEL_CPT(pipe))
			return false;
	} else {
		if ((val & LVDS_PIPE_MASK) != LVDS_PIPE(pipe))
			return false;
	}
	return true;
}

static bool adpa_pipe_enabled(struct drm_i915_private *dev_priv,
			      enum pipe pipe, u32 val)
{
	if ((val & ADPA_DAC_ENABLE) == 0)
		return false;
	if (HAS_PCH_CPT(dev_priv)) {
		if ((val & PORT_TRANS_SEL_MASK) != PORT_TRANS_SEL_CPT(pipe))
			return false;
	} else {
		if ((val & ADPA_PIPE_SELECT_MASK) != ADPA_PIPE_SELECT(pipe))
			return false;
	}
	return true;
}

static void assert_pch_dp_disabled(struct drm_i915_private *dev_priv,
				   enum pipe pipe, i915_reg_t reg,
				   u32 port_sel)
{
	u32 val = I915_READ(reg);
	I915_STATE_WARN(dp_pipe_enabled(dev_priv, pipe, port_sel, val),
	     "PCH DP (0x%08x) enabled on transcoder %c, should be disabled\n",
	     i915_mmio_reg_offset(reg), pipe_name(pipe));

	I915_STATE_WARN(HAS_PCH_IBX(dev_priv) && (val & DP_PORT_EN) == 0
	     && (val & DP_PIPEB_SELECT),
	     "IBX PCH dp port still using transcoder B\n");
}

static void assert_pch_hdmi_disabled(struct drm_i915_private *dev_priv,
				     enum pipe pipe, i915_reg_t reg)
{
	u32 val = I915_READ(reg);
	I915_STATE_WARN(hdmi_pipe_enabled(dev_priv, pipe, val),
	     "PCH HDMI (0x%08x) enabled on transcoder %c, should be disabled\n",
	     i915_mmio_reg_offset(reg), pipe_name(pipe));

	I915_STATE_WARN(HAS_PCH_IBX(dev_priv) && (val & SDVO_ENABLE) == 0
	     && (val & SDVO_PIPE_B_SELECT),
	     "IBX PCH hdmi port still using transcoder B\n");
}

static void assert_pch_ports_disabled(struct drm_i915_private *dev_priv,
				      enum pipe pipe)
{
	u32 val;

	assert_pch_dp_disabled(dev_priv, pipe, PCH_DP_B, TRANS_DP_PORT_SEL_B);
	assert_pch_dp_disabled(dev_priv, pipe, PCH_DP_C, TRANS_DP_PORT_SEL_C);
	assert_pch_dp_disabled(dev_priv, pipe, PCH_DP_D, TRANS_DP_PORT_SEL_D);

	val = I915_READ(PCH_ADPA);
	I915_STATE_WARN(adpa_pipe_enabled(dev_priv, pipe, val),
	     "PCH VGA enabled on transcoder %c, should be disabled\n",
	     pipe_name(pipe));

	val = I915_READ(PCH_LVDS);
	I915_STATE_WARN(lvds_pipe_enabled(dev_priv, pipe, val),
	     "PCH LVDS enabled on transcoder %c, should be disabled\n",
	     pipe_name(pipe));

	assert_pch_hdmi_disabled(dev_priv, pipe, PCH_HDMIB);
	assert_pch_hdmi_disabled(dev_priv, pipe, PCH_HDMIC);
	assert_pch_hdmi_disabled(dev_priv, pipe, PCH_HDMID);
}

static void _vlv_enable_pll(struct intel_crtc *crtc,
			    const struct intel_crtc_state *pipe_config)
{
	struct drm_i915_private *dev_priv = to_i915(crtc->base.dev);
	enum pipe pipe = crtc->pipe;

	I915_WRITE(DPLL(pipe), pipe_config->dpll_hw_state.dpll);
	POSTING_READ(DPLL(pipe));
	udelay(150);

	if (intel_wait_for_register(dev_priv,
				    DPLL(pipe),
				    DPLL_LOCK_VLV,
				    DPLL_LOCK_VLV,
				    1))
		DRM_ERROR("DPLL %d failed to lock\n", pipe);
}

static void vlv_enable_pll(struct intel_crtc *crtc,
			   const struct intel_crtc_state *pipe_config)
{
	struct drm_i915_private *dev_priv = to_i915(crtc->base.dev);
	enum pipe pipe = crtc->pipe;

	assert_pipe_disabled(dev_priv, pipe);

	/* PLL is protected by panel, make sure we can write it */
	assert_panel_unlocked(dev_priv, pipe);

	if (pipe_config->dpll_hw_state.dpll & DPLL_VCO_ENABLE)
		_vlv_enable_pll(crtc, pipe_config);

	I915_WRITE(DPLL_MD(pipe), pipe_config->dpll_hw_state.dpll_md);
	POSTING_READ(DPLL_MD(pipe));
}


static void _chv_enable_pll(struct intel_crtc *crtc,
			    const struct intel_crtc_state *pipe_config)
{
	struct drm_i915_private *dev_priv = to_i915(crtc->base.dev);
	enum pipe pipe = crtc->pipe;
	enum dpio_channel port = vlv_pipe_to_channel(pipe);
	u32 tmp;

	mutex_lock(&dev_priv->sb_lock);

	/* Enable back the 10bit clock to display controller */
	tmp = vlv_dpio_read(dev_priv, pipe, CHV_CMN_DW14(port));
	tmp |= DPIO_DCLKP_EN;
	vlv_dpio_write(dev_priv, pipe, CHV_CMN_DW14(port), tmp);

	mutex_unlock(&dev_priv->sb_lock);

	/*
	 * Need to wait > 100ns between dclkp clock enable bit and PLL enable.
	 */
	udelay(1);

	/* Enable PLL */
	I915_WRITE(DPLL(pipe), pipe_config->dpll_hw_state.dpll);

	/* Check PLL is locked */
	if (intel_wait_for_register(dev_priv,
				    DPLL(pipe), DPLL_LOCK_VLV, DPLL_LOCK_VLV,
				    1))
		DRM_ERROR("PLL %d failed to lock\n", pipe);
}

static void chv_enable_pll(struct intel_crtc *crtc,
			   const struct intel_crtc_state *pipe_config)
{
	struct drm_i915_private *dev_priv = to_i915(crtc->base.dev);
	enum pipe pipe = crtc->pipe;

	assert_pipe_disabled(dev_priv, pipe);

	/* PLL is protected by panel, make sure we can write it */
	assert_panel_unlocked(dev_priv, pipe);

	if (pipe_config->dpll_hw_state.dpll & DPLL_VCO_ENABLE)
		_chv_enable_pll(crtc, pipe_config);

	if (pipe != PIPE_A) {
		/*
		 * WaPixelRepeatModeFixForC0:chv
		 *
		 * DPLLCMD is AWOL. Use chicken bits to propagate
		 * the value from DPLLBMD to either pipe B or C.
		 */
		I915_WRITE(CBR4_VLV, pipe == PIPE_B ? CBR_DPLLBMD_PIPE_B : CBR_DPLLBMD_PIPE_C);
		I915_WRITE(DPLL_MD(PIPE_B), pipe_config->dpll_hw_state.dpll_md);
		I915_WRITE(CBR4_VLV, 0);
		dev_priv->chv_dpll_md[pipe] = pipe_config->dpll_hw_state.dpll_md;

		/*
		 * DPLLB VGA mode also seems to cause problems.
		 * We should always have it disabled.
		 */
		WARN_ON((I915_READ(DPLL(PIPE_B)) & DPLL_VGA_MODE_DIS) == 0);
	} else {
		I915_WRITE(DPLL_MD(pipe), pipe_config->dpll_hw_state.dpll_md);
		POSTING_READ(DPLL_MD(pipe));
	}
}

static int intel_num_dvo_pipes(struct drm_i915_private *dev_priv)
{
	struct intel_crtc *crtc;
	int count = 0;

	for_each_intel_crtc(&dev_priv->drm, crtc) {
		count += crtc->base.state->active &&
			intel_crtc_has_type(crtc->config, INTEL_OUTPUT_DVO);
	}

	return count;
}

static void i9xx_enable_pll(struct intel_crtc *crtc)
{
	struct drm_i915_private *dev_priv = to_i915(crtc->base.dev);
	i915_reg_t reg = DPLL(crtc->pipe);
	u32 dpll = crtc->config->dpll_hw_state.dpll;
	int i;

	assert_pipe_disabled(dev_priv, crtc->pipe);

	/* PLL is protected by panel, make sure we can write it */
	if (IS_MOBILE(dev_priv) && !IS_I830(dev_priv))
		assert_panel_unlocked(dev_priv, crtc->pipe);

	/* Enable DVO 2x clock on both PLLs if necessary */
	if (IS_I830(dev_priv) && intel_num_dvo_pipes(dev_priv) > 0) {
		/*
		 * It appears to be important that we don't enable this
		 * for the current pipe before otherwise configuring the
		 * PLL. No idea how this should be handled if multiple
		 * DVO outputs are enabled simultaneosly.
		 */
		dpll |= DPLL_DVO_2X_MODE;
		I915_WRITE(DPLL(!crtc->pipe),
			   I915_READ(DPLL(!crtc->pipe)) | DPLL_DVO_2X_MODE);
	}

	/*
	 * Apparently we need to have VGA mode enabled prior to changing
	 * the P1/P2 dividers. Otherwise the DPLL will keep using the old
	 * dividers, even though the register value does change.
	 */
	I915_WRITE(reg, 0);

	I915_WRITE(reg, dpll);

	/* Wait for the clocks to stabilize. */
	POSTING_READ(reg);
	udelay(150);

	if (INTEL_GEN(dev_priv) >= 4) {
		I915_WRITE(DPLL_MD(crtc->pipe),
			   crtc->config->dpll_hw_state.dpll_md);
	} else {
		/* The pixel multiplier can only be updated once the
		 * DPLL is enabled and the clocks are stable.
		 *
		 * So write it again.
		 */
		I915_WRITE(reg, dpll);
	}

	/* We do this three times for luck */
	for (i = 0; i < 3; i++) {
		I915_WRITE(reg, dpll);
		POSTING_READ(reg);
		udelay(150); /* wait for warmup */
	}
}

/**
 * i9xx_disable_pll - disable a PLL
 * @dev_priv: i915 private structure
 * @pipe: pipe PLL to disable
 *
 * Disable the PLL for @pipe, making sure the pipe is off first.
 *
 * Note!  This is for pre-ILK only.
 */
static void i9xx_disable_pll(struct intel_crtc *crtc)
{
	struct drm_i915_private *dev_priv = to_i915(crtc->base.dev);
	enum pipe pipe = crtc->pipe;

	/* Disable DVO 2x clock on both PLLs if necessary */
	if (IS_I830(dev_priv) &&
	    intel_crtc_has_type(crtc->config, INTEL_OUTPUT_DVO) &&
	    !intel_num_dvo_pipes(dev_priv)) {
		I915_WRITE(DPLL(PIPE_B),
			   I915_READ(DPLL(PIPE_B)) & ~DPLL_DVO_2X_MODE);
		I915_WRITE(DPLL(PIPE_A),
			   I915_READ(DPLL(PIPE_A)) & ~DPLL_DVO_2X_MODE);
	}

	/* Don't disable pipe or pipe PLLs if needed */
	if (IS_I830(dev_priv))
		return;

	/* Make sure the pipe isn't still relying on us */
	assert_pipe_disabled(dev_priv, pipe);

	I915_WRITE(DPLL(pipe), DPLL_VGA_MODE_DIS);
	POSTING_READ(DPLL(pipe));
}

static void vlv_disable_pll(struct drm_i915_private *dev_priv, enum pipe pipe)
{
	u32 val;

	/* Make sure the pipe isn't still relying on us */
	assert_pipe_disabled(dev_priv, pipe);

	val = DPLL_INTEGRATED_REF_CLK_VLV |
		DPLL_REF_CLK_ENABLE_VLV | DPLL_VGA_MODE_DIS;
	if (pipe != PIPE_A)
		val |= DPLL_INTEGRATED_CRI_CLK_VLV;

	I915_WRITE(DPLL(pipe), val);
	POSTING_READ(DPLL(pipe));
}

static void chv_disable_pll(struct drm_i915_private *dev_priv, enum pipe pipe)
{
	enum dpio_channel port = vlv_pipe_to_channel(pipe);
	u32 val;

	/* Make sure the pipe isn't still relying on us */
	assert_pipe_disabled(dev_priv, pipe);

	val = DPLL_SSC_REF_CLK_CHV |
		DPLL_REF_CLK_ENABLE_VLV | DPLL_VGA_MODE_DIS;
	if (pipe != PIPE_A)
		val |= DPLL_INTEGRATED_CRI_CLK_VLV;

	I915_WRITE(DPLL(pipe), val);
	POSTING_READ(DPLL(pipe));

	mutex_lock(&dev_priv->sb_lock);

	/* Disable 10bit clock to display controller */
	val = vlv_dpio_read(dev_priv, pipe, CHV_CMN_DW14(port));
	val &= ~DPIO_DCLKP_EN;
	vlv_dpio_write(dev_priv, pipe, CHV_CMN_DW14(port), val);

	mutex_unlock(&dev_priv->sb_lock);
}

void vlv_wait_port_ready(struct drm_i915_private *dev_priv,
			 struct intel_digital_port *dport,
			 unsigned int expected_mask)
{
	u32 port_mask;
	i915_reg_t dpll_reg;

	switch (dport->port) {
	case PORT_B:
		port_mask = DPLL_PORTB_READY_MASK;
		dpll_reg = DPLL(0);
		break;
	case PORT_C:
		port_mask = DPLL_PORTC_READY_MASK;
		dpll_reg = DPLL(0);
		expected_mask <<= 4;
		break;
	case PORT_D:
		port_mask = DPLL_PORTD_READY_MASK;
		dpll_reg = DPIO_PHY_STATUS;
		break;
	default:
		BUG();
	}

	if (intel_wait_for_register(dev_priv,
				    dpll_reg, port_mask, expected_mask,
				    1000))
		WARN(1, "timed out waiting for port %c ready: got 0x%x, expected 0x%x\n",
		     port_name(dport->port), I915_READ(dpll_reg) & port_mask, expected_mask);
}

static void ironlake_enable_pch_transcoder(struct drm_i915_private *dev_priv,
					   enum pipe pipe)
{
	struct intel_crtc *intel_crtc = intel_get_crtc_for_pipe(dev_priv,
								pipe);
	i915_reg_t reg;
	uint32_t val, pipeconf_val;

	/* Make sure PCH DPLL is enabled */
	assert_shared_dpll_enabled(dev_priv, intel_crtc->config->shared_dpll);

	/* FDI must be feeding us bits for PCH ports */
	assert_fdi_tx_enabled(dev_priv, pipe);
	assert_fdi_rx_enabled(dev_priv, pipe);

	if (HAS_PCH_CPT(dev_priv)) {
		/* Workaround: Set the timing override bit before enabling the
		 * pch transcoder. */
		reg = TRANS_CHICKEN2(pipe);
		val = I915_READ(reg);
		val |= TRANS_CHICKEN2_TIMING_OVERRIDE;
		I915_WRITE(reg, val);
	}

	reg = PCH_TRANSCONF(pipe);
	val = I915_READ(reg);
	pipeconf_val = I915_READ(PIPECONF(pipe));

	if (HAS_PCH_IBX(dev_priv)) {
		/*
		 * Make the BPC in transcoder be consistent with
		 * that in pipeconf reg. For HDMI we must use 8bpc
		 * here for both 8bpc and 12bpc.
		 */
		val &= ~PIPECONF_BPC_MASK;
		if (intel_crtc_has_type(intel_crtc->config, INTEL_OUTPUT_HDMI))
			val |= PIPECONF_8BPC;
		else
			val |= pipeconf_val & PIPECONF_BPC_MASK;
	}

	val &= ~TRANS_INTERLACE_MASK;
	if ((pipeconf_val & PIPECONF_INTERLACE_MASK) == PIPECONF_INTERLACED_ILK)
		if (HAS_PCH_IBX(dev_priv) &&
		    intel_crtc_has_type(intel_crtc->config, INTEL_OUTPUT_SDVO))
			val |= TRANS_LEGACY_INTERLACED_ILK;
		else
			val |= TRANS_INTERLACED;
	else
		val |= TRANS_PROGRESSIVE;

	I915_WRITE(reg, val | TRANS_ENABLE);
	if (intel_wait_for_register(dev_priv,
				    reg, TRANS_STATE_ENABLE, TRANS_STATE_ENABLE,
				    100))
		DRM_ERROR("failed to enable transcoder %c\n", pipe_name(pipe));
}

static void lpt_enable_pch_transcoder(struct drm_i915_private *dev_priv,
				      enum transcoder cpu_transcoder)
{
	u32 val, pipeconf_val;

	/* FDI must be feeding us bits for PCH ports */
	assert_fdi_tx_enabled(dev_priv, (enum pipe) cpu_transcoder);
	assert_fdi_rx_enabled(dev_priv, PIPE_A);

	/* Workaround: set timing override bit. */
	val = I915_READ(TRANS_CHICKEN2(PIPE_A));
	val |= TRANS_CHICKEN2_TIMING_OVERRIDE;
	I915_WRITE(TRANS_CHICKEN2(PIPE_A), val);

	val = TRANS_ENABLE;
	pipeconf_val = I915_READ(PIPECONF(cpu_transcoder));

	if ((pipeconf_val & PIPECONF_INTERLACE_MASK_HSW) ==
	    PIPECONF_INTERLACED_ILK)
		val |= TRANS_INTERLACED;
	else
		val |= TRANS_PROGRESSIVE;

	I915_WRITE(LPT_TRANSCONF, val);
	if (intel_wait_for_register(dev_priv,
				    LPT_TRANSCONF,
				    TRANS_STATE_ENABLE,
				    TRANS_STATE_ENABLE,
				    100))
		DRM_ERROR("Failed to enable PCH transcoder\n");
}

static void ironlake_disable_pch_transcoder(struct drm_i915_private *dev_priv,
					    enum pipe pipe)
{
	i915_reg_t reg;
	uint32_t val;

	/* FDI relies on the transcoder */
	assert_fdi_tx_disabled(dev_priv, pipe);
	assert_fdi_rx_disabled(dev_priv, pipe);

	/* Ports must be off as well */
	assert_pch_ports_disabled(dev_priv, pipe);

	reg = PCH_TRANSCONF(pipe);
	val = I915_READ(reg);
	val &= ~TRANS_ENABLE;
	I915_WRITE(reg, val);
	/* wait for PCH transcoder off, transcoder state */
	if (intel_wait_for_register(dev_priv,
				    reg, TRANS_STATE_ENABLE, 0,
				    50))
		DRM_ERROR("failed to disable transcoder %c\n", pipe_name(pipe));

	if (HAS_PCH_CPT(dev_priv)) {
		/* Workaround: Clear the timing override chicken bit again. */
		reg = TRANS_CHICKEN2(pipe);
		val = I915_READ(reg);
		val &= ~TRANS_CHICKEN2_TIMING_OVERRIDE;
		I915_WRITE(reg, val);
	}
}

void lpt_disable_pch_transcoder(struct drm_i915_private *dev_priv)
{
	u32 val;

	val = I915_READ(LPT_TRANSCONF);
	val &= ~TRANS_ENABLE;
	I915_WRITE(LPT_TRANSCONF, val);
	/* wait for PCH transcoder off, transcoder state */
	if (intel_wait_for_register(dev_priv,
				    LPT_TRANSCONF, TRANS_STATE_ENABLE, 0,
				    50))
		DRM_ERROR("Failed to disable PCH transcoder\n");

	/* Workaround: clear timing override bit. */
	val = I915_READ(TRANS_CHICKEN2(PIPE_A));
	val &= ~TRANS_CHICKEN2_TIMING_OVERRIDE;
	I915_WRITE(TRANS_CHICKEN2(PIPE_A), val);
}

enum pipe intel_crtc_pch_transcoder(struct intel_crtc *crtc)
{
	struct drm_i915_private *dev_priv = to_i915(crtc->base.dev);

	WARN_ON(!crtc->config->has_pch_encoder);

	if (HAS_PCH_LPT(dev_priv))
		return PIPE_A;
	else
		return crtc->pipe;
}

/**
 * intel_enable_pipe - enable a pipe, asserting requirements
 * @crtc: crtc responsible for the pipe
 *
 * Enable @crtc's pipe, making sure that various hardware specific requirements
 * are met, if applicable, e.g. PLL enabled, LVDS pairs enabled, etc.
 */
static void intel_enable_pipe(struct intel_crtc *crtc)
{
	struct drm_device *dev = crtc->base.dev;
	struct drm_i915_private *dev_priv = to_i915(dev);
	enum pipe pipe = crtc->pipe;
	enum transcoder cpu_transcoder = crtc->config->cpu_transcoder;
	i915_reg_t reg;
	u32 val;

	DRM_DEBUG_KMS("enabling pipe %c\n", pipe_name(pipe));

	assert_planes_disabled(crtc);

	/*
	 * A pipe without a PLL won't actually be able to drive bits from
	 * a plane.  On ILK+ the pipe PLLs are integrated, so we don't
	 * need the check.
	 */
	if (HAS_GMCH_DISPLAY(dev_priv)) {
		if (intel_crtc_has_type(crtc->config, INTEL_OUTPUT_DSI))
			assert_dsi_pll_enabled(dev_priv);
		else
			assert_pll_enabled(dev_priv, pipe);
	} else {
		if (crtc->config->has_pch_encoder) {
			/* if driving the PCH, we need FDI enabled */
			assert_fdi_rx_pll_enabled(dev_priv,
						  intel_crtc_pch_transcoder(crtc));
			assert_fdi_tx_pll_enabled(dev_priv,
						  (enum pipe) cpu_transcoder);
		}
		/* FIXME: assert CPU port conditions for SNB+ */
	}

	reg = PIPECONF(cpu_transcoder);
	val = I915_READ(reg);
	if (val & PIPECONF_ENABLE) {
		/* we keep both pipes enabled on 830 */
		WARN_ON(!IS_I830(dev_priv));
		return;
	}

	I915_WRITE(reg, val | PIPECONF_ENABLE);
	POSTING_READ(reg);

	/*
	 * Until the pipe starts PIPEDSL reads will return a stale value,
	 * which causes an apparent vblank timestamp jump when PIPEDSL
	 * resets to its proper value. That also messes up the frame count
	 * when it's derived from the timestamps. So let's wait for the
	 * pipe to start properly before we call drm_crtc_vblank_on()
	 */
	if (dev->max_vblank_count == 0)
		intel_wait_for_pipe_scanline_moving(crtc);
}

/**
 * intel_disable_pipe - disable a pipe, asserting requirements
 * @crtc: crtc whose pipes is to be disabled
 *
 * Disable the pipe of @crtc, making sure that various hardware
 * specific requirements are met, if applicable, e.g. plane
 * disabled, panel fitter off, etc.
 *
 * Will wait until the pipe has shut down before returning.
 */
static void intel_disable_pipe(struct intel_crtc *crtc)
{
	struct drm_i915_private *dev_priv = to_i915(crtc->base.dev);
	enum transcoder cpu_transcoder = crtc->config->cpu_transcoder;
	enum pipe pipe = crtc->pipe;
	i915_reg_t reg;
	u32 val;

	DRM_DEBUG_KMS("disabling pipe %c\n", pipe_name(pipe));

	/*
	 * Make sure planes won't keep trying to pump pixels to us,
	 * or we might hang the display.
	 */
	assert_planes_disabled(crtc);

	reg = PIPECONF(cpu_transcoder);
	val = I915_READ(reg);
	if ((val & PIPECONF_ENABLE) == 0)
		return;

	/*
	 * Double wide has implications for planes
	 * so best keep it disabled when not needed.
	 */
	if (crtc->config->double_wide)
		val &= ~PIPECONF_DOUBLE_WIDE;

	/* Don't disable pipe or pipe PLLs if needed */
	if (!IS_I830(dev_priv))
		val &= ~PIPECONF_ENABLE;

	I915_WRITE(reg, val);
	if ((val & PIPECONF_ENABLE) == 0)
		intel_wait_for_pipe_off(crtc);
}

static unsigned int intel_tile_size(const struct drm_i915_private *dev_priv)
{
	return IS_GEN2(dev_priv) ? 2048 : 4096;
}

static unsigned int
intel_tile_width_bytes(const struct drm_framebuffer *fb, int plane)
{
	struct drm_i915_private *dev_priv = to_i915(fb->dev);
	unsigned int cpp = fb->format->cpp[plane];

	switch (fb->modifier) {
	case DRM_FORMAT_MOD_LINEAR:
		return cpp;
	case I915_FORMAT_MOD_X_TILED:
		if (IS_GEN2(dev_priv))
			return 128;
		else
			return 512;
	case I915_FORMAT_MOD_Y_TILED_CCS:
		if (plane == 1)
			return 128;
		/* fall through */
	case I915_FORMAT_MOD_Y_TILED:
		if (IS_GEN2(dev_priv) || HAS_128_BYTE_Y_TILING(dev_priv))
			return 128;
		else
			return 512;
	case I915_FORMAT_MOD_Yf_TILED_CCS:
		if (plane == 1)
			return 128;
		/* fall through */
	case I915_FORMAT_MOD_Yf_TILED:
		switch (cpp) {
		case 1:
			return 64;
		case 2:
		case 4:
			return 128;
		case 8:
		case 16:
			return 256;
		default:
			MISSING_CASE(cpp);
			return cpp;
		}
		break;
	default:
		MISSING_CASE(fb->modifier);
		return cpp;
	}
}

static unsigned int
intel_tile_height(const struct drm_framebuffer *fb, int plane)
{
	if (fb->modifier == DRM_FORMAT_MOD_LINEAR)
		return 1;
	else
		return intel_tile_size(to_i915(fb->dev)) /
			intel_tile_width_bytes(fb, plane);
}

/* Return the tile dimensions in pixel units */
static void intel_tile_dims(const struct drm_framebuffer *fb, int plane,
			    unsigned int *tile_width,
			    unsigned int *tile_height)
{
	unsigned int tile_width_bytes = intel_tile_width_bytes(fb, plane);
	unsigned int cpp = fb->format->cpp[plane];

	*tile_width = tile_width_bytes / cpp;
	*tile_height = intel_tile_size(to_i915(fb->dev)) / tile_width_bytes;
}

unsigned int
intel_fb_align_height(const struct drm_framebuffer *fb,
		      int plane, unsigned int height)
{
	unsigned int tile_height = intel_tile_height(fb, plane);

	return ALIGN(height, tile_height);
}

unsigned int intel_rotation_info_size(const struct intel_rotation_info *rot_info)
{
	unsigned int size = 0;
	int i;

	for (i = 0 ; i < ARRAY_SIZE(rot_info->plane); i++)
		size += rot_info->plane[i].width * rot_info->plane[i].height;

	return size;
}

static void
intel_fill_fb_ggtt_view(struct i915_ggtt_view *view,
			const struct drm_framebuffer *fb,
			unsigned int rotation)
{
	view->type = I915_GGTT_VIEW_NORMAL;
	if (drm_rotation_90_or_270(rotation)) {
		view->type = I915_GGTT_VIEW_ROTATED;
		view->rotated = to_intel_framebuffer(fb)->rot_info;
	}
}

static unsigned int intel_cursor_alignment(const struct drm_i915_private *dev_priv)
{
	if (IS_I830(dev_priv))
		return 16 * 1024;
	else if (IS_I85X(dev_priv))
		return 256;
	else if (IS_I845G(dev_priv) || IS_I865G(dev_priv))
		return 32;
	else
		return 4 * 1024;
}

static unsigned int intel_linear_alignment(const struct drm_i915_private *dev_priv)
{
	if (INTEL_INFO(dev_priv)->gen >= 9)
		return 256 * 1024;
	else if (IS_I965G(dev_priv) || IS_I965GM(dev_priv) ||
		 IS_VALLEYVIEW(dev_priv) || IS_CHERRYVIEW(dev_priv))
		return 128 * 1024;
	else if (INTEL_INFO(dev_priv)->gen >= 4)
		return 4 * 1024;
	else
		return 0;
}

static unsigned int intel_surf_alignment(const struct drm_framebuffer *fb,
					 int plane)
{
	struct drm_i915_private *dev_priv = to_i915(fb->dev);

	/* AUX_DIST needs only 4K alignment */
	if (plane == 1)
		return 4096;

	switch (fb->modifier) {
	case DRM_FORMAT_MOD_LINEAR:
		return intel_linear_alignment(dev_priv);
	case I915_FORMAT_MOD_X_TILED:
		if (INTEL_GEN(dev_priv) >= 9)
			return 256 * 1024;
		return 0;
	case I915_FORMAT_MOD_Y_TILED_CCS:
	case I915_FORMAT_MOD_Yf_TILED_CCS:
	case I915_FORMAT_MOD_Y_TILED:
	case I915_FORMAT_MOD_Yf_TILED:
		return 1 * 1024 * 1024;
	default:
		MISSING_CASE(fb->modifier);
		return 0;
	}
}

struct i915_vma *
intel_pin_and_fence_fb_obj(struct drm_framebuffer *fb, unsigned int rotation)
{
	struct drm_device *dev = fb->dev;
	struct drm_i915_private *dev_priv = to_i915(dev);
	struct drm_i915_gem_object *obj = intel_fb_obj(fb);
	struct i915_ggtt_view view;
	struct i915_vma *vma;
	u32 alignment;

	WARN_ON(!mutex_is_locked(&dev->struct_mutex));

	alignment = intel_surf_alignment(fb, 0);

	intel_fill_fb_ggtt_view(&view, fb, rotation);

	/* Note that the w/a also requires 64 PTE of padding following the
	 * bo. We currently fill all unused PTE with the shadow page and so
	 * we should always have valid PTE following the scanout preventing
	 * the VT-d warning.
	 */
	if (intel_scanout_needs_vtd_wa(dev_priv) && alignment < 256 * 1024)
		alignment = 256 * 1024;

	/*
	 * Global gtt pte registers are special registers which actually forward
	 * writes to a chunk of system memory. Which means that there is no risk
	 * that the register values disappear as soon as we call
	 * intel_runtime_pm_put(), so it is correct to wrap only the
	 * pin/unpin/fence and not more.
	 */
	intel_runtime_pm_get(dev_priv);

	atomic_inc(&dev_priv->gpu_error.pending_fb_pin);

	vma = i915_gem_object_pin_to_display_plane(obj, alignment, &view);
	if (IS_ERR(vma))
		goto err;

	if (i915_vma_is_map_and_fenceable(vma)) {
		/* Install a fence for tiled scan-out. Pre-i965 always needs a
		 * fence, whereas 965+ only requires a fence if using
		 * framebuffer compression.  For simplicity, we always, when
		 * possible, install a fence as the cost is not that onerous.
		 *
		 * If we fail to fence the tiled scanout, then either the
		 * modeset will reject the change (which is highly unlikely as
		 * the affected systems, all but one, do not have unmappable
		 * space) or we will not be able to enable full powersaving
		 * techniques (also likely not to apply due to various limits
		 * FBC and the like impose on the size of the buffer, which
		 * presumably we violated anyway with this unmappable buffer).
		 * Anyway, it is presumably better to stumble onwards with
		 * something and try to run the system in a "less than optimal"
		 * mode that matches the user configuration.
		 */
		if (i915_vma_get_fence(vma) == 0)
			i915_vma_pin_fence(vma);
	}

	i915_vma_get(vma);
err:
	atomic_dec(&dev_priv->gpu_error.pending_fb_pin);

	intel_runtime_pm_put(dev_priv);
	return vma;
}

void intel_unpin_fb_vma(struct i915_vma *vma)
{
	lockdep_assert_held(&vma->vm->i915->drm.struct_mutex);

	i915_vma_unpin_fence(vma);
	i915_gem_object_unpin_from_display_plane(vma);
	i915_vma_put(vma);
}

static int intel_fb_pitch(const struct drm_framebuffer *fb, int plane,
			  unsigned int rotation)
{
	if (drm_rotation_90_or_270(rotation))
		return to_intel_framebuffer(fb)->rotated[plane].pitch;
	else
		return fb->pitches[plane];
}

/*
 * Convert the x/y offsets into a linear offset.
 * Only valid with 0/180 degree rotation, which is fine since linear
 * offset is only used with linear buffers on pre-hsw and tiled buffers
 * with gen2/3, and 90/270 degree rotations isn't supported on any of them.
 */
u32 intel_fb_xy_to_linear(int x, int y,
			  const struct intel_plane_state *state,
			  int plane)
{
	const struct drm_framebuffer *fb = state->base.fb;
	unsigned int cpp = fb->format->cpp[plane];
	unsigned int pitch = fb->pitches[plane];

	return y * pitch + x * cpp;
}

/*
 * Add the x/y offsets derived from fb->offsets[] to the user
 * specified plane src x/y offsets. The resulting x/y offsets
 * specify the start of scanout from the beginning of the gtt mapping.
 */
void intel_add_fb_offsets(int *x, int *y,
			  const struct intel_plane_state *state,
			  int plane)

{
	const struct intel_framebuffer *intel_fb = to_intel_framebuffer(state->base.fb);
	unsigned int rotation = state->base.rotation;

	if (drm_rotation_90_or_270(rotation)) {
		*x += intel_fb->rotated[plane].x;
		*y += intel_fb->rotated[plane].y;
	} else {
		*x += intel_fb->normal[plane].x;
		*y += intel_fb->normal[plane].y;
	}
}

static u32 __intel_adjust_tile_offset(int *x, int *y,
				      unsigned int tile_width,
				      unsigned int tile_height,
				      unsigned int tile_size,
				      unsigned int pitch_tiles,
				      u32 old_offset,
				      u32 new_offset)
{
	unsigned int pitch_pixels = pitch_tiles * tile_width;
	unsigned int tiles;

	WARN_ON(old_offset & (tile_size - 1));
	WARN_ON(new_offset & (tile_size - 1));
	WARN_ON(new_offset > old_offset);

	tiles = (old_offset - new_offset) / tile_size;

	*y += tiles / pitch_tiles * tile_height;
	*x += tiles % pitch_tiles * tile_width;

	/* minimize x in case it got needlessly big */
	*y += *x / pitch_pixels * tile_height;
	*x %= pitch_pixels;

	return new_offset;
}

static u32 _intel_adjust_tile_offset(int *x, int *y,
				     const struct drm_framebuffer *fb, int plane,
				     unsigned int rotation,
				     u32 old_offset, u32 new_offset)
{
	const struct drm_i915_private *dev_priv = to_i915(fb->dev);
	unsigned int cpp = fb->format->cpp[plane];
	unsigned int pitch = intel_fb_pitch(fb, plane, rotation);

	WARN_ON(new_offset > old_offset);

	if (fb->modifier != DRM_FORMAT_MOD_LINEAR) {
		unsigned int tile_size, tile_width, tile_height;
		unsigned int pitch_tiles;

		tile_size = intel_tile_size(dev_priv);
		intel_tile_dims(fb, plane, &tile_width, &tile_height);

		if (drm_rotation_90_or_270(rotation)) {
			pitch_tiles = pitch / tile_height;
			swap(tile_width, tile_height);
		} else {
			pitch_tiles = pitch / (tile_width * cpp);
		}

		__intel_adjust_tile_offset(x, y, tile_width, tile_height,
					   tile_size, pitch_tiles,
					   old_offset, new_offset);
	} else {
		old_offset += *y * pitch + *x * cpp;

		*y = (old_offset - new_offset) / pitch;
		*x = ((old_offset - new_offset) - *y * pitch) / cpp;
	}

	return new_offset;
}

/*
 * Adjust the tile offset by moving the difference into
 * the x/y offsets.
 */
static u32 intel_adjust_tile_offset(int *x, int *y,
				    const struct intel_plane_state *state, int plane,
				    u32 old_offset, u32 new_offset)
{
	return _intel_adjust_tile_offset(x, y, state->base.fb, plane,
					 state->base.rotation,
					 old_offset, new_offset);
}

/*
 * Computes the linear offset to the base tile and adjusts
 * x, y. bytes per pixel is assumed to be a power-of-two.
 *
 * In the 90/270 rotated case, x and y are assumed
 * to be already rotated to match the rotated GTT view, and
 * pitch is the tile_height aligned framebuffer height.
 *
 * This function is used when computing the derived information
 * under intel_framebuffer, so using any of that information
 * here is not allowed. Anything under drm_framebuffer can be
 * used. This is why the user has to pass in the pitch since it
 * is specified in the rotated orientation.
 */
static u32 _intel_compute_tile_offset(const struct drm_i915_private *dev_priv,
				      int *x, int *y,
				      const struct drm_framebuffer *fb, int plane,
				      unsigned int pitch,
				      unsigned int rotation,
				      u32 alignment)
{
	uint64_t fb_modifier = fb->modifier;
	unsigned int cpp = fb->format->cpp[plane];
	u32 offset, offset_aligned;

	if (alignment)
		alignment--;

	if (fb_modifier != DRM_FORMAT_MOD_LINEAR) {
		unsigned int tile_size, tile_width, tile_height;
		unsigned int tile_rows, tiles, pitch_tiles;

		tile_size = intel_tile_size(dev_priv);
		intel_tile_dims(fb, plane, &tile_width, &tile_height);

		if (drm_rotation_90_or_270(rotation)) {
			pitch_tiles = pitch / tile_height;
			swap(tile_width, tile_height);
		} else {
			pitch_tiles = pitch / (tile_width * cpp);
		}

		tile_rows = *y / tile_height;
		*y %= tile_height;

		tiles = *x / tile_width;
		*x %= tile_width;

		offset = (tile_rows * pitch_tiles + tiles) * tile_size;
		offset_aligned = offset & ~alignment;

		__intel_adjust_tile_offset(x, y, tile_width, tile_height,
					   tile_size, pitch_tiles,
					   offset, offset_aligned);
	} else {
		offset = *y * pitch + *x * cpp;
		offset_aligned = offset & ~alignment;

		*y = (offset & alignment) / pitch;
		*x = ((offset & alignment) - *y * pitch) / cpp;
	}

	return offset_aligned;
}

u32 intel_compute_tile_offset(int *x, int *y,
			      const struct intel_plane_state *state,
			      int plane)
{
	struct intel_plane *intel_plane = to_intel_plane(state->base.plane);
	struct drm_i915_private *dev_priv = to_i915(intel_plane->base.dev);
	const struct drm_framebuffer *fb = state->base.fb;
	unsigned int rotation = state->base.rotation;
	int pitch = intel_fb_pitch(fb, plane, rotation);
	u32 alignment;

	if (intel_plane->id == PLANE_CURSOR)
		alignment = intel_cursor_alignment(dev_priv);
	else
		alignment = intel_surf_alignment(fb, plane);

	return _intel_compute_tile_offset(dev_priv, x, y, fb, plane, pitch,
					  rotation, alignment);
}

/* Convert the fb->offset[] into x/y offsets */
static int intel_fb_offset_to_xy(int *x, int *y,
				 const struct drm_framebuffer *fb, int plane)
{
	struct drm_i915_private *dev_priv = to_i915(fb->dev);

	if (fb->modifier != DRM_FORMAT_MOD_LINEAR &&
	    fb->offsets[plane] % intel_tile_size(dev_priv))
		return -EINVAL;

	*x = 0;
	*y = 0;

	_intel_adjust_tile_offset(x, y,
				  fb, plane, DRM_MODE_ROTATE_0,
				  fb->offsets[plane], 0);

	return 0;
}

static unsigned int intel_fb_modifier_to_tiling(uint64_t fb_modifier)
{
	switch (fb_modifier) {
	case I915_FORMAT_MOD_X_TILED:
		return I915_TILING_X;
	case I915_FORMAT_MOD_Y_TILED:
	case I915_FORMAT_MOD_Y_TILED_CCS:
		return I915_TILING_Y;
	default:
		return I915_TILING_NONE;
	}
}

static const struct drm_format_info ccs_formats[] = {
	{ .format = DRM_FORMAT_XRGB8888, .depth = 24, .num_planes = 2, .cpp = { 4, 1, }, .hsub = 8, .vsub = 16, },
	{ .format = DRM_FORMAT_XBGR8888, .depth = 24, .num_planes = 2, .cpp = { 4, 1, }, .hsub = 8, .vsub = 16, },
	{ .format = DRM_FORMAT_ARGB8888, .depth = 32, .num_planes = 2, .cpp = { 4, 1, }, .hsub = 8, .vsub = 16, },
	{ .format = DRM_FORMAT_ABGR8888, .depth = 32, .num_planes = 2, .cpp = { 4, 1, }, .hsub = 8, .vsub = 16, },
};

static const struct drm_format_info *
lookup_format_info(const struct drm_format_info formats[],
		   int num_formats, u32 format)
{
	int i;

	for (i = 0; i < num_formats; i++) {
		if (formats[i].format == format)
			return &formats[i];
	}

	return NULL;
}

static const struct drm_format_info *
intel_get_format_info(const struct drm_mode_fb_cmd2 *cmd)
{
	switch (cmd->modifier[0]) {
	case I915_FORMAT_MOD_Y_TILED_CCS:
	case I915_FORMAT_MOD_Yf_TILED_CCS:
		return lookup_format_info(ccs_formats,
					  ARRAY_SIZE(ccs_formats),
					  cmd->pixel_format);
	default:
		return NULL;
	}
}

static int
intel_fill_fb_info(struct drm_i915_private *dev_priv,
		   struct drm_framebuffer *fb)
{
	struct intel_framebuffer *intel_fb = to_intel_framebuffer(fb);
	struct intel_rotation_info *rot_info = &intel_fb->rot_info;
	u32 gtt_offset_rotated = 0;
	unsigned int max_size = 0;
	int i, num_planes = fb->format->num_planes;
	unsigned int tile_size = intel_tile_size(dev_priv);

	for (i = 0; i < num_planes; i++) {
		unsigned int width, height;
		unsigned int cpp, size;
		u32 offset;
		int x, y;
		int ret;

		cpp = fb->format->cpp[i];
		width = drm_framebuffer_plane_width(fb->width, fb, i);
		height = drm_framebuffer_plane_height(fb->height, fb, i);

		ret = intel_fb_offset_to_xy(&x, &y, fb, i);
		if (ret) {
			DRM_DEBUG_KMS("bad fb plane %d offset: 0x%x\n",
				      i, fb->offsets[i]);
			return ret;
		}

		if ((fb->modifier == I915_FORMAT_MOD_Y_TILED_CCS ||
		     fb->modifier == I915_FORMAT_MOD_Yf_TILED_CCS) && i == 1) {
			int hsub = fb->format->hsub;
			int vsub = fb->format->vsub;
			int tile_width, tile_height;
			int main_x, main_y;
			int ccs_x, ccs_y;

			intel_tile_dims(fb, i, &tile_width, &tile_height);
			tile_width *= hsub;
			tile_height *= vsub;

			ccs_x = (x * hsub) % tile_width;
			ccs_y = (y * vsub) % tile_height;
			main_x = intel_fb->normal[0].x % tile_width;
			main_y = intel_fb->normal[0].y % tile_height;

			/*
			 * CCS doesn't have its own x/y offset register, so the intra CCS tile
			 * x/y offsets must match between CCS and the main surface.
			 */
			if (main_x != ccs_x || main_y != ccs_y) {
				DRM_DEBUG_KMS("Bad CCS x/y (main %d,%d ccs %d,%d) full (main %d,%d ccs %d,%d)\n",
					      main_x, main_y,
					      ccs_x, ccs_y,
					      intel_fb->normal[0].x,
					      intel_fb->normal[0].y,
					      x, y);
				return -EINVAL;
			}
		}

		/*
		 * The fence (if used) is aligned to the start of the object
		 * so having the framebuffer wrap around across the edge of the
		 * fenced region doesn't really work. We have no API to configure
		 * the fence start offset within the object (nor could we probably
		 * on gen2/3). So it's just easier if we just require that the
		 * fb layout agrees with the fence layout. We already check that the
		 * fb stride matches the fence stride elsewhere.
		 */
		if (i == 0 && i915_gem_object_is_tiled(intel_fb->obj) &&
		    (x + width) * cpp > fb->pitches[i]) {
			DRM_DEBUG_KMS("bad fb plane %d offset: 0x%x\n",
				      i, fb->offsets[i]);
			return -EINVAL;
		}

		/*
		 * First pixel of the framebuffer from
		 * the start of the normal gtt mapping.
		 */
		intel_fb->normal[i].x = x;
		intel_fb->normal[i].y = y;

		offset = _intel_compute_tile_offset(dev_priv, &x, &y,
						    fb, i, fb->pitches[i],
						    DRM_MODE_ROTATE_0, tile_size);
		offset /= tile_size;

		if (fb->modifier != DRM_FORMAT_MOD_LINEAR) {
			unsigned int tile_width, tile_height;
			unsigned int pitch_tiles;
			struct drm_rect r;

			intel_tile_dims(fb, i, &tile_width, &tile_height);

			rot_info->plane[i].offset = offset;
			rot_info->plane[i].stride = DIV_ROUND_UP(fb->pitches[i], tile_width * cpp);
			rot_info->plane[i].width = DIV_ROUND_UP(x + width, tile_width);
			rot_info->plane[i].height = DIV_ROUND_UP(y + height, tile_height);

			intel_fb->rotated[i].pitch =
				rot_info->plane[i].height * tile_height;

			/* how many tiles does this plane need */
			size = rot_info->plane[i].stride * rot_info->plane[i].height;
			/*
			 * If the plane isn't horizontally tile aligned,
			 * we need one more tile.
			 */
			if (x != 0)
				size++;

			/* rotate the x/y offsets to match the GTT view */
			r.x1 = x;
			r.y1 = y;
			r.x2 = x + width;
			r.y2 = y + height;
			drm_rect_rotate(&r,
					rot_info->plane[i].width * tile_width,
					rot_info->plane[i].height * tile_height,
					DRM_MODE_ROTATE_270);
			x = r.x1;
			y = r.y1;

			/* rotate the tile dimensions to match the GTT view */
			pitch_tiles = intel_fb->rotated[i].pitch / tile_height;
			swap(tile_width, tile_height);

			/*
			 * We only keep the x/y offsets, so push all of the
			 * gtt offset into the x/y offsets.
			 */
			__intel_adjust_tile_offset(&x, &y,
						   tile_width, tile_height,
						   tile_size, pitch_tiles,
						   gtt_offset_rotated * tile_size, 0);

			gtt_offset_rotated += rot_info->plane[i].width * rot_info->plane[i].height;

			/*
			 * First pixel of the framebuffer from
			 * the start of the rotated gtt mapping.
			 */
			intel_fb->rotated[i].x = x;
			intel_fb->rotated[i].y = y;
		} else {
			size = DIV_ROUND_UP((y + height) * fb->pitches[i] +
					    x * cpp, tile_size);
		}

		/* how many tiles in total needed in the bo */
		max_size = max(max_size, offset + size);
	}

	if (max_size * tile_size > intel_fb->obj->base.size) {
		DRM_DEBUG_KMS("fb too big for bo (need %u bytes, have %zu bytes)\n",
			      max_size * tile_size, intel_fb->obj->base.size);
		return -EINVAL;
	}

	return 0;
}

static int i9xx_format_to_fourcc(int format)
{
	switch (format) {
	case DISPPLANE_8BPP:
		return DRM_FORMAT_C8;
	case DISPPLANE_BGRX555:
		return DRM_FORMAT_XRGB1555;
	case DISPPLANE_BGRX565:
		return DRM_FORMAT_RGB565;
	default:
	case DISPPLANE_BGRX888:
		return DRM_FORMAT_XRGB8888;
	case DISPPLANE_RGBX888:
		return DRM_FORMAT_XBGR8888;
	case DISPPLANE_BGRX101010:
		return DRM_FORMAT_XRGB2101010;
	case DISPPLANE_RGBX101010:
		return DRM_FORMAT_XBGR2101010;
	}
}

static int skl_format_to_fourcc(int format, bool rgb_order, bool alpha)
{
	switch (format) {
	case PLANE_CTL_FORMAT_RGB_565:
		return DRM_FORMAT_RGB565;
	default:
	case PLANE_CTL_FORMAT_XRGB_8888:
		if (rgb_order) {
			if (alpha)
				return DRM_FORMAT_ABGR8888;
			else
				return DRM_FORMAT_XBGR8888;
		} else {
			if (alpha)
				return DRM_FORMAT_ARGB8888;
			else
				return DRM_FORMAT_XRGB8888;
		}
	case PLANE_CTL_FORMAT_XRGB_2101010:
		if (rgb_order)
			return DRM_FORMAT_XBGR2101010;
		else
			return DRM_FORMAT_XRGB2101010;
	}
}

static bool
intel_alloc_initial_plane_obj(struct intel_crtc *crtc,
			      struct intel_initial_plane_config *plane_config)
{
	struct drm_device *dev = crtc->base.dev;
	struct drm_i915_private *dev_priv = to_i915(dev);
	struct i915_ggtt *ggtt = &dev_priv->ggtt;
	struct drm_i915_gem_object *obj = NULL;
	struct drm_mode_fb_cmd2 mode_cmd = { 0 };
	struct drm_framebuffer *fb = &plane_config->fb->base;
	u32 base_aligned = round_down(plane_config->base, PAGE_SIZE);
	u32 size_aligned = round_up(plane_config->base + plane_config->size,
				    PAGE_SIZE);

	size_aligned -= base_aligned;

	if (plane_config->size == 0)
		return false;

	/* If the FB is too big, just don't use it since fbdev is not very
	 * important and we should probably use that space with FBC or other
	 * features. */
	if (size_aligned * 2 > ggtt->stolen_usable_size)
		return false;

	mutex_lock(&dev->struct_mutex);
	obj = i915_gem_object_create_stolen_for_preallocated(dev_priv,
							     base_aligned,
							     base_aligned,
							     size_aligned);
	mutex_unlock(&dev->struct_mutex);
	if (!obj)
		return false;

	if (plane_config->tiling == I915_TILING_X)
		obj->tiling_and_stride = fb->pitches[0] | I915_TILING_X;

	mode_cmd.pixel_format = fb->format->format;
	mode_cmd.width = fb->width;
	mode_cmd.height = fb->height;
	mode_cmd.pitches[0] = fb->pitches[0];
	mode_cmd.modifier[0] = fb->modifier;
	mode_cmd.flags = DRM_MODE_FB_MODIFIERS;

	if (intel_framebuffer_init(to_intel_framebuffer(fb), obj, &mode_cmd)) {
		DRM_DEBUG_KMS("intel fb init failed\n");
		goto out_unref_obj;
	}


	DRM_DEBUG_KMS("initial plane fb obj %p\n", obj);
	return true;

out_unref_obj:
	i915_gem_object_put(obj);
	return false;
}

static void
intel_set_plane_visible(struct intel_crtc_state *crtc_state,
			struct intel_plane_state *plane_state,
			bool visible)
{
	struct intel_plane *plane = to_intel_plane(plane_state->base.plane);

	plane_state->base.visible = visible;

	/* FIXME pre-g4x don't work like this */
	if (visible) {
		crtc_state->base.plane_mask |= BIT(drm_plane_index(&plane->base));
		crtc_state->active_planes |= BIT(plane->id);
	} else {
		crtc_state->base.plane_mask &= ~BIT(drm_plane_index(&plane->base));
		crtc_state->active_planes &= ~BIT(plane->id);
	}

	DRM_DEBUG_KMS("%s active planes 0x%x\n",
		      crtc_state->base.crtc->name,
		      crtc_state->active_planes);
}

static void intel_plane_disable_noatomic(struct intel_crtc *crtc,
					 struct intel_plane *plane)
{
	struct intel_crtc_state *crtc_state =
		to_intel_crtc_state(crtc->base.state);
	struct intel_plane_state *plane_state =
		to_intel_plane_state(plane->base.state);

	intel_set_plane_visible(crtc_state, plane_state, false);

	if (plane->id == PLANE_PRIMARY)
		intel_pre_disable_primary_noatomic(&crtc->base);

	trace_intel_disable_plane(&plane->base, crtc);
	plane->disable_plane(plane, crtc);
}

static void
intel_find_initial_plane_obj(struct intel_crtc *intel_crtc,
			     struct intel_initial_plane_config *plane_config)
{
	struct drm_device *dev = intel_crtc->base.dev;
	struct drm_i915_private *dev_priv = to_i915(dev);
	struct drm_crtc *c;
	struct drm_i915_gem_object *obj;
	struct drm_plane *primary = intel_crtc->base.primary;
	struct drm_plane_state *plane_state = primary->state;
	struct drm_crtc_state *crtc_state = intel_crtc->base.state;
	struct intel_plane *intel_plane = to_intel_plane(primary);
	struct intel_plane_state *intel_state =
		to_intel_plane_state(plane_state);
	struct drm_framebuffer *fb;

	if (!plane_config->fb)
		return;

	if (intel_alloc_initial_plane_obj(intel_crtc, plane_config)) {
		fb = &plane_config->fb->base;
		goto valid_fb;
	}

	kfree(plane_config->fb);

	/*
	 * Failed to alloc the obj, check to see if we should share
	 * an fb with another CRTC instead
	 */
	for_each_crtc(dev, c) {
		struct intel_plane_state *state;

		if (c == &intel_crtc->base)
			continue;

		if (!to_intel_crtc(c)->active)
			continue;

		state = to_intel_plane_state(c->primary->state);
		if (!state->vma)
			continue;

		if (intel_plane_ggtt_offset(state) == plane_config->base) {
			fb = c->primary->fb;
			drm_framebuffer_reference(fb);
			goto valid_fb;
		}
	}

	/*
	 * We've failed to reconstruct the BIOS FB.  Current display state
	 * indicates that the primary plane is visible, but has a NULL FB,
	 * which will lead to problems later if we don't fix it up.  The
	 * simplest solution is to just disable the primary plane now and
	 * pretend the BIOS never had it enabled.
	 */
	intel_plane_disable_noatomic(intel_crtc, intel_plane);

	return;

valid_fb:
	mutex_lock(&dev->struct_mutex);
	intel_state->vma =
		intel_pin_and_fence_fb_obj(fb, primary->state->rotation);
	mutex_unlock(&dev->struct_mutex);
	if (IS_ERR(intel_state->vma)) {
		DRM_ERROR("failed to pin boot fb on pipe %d: %li\n",
			  intel_crtc->pipe, PTR_ERR(intel_state->vma));

		intel_state->vma = NULL;
		drm_framebuffer_unreference(fb);
		return;
	}

	plane_state->src_x = 0;
	plane_state->src_y = 0;
	plane_state->src_w = fb->width << 16;
	plane_state->src_h = fb->height << 16;

	plane_state->crtc_x = 0;
	plane_state->crtc_y = 0;
	plane_state->crtc_w = fb->width;
	plane_state->crtc_h = fb->height;

	intel_state->base.src = drm_plane_state_src(plane_state);
	intel_state->base.dst = drm_plane_state_dest(plane_state);

	obj = intel_fb_obj(fb);
	if (i915_gem_object_is_tiled(obj))
		dev_priv->preserve_bios_swizzle = true;

	drm_framebuffer_reference(fb);
	primary->fb = primary->state->fb = fb;
	primary->crtc = primary->state->crtc = &intel_crtc->base;

	intel_set_plane_visible(to_intel_crtc_state(crtc_state),
				to_intel_plane_state(plane_state),
				true);

	atomic_or(to_intel_plane(primary)->frontbuffer_bit,
		  &obj->frontbuffer_bits);
}

static int skl_max_plane_width(const struct drm_framebuffer *fb, int plane,
			       unsigned int rotation)
{
	int cpp = fb->format->cpp[plane];

	switch (fb->modifier) {
	case DRM_FORMAT_MOD_LINEAR:
	case I915_FORMAT_MOD_X_TILED:
		switch (cpp) {
		case 8:
			return 4096;
		case 4:
		case 2:
		case 1:
			return 8192;
		default:
			MISSING_CASE(cpp);
			break;
		}
		break;
	case I915_FORMAT_MOD_Y_TILED_CCS:
	case I915_FORMAT_MOD_Yf_TILED_CCS:
		/* FIXME AUX plane? */
	case I915_FORMAT_MOD_Y_TILED:
	case I915_FORMAT_MOD_Yf_TILED:
		switch (cpp) {
		case 8:
			return 2048;
		case 4:
			return 4096;
		case 2:
		case 1:
			return 8192;
		default:
			MISSING_CASE(cpp);
			break;
		}
		break;
	default:
		MISSING_CASE(fb->modifier);
	}

	return 2048;
}

static bool skl_check_main_ccs_coordinates(struct intel_plane_state *plane_state,
					   int main_x, int main_y, u32 main_offset)
{
	const struct drm_framebuffer *fb = plane_state->base.fb;
	int hsub = fb->format->hsub;
	int vsub = fb->format->vsub;
	int aux_x = plane_state->aux.x;
	int aux_y = plane_state->aux.y;
	u32 aux_offset = plane_state->aux.offset;
	u32 alignment = intel_surf_alignment(fb, 1);

	while (aux_offset >= main_offset && aux_y <= main_y) {
		int x, y;

		if (aux_x == main_x && aux_y == main_y)
			break;

		if (aux_offset == 0)
			break;

		x = aux_x / hsub;
		y = aux_y / vsub;
		aux_offset = intel_adjust_tile_offset(&x, &y, plane_state, 1,
						      aux_offset, aux_offset - alignment);
		aux_x = x * hsub + aux_x % hsub;
		aux_y = y * vsub + aux_y % vsub;
	}

	if (aux_x != main_x || aux_y != main_y)
		return false;

	plane_state->aux.offset = aux_offset;
	plane_state->aux.x = aux_x;
	plane_state->aux.y = aux_y;

	return true;
}

static int skl_check_main_surface(struct intel_plane_state *plane_state)
{
	const struct drm_framebuffer *fb = plane_state->base.fb;
	unsigned int rotation = plane_state->base.rotation;
	int x = plane_state->base.src.x1 >> 16;
	int y = plane_state->base.src.y1 >> 16;
	int w = drm_rect_width(&plane_state->base.src) >> 16;
	int h = drm_rect_height(&plane_state->base.src) >> 16;
	int max_width = skl_max_plane_width(fb, 0, rotation);
	int max_height = 4096;
	u32 alignment, offset, aux_offset = plane_state->aux.offset;

	if (w > max_width || h > max_height) {
		DRM_DEBUG_KMS("requested Y/RGB source size %dx%d too big (limit %dx%d)\n",
			      w, h, max_width, max_height);
		return -EINVAL;
	}

	intel_add_fb_offsets(&x, &y, plane_state, 0);
	offset = intel_compute_tile_offset(&x, &y, plane_state, 0);
	alignment = intel_surf_alignment(fb, 0);

	/*
	 * AUX surface offset is specified as the distance from the
	 * main surface offset, and it must be non-negative. Make
	 * sure that is what we will get.
	 */
	if (offset > aux_offset)
		offset = intel_adjust_tile_offset(&x, &y, plane_state, 0,
						  offset, aux_offset & ~(alignment - 1));

	/*
	 * When using an X-tiled surface, the plane blows up
	 * if the x offset + width exceed the stride.
	 *
	 * TODO: linear and Y-tiled seem fine, Yf untested,
	 */
	if (fb->modifier == I915_FORMAT_MOD_X_TILED) {
		int cpp = fb->format->cpp[0];

		while ((x + w) * cpp > fb->pitches[0]) {
			if (offset == 0) {
				DRM_DEBUG_KMS("Unable to find suitable display surface offset due to X-tiling\n");
				return -EINVAL;
			}

			offset = intel_adjust_tile_offset(&x, &y, plane_state, 0,
							  offset, offset - alignment);
		}
	}

	/*
	 * CCS AUX surface doesn't have its own x/y offsets, we must make sure
	 * they match with the main surface x/y offsets.
	 */
	if (fb->modifier == I915_FORMAT_MOD_Y_TILED_CCS ||
	    fb->modifier == I915_FORMAT_MOD_Yf_TILED_CCS) {
		while (!skl_check_main_ccs_coordinates(plane_state, x, y, offset)) {
			if (offset == 0)
				break;

			offset = intel_adjust_tile_offset(&x, &y, plane_state, 0,
							  offset, offset - alignment);
		}

		if (x != plane_state->aux.x || y != plane_state->aux.y) {
			DRM_DEBUG_KMS("Unable to find suitable display surface offset due to CCS\n");
			return -EINVAL;
		}
	}

	plane_state->main.offset = offset;
	plane_state->main.x = x;
	plane_state->main.y = y;

	return 0;
}

static int skl_check_nv12_aux_surface(struct intel_plane_state *plane_state)
{
	const struct drm_framebuffer *fb = plane_state->base.fb;
	unsigned int rotation = plane_state->base.rotation;
	int max_width = skl_max_plane_width(fb, 1, rotation);
	int max_height = 4096;
	int x = plane_state->base.src.x1 >> 17;
	int y = plane_state->base.src.y1 >> 17;
	int w = drm_rect_width(&plane_state->base.src) >> 17;
	int h = drm_rect_height(&plane_state->base.src) >> 17;
	u32 offset;

	intel_add_fb_offsets(&x, &y, plane_state, 1);
	offset = intel_compute_tile_offset(&x, &y, plane_state, 1);

	/* FIXME not quite sure how/if these apply to the chroma plane */
	if (w > max_width || h > max_height) {
		DRM_DEBUG_KMS("CbCr source size %dx%d too big (limit %dx%d)\n",
			      w, h, max_width, max_height);
		return -EINVAL;
	}

	plane_state->aux.offset = offset;
	plane_state->aux.x = x;
	plane_state->aux.y = y;

	return 0;
}

static int skl_check_ccs_aux_surface(struct intel_plane_state *plane_state)
{
	struct intel_plane *plane = to_intel_plane(plane_state->base.plane);
	struct intel_crtc *crtc = to_intel_crtc(plane_state->base.crtc);
	const struct drm_framebuffer *fb = plane_state->base.fb;
	int src_x = plane_state->base.src.x1 >> 16;
	int src_y = plane_state->base.src.y1 >> 16;
	int hsub = fb->format->hsub;
	int vsub = fb->format->vsub;
	int x = src_x / hsub;
	int y = src_y / vsub;
	u32 offset;

	switch (plane->id) {
	case PLANE_PRIMARY:
	case PLANE_SPRITE0:
		break;
	default:
		DRM_DEBUG_KMS("RC support only on plane 1 and 2\n");
		return -EINVAL;
	}

	if (crtc->pipe == PIPE_C) {
		DRM_DEBUG_KMS("No RC support on pipe C\n");
		return -EINVAL;
	}

	if (plane_state->base.rotation & ~(DRM_MODE_ROTATE_0 | DRM_MODE_ROTATE_180)) {
		DRM_DEBUG_KMS("RC support only with 0/180 degree rotation %x\n",
			      plane_state->base.rotation);
		return -EINVAL;
	}

	intel_add_fb_offsets(&x, &y, plane_state, 1);
	offset = intel_compute_tile_offset(&x, &y, plane_state, 1);

	plane_state->aux.offset = offset;
	plane_state->aux.x = x * hsub + src_x % hsub;
	plane_state->aux.y = y * vsub + src_y % vsub;

	return 0;
}

int skl_check_plane_surface(struct intel_plane_state *plane_state)
{
	const struct drm_framebuffer *fb = plane_state->base.fb;
	unsigned int rotation = plane_state->base.rotation;
	int ret;

	if (!plane_state->base.visible)
		return 0;

	/* Rotate src coordinates to match rotated GTT view */
	if (drm_rotation_90_or_270(rotation))
		drm_rect_rotate(&plane_state->base.src,
				fb->width << 16, fb->height << 16,
				DRM_MODE_ROTATE_270);

	/*
	 * Handle the AUX surface first since
	 * the main surface setup depends on it.
	 */
	if (fb->format->format == DRM_FORMAT_NV12) {
		ret = skl_check_nv12_aux_surface(plane_state);
		if (ret)
			return ret;
	} else if (fb->modifier == I915_FORMAT_MOD_Y_TILED_CCS ||
		   fb->modifier == I915_FORMAT_MOD_Yf_TILED_CCS) {
		ret = skl_check_ccs_aux_surface(plane_state);
		if (ret)
			return ret;
	} else {
		plane_state->aux.offset = ~0xfff;
		plane_state->aux.x = 0;
		plane_state->aux.y = 0;
	}

	ret = skl_check_main_surface(plane_state);
	if (ret)
		return ret;

	return 0;
}

static u32 i9xx_plane_ctl(const struct intel_crtc_state *crtc_state,
			  const struct intel_plane_state *plane_state)
{
	struct drm_i915_private *dev_priv =
		to_i915(plane_state->base.plane->dev);
	struct intel_crtc *crtc = to_intel_crtc(crtc_state->base.crtc);
	const struct drm_framebuffer *fb = plane_state->base.fb;
	unsigned int rotation = plane_state->base.rotation;
	u32 dspcntr;

	dspcntr = DISPLAY_PLANE_ENABLE | DISPPLANE_GAMMA_ENABLE;

	if (IS_G4X(dev_priv) || IS_GEN5(dev_priv) ||
	    IS_GEN6(dev_priv) || IS_IVYBRIDGE(dev_priv))
		dspcntr |= DISPPLANE_TRICKLE_FEED_DISABLE;

	if (IS_HASWELL(dev_priv) || IS_BROADWELL(dev_priv))
		dspcntr |= DISPPLANE_PIPE_CSC_ENABLE;

	if (INTEL_GEN(dev_priv) < 4)
		dspcntr |= DISPPLANE_SEL_PIPE(crtc->pipe);

	switch (fb->format->format) {
	case DRM_FORMAT_C8:
		dspcntr |= DISPPLANE_8BPP;
		break;
	case DRM_FORMAT_XRGB1555:
		dspcntr |= DISPPLANE_BGRX555;
		break;
	case DRM_FORMAT_RGB565:
		dspcntr |= DISPPLANE_BGRX565;
		break;
	case DRM_FORMAT_XRGB8888:
		dspcntr |= DISPPLANE_BGRX888;
		break;
	case DRM_FORMAT_XBGR8888:
		dspcntr |= DISPPLANE_RGBX888;
		break;
	case DRM_FORMAT_XRGB2101010:
		dspcntr |= DISPPLANE_BGRX101010;
		break;
	case DRM_FORMAT_XBGR2101010:
		dspcntr |= DISPPLANE_RGBX101010;
		break;
	default:
		MISSING_CASE(fb->format->format);
		return 0;
	}

	if (INTEL_GEN(dev_priv) >= 4 &&
	    fb->modifier == I915_FORMAT_MOD_X_TILED)
		dspcntr |= DISPPLANE_TILED;

	if (rotation & DRM_MODE_ROTATE_180)
		dspcntr |= DISPPLANE_ROTATE_180;

	if (rotation & DRM_MODE_REFLECT_X)
		dspcntr |= DISPPLANE_MIRROR;

	return dspcntr;
}

int i9xx_check_plane_surface(struct intel_plane_state *plane_state)
{
	struct drm_i915_private *dev_priv =
		to_i915(plane_state->base.plane->dev);
	int src_x = plane_state->base.src.x1 >> 16;
	int src_y = plane_state->base.src.y1 >> 16;
	u32 offset;

	intel_add_fb_offsets(&src_x, &src_y, plane_state, 0);

	if (INTEL_GEN(dev_priv) >= 4)
		offset = intel_compute_tile_offset(&src_x, &src_y,
						   plane_state, 0);
	else
		offset = 0;

	/* HSW/BDW do this automagically in hardware */
	if (!IS_HASWELL(dev_priv) && !IS_BROADWELL(dev_priv)) {
		unsigned int rotation = plane_state->base.rotation;
		int src_w = drm_rect_width(&plane_state->base.src) >> 16;
		int src_h = drm_rect_height(&plane_state->base.src) >> 16;

		if (rotation & DRM_MODE_ROTATE_180) {
			src_x += src_w - 1;
			src_y += src_h - 1;
		} else if (rotation & DRM_MODE_REFLECT_X) {
			src_x += src_w - 1;
		}
	}

	plane_state->main.offset = offset;
	plane_state->main.x = src_x;
	plane_state->main.y = src_y;

	return 0;
}

static void i9xx_update_primary_plane(struct intel_plane *primary,
				      const struct intel_crtc_state *crtc_state,
				      const struct intel_plane_state *plane_state)
{
	struct drm_i915_private *dev_priv = to_i915(primary->base.dev);
	struct intel_crtc *crtc = to_intel_crtc(crtc_state->base.crtc);
	const struct drm_framebuffer *fb = plane_state->base.fb;
	enum plane plane = primary->plane;
	u32 linear_offset;
	u32 dspcntr = plane_state->ctl;
	i915_reg_t reg = DSPCNTR(plane);
	int x = plane_state->main.x;
	int y = plane_state->main.y;
	unsigned long irqflags;

	linear_offset = intel_fb_xy_to_linear(x, y, plane_state, 0);

	if (INTEL_GEN(dev_priv) >= 4)
		crtc->dspaddr_offset = plane_state->main.offset;
	else
		crtc->dspaddr_offset = linear_offset;

	crtc->adjusted_x = x;
	crtc->adjusted_y = y;

	spin_lock_irqsave(&dev_priv->uncore.lock, irqflags);

	if (INTEL_GEN(dev_priv) < 4) {
		/* pipesrc and dspsize control the size that is scaled from,
		 * which should always be the user's requested size.
		 */
		I915_WRITE_FW(DSPSIZE(plane),
			      ((crtc_state->pipe_src_h - 1) << 16) |
			      (crtc_state->pipe_src_w - 1));
		I915_WRITE_FW(DSPPOS(plane), 0);
	} else if (IS_CHERRYVIEW(dev_priv) && plane == PLANE_B) {
		I915_WRITE_FW(PRIMSIZE(plane),
			      ((crtc_state->pipe_src_h - 1) << 16) |
			      (crtc_state->pipe_src_w - 1));
		I915_WRITE_FW(PRIMPOS(plane), 0);
		I915_WRITE_FW(PRIMCNSTALPHA(plane), 0);
	}

	I915_WRITE_FW(reg, dspcntr);

	I915_WRITE_FW(DSPSTRIDE(plane), fb->pitches[0]);
	if (IS_HASWELL(dev_priv) || IS_BROADWELL(dev_priv)) {
		I915_WRITE_FW(DSPSURF(plane),
			      intel_plane_ggtt_offset(plane_state) +
			      crtc->dspaddr_offset);
		I915_WRITE_FW(DSPOFFSET(plane), (y << 16) | x);
	} else if (INTEL_GEN(dev_priv) >= 4) {
		I915_WRITE_FW(DSPSURF(plane),
			      intel_plane_ggtt_offset(plane_state) +
			      crtc->dspaddr_offset);
		I915_WRITE_FW(DSPTILEOFF(plane), (y << 16) | x);
		I915_WRITE_FW(DSPLINOFF(plane), linear_offset);
	} else {
		I915_WRITE_FW(DSPADDR(plane),
			      intel_plane_ggtt_offset(plane_state) +
			      crtc->dspaddr_offset);
	}
	POSTING_READ_FW(reg);

	spin_unlock_irqrestore(&dev_priv->uncore.lock, irqflags);
}

static void i9xx_disable_primary_plane(struct intel_plane *primary,
				       struct intel_crtc *crtc)
{
	struct drm_i915_private *dev_priv = to_i915(primary->base.dev);
	enum plane plane = primary->plane;
	unsigned long irqflags;

	spin_lock_irqsave(&dev_priv->uncore.lock, irqflags);

	I915_WRITE_FW(DSPCNTR(plane), 0);
	if (INTEL_INFO(dev_priv)->gen >= 4)
		I915_WRITE_FW(DSPSURF(plane), 0);
	else
		I915_WRITE_FW(DSPADDR(plane), 0);
	POSTING_READ_FW(DSPCNTR(plane));

	spin_unlock_irqrestore(&dev_priv->uncore.lock, irqflags);
}

static bool i9xx_plane_get_hw_state(struct intel_plane *primary)
{

	struct drm_i915_private *dev_priv = to_i915(primary->base.dev);
	enum intel_display_power_domain power_domain;
	enum plane plane = primary->plane;
	enum pipe pipe = primary->pipe;
	bool ret;

	/*
	 * Not 100% correct for planes that can move between pipes,
	 * but that's only the case for gen2-4 which don't have any
	 * display power wells.
	 */
	power_domain = POWER_DOMAIN_PIPE(pipe);
	if (!intel_display_power_get_if_enabled(dev_priv, power_domain))
		return false;

	ret = I915_READ(DSPCNTR(plane)) & DISPLAY_PLANE_ENABLE;

	intel_display_power_put(dev_priv, power_domain);

	return ret;
}

static u32
intel_fb_stride_alignment(const struct drm_framebuffer *fb, int plane)
{
	if (fb->modifier == DRM_FORMAT_MOD_LINEAR)
		return 64;
	else
		return intel_tile_width_bytes(fb, plane);
}

static void skl_detach_scaler(struct intel_crtc *intel_crtc, int id)
{
	struct drm_device *dev = intel_crtc->base.dev;
	struct drm_i915_private *dev_priv = to_i915(dev);

	I915_WRITE(SKL_PS_CTRL(intel_crtc->pipe, id), 0);
	I915_WRITE(SKL_PS_WIN_POS(intel_crtc->pipe, id), 0);
	I915_WRITE(SKL_PS_WIN_SZ(intel_crtc->pipe, id), 0);
}

/*
 * This function detaches (aka. unbinds) unused scalers in hardware
 */
static void skl_detach_scalers(struct intel_crtc *intel_crtc)
{
	struct intel_crtc_scaler_state *scaler_state;
	int i;

	scaler_state = &intel_crtc->config->scaler_state;

	/* loop through and disable scalers that aren't in use */
	for (i = 0; i < intel_crtc->num_scalers; i++) {
		if (!scaler_state->scalers[i].in_use)
			skl_detach_scaler(intel_crtc, i);
	}
}

u32 skl_plane_stride(const struct drm_framebuffer *fb, int plane,
		     unsigned int rotation)
{
	u32 stride;

	if (plane >= fb->format->num_planes)
		return 0;

	stride = intel_fb_pitch(fb, plane, rotation);

	/*
	 * The stride is either expressed as a multiple of 64 bytes chunks for
	 * linear buffers or in number of tiles for tiled buffers.
	 */
	if (drm_rotation_90_or_270(rotation))
		stride /= intel_tile_height(fb, plane);
	else
		stride /= intel_fb_stride_alignment(fb, plane);

	return stride;
}

static u32 skl_plane_ctl_format(uint32_t pixel_format)
{
	switch (pixel_format) {
	case DRM_FORMAT_C8:
		return PLANE_CTL_FORMAT_INDEXED;
	case DRM_FORMAT_RGB565:
		return PLANE_CTL_FORMAT_RGB_565;
	case DRM_FORMAT_XBGR8888:
		return PLANE_CTL_FORMAT_XRGB_8888 | PLANE_CTL_ORDER_RGBX;
	case DRM_FORMAT_XRGB8888:
		return PLANE_CTL_FORMAT_XRGB_8888;
	/*
	 * XXX: For ARBG/ABGR formats we default to expecting scanout buffers
	 * to be already pre-multiplied. We need to add a knob (or a different
	 * DRM_FORMAT) for user-space to configure that.
	 */
	case DRM_FORMAT_ABGR8888:
		return PLANE_CTL_FORMAT_XRGB_8888 | PLANE_CTL_ORDER_RGBX |
			PLANE_CTL_ALPHA_SW_PREMULTIPLY;
	case DRM_FORMAT_ARGB8888:
		return PLANE_CTL_FORMAT_XRGB_8888 |
			PLANE_CTL_ALPHA_SW_PREMULTIPLY;
	case DRM_FORMAT_XRGB2101010:
		return PLANE_CTL_FORMAT_XRGB_2101010;
	case DRM_FORMAT_XBGR2101010:
		return PLANE_CTL_ORDER_RGBX | PLANE_CTL_FORMAT_XRGB_2101010;
	case DRM_FORMAT_YUYV:
		return PLANE_CTL_FORMAT_YUV422 | PLANE_CTL_YUV422_YUYV;
	case DRM_FORMAT_YVYU:
		return PLANE_CTL_FORMAT_YUV422 | PLANE_CTL_YUV422_YVYU;
	case DRM_FORMAT_UYVY:
		return PLANE_CTL_FORMAT_YUV422 | PLANE_CTL_YUV422_UYVY;
	case DRM_FORMAT_VYUY:
		return PLANE_CTL_FORMAT_YUV422 | PLANE_CTL_YUV422_VYUY;
	default:
		MISSING_CASE(pixel_format);
	}

	return 0;
}

static u32 skl_plane_ctl_tiling(uint64_t fb_modifier)
{
	switch (fb_modifier) {
	case DRM_FORMAT_MOD_LINEAR:
		break;
	case I915_FORMAT_MOD_X_TILED:
		return PLANE_CTL_TILED_X;
	case I915_FORMAT_MOD_Y_TILED:
		return PLANE_CTL_TILED_Y;
	case I915_FORMAT_MOD_Y_TILED_CCS:
		return PLANE_CTL_TILED_Y | PLANE_CTL_DECOMPRESSION_ENABLE;
	case I915_FORMAT_MOD_Yf_TILED:
		return PLANE_CTL_TILED_YF;
	case I915_FORMAT_MOD_Yf_TILED_CCS:
		return PLANE_CTL_TILED_YF | PLANE_CTL_DECOMPRESSION_ENABLE;
	default:
		MISSING_CASE(fb_modifier);
	}

	return 0;
}

static u32 skl_plane_ctl_rotation(unsigned int rotation)
{
	switch (rotation) {
	case DRM_MODE_ROTATE_0:
		break;
	/*
	 * DRM_MODE_ROTATE_ is counter clockwise to stay compatible with Xrandr
	 * while i915 HW rotation is clockwise, thats why this swapping.
	 */
	case DRM_MODE_ROTATE_90:
		return PLANE_CTL_ROTATE_270;
	case DRM_MODE_ROTATE_180:
		return PLANE_CTL_ROTATE_180;
	case DRM_MODE_ROTATE_270:
		return PLANE_CTL_ROTATE_90;
	default:
		MISSING_CASE(rotation);
	}

	return 0;
}

u32 skl_plane_ctl(const struct intel_crtc_state *crtc_state,
		  const struct intel_plane_state *plane_state)
{
	struct drm_i915_private *dev_priv =
		to_i915(plane_state->base.plane->dev);
	const struct drm_framebuffer *fb = plane_state->base.fb;
	unsigned int rotation = plane_state->base.rotation;
	const struct drm_intel_sprite_colorkey *key = &plane_state->ckey;
	u32 plane_ctl;

	plane_ctl = PLANE_CTL_ENABLE;

	if (!IS_GEMINILAKE(dev_priv) && !IS_CANNONLAKE(dev_priv)) {
		plane_ctl |=
			PLANE_CTL_PIPE_GAMMA_ENABLE |
			PLANE_CTL_PIPE_CSC_ENABLE |
			PLANE_CTL_PLANE_GAMMA_DISABLE;
	}

	plane_ctl |= skl_plane_ctl_format(fb->format->format);
	plane_ctl |= skl_plane_ctl_tiling(fb->modifier);
	plane_ctl |= skl_plane_ctl_rotation(rotation);

	if (key->flags & I915_SET_COLORKEY_DESTINATION)
		plane_ctl |= PLANE_CTL_KEY_ENABLE_DESTINATION;
	else if (key->flags & I915_SET_COLORKEY_SOURCE)
		plane_ctl |= PLANE_CTL_KEY_ENABLE_SOURCE;

	return plane_ctl;
}

static void skylake_update_primary_plane(struct intel_plane *plane,
					 const struct intel_crtc_state *crtc_state,
					 const struct intel_plane_state *plane_state)
{
	struct drm_i915_private *dev_priv = to_i915(plane->base.dev);
	struct intel_crtc *crtc = to_intel_crtc(crtc_state->base.crtc);
	const struct drm_framebuffer *fb = plane_state->base.fb;
	enum plane_id plane_id = plane->id;
	enum pipe pipe = plane->pipe;
	u32 plane_ctl = plane_state->ctl;
	unsigned int rotation = plane_state->base.rotation;
	u32 stride = skl_plane_stride(fb, 0, rotation);
	u32 aux_stride = skl_plane_stride(fb, 1, rotation);
	u32 surf_addr = plane_state->main.offset;
	int scaler_id = plane_state->scaler_id;
	int src_x = plane_state->main.x;
	int src_y = plane_state->main.y;
	int src_w = drm_rect_width(&plane_state->base.src) >> 16;
	int src_h = drm_rect_height(&plane_state->base.src) >> 16;
	int dst_x = plane_state->base.dst.x1;
	int dst_y = plane_state->base.dst.y1;
	int dst_w = drm_rect_width(&plane_state->base.dst);
	int dst_h = drm_rect_height(&plane_state->base.dst);
	unsigned long irqflags;
#if IS_ENABLED(CONFIG_DRM_I915_GVT)
	struct intel_gvt *gvt = dev_priv->gvt;
#endif

	/* Sizes are 0 based */
	src_w--;
	src_h--;
	dst_w--;
	dst_h--;

	crtc->dspaddr_offset = surf_addr;

	crtc->adjusted_x = src_x;
	crtc->adjusted_y = src_y;

	spin_lock_irqsave(&dev_priv->uncore.lock, irqflags);

	if (IS_GEMINILAKE(dev_priv) || IS_CANNONLAKE(dev_priv)) {
		I915_WRITE_FW(PLANE_COLOR_CTL(pipe, plane_id),
			      PLANE_COLOR_PIPE_GAMMA_ENABLE |
			      PLANE_COLOR_PIPE_CSC_ENABLE |
			      PLANE_COLOR_PLANE_GAMMA_DISABLE);
	}

#if IS_ENABLED(CONFIG_DRM_I915_GVT)
	if (gvt && gvt->pipe_info[pipe].plane_owner[plane_id]) {
		struct intel_dom0_plane_regs *dom0_regs =
			&gvt->pipe_info[pipe].dom0_regs[plane_id];

		dom0_regs->plane_ctl = plane_ctl;
		dom0_regs->plane_offset = (src_y << 16) | src_x;
		dom0_regs->plane_stride = stride;
		dom0_regs->plane_size = (src_h << 16) | src_w;
		dom0_regs->plane_aux_dist =
			(plane_state->aux.offset - surf_addr) | aux_stride;
		dom0_regs->plane_aux_offset =
			 (plane_state->aux.y << 16) | plane_state->aux.x;
		dom0_regs->plane_pos = (dst_y << 16) | dst_x;
		dom0_regs->plane_surf = intel_plane_ggtt_offset(plane_state) +
			surf_addr;
		/* TODO: to support plane scaling in gvt*/
		if (scaler_id >= 0)
			DRM_ERROR("GVT not support plane scaling yet\n");
		spin_unlock_irqrestore(&dev_priv->uncore.lock, irqflags);
		return;
	}
#endif

	I915_WRITE_FW(PLANE_CTL(pipe, plane_id), plane_ctl);
	I915_WRITE_FW(PLANE_OFFSET(pipe, plane_id), (src_y << 16) | src_x);
	I915_WRITE_FW(PLANE_STRIDE(pipe, plane_id), stride);
	I915_WRITE_FW(PLANE_SIZE(pipe, plane_id), (src_h << 16) | src_w);
	I915_WRITE_FW(PLANE_AUX_DIST(pipe, plane_id),
		      (plane_state->aux.offset - surf_addr) | aux_stride);
	I915_WRITE_FW(PLANE_AUX_OFFSET(pipe, plane_id),
		      (plane_state->aux.y << 16) | plane_state->aux.x);

	if (scaler_id >= 0) {
		uint32_t ps_ctrl = 0;

		WARN_ON(!dst_w || !dst_h);
		ps_ctrl = PS_SCALER_EN | PS_PLANE_SEL(plane_id) |
			crtc_state->scaler_state.scalers[scaler_id].mode;
		I915_WRITE_FW(SKL_PS_CTRL(pipe, scaler_id), ps_ctrl);
		I915_WRITE_FW(SKL_PS_PWR_GATE(pipe, scaler_id), 0);
		I915_WRITE_FW(SKL_PS_WIN_POS(pipe, scaler_id), (dst_x << 16) | dst_y);
		I915_WRITE_FW(SKL_PS_WIN_SZ(pipe, scaler_id), (dst_w << 16) | dst_h);
		I915_WRITE_FW(PLANE_POS(pipe, plane_id), 0);
	} else {
		I915_WRITE_FW(PLANE_POS(pipe, plane_id), (dst_y << 16) | dst_x);
	}

	I915_WRITE_FW(PLANE_SURF(pipe, plane_id),
		      intel_plane_ggtt_offset(plane_state) + surf_addr);

	POSTING_READ_FW(PLANE_SURF(pipe, plane_id));

	spin_unlock_irqrestore(&dev_priv->uncore.lock, irqflags);
}

static void skylake_disable_primary_plane(struct intel_plane *primary,
					  struct intel_crtc *crtc)
{
	struct drm_i915_private *dev_priv = to_i915(primary->base.dev);
	enum plane_id plane_id = primary->id;
	enum pipe pipe = primary->pipe;
	unsigned long irqflags;
#if IS_ENABLED(CONFIG_DRM_I915_GVT)
	struct intel_gvt *gvt = dev_priv->gvt;

	if (gvt && gvt->pipe_info[pipe].plane_owner[plane_id]) {
		struct intel_dom0_plane_regs *dom0_regs =
			&gvt->pipe_info[pipe].dom0_regs[plane_id];
		dom0_regs->plane_ctl = 0;
		dom0_regs->plane_surf = 0;
		return;
	}
#endif

	spin_lock_irqsave(&dev_priv->uncore.lock, irqflags);

	I915_WRITE_FW(PLANE_CTL(pipe, plane_id), 0);
	I915_WRITE_FW(PLANE_SURF(pipe, plane_id), 0);
	POSTING_READ_FW(PLANE_SURF(pipe, plane_id));

	spin_unlock_irqrestore(&dev_priv->uncore.lock, irqflags);
}

static int
__intel_display_resume(struct drm_device *dev,
		       struct drm_atomic_state *state,
		       struct drm_modeset_acquire_ctx *ctx)
{
	struct drm_crtc_state *crtc_state;
	struct drm_crtc *crtc;
	int i, ret;

	intel_modeset_setup_hw_state(dev, ctx);
	i915_redisable_vga(to_i915(dev));

	if (!state)
		return 0;

	/*
	 * We've duplicated the state, pointers to the old state are invalid.
	 *
	 * Don't attempt to use the old state until we commit the duplicated state.
	 */
	for_each_new_crtc_in_state(state, crtc, crtc_state, i) {
		/*
		 * Force recalculation even if we restore
		 * current state. With fast modeset this may not result
		 * in a modeset when the state is compatible.
		 */
		crtc_state->mode_changed = true;
	}

	/* ignore any reset values/BIOS leftovers in the WM registers */
	if (!HAS_GMCH_DISPLAY(to_i915(dev)))
		to_intel_atomic_state(state)->skip_intermediate_wm = true;

	ret = drm_atomic_helper_commit_duplicated_state(state, ctx);

	WARN_ON(ret == -EDEADLK);
	return ret;
}

static bool gpu_reset_clobbers_display(struct drm_i915_private *dev_priv)
{
	return intel_has_gpu_reset(dev_priv) &&
		INTEL_GEN(dev_priv) < 5 && !IS_G4X(dev_priv);
}

void intel_prepare_reset(struct drm_i915_private *dev_priv)
{
	struct drm_device *dev = &dev_priv->drm;
	struct drm_modeset_acquire_ctx *ctx = &dev_priv->reset_ctx;
	struct drm_atomic_state *state;
	int ret;


	/* reset doesn't touch the display */
	if (!i915_modparams.force_reset_modeset_test &&
	    !gpu_reset_clobbers_display(dev_priv))
		return;

	/* We have a modeset vs reset deadlock, defensively unbreak it. */
	set_bit(I915_RESET_MODESET, &dev_priv->gpu_error.flags);
	wake_up_all(&dev_priv->gpu_error.wait_queue);

	if (atomic_read(&dev_priv->gpu_error.pending_fb_pin)) {
		DRM_DEBUG_KMS("Modeset potentially stuck, unbreaking through wedging\n");
		i915_gem_set_wedged(dev_priv);
	}

	/*
	 * Need mode_config.mutex so that we don't
	 * trample ongoing ->detect() and whatnot.
	 */
	mutex_lock(&dev->mode_config.mutex);
	drm_modeset_acquire_init(ctx, 0);
	while (1) {
		ret = drm_modeset_lock_all_ctx(dev, ctx);
		if (ret != -EDEADLK)
			break;

		drm_modeset_backoff(ctx);
	}
	/*
	 * Disabling the crtcs gracefully seems nicer. Also the
	 * g33 docs say we should at least disable all the planes.
	 */
	state = drm_atomic_helper_duplicate_state(dev, ctx);
	if (IS_ERR(state)) {
		ret = PTR_ERR(state);
		DRM_ERROR("Duplicating state failed with %i\n", ret);
		return;
	}

	ret = drm_atomic_helper_disable_all(dev, ctx);
	if (ret) {
		DRM_ERROR("Suspending crtc's failed with %i\n", ret);
		drm_atomic_state_put(state);
		return;
	}

	dev_priv->modeset_restore_state = state;
	state->acquire_ctx = ctx;
}

void intel_finish_reset(struct drm_i915_private *dev_priv)
{
	struct drm_device *dev = &dev_priv->drm;
	struct drm_modeset_acquire_ctx *ctx = &dev_priv->reset_ctx;
	struct drm_atomic_state *state = dev_priv->modeset_restore_state;
	int ret;

	/* reset doesn't touch the display */
	if (!i915_modparams.force_reset_modeset_test &&
	    !gpu_reset_clobbers_display(dev_priv))
		return;

	if (!state)
		goto unlock;

	dev_priv->modeset_restore_state = NULL;

	/* reset doesn't touch the display */
	if (!gpu_reset_clobbers_display(dev_priv)) {
		/* for testing only restore the display */
		ret = __intel_display_resume(dev, state, ctx);
			if (ret)
				DRM_ERROR("Restoring old state failed with %i\n", ret);
	} else {
		/*
		 * The display has been reset as well,
		 * so need a full re-initialization.
		 */
		intel_runtime_pm_disable_interrupts(dev_priv);
		intel_runtime_pm_enable_interrupts(dev_priv);

		intel_pps_unlock_regs_wa(dev_priv);
		intel_modeset_init_hw(dev);
		intel_init_clock_gating(dev_priv);

		spin_lock_irq(&dev_priv->irq_lock);
		if (dev_priv->display.hpd_irq_setup)
			dev_priv->display.hpd_irq_setup(dev_priv);
		spin_unlock_irq(&dev_priv->irq_lock);

		ret = __intel_display_resume(dev, state, ctx);
		if (ret)
			DRM_ERROR("Restoring old state failed with %i\n", ret);

		intel_hpd_init(dev_priv);
	}

	drm_atomic_state_put(state);
unlock:
	drm_modeset_drop_locks(ctx);
	drm_modeset_acquire_fini(ctx);
	mutex_unlock(&dev->mode_config.mutex);

	clear_bit(I915_RESET_MODESET, &dev_priv->gpu_error.flags);
}

static void intel_update_pipe_config(struct intel_crtc *crtc,
				     struct intel_crtc_state *old_crtc_state)
{
	struct drm_i915_private *dev_priv = to_i915(crtc->base.dev);
	struct intel_crtc_state *pipe_config =
		to_intel_crtc_state(crtc->base.state);

	/* drm_atomic_helper_update_legacy_modeset_state might not be called. */
	crtc->base.mode = crtc->base.state->mode;

	/*
	 * Update pipe size and adjust fitter if needed: the reason for this is
	 * that in compute_mode_changes we check the native mode (not the pfit
	 * mode) to see if we can flip rather than do a full mode set. In the
	 * fastboot case, we'll flip, but if we don't update the pipesrc and
	 * pfit state, we'll end up with a big fb scanned out into the wrong
	 * sized surface.
	 */

	I915_WRITE(PIPESRC(crtc->pipe),
		   ((pipe_config->pipe_src_w - 1) << 16) |
		   (pipe_config->pipe_src_h - 1));

	/* on skylake this is done by detaching scalers */
	if (INTEL_GEN(dev_priv) >= 9) {
		skl_detach_scalers(crtc);

		if (pipe_config->pch_pfit.enabled)
			skylake_pfit_enable(crtc);
	} else if (HAS_PCH_SPLIT(dev_priv)) {
		if (pipe_config->pch_pfit.enabled)
			ironlake_pfit_enable(crtc);
		else if (old_crtc_state->pch_pfit.enabled)
			ironlake_pfit_disable(crtc, true);
	}
}

static void intel_update_background_color(struct intel_crtc *crtc)
{
	struct drm_device *dev = crtc->base.dev;
	struct drm_i915_private *dev_priv = dev->dev_private;
	struct intel_crtc_state *pipe_config =
		to_intel_crtc_state(crtc->base.state);
	struct drm_rgba background = pipe_config->base.background_color;
	uint32_t val;

	if (INTEL_GEN(dev_priv) >= 9) {
		/* BGR 16bpc ==> RGB 10bpc */
		val = DRM_RGBA_REDBITS(background, 10) << 20
		    | DRM_RGBA_GREENBITS(background, 10) << 10
		    | DRM_RGBA_BLUEBITS(background, 10);


		I915_WRITE(PIPE_BOTTOM_COLOR(crtc->pipe), val);
	}
}

static void intel_fdi_normal_train(struct intel_crtc *crtc)
{
	struct drm_device *dev = crtc->base.dev;
	struct drm_i915_private *dev_priv = to_i915(dev);
	int pipe = crtc->pipe;
	i915_reg_t reg;
	u32 temp;

	/* enable normal train */
	reg = FDI_TX_CTL(pipe);
	temp = I915_READ(reg);
	if (IS_IVYBRIDGE(dev_priv)) {
		temp &= ~FDI_LINK_TRAIN_NONE_IVB;
		temp |= FDI_LINK_TRAIN_NONE_IVB | FDI_TX_ENHANCE_FRAME_ENABLE;
	} else {
		temp &= ~FDI_LINK_TRAIN_NONE;
		temp |= FDI_LINK_TRAIN_NONE | FDI_TX_ENHANCE_FRAME_ENABLE;
	}
	I915_WRITE(reg, temp);

	reg = FDI_RX_CTL(pipe);
	temp = I915_READ(reg);
	if (HAS_PCH_CPT(dev_priv)) {
		temp &= ~FDI_LINK_TRAIN_PATTERN_MASK_CPT;
		temp |= FDI_LINK_TRAIN_NORMAL_CPT;
	} else {
		temp &= ~FDI_LINK_TRAIN_NONE;
		temp |= FDI_LINK_TRAIN_NONE;
	}
	I915_WRITE(reg, temp | FDI_RX_ENHANCE_FRAME_ENABLE);

	/* wait one idle pattern time */
	POSTING_READ(reg);
	udelay(1000);

	/* IVB wants error correction enabled */
	if (IS_IVYBRIDGE(dev_priv))
		I915_WRITE(reg, I915_READ(reg) | FDI_FS_ERRC_ENABLE |
			   FDI_FE_ERRC_ENABLE);
}

/* The FDI link training functions for ILK/Ibexpeak. */
static void ironlake_fdi_link_train(struct intel_crtc *crtc,
				    const struct intel_crtc_state *crtc_state)
{
	struct drm_device *dev = crtc->base.dev;
	struct drm_i915_private *dev_priv = to_i915(dev);
	int pipe = crtc->pipe;
	i915_reg_t reg;
	u32 temp, tries;

	/* FDI needs bits from pipe first */
	assert_pipe_enabled(dev_priv, pipe);

	/* Train 1: umask FDI RX Interrupt symbol_lock and bit_lock bit
	   for train result */
	reg = FDI_RX_IMR(pipe);
	temp = I915_READ(reg);
	temp &= ~FDI_RX_SYMBOL_LOCK;
	temp &= ~FDI_RX_BIT_LOCK;
	I915_WRITE(reg, temp);
	I915_READ(reg);
	udelay(150);

	/* enable CPU FDI TX and PCH FDI RX */
	reg = FDI_TX_CTL(pipe);
	temp = I915_READ(reg);
	temp &= ~FDI_DP_PORT_WIDTH_MASK;
	temp |= FDI_DP_PORT_WIDTH(crtc_state->fdi_lanes);
	temp &= ~FDI_LINK_TRAIN_NONE;
	temp |= FDI_LINK_TRAIN_PATTERN_1;
	I915_WRITE(reg, temp | FDI_TX_ENABLE);

	reg = FDI_RX_CTL(pipe);
	temp = I915_READ(reg);
	temp &= ~FDI_LINK_TRAIN_NONE;
	temp |= FDI_LINK_TRAIN_PATTERN_1;
	I915_WRITE(reg, temp | FDI_RX_ENABLE);

	POSTING_READ(reg);
	udelay(150);

	/* Ironlake workaround, enable clock pointer after FDI enable*/
	I915_WRITE(FDI_RX_CHICKEN(pipe), FDI_RX_PHASE_SYNC_POINTER_OVR);
	I915_WRITE(FDI_RX_CHICKEN(pipe), FDI_RX_PHASE_SYNC_POINTER_OVR |
		   FDI_RX_PHASE_SYNC_POINTER_EN);

	reg = FDI_RX_IIR(pipe);
	for (tries = 0; tries < 5; tries++) {
		temp = I915_READ(reg);
		DRM_DEBUG_KMS("FDI_RX_IIR 0x%x\n", temp);

		if ((temp & FDI_RX_BIT_LOCK)) {
			DRM_DEBUG_KMS("FDI train 1 done.\n");
			I915_WRITE(reg, temp | FDI_RX_BIT_LOCK);
			break;
		}
	}
	if (tries == 5)
		DRM_ERROR("FDI train 1 fail!\n");

	/* Train 2 */
	reg = FDI_TX_CTL(pipe);
	temp = I915_READ(reg);
	temp &= ~FDI_LINK_TRAIN_NONE;
	temp |= FDI_LINK_TRAIN_PATTERN_2;
	I915_WRITE(reg, temp);

	reg = FDI_RX_CTL(pipe);
	temp = I915_READ(reg);
	temp &= ~FDI_LINK_TRAIN_NONE;
	temp |= FDI_LINK_TRAIN_PATTERN_2;
	I915_WRITE(reg, temp);

	POSTING_READ(reg);
	udelay(150);

	reg = FDI_RX_IIR(pipe);
	for (tries = 0; tries < 5; tries++) {
		temp = I915_READ(reg);
		DRM_DEBUG_KMS("FDI_RX_IIR 0x%x\n", temp);

		if (temp & FDI_RX_SYMBOL_LOCK) {
			I915_WRITE(reg, temp | FDI_RX_SYMBOL_LOCK);
			DRM_DEBUG_KMS("FDI train 2 done.\n");
			break;
		}
	}
	if (tries == 5)
		DRM_ERROR("FDI train 2 fail!\n");

	DRM_DEBUG_KMS("FDI train done\n");

}

static const int snb_b_fdi_train_param[] = {
	FDI_LINK_TRAIN_400MV_0DB_SNB_B,
	FDI_LINK_TRAIN_400MV_6DB_SNB_B,
	FDI_LINK_TRAIN_600MV_3_5DB_SNB_B,
	FDI_LINK_TRAIN_800MV_0DB_SNB_B,
};

/* The FDI link training functions for SNB/Cougarpoint. */
static void gen6_fdi_link_train(struct intel_crtc *crtc,
				const struct intel_crtc_state *crtc_state)
{
	struct drm_device *dev = crtc->base.dev;
	struct drm_i915_private *dev_priv = to_i915(dev);
	int pipe = crtc->pipe;
	i915_reg_t reg;
	u32 temp, i, retry;

	/* Train 1: umask FDI RX Interrupt symbol_lock and bit_lock bit
	   for train result */
	reg = FDI_RX_IMR(pipe);
	temp = I915_READ(reg);
	temp &= ~FDI_RX_SYMBOL_LOCK;
	temp &= ~FDI_RX_BIT_LOCK;
	I915_WRITE(reg, temp);

	POSTING_READ(reg);
	udelay(150);

	/* enable CPU FDI TX and PCH FDI RX */
	reg = FDI_TX_CTL(pipe);
	temp = I915_READ(reg);
	temp &= ~FDI_DP_PORT_WIDTH_MASK;
	temp |= FDI_DP_PORT_WIDTH(crtc_state->fdi_lanes);
	temp &= ~FDI_LINK_TRAIN_NONE;
	temp |= FDI_LINK_TRAIN_PATTERN_1;
	temp &= ~FDI_LINK_TRAIN_VOL_EMP_MASK;
	/* SNB-B */
	temp |= FDI_LINK_TRAIN_400MV_0DB_SNB_B;
	I915_WRITE(reg, temp | FDI_TX_ENABLE);

	I915_WRITE(FDI_RX_MISC(pipe),
		   FDI_RX_TP1_TO_TP2_48 | FDI_RX_FDI_DELAY_90);

	reg = FDI_RX_CTL(pipe);
	temp = I915_READ(reg);
	if (HAS_PCH_CPT(dev_priv)) {
		temp &= ~FDI_LINK_TRAIN_PATTERN_MASK_CPT;
		temp |= FDI_LINK_TRAIN_PATTERN_1_CPT;
	} else {
		temp &= ~FDI_LINK_TRAIN_NONE;
		temp |= FDI_LINK_TRAIN_PATTERN_1;
	}
	I915_WRITE(reg, temp | FDI_RX_ENABLE);

	POSTING_READ(reg);
	udelay(150);

	for (i = 0; i < 4; i++) {
		reg = FDI_TX_CTL(pipe);
		temp = I915_READ(reg);
		temp &= ~FDI_LINK_TRAIN_VOL_EMP_MASK;
		temp |= snb_b_fdi_train_param[i];
		I915_WRITE(reg, temp);

		POSTING_READ(reg);
		udelay(500);

		for (retry = 0; retry < 5; retry++) {
			reg = FDI_RX_IIR(pipe);
			temp = I915_READ(reg);
			DRM_DEBUG_KMS("FDI_RX_IIR 0x%x\n", temp);
			if (temp & FDI_RX_BIT_LOCK) {
				I915_WRITE(reg, temp | FDI_RX_BIT_LOCK);
				DRM_DEBUG_KMS("FDI train 1 done.\n");
				break;
			}
			udelay(50);
		}
		if (retry < 5)
			break;
	}
	if (i == 4)
		DRM_ERROR("FDI train 1 fail!\n");

	/* Train 2 */
	reg = FDI_TX_CTL(pipe);
	temp = I915_READ(reg);
	temp &= ~FDI_LINK_TRAIN_NONE;
	temp |= FDI_LINK_TRAIN_PATTERN_2;
	if (IS_GEN6(dev_priv)) {
		temp &= ~FDI_LINK_TRAIN_VOL_EMP_MASK;
		/* SNB-B */
		temp |= FDI_LINK_TRAIN_400MV_0DB_SNB_B;
	}
	I915_WRITE(reg, temp);

	reg = FDI_RX_CTL(pipe);
	temp = I915_READ(reg);
	if (HAS_PCH_CPT(dev_priv)) {
		temp &= ~FDI_LINK_TRAIN_PATTERN_MASK_CPT;
		temp |= FDI_LINK_TRAIN_PATTERN_2_CPT;
	} else {
		temp &= ~FDI_LINK_TRAIN_NONE;
		temp |= FDI_LINK_TRAIN_PATTERN_2;
	}
	I915_WRITE(reg, temp);

	POSTING_READ(reg);
	udelay(150);

	for (i = 0; i < 4; i++) {
		reg = FDI_TX_CTL(pipe);
		temp = I915_READ(reg);
		temp &= ~FDI_LINK_TRAIN_VOL_EMP_MASK;
		temp |= snb_b_fdi_train_param[i];
		I915_WRITE(reg, temp);

		POSTING_READ(reg);
		udelay(500);

		for (retry = 0; retry < 5; retry++) {
			reg = FDI_RX_IIR(pipe);
			temp = I915_READ(reg);
			DRM_DEBUG_KMS("FDI_RX_IIR 0x%x\n", temp);
			if (temp & FDI_RX_SYMBOL_LOCK) {
				I915_WRITE(reg, temp | FDI_RX_SYMBOL_LOCK);
				DRM_DEBUG_KMS("FDI train 2 done.\n");
				break;
			}
			udelay(50);
		}
		if (retry < 5)
			break;
	}
	if (i == 4)
		DRM_ERROR("FDI train 2 fail!\n");

	DRM_DEBUG_KMS("FDI train done.\n");
}

/* Manual link training for Ivy Bridge A0 parts */
static void ivb_manual_fdi_link_train(struct intel_crtc *crtc,
				      const struct intel_crtc_state *crtc_state)
{
	struct drm_device *dev = crtc->base.dev;
	struct drm_i915_private *dev_priv = to_i915(dev);
	int pipe = crtc->pipe;
	i915_reg_t reg;
	u32 temp, i, j;

	/* Train 1: umask FDI RX Interrupt symbol_lock and bit_lock bit
	   for train result */
	reg = FDI_RX_IMR(pipe);
	temp = I915_READ(reg);
	temp &= ~FDI_RX_SYMBOL_LOCK;
	temp &= ~FDI_RX_BIT_LOCK;
	I915_WRITE(reg, temp);

	POSTING_READ(reg);
	udelay(150);

	DRM_DEBUG_KMS("FDI_RX_IIR before link train 0x%x\n",
		      I915_READ(FDI_RX_IIR(pipe)));

	/* Try each vswing and preemphasis setting twice before moving on */
	for (j = 0; j < ARRAY_SIZE(snb_b_fdi_train_param) * 2; j++) {
		/* disable first in case we need to retry */
		reg = FDI_TX_CTL(pipe);
		temp = I915_READ(reg);
		temp &= ~(FDI_LINK_TRAIN_AUTO | FDI_LINK_TRAIN_NONE_IVB);
		temp &= ~FDI_TX_ENABLE;
		I915_WRITE(reg, temp);

		reg = FDI_RX_CTL(pipe);
		temp = I915_READ(reg);
		temp &= ~FDI_LINK_TRAIN_AUTO;
		temp &= ~FDI_LINK_TRAIN_PATTERN_MASK_CPT;
		temp &= ~FDI_RX_ENABLE;
		I915_WRITE(reg, temp);

		/* enable CPU FDI TX and PCH FDI RX */
		reg = FDI_TX_CTL(pipe);
		temp = I915_READ(reg);
		temp &= ~FDI_DP_PORT_WIDTH_MASK;
		temp |= FDI_DP_PORT_WIDTH(crtc_state->fdi_lanes);
		temp |= FDI_LINK_TRAIN_PATTERN_1_IVB;
		temp &= ~FDI_LINK_TRAIN_VOL_EMP_MASK;
		temp |= snb_b_fdi_train_param[j/2];
		temp |= FDI_COMPOSITE_SYNC;
		I915_WRITE(reg, temp | FDI_TX_ENABLE);

		I915_WRITE(FDI_RX_MISC(pipe),
			   FDI_RX_TP1_TO_TP2_48 | FDI_RX_FDI_DELAY_90);

		reg = FDI_RX_CTL(pipe);
		temp = I915_READ(reg);
		temp |= FDI_LINK_TRAIN_PATTERN_1_CPT;
		temp |= FDI_COMPOSITE_SYNC;
		I915_WRITE(reg, temp | FDI_RX_ENABLE);

		POSTING_READ(reg);
		udelay(1); /* should be 0.5us */

		for (i = 0; i < 4; i++) {
			reg = FDI_RX_IIR(pipe);
			temp = I915_READ(reg);
			DRM_DEBUG_KMS("FDI_RX_IIR 0x%x\n", temp);

			if (temp & FDI_RX_BIT_LOCK ||
			    (I915_READ(reg) & FDI_RX_BIT_LOCK)) {
				I915_WRITE(reg, temp | FDI_RX_BIT_LOCK);
				DRM_DEBUG_KMS("FDI train 1 done, level %i.\n",
					      i);
				break;
			}
			udelay(1); /* should be 0.5us */
		}
		if (i == 4) {
			DRM_DEBUG_KMS("FDI train 1 fail on vswing %d\n", j / 2);
			continue;
		}

		/* Train 2 */
		reg = FDI_TX_CTL(pipe);
		temp = I915_READ(reg);
		temp &= ~FDI_LINK_TRAIN_NONE_IVB;
		temp |= FDI_LINK_TRAIN_PATTERN_2_IVB;
		I915_WRITE(reg, temp);

		reg = FDI_RX_CTL(pipe);
		temp = I915_READ(reg);
		temp &= ~FDI_LINK_TRAIN_PATTERN_MASK_CPT;
		temp |= FDI_LINK_TRAIN_PATTERN_2_CPT;
		I915_WRITE(reg, temp);

		POSTING_READ(reg);
		udelay(2); /* should be 1.5us */

		for (i = 0; i < 4; i++) {
			reg = FDI_RX_IIR(pipe);
			temp = I915_READ(reg);
			DRM_DEBUG_KMS("FDI_RX_IIR 0x%x\n", temp);

			if (temp & FDI_RX_SYMBOL_LOCK ||
			    (I915_READ(reg) & FDI_RX_SYMBOL_LOCK)) {
				I915_WRITE(reg, temp | FDI_RX_SYMBOL_LOCK);
				DRM_DEBUG_KMS("FDI train 2 done, level %i.\n",
					      i);
				goto train_done;
			}
			udelay(2); /* should be 1.5us */
		}
		if (i == 4)
			DRM_DEBUG_KMS("FDI train 2 fail on vswing %d\n", j / 2);
	}

train_done:
	DRM_DEBUG_KMS("FDI train done.\n");
}

static void ironlake_fdi_pll_enable(struct intel_crtc *intel_crtc)
{
	struct drm_device *dev = intel_crtc->base.dev;
	struct drm_i915_private *dev_priv = to_i915(dev);
	int pipe = intel_crtc->pipe;
	i915_reg_t reg;
	u32 temp;

	/* enable PCH FDI RX PLL, wait warmup plus DMI latency */
	reg = FDI_RX_CTL(pipe);
	temp = I915_READ(reg);
	temp &= ~(FDI_DP_PORT_WIDTH_MASK | (0x7 << 16));
	temp |= FDI_DP_PORT_WIDTH(intel_crtc->config->fdi_lanes);
	temp |= (I915_READ(PIPECONF(pipe)) & PIPECONF_BPC_MASK) << 11;
	I915_WRITE(reg, temp | FDI_RX_PLL_ENABLE);

	POSTING_READ(reg);
	udelay(200);

	/* Switch from Rawclk to PCDclk */
	temp = I915_READ(reg);
	I915_WRITE(reg, temp | FDI_PCDCLK);

	POSTING_READ(reg);
	udelay(200);

	/* Enable CPU FDI TX PLL, always on for Ironlake */
	reg = FDI_TX_CTL(pipe);
	temp = I915_READ(reg);
	if ((temp & FDI_TX_PLL_ENABLE) == 0) {
		I915_WRITE(reg, temp | FDI_TX_PLL_ENABLE);

		POSTING_READ(reg);
		udelay(100);
	}
}

static void ironlake_fdi_pll_disable(struct intel_crtc *intel_crtc)
{
	struct drm_device *dev = intel_crtc->base.dev;
	struct drm_i915_private *dev_priv = to_i915(dev);
	int pipe = intel_crtc->pipe;
	i915_reg_t reg;
	u32 temp;

	/* Switch from PCDclk to Rawclk */
	reg = FDI_RX_CTL(pipe);
	temp = I915_READ(reg);
	I915_WRITE(reg, temp & ~FDI_PCDCLK);

	/* Disable CPU FDI TX PLL */
	reg = FDI_TX_CTL(pipe);
	temp = I915_READ(reg);
	I915_WRITE(reg, temp & ~FDI_TX_PLL_ENABLE);

	POSTING_READ(reg);
	udelay(100);

	reg = FDI_RX_CTL(pipe);
	temp = I915_READ(reg);
	I915_WRITE(reg, temp & ~FDI_RX_PLL_ENABLE);

	/* Wait for the clocks to turn off. */
	POSTING_READ(reg);
	udelay(100);
}

static void ironlake_fdi_disable(struct drm_crtc *crtc)
{
	struct drm_device *dev = crtc->dev;
	struct drm_i915_private *dev_priv = to_i915(dev);
	struct intel_crtc *intel_crtc = to_intel_crtc(crtc);
	int pipe = intel_crtc->pipe;
	i915_reg_t reg;
	u32 temp;

	/* disable CPU FDI tx and PCH FDI rx */
	reg = FDI_TX_CTL(pipe);
	temp = I915_READ(reg);
	I915_WRITE(reg, temp & ~FDI_TX_ENABLE);
	POSTING_READ(reg);

	reg = FDI_RX_CTL(pipe);
	temp = I915_READ(reg);
	temp &= ~(0x7 << 16);
	temp |= (I915_READ(PIPECONF(pipe)) & PIPECONF_BPC_MASK) << 11;
	I915_WRITE(reg, temp & ~FDI_RX_ENABLE);

	POSTING_READ(reg);
	udelay(100);

	/* Ironlake workaround, disable clock pointer after downing FDI */
	if (HAS_PCH_IBX(dev_priv))
		I915_WRITE(FDI_RX_CHICKEN(pipe), FDI_RX_PHASE_SYNC_POINTER_OVR);

	/* still set train pattern 1 */
	reg = FDI_TX_CTL(pipe);
	temp = I915_READ(reg);
	temp &= ~FDI_LINK_TRAIN_NONE;
	temp |= FDI_LINK_TRAIN_PATTERN_1;
	I915_WRITE(reg, temp);

	reg = FDI_RX_CTL(pipe);
	temp = I915_READ(reg);
	if (HAS_PCH_CPT(dev_priv)) {
		temp &= ~FDI_LINK_TRAIN_PATTERN_MASK_CPT;
		temp |= FDI_LINK_TRAIN_PATTERN_1_CPT;
	} else {
		temp &= ~FDI_LINK_TRAIN_NONE;
		temp |= FDI_LINK_TRAIN_PATTERN_1;
	}
	/* BPC in FDI rx is consistent with that in PIPECONF */
	temp &= ~(0x07 << 16);
	temp |= (I915_READ(PIPECONF(pipe)) & PIPECONF_BPC_MASK) << 11;
	I915_WRITE(reg, temp);

	POSTING_READ(reg);
	udelay(100);
}

bool intel_has_pending_fb_unpin(struct drm_i915_private *dev_priv)
{
	struct drm_crtc *crtc;
	bool cleanup_done;

	drm_for_each_crtc(crtc, &dev_priv->drm) {
		struct drm_crtc_commit *commit;
		spin_lock(&crtc->commit_lock);
		commit = list_first_entry_or_null(&crtc->commit_list,
						  struct drm_crtc_commit, commit_entry);
		cleanup_done = commit ?
			try_wait_for_completion(&commit->cleanup_done) : true;
		spin_unlock(&crtc->commit_lock);

		if (cleanup_done)
			continue;

		drm_crtc_wait_one_vblank(crtc);

		return true;
	}

	return false;
}

void lpt_disable_iclkip(struct drm_i915_private *dev_priv)
{
	u32 temp;

	I915_WRITE(PIXCLK_GATE, PIXCLK_GATE_GATE);

	mutex_lock(&dev_priv->sb_lock);

	temp = intel_sbi_read(dev_priv, SBI_SSCCTL6, SBI_ICLK);
	temp |= SBI_SSCCTL_DISABLE;
	intel_sbi_write(dev_priv, SBI_SSCCTL6, temp, SBI_ICLK);

	mutex_unlock(&dev_priv->sb_lock);
}

/* Program iCLKIP clock to the desired frequency */
static void lpt_program_iclkip(struct intel_crtc *crtc)
{
	struct drm_i915_private *dev_priv = to_i915(crtc->base.dev);
	int clock = crtc->config->base.adjusted_mode.crtc_clock;
	u32 divsel, phaseinc, auxdiv, phasedir = 0;
	u32 temp;

	lpt_disable_iclkip(dev_priv);

	/* The iCLK virtual clock root frequency is in MHz,
	 * but the adjusted_mode->crtc_clock in in KHz. To get the
	 * divisors, it is necessary to divide one by another, so we
	 * convert the virtual clock precision to KHz here for higher
	 * precision.
	 */
	for (auxdiv = 0; auxdiv < 2; auxdiv++) {
		u32 iclk_virtual_root_freq = 172800 * 1000;
		u32 iclk_pi_range = 64;
		u32 desired_divisor;

		desired_divisor = DIV_ROUND_CLOSEST(iclk_virtual_root_freq,
						    clock << auxdiv);
		divsel = (desired_divisor / iclk_pi_range) - 2;
		phaseinc = desired_divisor % iclk_pi_range;

		/*
		 * Near 20MHz is a corner case which is
		 * out of range for the 7-bit divisor
		 */
		if (divsel <= 0x7f)
			break;
	}

	/* This should not happen with any sane values */
	WARN_ON(SBI_SSCDIVINTPHASE_DIVSEL(divsel) &
		~SBI_SSCDIVINTPHASE_DIVSEL_MASK);
	WARN_ON(SBI_SSCDIVINTPHASE_DIR(phasedir) &
		~SBI_SSCDIVINTPHASE_INCVAL_MASK);

	DRM_DEBUG_KMS("iCLKIP clock: found settings for %dKHz refresh rate: auxdiv=%x, divsel=%x, phasedir=%x, phaseinc=%x\n",
			clock,
			auxdiv,
			divsel,
			phasedir,
			phaseinc);

	mutex_lock(&dev_priv->sb_lock);

	/* Program SSCDIVINTPHASE6 */
	temp = intel_sbi_read(dev_priv, SBI_SSCDIVINTPHASE6, SBI_ICLK);
	temp &= ~SBI_SSCDIVINTPHASE_DIVSEL_MASK;
	temp |= SBI_SSCDIVINTPHASE_DIVSEL(divsel);
	temp &= ~SBI_SSCDIVINTPHASE_INCVAL_MASK;
	temp |= SBI_SSCDIVINTPHASE_INCVAL(phaseinc);
	temp |= SBI_SSCDIVINTPHASE_DIR(phasedir);
	temp |= SBI_SSCDIVINTPHASE_PROPAGATE;
	intel_sbi_write(dev_priv, SBI_SSCDIVINTPHASE6, temp, SBI_ICLK);

	/* Program SSCAUXDIV */
	temp = intel_sbi_read(dev_priv, SBI_SSCAUXDIV6, SBI_ICLK);
	temp &= ~SBI_SSCAUXDIV_FINALDIV2SEL(1);
	temp |= SBI_SSCAUXDIV_FINALDIV2SEL(auxdiv);
	intel_sbi_write(dev_priv, SBI_SSCAUXDIV6, temp, SBI_ICLK);

	/* Enable modulator and associated divider */
	temp = intel_sbi_read(dev_priv, SBI_SSCCTL6, SBI_ICLK);
	temp &= ~SBI_SSCCTL_DISABLE;
	intel_sbi_write(dev_priv, SBI_SSCCTL6, temp, SBI_ICLK);

	mutex_unlock(&dev_priv->sb_lock);

	/* Wait for initialization time */
	udelay(24);

	I915_WRITE(PIXCLK_GATE, PIXCLK_GATE_UNGATE);
}

int lpt_get_iclkip(struct drm_i915_private *dev_priv)
{
	u32 divsel, phaseinc, auxdiv;
	u32 iclk_virtual_root_freq = 172800 * 1000;
	u32 iclk_pi_range = 64;
	u32 desired_divisor;
	u32 temp;

	if ((I915_READ(PIXCLK_GATE) & PIXCLK_GATE_UNGATE) == 0)
		return 0;

	mutex_lock(&dev_priv->sb_lock);

	temp = intel_sbi_read(dev_priv, SBI_SSCCTL6, SBI_ICLK);
	if (temp & SBI_SSCCTL_DISABLE) {
		mutex_unlock(&dev_priv->sb_lock);
		return 0;
	}

	temp = intel_sbi_read(dev_priv, SBI_SSCDIVINTPHASE6, SBI_ICLK);
	divsel = (temp & SBI_SSCDIVINTPHASE_DIVSEL_MASK) >>
		SBI_SSCDIVINTPHASE_DIVSEL_SHIFT;
	phaseinc = (temp & SBI_SSCDIVINTPHASE_INCVAL_MASK) >>
		SBI_SSCDIVINTPHASE_INCVAL_SHIFT;

	temp = intel_sbi_read(dev_priv, SBI_SSCAUXDIV6, SBI_ICLK);
	auxdiv = (temp & SBI_SSCAUXDIV_FINALDIV2SEL_MASK) >>
		SBI_SSCAUXDIV_FINALDIV2SEL_SHIFT;

	mutex_unlock(&dev_priv->sb_lock);

	desired_divisor = (divsel + 2) * iclk_pi_range + phaseinc;

	return DIV_ROUND_CLOSEST(iclk_virtual_root_freq,
				 desired_divisor << auxdiv);
}

static void ironlake_pch_transcoder_set_timings(struct intel_crtc *crtc,
						enum pipe pch_transcoder)
{
	struct drm_device *dev = crtc->base.dev;
	struct drm_i915_private *dev_priv = to_i915(dev);
	enum transcoder cpu_transcoder = crtc->config->cpu_transcoder;

	I915_WRITE(PCH_TRANS_HTOTAL(pch_transcoder),
		   I915_READ(HTOTAL(cpu_transcoder)));
	I915_WRITE(PCH_TRANS_HBLANK(pch_transcoder),
		   I915_READ(HBLANK(cpu_transcoder)));
	I915_WRITE(PCH_TRANS_HSYNC(pch_transcoder),
		   I915_READ(HSYNC(cpu_transcoder)));

	I915_WRITE(PCH_TRANS_VTOTAL(pch_transcoder),
		   I915_READ(VTOTAL(cpu_transcoder)));
	I915_WRITE(PCH_TRANS_VBLANK(pch_transcoder),
		   I915_READ(VBLANK(cpu_transcoder)));
	I915_WRITE(PCH_TRANS_VSYNC(pch_transcoder),
		   I915_READ(VSYNC(cpu_transcoder)));
	I915_WRITE(PCH_TRANS_VSYNCSHIFT(pch_transcoder),
		   I915_READ(VSYNCSHIFT(cpu_transcoder)));
}

static void cpt_set_fdi_bc_bifurcation(struct drm_device *dev, bool enable)
{
	struct drm_i915_private *dev_priv = to_i915(dev);
	uint32_t temp;

	temp = I915_READ(SOUTH_CHICKEN1);
	if (!!(temp & FDI_BC_BIFURCATION_SELECT) == enable)
		return;

	WARN_ON(I915_READ(FDI_RX_CTL(PIPE_B)) & FDI_RX_ENABLE);
	WARN_ON(I915_READ(FDI_RX_CTL(PIPE_C)) & FDI_RX_ENABLE);

	temp &= ~FDI_BC_BIFURCATION_SELECT;
	if (enable)
		temp |= FDI_BC_BIFURCATION_SELECT;

	DRM_DEBUG_KMS("%sabling fdi C rx\n", enable ? "en" : "dis");
	I915_WRITE(SOUTH_CHICKEN1, temp);
	POSTING_READ(SOUTH_CHICKEN1);
}

static void ivybridge_update_fdi_bc_bifurcation(struct intel_crtc *intel_crtc)
{
	struct drm_device *dev = intel_crtc->base.dev;

	switch (intel_crtc->pipe) {
	case PIPE_A:
		break;
	case PIPE_B:
		if (intel_crtc->config->fdi_lanes > 2)
			cpt_set_fdi_bc_bifurcation(dev, false);
		else
			cpt_set_fdi_bc_bifurcation(dev, true);

		break;
	case PIPE_C:
		cpt_set_fdi_bc_bifurcation(dev, true);

		break;
	default:
		BUG();
	}
}

/* Return which DP Port should be selected for Transcoder DP control */
static enum port
intel_trans_dp_port_sel(struct intel_crtc *crtc)
{
	struct drm_device *dev = crtc->base.dev;
	struct intel_encoder *encoder;

	for_each_encoder_on_crtc(dev, &crtc->base, encoder) {
		if (encoder->type == INTEL_OUTPUT_DP ||
		    encoder->type == INTEL_OUTPUT_EDP)
			return enc_to_dig_port(&encoder->base)->port;
	}

	return -1;
}

/*
 * Enable PCH resources required for PCH ports:
 *   - PCH PLLs
 *   - FDI training & RX/TX
 *   - update transcoder timings
 *   - DP transcoding bits
 *   - transcoder
 */
static void ironlake_pch_enable(const struct intel_crtc_state *crtc_state)
{
	struct intel_crtc *crtc = to_intel_crtc(crtc_state->base.crtc);
	struct drm_device *dev = crtc->base.dev;
	struct drm_i915_private *dev_priv = to_i915(dev);
	int pipe = crtc->pipe;
	u32 temp;

	assert_pch_transcoder_disabled(dev_priv, pipe);

	if (IS_IVYBRIDGE(dev_priv))
		ivybridge_update_fdi_bc_bifurcation(crtc);

	/* Write the TU size bits before fdi link training, so that error
	 * detection works. */
	I915_WRITE(FDI_RX_TUSIZE1(pipe),
		   I915_READ(PIPE_DATA_M1(pipe)) & TU_SIZE_MASK);

	/* For PCH output, training FDI link */
	dev_priv->display.fdi_link_train(crtc, crtc_state);

	/* We need to program the right clock selection before writing the pixel
	 * mutliplier into the DPLL. */
	if (HAS_PCH_CPT(dev_priv)) {
		u32 sel;

		temp = I915_READ(PCH_DPLL_SEL);
		temp |= TRANS_DPLL_ENABLE(pipe);
		sel = TRANS_DPLLB_SEL(pipe);
		if (crtc_state->shared_dpll ==
		    intel_get_shared_dpll_by_id(dev_priv, DPLL_ID_PCH_PLL_B))
			temp |= sel;
		else
			temp &= ~sel;
		I915_WRITE(PCH_DPLL_SEL, temp);
	}

	/* XXX: pch pll's can be enabled any time before we enable the PCH
	 * transcoder, and we actually should do this to not upset any PCH
	 * transcoder that already use the clock when we share it.
	 *
	 * Note that enable_shared_dpll tries to do the right thing, but
	 * get_shared_dpll unconditionally resets the pll - we need that to have
	 * the right LVDS enable sequence. */
	intel_enable_shared_dpll(crtc);

	/* set transcoder timing, panel must allow it */
	assert_panel_unlocked(dev_priv, pipe);
	ironlake_pch_transcoder_set_timings(crtc, pipe);

	intel_fdi_normal_train(crtc);

	/* For PCH DP, enable TRANS_DP_CTL */
	if (HAS_PCH_CPT(dev_priv) &&
	    intel_crtc_has_dp_encoder(crtc_state)) {
		const struct drm_display_mode *adjusted_mode =
			&crtc_state->base.adjusted_mode;
		u32 bpc = (I915_READ(PIPECONF(pipe)) & PIPECONF_BPC_MASK) >> 5;
		i915_reg_t reg = TRANS_DP_CTL(pipe);
		temp = I915_READ(reg);
		temp &= ~(TRANS_DP_PORT_SEL_MASK |
			  TRANS_DP_SYNC_MASK |
			  TRANS_DP_BPC_MASK);
		temp |= TRANS_DP_OUTPUT_ENABLE;
		temp |= bpc << 9; /* same format but at 11:9 */

		if (adjusted_mode->flags & DRM_MODE_FLAG_PHSYNC)
			temp |= TRANS_DP_HSYNC_ACTIVE_HIGH;
		if (adjusted_mode->flags & DRM_MODE_FLAG_PVSYNC)
			temp |= TRANS_DP_VSYNC_ACTIVE_HIGH;

		switch (intel_trans_dp_port_sel(crtc)) {
		case PORT_B:
			temp |= TRANS_DP_PORT_SEL_B;
			break;
		case PORT_C:
			temp |= TRANS_DP_PORT_SEL_C;
			break;
		case PORT_D:
			temp |= TRANS_DP_PORT_SEL_D;
			break;
		default:
			BUG();
		}

		I915_WRITE(reg, temp);
	}

	ironlake_enable_pch_transcoder(dev_priv, pipe);
}

static void lpt_pch_enable(const struct intel_crtc_state *crtc_state)
{
	struct intel_crtc *crtc = to_intel_crtc(crtc_state->base.crtc);
	struct drm_i915_private *dev_priv = to_i915(crtc->base.dev);
	enum transcoder cpu_transcoder = crtc_state->cpu_transcoder;

	assert_pch_transcoder_disabled(dev_priv, PIPE_A);

	lpt_program_iclkip(crtc);

	/* Set transcoder timing. */
	ironlake_pch_transcoder_set_timings(crtc, PIPE_A);

	lpt_enable_pch_transcoder(dev_priv, cpu_transcoder);
}

static void cpt_verify_modeset(struct drm_device *dev, int pipe)
{
	struct drm_i915_private *dev_priv = to_i915(dev);
	i915_reg_t dslreg = PIPEDSL(pipe);
	u32 temp;

	temp = I915_READ(dslreg);
	udelay(500);
	if (wait_for(I915_READ(dslreg) != temp, 5)) {
		if (wait_for(I915_READ(dslreg) != temp, 5))
			DRM_ERROR("mode set failed: pipe %c stuck\n", pipe_name(pipe));
	}
}

static int
skl_update_scaler(struct intel_crtc_state *crtc_state, bool force_detach,
		  unsigned int scaler_user, int *scaler_id,
		  int src_w, int src_h, int dst_w, int dst_h)
{
	struct intel_crtc_scaler_state *scaler_state =
		&crtc_state->scaler_state;
	struct intel_crtc *intel_crtc =
		to_intel_crtc(crtc_state->base.crtc);
	struct drm_i915_private *dev_priv = to_i915(intel_crtc->base.dev);
	const struct drm_display_mode *adjusted_mode =
		&crtc_state->base.adjusted_mode;
	int need_scaling;

	/*
	 * Src coordinates are already rotated by 270 degrees for
	 * the 90/270 degree plane rotation cases (to match the
	 * GTT mapping), hence no need to account for rotation here.
	 */
	need_scaling = src_w != dst_w || src_h != dst_h;

	if (crtc_state->ycbcr420 && scaler_user == SKL_CRTC_INDEX)
		need_scaling = true;

	/*
	 * Scaling/fitting not supported in IF-ID mode in GEN9+
	 * TODO: Interlace fetch mode doesn't support YUV420 planar formats.
	 * Once NV12 is enabled, handle it here while allocating scaler
	 * for NV12.
	 */
	if (INTEL_GEN(dev_priv) >= 9 && crtc_state->base.enable &&
	    need_scaling && adjusted_mode->flags & DRM_MODE_FLAG_INTERLACE) {
		DRM_DEBUG_KMS("Pipe/Plane scaling not supported with IF-ID mode\n");
		return -EINVAL;
	}

	/*
	 * if plane is being disabled or scaler is no more required or force detach
	 *  - free scaler binded to this plane/crtc
	 *  - in order to do this, update crtc->scaler_usage
	 *
	 * Here scaler state in crtc_state is set free so that
	 * scaler can be assigned to other user. Actual register
	 * update to free the scaler is done in plane/panel-fit programming.
	 * For this purpose crtc/plane_state->scaler_id isn't reset here.
	 */
	if (force_detach || !need_scaling) {
		if (*scaler_id >= 0) {
			scaler_state->scaler_users &= ~(1 << scaler_user);
			scaler_state->scalers[*scaler_id].in_use = 0;

			DRM_DEBUG_KMS("scaler_user index %u.%u: "
				"Staged freeing scaler id %d scaler_users = 0x%x\n",
				intel_crtc->pipe, scaler_user, *scaler_id,
				scaler_state->scaler_users);
			*scaler_id = -1;
		}
		return 0;
	}

	/* range checks */
	if (src_w < SKL_MIN_SRC_W || src_h < SKL_MIN_SRC_H ||
		dst_w < SKL_MIN_DST_W || dst_h < SKL_MIN_DST_H ||

		src_w > SKL_MAX_SRC_W || src_h > SKL_MAX_SRC_H ||
		dst_w > SKL_MAX_DST_W || dst_h > SKL_MAX_DST_H) {
		DRM_DEBUG_KMS("scaler_user index %u.%u: src %ux%u dst %ux%u "
			"size is out of scaler range\n",
			intel_crtc->pipe, scaler_user, src_w, src_h, dst_w, dst_h);
		return -EINVAL;
	}

	/* mark this plane as a scaler user in crtc_state */
	scaler_state->scaler_users |= (1 << scaler_user);
	DRM_DEBUG_KMS("scaler_user index %u.%u: "
		"staged scaling request for %ux%u->%ux%u scaler_users = 0x%x\n",
		intel_crtc->pipe, scaler_user, src_w, src_h, dst_w, dst_h,
		scaler_state->scaler_users);

	return 0;
}

/**
 * skl_update_scaler_crtc - Stages update to scaler state for a given crtc.
 *
 * @state: crtc's scaler state
 *
 * Return
 *     0 - scaler_usage updated successfully
 *    error - requested scaling cannot be supported or other error condition
 */
int skl_update_scaler_crtc(struct intel_crtc_state *state)
{
	const struct drm_display_mode *adjusted_mode = &state->base.adjusted_mode;

	return skl_update_scaler(state, !state->base.active, SKL_CRTC_INDEX,
		&state->scaler_state.scaler_id,
		state->pipe_src_w, state->pipe_src_h,
		adjusted_mode->crtc_hdisplay, adjusted_mode->crtc_vdisplay);
}

/**
 * skl_update_scaler_plane - Stages update to scaler state for a given plane.
 *
 * @state: crtc's scaler state
 * @plane_state: atomic plane state to update
 *
 * Return
 *     0 - scaler_usage updated successfully
 *    error - requested scaling cannot be supported or other error condition
 */
static int skl_update_scaler_plane(struct intel_crtc_state *crtc_state,
				   struct intel_plane_state *plane_state)
{

	struct intel_plane *intel_plane =
		to_intel_plane(plane_state->base.plane);
	struct drm_framebuffer *fb = plane_state->base.fb;
	int ret;

	bool force_detach = !fb || !plane_state->base.visible;

	ret = skl_update_scaler(crtc_state, force_detach,
				drm_plane_index(&intel_plane->base),
				&plane_state->scaler_id,
				drm_rect_width(&plane_state->base.src) >> 16,
				drm_rect_height(&plane_state->base.src) >> 16,
				drm_rect_width(&plane_state->base.dst),
				drm_rect_height(&plane_state->base.dst));

	if (ret || plane_state->scaler_id < 0)
		return ret;

	/* check colorkey */
	if (plane_state->ckey.flags != I915_SET_COLORKEY_NONE) {
		DRM_DEBUG_KMS("[PLANE:%d:%s] scaling with color key not allowed",
			      intel_plane->base.base.id,
			      intel_plane->base.name);
		return -EINVAL;
	}

	/* Check src format */
	switch (fb->format->format) {
	case DRM_FORMAT_RGB565:
	case DRM_FORMAT_XBGR8888:
	case DRM_FORMAT_XRGB8888:
	case DRM_FORMAT_ABGR8888:
	case DRM_FORMAT_ARGB8888:
	case DRM_FORMAT_XRGB2101010:
	case DRM_FORMAT_XBGR2101010:
	case DRM_FORMAT_YUYV:
	case DRM_FORMAT_YVYU:
	case DRM_FORMAT_UYVY:
	case DRM_FORMAT_VYUY:
		break;
	default:
		DRM_DEBUG_KMS("[PLANE:%d:%s] FB:%d unsupported scaling format 0x%x\n",
			      intel_plane->base.base.id, intel_plane->base.name,
			      fb->base.id, fb->format->format);
		return -EINVAL;
	}

	return 0;
}

static void skylake_scaler_disable(struct intel_crtc *crtc)
{
	int i;

	for (i = 0; i < crtc->num_scalers; i++)
		skl_detach_scaler(crtc, i);
}

static void skylake_pfit_enable(struct intel_crtc *crtc)
{
	struct drm_device *dev = crtc->base.dev;
	struct drm_i915_private *dev_priv = to_i915(dev);
	int pipe = crtc->pipe;
	struct intel_crtc_scaler_state *scaler_state =
		&crtc->config->scaler_state;

	if (crtc->config->pch_pfit.enabled) {
		int id;

		if (WARN_ON(crtc->config->scaler_state.scaler_id < 0))
			return;

		id = scaler_state->scaler_id;
		I915_WRITE(SKL_PS_CTRL(pipe, id), PS_SCALER_EN |
			PS_FILTER_MEDIUM | scaler_state->scalers[id].mode);
		I915_WRITE(SKL_PS_WIN_POS(pipe, id), crtc->config->pch_pfit.pos);
		I915_WRITE(SKL_PS_WIN_SZ(pipe, id), crtc->config->pch_pfit.size);
	}
}

static void ironlake_pfit_enable(struct intel_crtc *crtc)
{
	struct drm_device *dev = crtc->base.dev;
	struct drm_i915_private *dev_priv = to_i915(dev);
	int pipe = crtc->pipe;

	if (crtc->config->pch_pfit.enabled) {
		/* Force use of hard-coded filter coefficients
		 * as some pre-programmed values are broken,
		 * e.g. x201.
		 */
		if (IS_IVYBRIDGE(dev_priv) || IS_HASWELL(dev_priv))
			I915_WRITE(PF_CTL(pipe), PF_ENABLE | PF_FILTER_MED_3x3 |
						 PF_PIPE_SEL_IVB(pipe));
		else
			I915_WRITE(PF_CTL(pipe), PF_ENABLE | PF_FILTER_MED_3x3);
		I915_WRITE(PF_WIN_POS(pipe), crtc->config->pch_pfit.pos);
		I915_WRITE(PF_WIN_SZ(pipe), crtc->config->pch_pfit.size);
	}
}

void hsw_enable_ips(struct intel_crtc *crtc)
{
	struct drm_device *dev = crtc->base.dev;
	struct drm_i915_private *dev_priv = to_i915(dev);

	if (!crtc->config->ips_enabled)
		return;

	/*
	 * We can only enable IPS after we enable a plane and wait for a vblank
	 * This function is called from post_plane_update, which is run after
	 * a vblank wait.
	 */

	assert_plane_enabled(to_intel_plane(crtc->base.primary));

	if (IS_BROADWELL(dev_priv)) {
                mutex_lock(&dev_priv->pcu_lock);
		WARN_ON(sandybridge_pcode_write(dev_priv, DISPLAY_IPS_CONTROL, 0xc0000000));
                mutex_unlock(&dev_priv->pcu_lock);
		/* Quoting Art Runyan: "its not safe to expect any particular
		 * value in IPS_CTL bit 31 after enabling IPS through the
		 * mailbox." Moreover, the mailbox may return a bogus state,
		 * so we need to just enable it and continue on.
		 */
	} else {
		I915_WRITE(IPS_CTL, IPS_ENABLE);
		/* The bit only becomes 1 in the next vblank, so this wait here
		 * is essentially intel_wait_for_vblank. If we don't have this
		 * and don't wait for vblanks until the end of crtc_enable, then
		 * the HW state readout code will complain that the expected
		 * IPS_CTL value is not the one we read. */
		if (intel_wait_for_register(dev_priv,
					    IPS_CTL, IPS_ENABLE, IPS_ENABLE,
					    50))
			DRM_ERROR("Timed out waiting for IPS enable\n");
	}
}

void hsw_disable_ips(struct intel_crtc *crtc)
{
	struct drm_device *dev = crtc->base.dev;
	struct drm_i915_private *dev_priv = to_i915(dev);

	if (!crtc->config->ips_enabled)
		return;

	assert_plane_enabled(to_intel_plane(crtc->base.primary));

	if (IS_BROADWELL(dev_priv)) {
		mutex_lock(&dev_priv->pcu_lock);
		WARN_ON(sandybridge_pcode_write(dev_priv, DISPLAY_IPS_CONTROL, 0));
		mutex_unlock(&dev_priv->pcu_lock);
		/* wait for pcode to finish disabling IPS, which may take up to 42ms */
		if (intel_wait_for_register(dev_priv,
					    IPS_CTL, IPS_ENABLE, 0,
					    42))
			DRM_ERROR("Timed out waiting for IPS disable\n");
	} else {
		I915_WRITE(IPS_CTL, 0);
		POSTING_READ(IPS_CTL);
	}

	/* We need to wait for a vblank before we can disable the plane. */
	intel_wait_for_vblank(dev_priv, crtc->pipe);
}

static void intel_crtc_dpms_overlay_disable(struct intel_crtc *intel_crtc)
{
	if (intel_crtc->overlay) {
		struct drm_device *dev = intel_crtc->base.dev;

		mutex_lock(&dev->struct_mutex);
		(void) intel_overlay_switch_off(intel_crtc->overlay);
		mutex_unlock(&dev->struct_mutex);
	}

	/* Let userspace switch the overlay on again. In most cases userspace
	 * has to recompute where to put it anyway.
	 */
}

/**
 * intel_post_enable_primary - Perform operations after enabling primary plane
 * @crtc: the CRTC whose primary plane was just enabled
 *
 * Performs potentially sleeping operations that must be done after the primary
 * plane is enabled, such as updating FBC and IPS.  Note that this may be
 * called due to an explicit primary plane update, or due to an implicit
 * re-enable that is caused when a sprite plane is updated to no longer
 * completely hide the primary plane.
 */
static void
intel_post_enable_primary(struct drm_crtc *crtc)
{
	struct drm_device *dev = crtc->dev;
	struct drm_i915_private *dev_priv = to_i915(dev);
	struct intel_crtc *intel_crtc = to_intel_crtc(crtc);
	int pipe = intel_crtc->pipe;

	/*
	 * FIXME IPS should be fine as long as one plane is
	 * enabled, but in practice it seems to have problems
	 * when going from primary only to sprite only and vice
	 * versa.
	 */
	hsw_enable_ips(intel_crtc);

	/*
	 * Gen2 reports pipe underruns whenever all planes are disabled.
	 * So don't enable underrun reporting before at least some planes
	 * are enabled.
	 * FIXME: Need to fix the logic to work when we turn off all planes
	 * but leave the pipe running.
	 */
	if (IS_GEN2(dev_priv))
		intel_set_cpu_fifo_underrun_reporting(dev_priv, pipe, true);

	/* Underruns don't always raise interrupts, so check manually. */
	intel_check_cpu_fifo_underruns(dev_priv);
	intel_check_pch_fifo_underruns(dev_priv);
}

/* FIXME move all this to pre_plane_update() with proper state tracking */
static void
intel_pre_disable_primary(struct drm_crtc *crtc)
{
	struct drm_device *dev = crtc->dev;
	struct drm_i915_private *dev_priv = to_i915(dev);
	struct intel_crtc *intel_crtc = to_intel_crtc(crtc);
	int pipe = intel_crtc->pipe;

	/*
	 * Gen2 reports pipe underruns whenever all planes are disabled.
	 * So diasble underrun reporting before all the planes get disabled.
	 * FIXME: Need to fix the logic to work when we turn off all planes
	 * but leave the pipe running.
	 */
	if (IS_GEN2(dev_priv))
		intel_set_cpu_fifo_underrun_reporting(dev_priv, pipe, false);

	/*
	 * FIXME IPS should be fine as long as one plane is
	 * enabled, but in practice it seems to have problems
	 * when going from primary only to sprite only and vice
	 * versa.
	 */
	hsw_disable_ips(intel_crtc);
}

/* FIXME get rid of this and use pre_plane_update */
static void
intel_pre_disable_primary_noatomic(struct drm_crtc *crtc)
{
	struct drm_device *dev = crtc->dev;
	struct drm_i915_private *dev_priv = to_i915(dev);
	struct intel_crtc *intel_crtc = to_intel_crtc(crtc);
	int pipe = intel_crtc->pipe;

	intel_pre_disable_primary(crtc);

	/*
	 * Vblank time updates from the shadow to live plane control register
	 * are blocked if the memory self-refresh mode is active at that
	 * moment. So to make sure the plane gets truly disabled, disable
	 * first the self-refresh mode. The self-refresh enable bit in turn
	 * will be checked/applied by the HW only at the next frame start
	 * event which is after the vblank start event, so we need to have a
	 * wait-for-vblank between disabling the plane and the pipe.
	 */
	if (HAS_GMCH_DISPLAY(dev_priv) &&
	    intel_set_memory_cxsr(dev_priv, false))
		intel_wait_for_vblank(dev_priv, pipe);
}

static void intel_post_plane_update(struct intel_crtc_state *old_crtc_state)
{
	struct intel_crtc *crtc = to_intel_crtc(old_crtc_state->base.crtc);
	struct drm_atomic_state *old_state = old_crtc_state->base.state;
	struct intel_crtc_state *pipe_config =
		to_intel_crtc_state(crtc->base.state);
	struct drm_plane *primary = crtc->base.primary;
	struct drm_plane_state *old_pri_state = primary ?
		drm_atomic_get_existing_plane_state(old_state, primary) : NULL;

	intel_frontbuffer_flip(to_i915(crtc->base.dev), pipe_config->fb_bits);

	if (pipe_config->update_wm_post && pipe_config->base.active)
		intel_update_watermarks(crtc);

	if (old_pri_state) {
		struct intel_plane_state *primary_state =
			to_intel_plane_state(primary->state);
		struct intel_plane_state *old_primary_state =
			to_intel_plane_state(old_pri_state);

		intel_fbc_post_update(crtc);

		if (primary_state->base.visible &&
		    (needs_modeset(&pipe_config->base) ||
		     !old_primary_state->base.visible))
			intel_post_enable_primary(&crtc->base);
	}
}

static void intel_pre_plane_update(struct intel_crtc_state *old_crtc_state,
				   struct intel_crtc_state *pipe_config)
{
	struct intel_crtc *crtc = to_intel_crtc(old_crtc_state->base.crtc);
	struct drm_device *dev = crtc->base.dev;
	struct drm_i915_private *dev_priv = to_i915(dev);
	struct drm_atomic_state *old_state = old_crtc_state->base.state;
	struct drm_plane *primary = crtc->base.primary;
	struct drm_plane_state *old_pri_state = primary ?
		drm_atomic_get_existing_plane_state(old_state, primary) : NULL;
	bool modeset = needs_modeset(&pipe_config->base);
	struct intel_atomic_state *old_intel_state =
		to_intel_atomic_state(old_state);

	if (old_pri_state) {
		struct intel_plane_state *primary_state =
			to_intel_plane_state(primary->state);
		struct intel_plane_state *old_primary_state =
			to_intel_plane_state(old_pri_state);

		intel_fbc_pre_update(crtc, pipe_config, primary_state);

		if (old_primary_state->base.visible &&
		    (modeset || !primary_state->base.visible))
			intel_pre_disable_primary(&crtc->base);
	}

	/*
	 * Vblank time updates from the shadow to live plane control register
	 * are blocked if the memory self-refresh mode is active at that
	 * moment. So to make sure the plane gets truly disabled, disable
	 * first the self-refresh mode. The self-refresh enable bit in turn
	 * will be checked/applied by the HW only at the next frame start
	 * event which is after the vblank start event, so we need to have a
	 * wait-for-vblank between disabling the plane and the pipe.
	 */
	if (HAS_GMCH_DISPLAY(dev_priv) && old_crtc_state->base.active &&
	    pipe_config->disable_cxsr && intel_set_memory_cxsr(dev_priv, false))
		intel_wait_for_vblank(dev_priv, crtc->pipe);

	/*
	 * IVB workaround: must disable low power watermarks for at least
	 * one frame before enabling scaling.  LP watermarks can be re-enabled
	 * when scaling is disabled.
	 *
	 * WaCxSRDisabledForSpriteScaling:ivb
	 */
	if (pipe_config->disable_lp_wm && ilk_disable_lp_wm(dev))
		intel_wait_for_vblank(dev_priv, crtc->pipe);

	/*
	 * If we're doing a modeset, we're done.  No need to do any pre-vblank
	 * watermark programming here.
	 */
	if (needs_modeset(&pipe_config->base))
		return;

	/*
	 * For platforms that support atomic watermarks, program the
	 * 'intermediate' watermarks immediately.  On pre-gen9 platforms, these
	 * will be the intermediate values that are safe for both pre- and
	 * post- vblank; when vblank happens, the 'active' values will be set
	 * to the final 'target' values and we'll do this again to get the
	 * optimal watermarks.  For gen9+ platforms, the values we program here
	 * will be the final target values which will get automatically latched
	 * at vblank time; no further programming will be necessary.
	 *
	 * If a platform hasn't been transitioned to atomic watermarks yet,
	 * we'll continue to update watermarks the old way, if flags tell
	 * us to.
	 */
	if (dev_priv->display.initial_watermarks != NULL)
		dev_priv->display.initial_watermarks(old_intel_state,
						     pipe_config);
	else if (pipe_config->update_wm_pre)
		intel_update_watermarks(crtc);
}

static void disable_primary_plane(struct drm_i915_private *dev_priv, int pipe)
{
	u32 val;

	val = I915_READ(PLANE_CTL(pipe, PLANE_PRIMARY));
	if (val & PLANE_CTL_ENABLE) {
		I915_WRITE(PLANE_CTL(pipe, PLANE_PRIMARY), 0);
		I915_WRITE(PLANE_SURF(pipe, PLANE_PRIMARY), 0);
		POSTING_READ(PLANE_SURF(pipe, PLANE_PRIMARY));
	}
}

static void intel_crtc_disable_planes(struct drm_crtc *crtc, unsigned plane_mask)
{
	struct drm_device *dev = crtc->dev;
	struct drm_i915_private *dev_priv = to_i915(dev);
	struct intel_crtc *intel_crtc = to_intel_crtc(crtc);
	struct drm_plane *p;
	int pipe = intel_crtc->pipe;

	intel_crtc_dpms_overlay_disable(intel_crtc);

	/*
	 * On BIOS based systems, if Dom0 doesn't own Plane 0 (Primary Plane),
	 * then during modeset, it wouldn't be able to disable this plane and
	 * this can lead to unexpected behavior after the modeset. Therefore,
	 * disable the primary plane if it was enabled by the BIOS/GOP.
	 */
	if (dev_priv->gvt && i915_modparams.avail_planes_per_pipe)
		disable_primary_plane(dev_priv, pipe);

	drm_for_each_plane_mask(p, dev, plane_mask)
		to_intel_plane(p)->disable_plane(to_intel_plane(p), intel_crtc);

	/*
	 * FIXME: Once we grow proper nuclear flip support out of this we need
	 * to compute the mask of flip planes precisely. For the time being
	 * consider this a flip to a NULL plane.
	 */
	intel_frontbuffer_flip(to_i915(dev), INTEL_FRONTBUFFER_ALL_MASK(pipe));
}

static void intel_encoders_pre_pll_enable(struct drm_crtc *crtc,
					  struct intel_crtc_state *crtc_state,
					  struct drm_atomic_state *old_state)
{
	struct drm_connector_state *conn_state;
	struct drm_connector *conn;
	int i;

	for_each_new_connector_in_state(old_state, conn, conn_state, i) {
		struct intel_encoder *encoder =
			to_intel_encoder(conn_state->best_encoder);

		if (conn_state->crtc != crtc)
			continue;

		if (encoder->pre_pll_enable)
			encoder->pre_pll_enable(encoder, crtc_state, conn_state);
	}
}

static void intel_encoders_pre_enable(struct drm_crtc *crtc,
				      struct intel_crtc_state *crtc_state,
				      struct drm_atomic_state *old_state)
{
	struct drm_connector_state *conn_state;
	struct drm_connector *conn;
	int i;

	for_each_new_connector_in_state(old_state, conn, conn_state, i) {
		struct intel_encoder *encoder =
			to_intel_encoder(conn_state->best_encoder);

		if (conn_state->crtc != crtc)
			continue;

		if (encoder->pre_enable)
			encoder->pre_enable(encoder, crtc_state, conn_state);
	}
}

static void intel_encoders_enable(struct drm_crtc *crtc,
				  struct intel_crtc_state *crtc_state,
				  struct drm_atomic_state *old_state)
{
	struct drm_connector_state *conn_state;
	struct drm_connector *conn;
	int i;

	for_each_new_connector_in_state(old_state, conn, conn_state, i) {
		struct intel_encoder *encoder =
			to_intel_encoder(conn_state->best_encoder);

		if (conn_state->crtc != crtc)
			continue;

		encoder->enable(encoder, crtc_state, conn_state);
		intel_opregion_notify_encoder(encoder, true);
	}
}

static void intel_encoders_disable(struct drm_crtc *crtc,
				   struct intel_crtc_state *old_crtc_state,
				   struct drm_atomic_state *old_state)
{
	struct drm_connector_state *old_conn_state;
	struct drm_connector *conn;
	int i;

	for_each_old_connector_in_state(old_state, conn, old_conn_state, i) {
		struct intel_encoder *encoder =
			to_intel_encoder(old_conn_state->best_encoder);

		if (old_conn_state->crtc != crtc)
			continue;

		intel_opregion_notify_encoder(encoder, false);
		encoder->disable(encoder, old_crtc_state, old_conn_state);
	}
}

static void intel_encoders_post_disable(struct drm_crtc *crtc,
					struct intel_crtc_state *old_crtc_state,
					struct drm_atomic_state *old_state)
{
	struct drm_connector_state *old_conn_state;
	struct drm_connector *conn;
	int i;

	for_each_old_connector_in_state(old_state, conn, old_conn_state, i) {
		struct intel_encoder *encoder =
			to_intel_encoder(old_conn_state->best_encoder);

		if (old_conn_state->crtc != crtc)
			continue;

		if (encoder->post_disable)
			encoder->post_disable(encoder, old_crtc_state, old_conn_state);
	}
}

static void intel_encoders_post_pll_disable(struct drm_crtc *crtc,
					    struct intel_crtc_state *old_crtc_state,
					    struct drm_atomic_state *old_state)
{
	struct drm_connector_state *old_conn_state;
	struct drm_connector *conn;
	int i;

	for_each_old_connector_in_state(old_state, conn, old_conn_state, i) {
		struct intel_encoder *encoder =
			to_intel_encoder(old_conn_state->best_encoder);

		if (old_conn_state->crtc != crtc)
			continue;

		if (encoder->post_pll_disable)
			encoder->post_pll_disable(encoder, old_crtc_state, old_conn_state);
	}
}

static void ironlake_crtc_enable(struct intel_crtc_state *pipe_config,
				 struct drm_atomic_state *old_state)
{
	struct drm_crtc *crtc = pipe_config->base.crtc;
	struct drm_device *dev = crtc->dev;
	struct drm_i915_private *dev_priv = to_i915(dev);
	struct intel_crtc *intel_crtc = to_intel_crtc(crtc);
	int pipe = intel_crtc->pipe;
	struct intel_atomic_state *old_intel_state =
		to_intel_atomic_state(old_state);

	if (WARN_ON(intel_crtc->active))
		return;

	/*
	 * Sometimes spurious CPU pipe underruns happen during FDI
	 * training, at least with VGA+HDMI cloning. Suppress them.
	 *
	 * On ILK we get an occasional spurious CPU pipe underruns
	 * between eDP port A enable and vdd enable. Also PCH port
	 * enable seems to result in the occasional CPU pipe underrun.
	 *
	 * Spurious PCH underruns also occur during PCH enabling.
	 */
	if (intel_crtc->config->has_pch_encoder || IS_GEN5(dev_priv))
		intel_set_cpu_fifo_underrun_reporting(dev_priv, pipe, false);
	if (intel_crtc->config->has_pch_encoder)
		intel_set_pch_fifo_underrun_reporting(dev_priv, pipe, false);

	if (intel_crtc->config->has_pch_encoder)
		intel_prepare_shared_dpll(intel_crtc);

	if (intel_crtc_has_dp_encoder(intel_crtc->config))
		intel_dp_set_m_n(intel_crtc, M1_N1);

	intel_set_pipe_timings(intel_crtc);
	intel_set_pipe_src_size(intel_crtc);

	if (intel_crtc->config->has_pch_encoder) {
		intel_cpu_transcoder_set_m_n(intel_crtc,
				     &intel_crtc->config->fdi_m_n, NULL);
	}

	ironlake_set_pipeconf(crtc);

	intel_crtc->active = true;

	intel_encoders_pre_enable(crtc, pipe_config, old_state);

	if (intel_crtc->config->has_pch_encoder) {
		/* Note: FDI PLL enabling _must_ be done before we enable the
		 * cpu pipes, hence this is separate from all the other fdi/pch
		 * enabling. */
		ironlake_fdi_pll_enable(intel_crtc);
	} else {
		assert_fdi_tx_disabled(dev_priv, pipe);
		assert_fdi_rx_disabled(dev_priv, pipe);
	}

	ironlake_pfit_enable(intel_crtc);

	/*
	 * On ILK+ LUT must be loaded before the pipe is running but with
	 * clocks enabled
	 */
	intel_color_load_luts(&pipe_config->base);

	if (dev_priv->display.initial_watermarks != NULL)
		dev_priv->display.initial_watermarks(old_intel_state, intel_crtc->config);
	intel_enable_pipe(intel_crtc);

	if (intel_crtc->config->has_pch_encoder)
		ironlake_pch_enable(pipe_config);

	assert_vblank_disabled(crtc);
	drm_crtc_vblank_on(crtc);

	intel_encoders_enable(crtc, pipe_config, old_state);

	if (HAS_PCH_CPT(dev_priv))
		cpt_verify_modeset(dev, intel_crtc->pipe);

	/* Must wait for vblank to avoid spurious PCH FIFO underruns */
	if (intel_crtc->config->has_pch_encoder)
		intel_wait_for_vblank(dev_priv, pipe);
	intel_set_cpu_fifo_underrun_reporting(dev_priv, pipe, true);
	intel_set_pch_fifo_underrun_reporting(dev_priv, pipe, true);
}

/* IPS only exists on ULT machines and is tied to pipe A. */
static bool hsw_crtc_supports_ips(struct intel_crtc *crtc)
{
	return HAS_IPS(to_i915(crtc->base.dev)) && crtc->pipe == PIPE_A;
}

static void haswell_crtc_enable(struct intel_crtc_state *pipe_config,
				struct drm_atomic_state *old_state)
{
	struct drm_crtc *crtc = pipe_config->base.crtc;
	struct drm_i915_private *dev_priv = to_i915(crtc->dev);
	struct intel_crtc *intel_crtc = to_intel_crtc(crtc);
	int pipe = intel_crtc->pipe, hsw_workaround_pipe;
	enum transcoder cpu_transcoder = intel_crtc->config->cpu_transcoder;
	struct intel_atomic_state *old_intel_state =
		to_intel_atomic_state(old_state);

	if (WARN_ON(intel_crtc->active))
		return;

	if (intel_crtc->config->has_pch_encoder)
		intel_set_pch_fifo_underrun_reporting(dev_priv, PIPE_A, false);

	intel_encoders_pre_pll_enable(crtc, pipe_config, old_state);

	if (intel_crtc->config->shared_dpll)
		intel_enable_shared_dpll(intel_crtc);

	if (intel_crtc_has_dp_encoder(intel_crtc->config))
		intel_dp_set_m_n(intel_crtc, M1_N1);

	if (!transcoder_is_dsi(cpu_transcoder))
		intel_set_pipe_timings(intel_crtc);

	intel_set_pipe_src_size(intel_crtc);

	if (cpu_transcoder != TRANSCODER_EDP &&
	    !transcoder_is_dsi(cpu_transcoder)) {
		I915_WRITE(PIPE_MULT(cpu_transcoder),
			   intel_crtc->config->pixel_multiplier - 1);
	}

	if (intel_crtc->config->has_pch_encoder) {
		intel_cpu_transcoder_set_m_n(intel_crtc,
				     &intel_crtc->config->fdi_m_n, NULL);
	}

	if (!transcoder_is_dsi(cpu_transcoder))
		haswell_set_pipeconf(crtc);

	haswell_set_pipemisc(crtc);

	intel_color_set_csc(&pipe_config->base);

	intel_crtc->active = true;

	if (intel_crtc->config->has_pch_encoder)
		intel_set_cpu_fifo_underrun_reporting(dev_priv, pipe, false);
	else
		intel_set_cpu_fifo_underrun_reporting(dev_priv, pipe, true);

	intel_encoders_pre_enable(crtc, pipe_config, old_state);

	if (intel_crtc->config->has_pch_encoder)
		dev_priv->display.fdi_link_train(intel_crtc, pipe_config);

	if (!transcoder_is_dsi(cpu_transcoder))
		intel_ddi_enable_pipe_clock(pipe_config);

	if (INTEL_GEN(dev_priv) >= 9)
		skylake_pfit_enable(intel_crtc);
	else
		ironlake_pfit_enable(intel_crtc);

	/*
	 * On ILK+ LUT must be loaded before the pipe is running but with
	 * clocks enabled
	 */
	intel_color_load_luts(&pipe_config->base);

	intel_ddi_set_pipe_settings(pipe_config);
	if (!transcoder_is_dsi(cpu_transcoder))
		intel_ddi_enable_transcoder_func(pipe_config);

	if (dev_priv->display.initial_watermarks != NULL)
		dev_priv->display.initial_watermarks(old_intel_state, pipe_config);

	/* XXX: Do the pipe assertions at the right place for BXT DSI. */
	if (!transcoder_is_dsi(cpu_transcoder))
		intel_enable_pipe(intel_crtc);

	if (intel_crtc->config->has_pch_encoder)
		lpt_pch_enable(pipe_config);

	if (intel_crtc_has_type(intel_crtc->config, INTEL_OUTPUT_DP_MST))
		intel_ddi_set_vc_payload_alloc(pipe_config, true);

	assert_vblank_disabled(crtc);
	drm_crtc_vblank_on(crtc);

	intel_encoders_enable(crtc, pipe_config, old_state);

	if (intel_crtc->config->has_pch_encoder) {
		intel_wait_for_vblank(dev_priv, pipe);
		intel_wait_for_vblank(dev_priv, pipe);
		intel_set_cpu_fifo_underrun_reporting(dev_priv, pipe, true);
		intel_set_pch_fifo_underrun_reporting(dev_priv, PIPE_A, true);
	}

	/* If we change the relative order between pipe/planes enabling, we need
	 * to change the workaround. */
	hsw_workaround_pipe = pipe_config->hsw_workaround_pipe;
	if (IS_HASWELL(dev_priv) && hsw_workaround_pipe != INVALID_PIPE) {
		intel_wait_for_vblank(dev_priv, hsw_workaround_pipe);
		intel_wait_for_vblank(dev_priv, hsw_workaround_pipe);
	}
}

static void ironlake_pfit_disable(struct intel_crtc *crtc, bool force)
{
	struct drm_device *dev = crtc->base.dev;
	struct drm_i915_private *dev_priv = to_i915(dev);
	int pipe = crtc->pipe;

	/* To avoid upsetting the power well on haswell only disable the pfit if
	 * it's in use. The hw state code will make sure we get this right. */
	if (force || crtc->config->pch_pfit.enabled) {
		I915_WRITE(PF_CTL(pipe), 0);
		I915_WRITE(PF_WIN_POS(pipe), 0);
		I915_WRITE(PF_WIN_SZ(pipe), 0);
	}
}

static void ironlake_crtc_disable(struct intel_crtc_state *old_crtc_state,
				  struct drm_atomic_state *old_state)
{
	struct drm_crtc *crtc = old_crtc_state->base.crtc;
	struct drm_device *dev = crtc->dev;
	struct drm_i915_private *dev_priv = to_i915(dev);
	struct intel_crtc *intel_crtc = to_intel_crtc(crtc);
	int pipe = intel_crtc->pipe;

	/*
	 * Sometimes spurious CPU pipe underruns happen when the
	 * pipe is already disabled, but FDI RX/TX is still enabled.
	 * Happens at least with VGA+HDMI cloning. Suppress them.
	 */
	if (intel_crtc->config->has_pch_encoder) {
		intel_set_cpu_fifo_underrun_reporting(dev_priv, pipe, false);
		intel_set_pch_fifo_underrun_reporting(dev_priv, pipe, false);
	}

	intel_encoders_disable(crtc, old_crtc_state, old_state);

	drm_crtc_vblank_off(crtc);
	assert_vblank_disabled(crtc);

	intel_disable_pipe(intel_crtc);

	ironlake_pfit_disable(intel_crtc, false);

	if (intel_crtc->config->has_pch_encoder)
		ironlake_fdi_disable(crtc);

	intel_encoders_post_disable(crtc, old_crtc_state, old_state);

	if (intel_crtc->config->has_pch_encoder) {
		ironlake_disable_pch_transcoder(dev_priv, pipe);

		if (HAS_PCH_CPT(dev_priv)) {
			i915_reg_t reg;
			u32 temp;

			/* disable TRANS_DP_CTL */
			reg = TRANS_DP_CTL(pipe);
			temp = I915_READ(reg);
			temp &= ~(TRANS_DP_OUTPUT_ENABLE |
				  TRANS_DP_PORT_SEL_MASK);
			temp |= TRANS_DP_PORT_SEL_NONE;
			I915_WRITE(reg, temp);

			/* disable DPLL_SEL */
			temp = I915_READ(PCH_DPLL_SEL);
			temp &= ~(TRANS_DPLL_ENABLE(pipe) | TRANS_DPLLB_SEL(pipe));
			I915_WRITE(PCH_DPLL_SEL, temp);
		}

		ironlake_fdi_pll_disable(intel_crtc);
	}

	intel_set_cpu_fifo_underrun_reporting(dev_priv, pipe, true);
	intel_set_pch_fifo_underrun_reporting(dev_priv, pipe, true);
}

static void haswell_crtc_disable(struct intel_crtc_state *old_crtc_state,
				 struct drm_atomic_state *old_state)
{
	struct drm_crtc *crtc = old_crtc_state->base.crtc;
	struct drm_i915_private *dev_priv = to_i915(crtc->dev);
	struct intel_crtc *intel_crtc = to_intel_crtc(crtc);
	enum transcoder cpu_transcoder = intel_crtc->config->cpu_transcoder;

	if (intel_crtc->config->has_pch_encoder)
		intel_set_pch_fifo_underrun_reporting(dev_priv, PIPE_A, false);

	intel_encoders_disable(crtc, old_crtc_state, old_state);

	drm_crtc_vblank_off(crtc);
	assert_vblank_disabled(crtc);

	/* XXX: Do the pipe assertions at the right place for BXT DSI. */
	if (!transcoder_is_dsi(cpu_transcoder))
		intel_disable_pipe(intel_crtc);

	if (intel_crtc_has_type(intel_crtc->config, INTEL_OUTPUT_DP_MST))
		intel_ddi_set_vc_payload_alloc(intel_crtc->config, false);

	if (!transcoder_is_dsi(cpu_transcoder))
		intel_ddi_disable_transcoder_func(dev_priv, cpu_transcoder);

	if (INTEL_GEN(dev_priv) >= 9)
		skylake_scaler_disable(intel_crtc);
	else
		ironlake_pfit_disable(intel_crtc, false);

	if (!transcoder_is_dsi(cpu_transcoder))
		intel_ddi_disable_pipe_clock(intel_crtc->config);

	intel_encoders_post_disable(crtc, old_crtc_state, old_state);

	if (old_crtc_state->has_pch_encoder)
		intel_set_pch_fifo_underrun_reporting(dev_priv, PIPE_A, true);
}

static void i9xx_pfit_enable(struct intel_crtc *crtc)
{
	struct drm_device *dev = crtc->base.dev;
	struct drm_i915_private *dev_priv = to_i915(dev);
	struct intel_crtc_state *pipe_config = crtc->config;

	if (!pipe_config->gmch_pfit.control)
		return;

	/*
	 * The panel fitter should only be adjusted whilst the pipe is disabled,
	 * according to register description and PRM.
	 */
	WARN_ON(I915_READ(PFIT_CONTROL) & PFIT_ENABLE);
	assert_pipe_disabled(dev_priv, crtc->pipe);

	I915_WRITE(PFIT_PGM_RATIOS, pipe_config->gmch_pfit.pgm_ratios);
	I915_WRITE(PFIT_CONTROL, pipe_config->gmch_pfit.control);

	/* Border color in case we don't scale up to the full screen. Black by
	 * default, change to something else for debugging. */
	I915_WRITE(BCLRPAT(crtc->pipe), 0);
}

enum intel_display_power_domain intel_port_to_power_domain(enum port port)
{
	switch (port) {
	case PORT_A:
		return POWER_DOMAIN_PORT_DDI_A_LANES;
	case PORT_B:
		return POWER_DOMAIN_PORT_DDI_B_LANES;
	case PORT_C:
		return POWER_DOMAIN_PORT_DDI_C_LANES;
	case PORT_D:
		return POWER_DOMAIN_PORT_DDI_D_LANES;
	case PORT_E:
		return POWER_DOMAIN_PORT_DDI_E_LANES;
	default:
		MISSING_CASE(port);
		return POWER_DOMAIN_PORT_OTHER;
	}
}

static u64 get_crtc_power_domains(struct drm_crtc *crtc,
				  struct intel_crtc_state *crtc_state)
{
	struct drm_device *dev = crtc->dev;
	struct drm_i915_private *dev_priv = to_i915(dev);
	struct drm_encoder *encoder;
	struct intel_crtc *intel_crtc = to_intel_crtc(crtc);
	enum pipe pipe = intel_crtc->pipe;
	u64 mask;
	enum transcoder transcoder = crtc_state->cpu_transcoder;

	if (!crtc_state->base.active)
		return 0;

	mask = BIT(POWER_DOMAIN_PIPE(pipe));
	mask |= BIT(POWER_DOMAIN_TRANSCODER(transcoder));
	if (crtc_state->pch_pfit.enabled ||
	    crtc_state->pch_pfit.force_thru)
		mask |= BIT_ULL(POWER_DOMAIN_PIPE_PANEL_FITTER(pipe));

	drm_for_each_encoder_mask(encoder, dev, crtc_state->base.encoder_mask) {
		struct intel_encoder *intel_encoder = to_intel_encoder(encoder);

		mask |= BIT_ULL(intel_encoder->power_domain);
	}

	if (HAS_DDI(dev_priv) && crtc_state->has_audio)
		mask |= BIT(POWER_DOMAIN_AUDIO);

	if (crtc_state->shared_dpll)
		mask |= BIT_ULL(POWER_DOMAIN_PLLS);

	return mask;
}

static u64
modeset_get_crtc_power_domains(struct drm_crtc *crtc,
			       struct intel_crtc_state *crtc_state)
{
	struct drm_i915_private *dev_priv = to_i915(crtc->dev);
	struct intel_crtc *intel_crtc = to_intel_crtc(crtc);
	enum intel_display_power_domain domain;
	u64 domains, new_domains, old_domains;

	old_domains = intel_crtc->enabled_power_domains;
	intel_crtc->enabled_power_domains = new_domains =
		get_crtc_power_domains(crtc, crtc_state);

	domains = new_domains & ~old_domains;

	for_each_power_domain(domain, domains)
		intel_display_power_get(dev_priv, domain);

	return old_domains & ~new_domains;
}

static void modeset_put_power_domains(struct drm_i915_private *dev_priv,
				      u64 domains)
{
	enum intel_display_power_domain domain;

	for_each_power_domain(domain, domains)
		intel_display_power_put(dev_priv, domain);
}

static void valleyview_crtc_enable(struct intel_crtc_state *pipe_config,
				   struct drm_atomic_state *old_state)
{
	struct intel_atomic_state *old_intel_state =
		to_intel_atomic_state(old_state);
	struct drm_crtc *crtc = pipe_config->base.crtc;
	struct drm_device *dev = crtc->dev;
	struct drm_i915_private *dev_priv = to_i915(dev);
	struct intel_crtc *intel_crtc = to_intel_crtc(crtc);
	int pipe = intel_crtc->pipe;

	if (WARN_ON(intel_crtc->active))
		return;

	if (intel_crtc_has_dp_encoder(intel_crtc->config))
		intel_dp_set_m_n(intel_crtc, M1_N1);

	intel_set_pipe_timings(intel_crtc);
	intel_set_pipe_src_size(intel_crtc);

	if (IS_CHERRYVIEW(dev_priv) && pipe == PIPE_B) {
		struct drm_i915_private *dev_priv = to_i915(dev);

		I915_WRITE(CHV_BLEND(pipe), CHV_BLEND_LEGACY);
		I915_WRITE(CHV_CANVAS(pipe), 0);
	}

	i9xx_set_pipeconf(intel_crtc);

	intel_crtc->active = true;

	intel_set_cpu_fifo_underrun_reporting(dev_priv, pipe, true);

	intel_encoders_pre_pll_enable(crtc, pipe_config, old_state);

	if (IS_CHERRYVIEW(dev_priv)) {
		chv_prepare_pll(intel_crtc, intel_crtc->config);
		chv_enable_pll(intel_crtc, intel_crtc->config);
	} else {
		vlv_prepare_pll(intel_crtc, intel_crtc->config);
		vlv_enable_pll(intel_crtc, intel_crtc->config);
	}

	intel_encoders_pre_enable(crtc, pipe_config, old_state);

	i9xx_pfit_enable(intel_crtc);

	intel_color_load_luts(&pipe_config->base);

	dev_priv->display.initial_watermarks(old_intel_state,
					     pipe_config);
	intel_enable_pipe(intel_crtc);

	assert_vblank_disabled(crtc);
	drm_crtc_vblank_on(crtc);

	intel_encoders_enable(crtc, pipe_config, old_state);
}

static void i9xx_set_pll_dividers(struct intel_crtc *crtc)
{
	struct drm_device *dev = crtc->base.dev;
	struct drm_i915_private *dev_priv = to_i915(dev);

	I915_WRITE(FP0(crtc->pipe), crtc->config->dpll_hw_state.fp0);
	I915_WRITE(FP1(crtc->pipe), crtc->config->dpll_hw_state.fp1);
}

static void i9xx_crtc_enable(struct intel_crtc_state *pipe_config,
			     struct drm_atomic_state *old_state)
{
	struct intel_atomic_state *old_intel_state =
		to_intel_atomic_state(old_state);
	struct drm_crtc *crtc = pipe_config->base.crtc;
	struct drm_device *dev = crtc->dev;
	struct drm_i915_private *dev_priv = to_i915(dev);
	struct intel_crtc *intel_crtc = to_intel_crtc(crtc);
	enum pipe pipe = intel_crtc->pipe;

	if (WARN_ON(intel_crtc->active))
		return;

	i9xx_set_pll_dividers(intel_crtc);

	if (intel_crtc_has_dp_encoder(intel_crtc->config))
		intel_dp_set_m_n(intel_crtc, M1_N1);

	intel_set_pipe_timings(intel_crtc);
	intel_set_pipe_src_size(intel_crtc);

	i9xx_set_pipeconf(intel_crtc);

	intel_crtc->active = true;

	if (!IS_GEN2(dev_priv))
		intel_set_cpu_fifo_underrun_reporting(dev_priv, pipe, true);

	intel_encoders_pre_enable(crtc, pipe_config, old_state);

	i9xx_enable_pll(intel_crtc);

	i9xx_pfit_enable(intel_crtc);

	intel_color_load_luts(&pipe_config->base);

	if (dev_priv->display.initial_watermarks != NULL)
		dev_priv->display.initial_watermarks(old_intel_state,
						     intel_crtc->config);
	else
		intel_update_watermarks(intel_crtc);
	intel_enable_pipe(intel_crtc);

	assert_vblank_disabled(crtc);
	drm_crtc_vblank_on(crtc);

	intel_encoders_enable(crtc, pipe_config, old_state);
}

static void i9xx_pfit_disable(struct intel_crtc *crtc)
{
	struct drm_device *dev = crtc->base.dev;
	struct drm_i915_private *dev_priv = to_i915(dev);

	if (!crtc->config->gmch_pfit.control)
		return;

	assert_pipe_disabled(dev_priv, crtc->pipe);

	DRM_DEBUG_DRIVER("disabling pfit, current: 0x%08x\n",
			 I915_READ(PFIT_CONTROL));
	I915_WRITE(PFIT_CONTROL, 0);
}

static void i9xx_crtc_disable(struct intel_crtc_state *old_crtc_state,
			      struct drm_atomic_state *old_state)
{
	struct drm_crtc *crtc = old_crtc_state->base.crtc;
	struct drm_device *dev = crtc->dev;
	struct drm_i915_private *dev_priv = to_i915(dev);
	struct intel_crtc *intel_crtc = to_intel_crtc(crtc);
	int pipe = intel_crtc->pipe;

	/*
	 * On gen2 planes are double buffered but the pipe isn't, so we must
	 * wait for planes to fully turn off before disabling the pipe.
	 */
	if (IS_GEN2(dev_priv))
		intel_wait_for_vblank(dev_priv, pipe);

	intel_encoders_disable(crtc, old_crtc_state, old_state);

	drm_crtc_vblank_off(crtc);
	assert_vblank_disabled(crtc);

	intel_disable_pipe(intel_crtc);

	i9xx_pfit_disable(intel_crtc);

	intel_encoders_post_disable(crtc, old_crtc_state, old_state);

	if (!intel_crtc_has_type(intel_crtc->config, INTEL_OUTPUT_DSI)) {
		if (IS_CHERRYVIEW(dev_priv))
			chv_disable_pll(dev_priv, pipe);
		else if (IS_VALLEYVIEW(dev_priv))
			vlv_disable_pll(dev_priv, pipe);
		else
			i9xx_disable_pll(intel_crtc);
	}

	intel_encoders_post_pll_disable(crtc, old_crtc_state, old_state);

	if (!IS_GEN2(dev_priv))
		intel_set_cpu_fifo_underrun_reporting(dev_priv, pipe, false);

	if (!dev_priv->display.initial_watermarks)
		intel_update_watermarks(intel_crtc);

	/* clock the pipe down to 640x480@60 to potentially save power */
	if (IS_I830(dev_priv))
		i830_enable_pipe(dev_priv, pipe);
}

static void intel_crtc_disable_noatomic(struct drm_crtc *crtc,
					struct drm_modeset_acquire_ctx *ctx)
{
	struct intel_encoder *encoder;
	struct intel_crtc *intel_crtc = to_intel_crtc(crtc);
	struct drm_i915_private *dev_priv = to_i915(crtc->dev);
	enum intel_display_power_domain domain;
	struct intel_plane *plane;
	u64 domains;
	struct drm_atomic_state *state;
	struct intel_crtc_state *crtc_state;
	int ret;

	if (!intel_crtc->active)
		return;

	for_each_intel_plane_on_crtc(&dev_priv->drm, intel_crtc, plane) {
		const struct intel_plane_state *plane_state =
			to_intel_plane_state(plane->base.state);

		if (plane_state->base.visible)
			intel_plane_disable_noatomic(intel_crtc, plane);
	}

	state = drm_atomic_state_alloc(crtc->dev);
	if (!state) {
		DRM_DEBUG_KMS("failed to disable [CRTC:%d:%s], out of memory",
			      crtc->base.id, crtc->name);
		return;
	}

	state->acquire_ctx = ctx;

	/* Everything's already locked, -EDEADLK can't happen. */
	crtc_state = intel_atomic_get_crtc_state(state, intel_crtc);
	ret = drm_atomic_add_affected_connectors(state, crtc);

	WARN_ON(IS_ERR(crtc_state) || ret);

	dev_priv->display.crtc_disable(crtc_state, state);

	drm_atomic_state_put(state);

	DRM_DEBUG_KMS("[CRTC:%d:%s] hw state adjusted, was enabled, now disabled\n",
		      crtc->base.id, crtc->name);

	WARN_ON(drm_atomic_set_mode_for_crtc(crtc->state, NULL) < 0);
	crtc->state->active = false;
	intel_crtc->active = false;
	crtc->enabled = false;
	crtc->state->connector_mask = 0;
	crtc->state->encoder_mask = 0;

	for_each_encoder_on_crtc(crtc->dev, crtc, encoder)
		encoder->base.crtc = NULL;

	intel_fbc_disable(intel_crtc);
	intel_update_watermarks(intel_crtc);
	intel_disable_shared_dpll(intel_crtc);

	domains = intel_crtc->enabled_power_domains;
	for_each_power_domain(domain, domains)
		intel_display_power_put(dev_priv, domain);
	intel_crtc->enabled_power_domains = 0;

	dev_priv->active_crtcs &= ~(1 << intel_crtc->pipe);
	dev_priv->min_pixclk[intel_crtc->pipe] = 0;
}

/*
 * turn all crtc's off, but do not adjust state
 * This has to be paired with a call to intel_modeset_setup_hw_state.
 */
int intel_display_suspend(struct drm_device *dev)
{
	struct drm_i915_private *dev_priv = to_i915(dev);
	struct drm_atomic_state *state;
	int ret;

	state = drm_atomic_helper_suspend(dev);
	ret = PTR_ERR_OR_ZERO(state);
	if (ret)
		DRM_ERROR("Suspending crtc's failed with %i\n", ret);
	else
		dev_priv->modeset_restore_state = state;
	return ret;
}

void intel_encoder_destroy(struct drm_encoder *encoder)
{
	struct intel_encoder *intel_encoder = to_intel_encoder(encoder);

	drm_encoder_cleanup(encoder);
	kfree(intel_encoder);
}

/* Cross check the actual hw state with our own modeset state tracking (and it's
 * internal consistency). */
static void intel_connector_verify_state(struct drm_crtc_state *crtc_state,
					 struct drm_connector_state *conn_state)
{
	struct intel_connector *connector = to_intel_connector(conn_state->connector);

	DRM_DEBUG_KMS("[CONNECTOR:%d:%s]\n",
		      connector->base.base.id,
		      connector->base.name);

	if (connector->get_hw_state(connector)) {
		struct intel_encoder *encoder = connector->encoder;

		I915_STATE_WARN(!crtc_state,
			 "connector enabled without attached crtc\n");

		if (!crtc_state)
			return;

		I915_STATE_WARN(!crtc_state->active,
		      "connector is active, but attached crtc isn't\n");

		if (!encoder || encoder->type == INTEL_OUTPUT_DP_MST)
			return;

		I915_STATE_WARN(conn_state->best_encoder != &encoder->base,
			"atomic encoder doesn't match attached encoder\n");

		I915_STATE_WARN(conn_state->crtc != encoder->base.crtc,
			"attached encoder crtc differs from connector crtc\n");
	} else {
		I915_STATE_WARN(crtc_state && crtc_state->active,
			"attached crtc is active, but connector isn't\n");
		I915_STATE_WARN(!crtc_state && conn_state->best_encoder,
			"best encoder set without crtc!\n");
	}
}

int intel_connector_init(struct intel_connector *connector)
{
	struct intel_digital_connector_state *conn_state;

	/*
	 * Allocate enough memory to hold intel_digital_connector_state,
	 * This might be a few bytes too many, but for connectors that don't
	 * need it we'll free the state and allocate a smaller one on the first
	 * succesful commit anyway.
	 */
	conn_state = kzalloc(sizeof(*conn_state), GFP_KERNEL);
	if (!conn_state)
		return -ENOMEM;

	__drm_atomic_helper_connector_reset(&connector->base,
					    &conn_state->base);

	return 0;
}

struct intel_connector *intel_connector_alloc(void)
{
	struct intel_connector *connector;

	connector = kzalloc(sizeof *connector, GFP_KERNEL);
	if (!connector)
		return NULL;

	if (intel_connector_init(connector) < 0) {
		kfree(connector);
		return NULL;
	}

	return connector;
}

/* Simple connector->get_hw_state implementation for encoders that support only
 * one connector and no cloning and hence the encoder state determines the state
 * of the connector. */
bool intel_connector_get_hw_state(struct intel_connector *connector)
{
	enum pipe pipe = 0;
	struct intel_encoder *encoder = connector->encoder;

	return encoder->get_hw_state(encoder, &pipe);
}

static int pipe_required_fdi_lanes(struct intel_crtc_state *crtc_state)
{
	if (crtc_state->base.enable && crtc_state->has_pch_encoder)
		return crtc_state->fdi_lanes;

	return 0;
}

static int ironlake_check_fdi_lanes(struct drm_device *dev, enum pipe pipe,
				     struct intel_crtc_state *pipe_config)
{
	struct drm_i915_private *dev_priv = to_i915(dev);
	struct drm_atomic_state *state = pipe_config->base.state;
	struct intel_crtc *other_crtc;
	struct intel_crtc_state *other_crtc_state;

	DRM_DEBUG_KMS("checking fdi config on pipe %c, lanes %i\n",
		      pipe_name(pipe), pipe_config->fdi_lanes);
	if (pipe_config->fdi_lanes > 4) {
		DRM_DEBUG_KMS("invalid fdi lane config on pipe %c: %i lanes\n",
			      pipe_name(pipe), pipe_config->fdi_lanes);
		return -EINVAL;
	}

	if (IS_HASWELL(dev_priv) || IS_BROADWELL(dev_priv)) {
		if (pipe_config->fdi_lanes > 2) {
			DRM_DEBUG_KMS("only 2 lanes on haswell, required: %i lanes\n",
				      pipe_config->fdi_lanes);
			return -EINVAL;
		} else {
			return 0;
		}
	}

	if (INTEL_INFO(dev_priv)->num_pipes == 2)
		return 0;

	/* Ivybridge 3 pipe is really complicated */
	switch (pipe) {
	case PIPE_A:
		return 0;
	case PIPE_B:
		if (pipe_config->fdi_lanes <= 2)
			return 0;

		other_crtc = intel_get_crtc_for_pipe(dev_priv, PIPE_C);
		other_crtc_state =
			intel_atomic_get_crtc_state(state, other_crtc);
		if (IS_ERR(other_crtc_state))
			return PTR_ERR(other_crtc_state);

		if (pipe_required_fdi_lanes(other_crtc_state) > 0) {
			DRM_DEBUG_KMS("invalid shared fdi lane config on pipe %c: %i lanes\n",
				      pipe_name(pipe), pipe_config->fdi_lanes);
			return -EINVAL;
		}
		return 0;
	case PIPE_C:
		if (pipe_config->fdi_lanes > 2) {
			DRM_DEBUG_KMS("only 2 lanes on pipe %c: required %i lanes\n",
				      pipe_name(pipe), pipe_config->fdi_lanes);
			return -EINVAL;
		}

		other_crtc = intel_get_crtc_for_pipe(dev_priv, PIPE_B);
		other_crtc_state =
			intel_atomic_get_crtc_state(state, other_crtc);
		if (IS_ERR(other_crtc_state))
			return PTR_ERR(other_crtc_state);

		if (pipe_required_fdi_lanes(other_crtc_state) > 2) {
			DRM_DEBUG_KMS("fdi link B uses too many lanes to enable link C\n");
			return -EINVAL;
		}
		return 0;
	default:
		BUG();
	}
}

#define RETRY 1
static int ironlake_fdi_compute_config(struct intel_crtc *intel_crtc,
				       struct intel_crtc_state *pipe_config)
{
	struct drm_device *dev = intel_crtc->base.dev;
	const struct drm_display_mode *adjusted_mode = &pipe_config->base.adjusted_mode;
	int lane, link_bw, fdi_dotclock, ret;
	bool needs_recompute = false;

retry:
	/* FDI is a binary signal running at ~2.7GHz, encoding
	 * each output octet as 10 bits. The actual frequency
	 * is stored as a divider into a 100MHz clock, and the
	 * mode pixel clock is stored in units of 1KHz.
	 * Hence the bw of each lane in terms of the mode signal
	 * is:
	 */
	link_bw = intel_fdi_link_freq(to_i915(dev), pipe_config);

	fdi_dotclock = adjusted_mode->crtc_clock;

	lane = ironlake_get_lanes_required(fdi_dotclock, link_bw,
					   pipe_config->pipe_bpp);

	pipe_config->fdi_lanes = lane;

	intel_link_compute_m_n(pipe_config->pipe_bpp, lane, fdi_dotclock,
			       link_bw, &pipe_config->fdi_m_n, false);

	ret = ironlake_check_fdi_lanes(dev, intel_crtc->pipe, pipe_config);
	if (ret == -EINVAL && pipe_config->pipe_bpp > 6*3) {
		pipe_config->pipe_bpp -= 2*3;
		DRM_DEBUG_KMS("fdi link bw constraint, reducing pipe bpp to %i\n",
			      pipe_config->pipe_bpp);
		needs_recompute = true;
		pipe_config->bw_constrained = true;

		goto retry;
	}

	if (needs_recompute)
		return RETRY;

	return ret;
}

static bool pipe_config_supports_ips(struct drm_i915_private *dev_priv,
				     struct intel_crtc_state *pipe_config)
{
	if (pipe_config->pipe_bpp > 24)
		return false;

	/* HSW can handle pixel rate up to cdclk? */
	if (IS_HASWELL(dev_priv))
		return true;

	/*
	 * We compare against max which means we must take
	 * the increased cdclk requirement into account when
	 * calculating the new cdclk.
	 *
	 * Should measure whether using a lower cdclk w/o IPS
	 */
	return pipe_config->pixel_rate <=
		dev_priv->max_cdclk_freq * 95 / 100;
}

static void hsw_compute_ips_config(struct intel_crtc *crtc,
				   struct intel_crtc_state *pipe_config)
{
	struct drm_device *dev = crtc->base.dev;
	struct drm_i915_private *dev_priv = to_i915(dev);

	pipe_config->ips_enabled = i915_modparams.enable_ips &&
		hsw_crtc_supports_ips(crtc) &&
		pipe_config_supports_ips(dev_priv, pipe_config);
}

static bool intel_crtc_supports_double_wide(const struct intel_crtc *crtc)
{
	const struct drm_i915_private *dev_priv = to_i915(crtc->base.dev);

	/* GDG double wide on either pipe, otherwise pipe A only */
	return INTEL_INFO(dev_priv)->gen < 4 &&
		(crtc->pipe == PIPE_A || IS_I915G(dev_priv));
}

static uint32_t ilk_pipe_pixel_rate(const struct intel_crtc_state *pipe_config)
{
	uint32_t pixel_rate;

	pixel_rate = pipe_config->base.adjusted_mode.crtc_clock;

	/*
	 * We only use IF-ID interlacing. If we ever use
	 * PF-ID we'll need to adjust the pixel_rate here.
	 */

	if (pipe_config->pch_pfit.enabled) {
		uint64_t pipe_w, pipe_h, pfit_w, pfit_h;
		uint32_t pfit_size = pipe_config->pch_pfit.size;

		pipe_w = pipe_config->pipe_src_w;
		pipe_h = pipe_config->pipe_src_h;

		pfit_w = (pfit_size >> 16) & 0xFFFF;
		pfit_h = pfit_size & 0xFFFF;
		if (pipe_w < pfit_w)
			pipe_w = pfit_w;
		if (pipe_h < pfit_h)
			pipe_h = pfit_h;

		if (WARN_ON(!pfit_w || !pfit_h))
			return pixel_rate;

		pixel_rate = div_u64((uint64_t) pixel_rate * pipe_w * pipe_h,
				     pfit_w * pfit_h);
	}

	return pixel_rate;
}

static void intel_crtc_compute_pixel_rate(struct intel_crtc_state *crtc_state)
{
	struct drm_i915_private *dev_priv = to_i915(crtc_state->base.crtc->dev);

	if (HAS_GMCH_DISPLAY(dev_priv))
		/* FIXME calculate proper pipe pixel rate for GMCH pfit */
		crtc_state->pixel_rate =
			crtc_state->base.adjusted_mode.crtc_clock;
	else
		crtc_state->pixel_rate =
			ilk_pipe_pixel_rate(crtc_state);
}

static int intel_crtc_compute_config(struct intel_crtc *crtc,
				     struct intel_crtc_state *pipe_config)
{
	struct drm_device *dev = crtc->base.dev;
	struct drm_i915_private *dev_priv = to_i915(dev);
	const struct drm_display_mode *adjusted_mode = &pipe_config->base.adjusted_mode;
	int clock_limit = dev_priv->max_dotclk_freq;

	if (INTEL_GEN(dev_priv) < 4) {
		clock_limit = dev_priv->max_cdclk_freq * 9 / 10;

		/*
		 * Enable double wide mode when the dot clock
		 * is > 90% of the (display) core speed.
		 */
		if (intel_crtc_supports_double_wide(crtc) &&
		    adjusted_mode->crtc_clock > clock_limit) {
			clock_limit = dev_priv->max_dotclk_freq;
			pipe_config->double_wide = true;
		}
	}

	if (adjusted_mode->crtc_clock > clock_limit) {
		DRM_DEBUG_KMS("requested pixel clock (%d kHz) too high (max: %d kHz, double wide: %s)\n",
			      adjusted_mode->crtc_clock, clock_limit,
			      yesno(pipe_config->double_wide));
		return -EINVAL;
	}

	if (pipe_config->ycbcr420 && pipe_config->base.ctm) {
		/*
		 * There is only one pipe CSC unit per pipe, and we need that
		 * for output conversion from RGB->YCBCR. So if CTM is already
		 * applied we can't support YCBCR420 output.
		 */
		DRM_DEBUG_KMS("YCBCR420 and CTM together are not possible\n");
		return -EINVAL;
	}

	/*
	 * Pipe horizontal size must be even in:
	 * - DVO ganged mode
	 * - LVDS dual channel mode
	 * - Double wide pipe
	 */
	if ((intel_crtc_has_type(pipe_config, INTEL_OUTPUT_LVDS) &&
	     intel_is_dual_link_lvds(dev)) || pipe_config->double_wide)
		pipe_config->pipe_src_w &= ~1;

	/* Cantiga+ cannot handle modes with a hsync front porch of 0.
	 * WaPruneModeWithIncorrectHsyncOffset:ctg,elk,ilk,snb,ivb,vlv,hsw.
	 */
	if ((INTEL_GEN(dev_priv) > 4 || IS_G4X(dev_priv)) &&
		adjusted_mode->crtc_hsync_start == adjusted_mode->crtc_hdisplay)
		return -EINVAL;

	intel_crtc_compute_pixel_rate(pipe_config);

	if (HAS_IPS(dev_priv))
		hsw_compute_ips_config(crtc, pipe_config);

	if (pipe_config->has_pch_encoder)
		return ironlake_fdi_compute_config(crtc, pipe_config);

	return 0;
}

static void
intel_reduce_m_n_ratio(uint32_t *num, uint32_t *den)
{
	while (*num > DATA_LINK_M_N_MASK ||
	       *den > DATA_LINK_M_N_MASK) {
		*num >>= 1;
		*den >>= 1;
	}
}

static void compute_m_n(unsigned int m, unsigned int n,
			uint32_t *ret_m, uint32_t *ret_n,
			bool reduce_m_n)
{
	/*
	 * Reduce M/N as much as possible without loss in precision. Several DP
	 * dongles in particular seem to be fussy about too large *link* M/N
	 * values. The passed in values are more likely to have the least
	 * significant bits zero than M after rounding below, so do this first.
	 */
	if (reduce_m_n) {
		while ((m & 1) == 0 && (n & 1) == 0) {
			m >>= 1;
			n >>= 1;
		}
	}

	*ret_n = min_t(unsigned int, roundup_pow_of_two(n), DATA_LINK_N_MAX);
	*ret_m = div_u64((uint64_t) m * *ret_n, n);
	intel_reduce_m_n_ratio(ret_m, ret_n);
}

void
intel_link_compute_m_n(int bits_per_pixel, int nlanes,
		       int pixel_clock, int link_clock,
		       struct intel_link_m_n *m_n,
		       bool reduce_m_n)
{
	m_n->tu = 64;

	compute_m_n(bits_per_pixel * pixel_clock,
		    link_clock * nlanes * 8,
		    &m_n->gmch_m, &m_n->gmch_n,
		    reduce_m_n);

	compute_m_n(pixel_clock, link_clock,
		    &m_n->link_m, &m_n->link_n,
		    reduce_m_n);
}

static inline bool intel_panel_use_ssc(struct drm_i915_private *dev_priv)
{
	if (i915_modparams.panel_use_ssc >= 0)
		return i915_modparams.panel_use_ssc != 0;
	return dev_priv->vbt.lvds_use_ssc
		&& !(dev_priv->quirks & QUIRK_LVDS_SSC_DISABLE);
}

static uint32_t pnv_dpll_compute_fp(struct dpll *dpll)
{
	return (1 << dpll->n) << 16 | dpll->m2;
}

static uint32_t i9xx_dpll_compute_fp(struct dpll *dpll)
{
	return dpll->n << 16 | dpll->m1 << 8 | dpll->m2;
}

static void i9xx_update_pll_dividers(struct intel_crtc *crtc,
				     struct intel_crtc_state *crtc_state,
				     struct dpll *reduced_clock)
{
	struct drm_i915_private *dev_priv = to_i915(crtc->base.dev);
	u32 fp, fp2 = 0;

	if (IS_PINEVIEW(dev_priv)) {
		fp = pnv_dpll_compute_fp(&crtc_state->dpll);
		if (reduced_clock)
			fp2 = pnv_dpll_compute_fp(reduced_clock);
	} else {
		fp = i9xx_dpll_compute_fp(&crtc_state->dpll);
		if (reduced_clock)
			fp2 = i9xx_dpll_compute_fp(reduced_clock);
	}

	crtc_state->dpll_hw_state.fp0 = fp;

	crtc->lowfreq_avail = false;
	if (intel_crtc_has_type(crtc_state, INTEL_OUTPUT_LVDS) &&
	    reduced_clock) {
		crtc_state->dpll_hw_state.fp1 = fp2;
		crtc->lowfreq_avail = true;
	} else {
		crtc_state->dpll_hw_state.fp1 = fp;
	}
}

static void vlv_pllb_recal_opamp(struct drm_i915_private *dev_priv, enum pipe
		pipe)
{
	u32 reg_val;

	/*
	 * PLLB opamp always calibrates to max value of 0x3f, force enable it
	 * and set it to a reasonable value instead.
	 */
	reg_val = vlv_dpio_read(dev_priv, pipe, VLV_PLL_DW9(1));
	reg_val &= 0xffffff00;
	reg_val |= 0x00000030;
	vlv_dpio_write(dev_priv, pipe, VLV_PLL_DW9(1), reg_val);

	reg_val = vlv_dpio_read(dev_priv, pipe, VLV_REF_DW13);
	reg_val &= 0x00ffffff;
	reg_val |= 0x8c000000;
	vlv_dpio_write(dev_priv, pipe, VLV_REF_DW13, reg_val);

	reg_val = vlv_dpio_read(dev_priv, pipe, VLV_PLL_DW9(1));
	reg_val &= 0xffffff00;
	vlv_dpio_write(dev_priv, pipe, VLV_PLL_DW9(1), reg_val);

	reg_val = vlv_dpio_read(dev_priv, pipe, VLV_REF_DW13);
	reg_val &= 0x00ffffff;
	reg_val |= 0xb0000000;
	vlv_dpio_write(dev_priv, pipe, VLV_REF_DW13, reg_val);
}

static void intel_pch_transcoder_set_m_n(struct intel_crtc *crtc,
					 struct intel_link_m_n *m_n)
{
	struct drm_device *dev = crtc->base.dev;
	struct drm_i915_private *dev_priv = to_i915(dev);
	int pipe = crtc->pipe;

	I915_WRITE(PCH_TRANS_DATA_M1(pipe), TU_SIZE(m_n->tu) | m_n->gmch_m);
	I915_WRITE(PCH_TRANS_DATA_N1(pipe), m_n->gmch_n);
	I915_WRITE(PCH_TRANS_LINK_M1(pipe), m_n->link_m);
	I915_WRITE(PCH_TRANS_LINK_N1(pipe), m_n->link_n);
}

static void intel_cpu_transcoder_set_m_n(struct intel_crtc *crtc,
					 struct intel_link_m_n *m_n,
					 struct intel_link_m_n *m2_n2)
{
	struct drm_i915_private *dev_priv = to_i915(crtc->base.dev);
	int pipe = crtc->pipe;
	enum transcoder transcoder = crtc->config->cpu_transcoder;

	if (INTEL_GEN(dev_priv) >= 5) {
		I915_WRITE(PIPE_DATA_M1(transcoder), TU_SIZE(m_n->tu) | m_n->gmch_m);
		I915_WRITE(PIPE_DATA_N1(transcoder), m_n->gmch_n);
		I915_WRITE(PIPE_LINK_M1(transcoder), m_n->link_m);
		I915_WRITE(PIPE_LINK_N1(transcoder), m_n->link_n);
		/* M2_N2 registers to be set only for gen < 8 (M2_N2 available
		 * for gen < 8) and if DRRS is supported (to make sure the
		 * registers are not unnecessarily accessed).
		 */
		if (m2_n2 && (IS_CHERRYVIEW(dev_priv) ||
		    INTEL_GEN(dev_priv) < 8) && crtc->config->has_drrs) {
			I915_WRITE(PIPE_DATA_M2(transcoder),
					TU_SIZE(m2_n2->tu) | m2_n2->gmch_m);
			I915_WRITE(PIPE_DATA_N2(transcoder), m2_n2->gmch_n);
			I915_WRITE(PIPE_LINK_M2(transcoder), m2_n2->link_m);
			I915_WRITE(PIPE_LINK_N2(transcoder), m2_n2->link_n);
		}
	} else {
		I915_WRITE(PIPE_DATA_M_G4X(pipe), TU_SIZE(m_n->tu) | m_n->gmch_m);
		I915_WRITE(PIPE_DATA_N_G4X(pipe), m_n->gmch_n);
		I915_WRITE(PIPE_LINK_M_G4X(pipe), m_n->link_m);
		I915_WRITE(PIPE_LINK_N_G4X(pipe), m_n->link_n);
	}
}

void intel_dp_set_m_n(struct intel_crtc *crtc, enum link_m_n_set m_n)
{
	struct intel_link_m_n *dp_m_n, *dp_m2_n2 = NULL;

	if (m_n == M1_N1) {
		dp_m_n = &crtc->config->dp_m_n;
		dp_m2_n2 = &crtc->config->dp_m2_n2;
	} else if (m_n == M2_N2) {

		/*
		 * M2_N2 registers are not supported. Hence m2_n2 divider value
		 * needs to be programmed into M1_N1.
		 */
		dp_m_n = &crtc->config->dp_m2_n2;
	} else {
		DRM_ERROR("Unsupported divider value\n");
		return;
	}

	if (crtc->config->has_pch_encoder)
		intel_pch_transcoder_set_m_n(crtc, &crtc->config->dp_m_n);
	else
		intel_cpu_transcoder_set_m_n(crtc, dp_m_n, dp_m2_n2);
}

static void vlv_compute_dpll(struct intel_crtc *crtc,
			     struct intel_crtc_state *pipe_config)
{
	pipe_config->dpll_hw_state.dpll = DPLL_INTEGRATED_REF_CLK_VLV |
		DPLL_REF_CLK_ENABLE_VLV | DPLL_VGA_MODE_DIS;
	if (crtc->pipe != PIPE_A)
		pipe_config->dpll_hw_state.dpll |= DPLL_INTEGRATED_CRI_CLK_VLV;

	/* DPLL not used with DSI, but still need the rest set up */
	if (!intel_crtc_has_type(pipe_config, INTEL_OUTPUT_DSI))
		pipe_config->dpll_hw_state.dpll |= DPLL_VCO_ENABLE |
			DPLL_EXT_BUFFER_ENABLE_VLV;

	pipe_config->dpll_hw_state.dpll_md =
		(pipe_config->pixel_multiplier - 1) << DPLL_MD_UDI_MULTIPLIER_SHIFT;
}

static void chv_compute_dpll(struct intel_crtc *crtc,
			     struct intel_crtc_state *pipe_config)
{
	pipe_config->dpll_hw_state.dpll = DPLL_SSC_REF_CLK_CHV |
		DPLL_REF_CLK_ENABLE_VLV | DPLL_VGA_MODE_DIS;
	if (crtc->pipe != PIPE_A)
		pipe_config->dpll_hw_state.dpll |= DPLL_INTEGRATED_CRI_CLK_VLV;

	/* DPLL not used with DSI, but still need the rest set up */
	if (!intel_crtc_has_type(pipe_config, INTEL_OUTPUT_DSI))
		pipe_config->dpll_hw_state.dpll |= DPLL_VCO_ENABLE;

	pipe_config->dpll_hw_state.dpll_md =
		(pipe_config->pixel_multiplier - 1) << DPLL_MD_UDI_MULTIPLIER_SHIFT;
}

static void vlv_prepare_pll(struct intel_crtc *crtc,
			    const struct intel_crtc_state *pipe_config)
{
	struct drm_device *dev = crtc->base.dev;
	struct drm_i915_private *dev_priv = to_i915(dev);
	enum pipe pipe = crtc->pipe;
	u32 mdiv;
	u32 bestn, bestm1, bestm2, bestp1, bestp2;
	u32 coreclk, reg_val;

	/* Enable Refclk */
	I915_WRITE(DPLL(pipe),
		   pipe_config->dpll_hw_state.dpll &
		   ~(DPLL_VCO_ENABLE | DPLL_EXT_BUFFER_ENABLE_VLV));

	/* No need to actually set up the DPLL with DSI */
	if ((pipe_config->dpll_hw_state.dpll & DPLL_VCO_ENABLE) == 0)
		return;

	mutex_lock(&dev_priv->sb_lock);

	bestn = pipe_config->dpll.n;
	bestm1 = pipe_config->dpll.m1;
	bestm2 = pipe_config->dpll.m2;
	bestp1 = pipe_config->dpll.p1;
	bestp2 = pipe_config->dpll.p2;

	/* See eDP HDMI DPIO driver vbios notes doc */

	/* PLL B needs special handling */
	if (pipe == PIPE_B)
		vlv_pllb_recal_opamp(dev_priv, pipe);

	/* Set up Tx target for periodic Rcomp update */
	vlv_dpio_write(dev_priv, pipe, VLV_PLL_DW9_BCAST, 0x0100000f);

	/* Disable target IRef on PLL */
	reg_val = vlv_dpio_read(dev_priv, pipe, VLV_PLL_DW8(pipe));
	reg_val &= 0x00ffffff;
	vlv_dpio_write(dev_priv, pipe, VLV_PLL_DW8(pipe), reg_val);

	/* Disable fast lock */
	vlv_dpio_write(dev_priv, pipe, VLV_CMN_DW0, 0x610);

	/* Set idtafcrecal before PLL is enabled */
	mdiv = ((bestm1 << DPIO_M1DIV_SHIFT) | (bestm2 & DPIO_M2DIV_MASK));
	mdiv |= ((bestp1 << DPIO_P1_SHIFT) | (bestp2 << DPIO_P2_SHIFT));
	mdiv |= ((bestn << DPIO_N_SHIFT));
	mdiv |= (1 << DPIO_K_SHIFT);

	/*
	 * Post divider depends on pixel clock rate, DAC vs digital (and LVDS,
	 * but we don't support that).
	 * Note: don't use the DAC post divider as it seems unstable.
	 */
	mdiv |= (DPIO_POST_DIV_HDMIDP << DPIO_POST_DIV_SHIFT);
	vlv_dpio_write(dev_priv, pipe, VLV_PLL_DW3(pipe), mdiv);

	mdiv |= DPIO_ENABLE_CALIBRATION;
	vlv_dpio_write(dev_priv, pipe, VLV_PLL_DW3(pipe), mdiv);

	/* Set HBR and RBR LPF coefficients */
	if (pipe_config->port_clock == 162000 ||
	    intel_crtc_has_type(crtc->config, INTEL_OUTPUT_ANALOG) ||
	    intel_crtc_has_type(crtc->config, INTEL_OUTPUT_HDMI))
		vlv_dpio_write(dev_priv, pipe, VLV_PLL_DW10(pipe),
				 0x009f0003);
	else
		vlv_dpio_write(dev_priv, pipe, VLV_PLL_DW10(pipe),
				 0x00d0000f);

	if (intel_crtc_has_dp_encoder(pipe_config)) {
		/* Use SSC source */
		if (pipe == PIPE_A)
			vlv_dpio_write(dev_priv, pipe, VLV_PLL_DW5(pipe),
					 0x0df40000);
		else
			vlv_dpio_write(dev_priv, pipe, VLV_PLL_DW5(pipe),
					 0x0df70000);
	} else { /* HDMI or VGA */
		/* Use bend source */
		if (pipe == PIPE_A)
			vlv_dpio_write(dev_priv, pipe, VLV_PLL_DW5(pipe),
					 0x0df70000);
		else
			vlv_dpio_write(dev_priv, pipe, VLV_PLL_DW5(pipe),
					 0x0df40000);
	}

	coreclk = vlv_dpio_read(dev_priv, pipe, VLV_PLL_DW7(pipe));
	coreclk = (coreclk & 0x0000ff00) | 0x01c00000;
	if (intel_crtc_has_dp_encoder(crtc->config))
		coreclk |= 0x01000000;
	vlv_dpio_write(dev_priv, pipe, VLV_PLL_DW7(pipe), coreclk);

	vlv_dpio_write(dev_priv, pipe, VLV_PLL_DW11(pipe), 0x87871000);
	mutex_unlock(&dev_priv->sb_lock);
}

static void chv_prepare_pll(struct intel_crtc *crtc,
			    const struct intel_crtc_state *pipe_config)
{
	struct drm_device *dev = crtc->base.dev;
	struct drm_i915_private *dev_priv = to_i915(dev);
	enum pipe pipe = crtc->pipe;
	enum dpio_channel port = vlv_pipe_to_channel(pipe);
	u32 loopfilter, tribuf_calcntr;
	u32 bestn, bestm1, bestm2, bestp1, bestp2, bestm2_frac;
	u32 dpio_val;
	int vco;

	/* Enable Refclk and SSC */
	I915_WRITE(DPLL(pipe),
		   pipe_config->dpll_hw_state.dpll & ~DPLL_VCO_ENABLE);

	/* No need to actually set up the DPLL with DSI */
	if ((pipe_config->dpll_hw_state.dpll & DPLL_VCO_ENABLE) == 0)
		return;

	bestn = pipe_config->dpll.n;
	bestm2_frac = pipe_config->dpll.m2 & 0x3fffff;
	bestm1 = pipe_config->dpll.m1;
	bestm2 = pipe_config->dpll.m2 >> 22;
	bestp1 = pipe_config->dpll.p1;
	bestp2 = pipe_config->dpll.p2;
	vco = pipe_config->dpll.vco;
	dpio_val = 0;
	loopfilter = 0;

	mutex_lock(&dev_priv->sb_lock);

	/* p1 and p2 divider */
	vlv_dpio_write(dev_priv, pipe, CHV_CMN_DW13(port),
			5 << DPIO_CHV_S1_DIV_SHIFT |
			bestp1 << DPIO_CHV_P1_DIV_SHIFT |
			bestp2 << DPIO_CHV_P2_DIV_SHIFT |
			1 << DPIO_CHV_K_DIV_SHIFT);

	/* Feedback post-divider - m2 */
	vlv_dpio_write(dev_priv, pipe, CHV_PLL_DW0(port), bestm2);

	/* Feedback refclk divider - n and m1 */
	vlv_dpio_write(dev_priv, pipe, CHV_PLL_DW1(port),
			DPIO_CHV_M1_DIV_BY_2 |
			1 << DPIO_CHV_N_DIV_SHIFT);

	/* M2 fraction division */
	vlv_dpio_write(dev_priv, pipe, CHV_PLL_DW2(port), bestm2_frac);

	/* M2 fraction division enable */
	dpio_val = vlv_dpio_read(dev_priv, pipe, CHV_PLL_DW3(port));
	dpio_val &= ~(DPIO_CHV_FEEDFWD_GAIN_MASK | DPIO_CHV_FRAC_DIV_EN);
	dpio_val |= (2 << DPIO_CHV_FEEDFWD_GAIN_SHIFT);
	if (bestm2_frac)
		dpio_val |= DPIO_CHV_FRAC_DIV_EN;
	vlv_dpio_write(dev_priv, pipe, CHV_PLL_DW3(port), dpio_val);

	/* Program digital lock detect threshold */
	dpio_val = vlv_dpio_read(dev_priv, pipe, CHV_PLL_DW9(port));
	dpio_val &= ~(DPIO_CHV_INT_LOCK_THRESHOLD_MASK |
					DPIO_CHV_INT_LOCK_THRESHOLD_SEL_COARSE);
	dpio_val |= (0x5 << DPIO_CHV_INT_LOCK_THRESHOLD_SHIFT);
	if (!bestm2_frac)
		dpio_val |= DPIO_CHV_INT_LOCK_THRESHOLD_SEL_COARSE;
	vlv_dpio_write(dev_priv, pipe, CHV_PLL_DW9(port), dpio_val);

	/* Loop filter */
	if (vco == 5400000) {
		loopfilter |= (0x3 << DPIO_CHV_PROP_COEFF_SHIFT);
		loopfilter |= (0x8 << DPIO_CHV_INT_COEFF_SHIFT);
		loopfilter |= (0x1 << DPIO_CHV_GAIN_CTRL_SHIFT);
		tribuf_calcntr = 0x9;
	} else if (vco <= 6200000) {
		loopfilter |= (0x5 << DPIO_CHV_PROP_COEFF_SHIFT);
		loopfilter |= (0xB << DPIO_CHV_INT_COEFF_SHIFT);
		loopfilter |= (0x3 << DPIO_CHV_GAIN_CTRL_SHIFT);
		tribuf_calcntr = 0x9;
	} else if (vco <= 6480000) {
		loopfilter |= (0x4 << DPIO_CHV_PROP_COEFF_SHIFT);
		loopfilter |= (0x9 << DPIO_CHV_INT_COEFF_SHIFT);
		loopfilter |= (0x3 << DPIO_CHV_GAIN_CTRL_SHIFT);
		tribuf_calcntr = 0x8;
	} else {
		/* Not supported. Apply the same limits as in the max case */
		loopfilter |= (0x4 << DPIO_CHV_PROP_COEFF_SHIFT);
		loopfilter |= (0x9 << DPIO_CHV_INT_COEFF_SHIFT);
		loopfilter |= (0x3 << DPIO_CHV_GAIN_CTRL_SHIFT);
		tribuf_calcntr = 0;
	}
	vlv_dpio_write(dev_priv, pipe, CHV_PLL_DW6(port), loopfilter);

	dpio_val = vlv_dpio_read(dev_priv, pipe, CHV_PLL_DW8(port));
	dpio_val &= ~DPIO_CHV_TDC_TARGET_CNT_MASK;
	dpio_val |= (tribuf_calcntr << DPIO_CHV_TDC_TARGET_CNT_SHIFT);
	vlv_dpio_write(dev_priv, pipe, CHV_PLL_DW8(port), dpio_val);

	/* AFC Recal */
	vlv_dpio_write(dev_priv, pipe, CHV_CMN_DW14(port),
			vlv_dpio_read(dev_priv, pipe, CHV_CMN_DW14(port)) |
			DPIO_AFC_RECAL);

	mutex_unlock(&dev_priv->sb_lock);
}

/**
 * vlv_force_pll_on - forcibly enable just the PLL
 * @dev_priv: i915 private structure
 * @pipe: pipe PLL to enable
 * @dpll: PLL configuration
 *
 * Enable the PLL for @pipe using the supplied @dpll config. To be used
 * in cases where we need the PLL enabled even when @pipe is not going to
 * be enabled.
 */
int vlv_force_pll_on(struct drm_i915_private *dev_priv, enum pipe pipe,
		     const struct dpll *dpll)
{
	struct intel_crtc *crtc = intel_get_crtc_for_pipe(dev_priv, pipe);
	struct intel_crtc_state *pipe_config;

	pipe_config = kzalloc(sizeof(*pipe_config), GFP_KERNEL);
	if (!pipe_config)
		return -ENOMEM;

	pipe_config->base.crtc = &crtc->base;
	pipe_config->pixel_multiplier = 1;
	pipe_config->dpll = *dpll;

	if (IS_CHERRYVIEW(dev_priv)) {
		chv_compute_dpll(crtc, pipe_config);
		chv_prepare_pll(crtc, pipe_config);
		chv_enable_pll(crtc, pipe_config);
	} else {
		vlv_compute_dpll(crtc, pipe_config);
		vlv_prepare_pll(crtc, pipe_config);
		vlv_enable_pll(crtc, pipe_config);
	}

	kfree(pipe_config);

	return 0;
}

/**
 * vlv_force_pll_off - forcibly disable just the PLL
 * @dev_priv: i915 private structure
 * @pipe: pipe PLL to disable
 *
 * Disable the PLL for @pipe. To be used in cases where we need
 * the PLL enabled even when @pipe is not going to be enabled.
 */
void vlv_force_pll_off(struct drm_i915_private *dev_priv, enum pipe pipe)
{
	if (IS_CHERRYVIEW(dev_priv))
		chv_disable_pll(dev_priv, pipe);
	else
		vlv_disable_pll(dev_priv, pipe);
}

static void i9xx_compute_dpll(struct intel_crtc *crtc,
			      struct intel_crtc_state *crtc_state,
			      struct dpll *reduced_clock)
{
	struct drm_i915_private *dev_priv = to_i915(crtc->base.dev);
	u32 dpll;
	struct dpll *clock = &crtc_state->dpll;

	i9xx_update_pll_dividers(crtc, crtc_state, reduced_clock);

	dpll = DPLL_VGA_MODE_DIS;

	if (intel_crtc_has_type(crtc_state, INTEL_OUTPUT_LVDS))
		dpll |= DPLLB_MODE_LVDS;
	else
		dpll |= DPLLB_MODE_DAC_SERIAL;

	if (IS_I945G(dev_priv) || IS_I945GM(dev_priv) ||
	    IS_G33(dev_priv) || IS_PINEVIEW(dev_priv)) {
		dpll |= (crtc_state->pixel_multiplier - 1)
			<< SDVO_MULTIPLIER_SHIFT_HIRES;
	}

	if (intel_crtc_has_type(crtc_state, INTEL_OUTPUT_SDVO) ||
	    intel_crtc_has_type(crtc_state, INTEL_OUTPUT_HDMI))
		dpll |= DPLL_SDVO_HIGH_SPEED;

	if (intel_crtc_has_dp_encoder(crtc_state))
		dpll |= DPLL_SDVO_HIGH_SPEED;

	/* compute bitmask from p1 value */
	if (IS_PINEVIEW(dev_priv))
		dpll |= (1 << (clock->p1 - 1)) << DPLL_FPA01_P1_POST_DIV_SHIFT_PINEVIEW;
	else {
		dpll |= (1 << (clock->p1 - 1)) << DPLL_FPA01_P1_POST_DIV_SHIFT;
		if (IS_G4X(dev_priv) && reduced_clock)
			dpll |= (1 << (reduced_clock->p1 - 1)) << DPLL_FPA1_P1_POST_DIV_SHIFT;
	}
	switch (clock->p2) {
	case 5:
		dpll |= DPLL_DAC_SERIAL_P2_CLOCK_DIV_5;
		break;
	case 7:
		dpll |= DPLLB_LVDS_P2_CLOCK_DIV_7;
		break;
	case 10:
		dpll |= DPLL_DAC_SERIAL_P2_CLOCK_DIV_10;
		break;
	case 14:
		dpll |= DPLLB_LVDS_P2_CLOCK_DIV_14;
		break;
	}
	if (INTEL_GEN(dev_priv) >= 4)
		dpll |= (6 << PLL_LOAD_PULSE_PHASE_SHIFT);

	if (crtc_state->sdvo_tv_clock)
		dpll |= PLL_REF_INPUT_TVCLKINBC;
	else if (intel_crtc_has_type(crtc_state, INTEL_OUTPUT_LVDS) &&
		 intel_panel_use_ssc(dev_priv))
		dpll |= PLLB_REF_INPUT_SPREADSPECTRUMIN;
	else
		dpll |= PLL_REF_INPUT_DREFCLK;

	dpll |= DPLL_VCO_ENABLE;
	crtc_state->dpll_hw_state.dpll = dpll;

	if (INTEL_GEN(dev_priv) >= 4) {
		u32 dpll_md = (crtc_state->pixel_multiplier - 1)
			<< DPLL_MD_UDI_MULTIPLIER_SHIFT;
		crtc_state->dpll_hw_state.dpll_md = dpll_md;
	}
}

static void i8xx_compute_dpll(struct intel_crtc *crtc,
			      struct intel_crtc_state *crtc_state,
			      struct dpll *reduced_clock)
{
	struct drm_device *dev = crtc->base.dev;
	struct drm_i915_private *dev_priv = to_i915(dev);
	u32 dpll;
	struct dpll *clock = &crtc_state->dpll;

	i9xx_update_pll_dividers(crtc, crtc_state, reduced_clock);

	dpll = DPLL_VGA_MODE_DIS;

	if (intel_crtc_has_type(crtc_state, INTEL_OUTPUT_LVDS)) {
		dpll |= (1 << (clock->p1 - 1)) << DPLL_FPA01_P1_POST_DIV_SHIFT;
	} else {
		if (clock->p1 == 2)
			dpll |= PLL_P1_DIVIDE_BY_TWO;
		else
			dpll |= (clock->p1 - 2) << DPLL_FPA01_P1_POST_DIV_SHIFT;
		if (clock->p2 == 4)
			dpll |= PLL_P2_DIVIDE_BY_4;
	}

	if (!IS_I830(dev_priv) &&
	    intel_crtc_has_type(crtc_state, INTEL_OUTPUT_DVO))
		dpll |= DPLL_DVO_2X_MODE;

	if (intel_crtc_has_type(crtc_state, INTEL_OUTPUT_LVDS) &&
	    intel_panel_use_ssc(dev_priv))
		dpll |= PLLB_REF_INPUT_SPREADSPECTRUMIN;
	else
		dpll |= PLL_REF_INPUT_DREFCLK;

	dpll |= DPLL_VCO_ENABLE;
	crtc_state->dpll_hw_state.dpll = dpll;
}

static void intel_set_pipe_timings(struct intel_crtc *intel_crtc)
{
	struct drm_i915_private *dev_priv = to_i915(intel_crtc->base.dev);
	enum pipe pipe = intel_crtc->pipe;
	enum transcoder cpu_transcoder = intel_crtc->config->cpu_transcoder;
	const struct drm_display_mode *adjusted_mode = &intel_crtc->config->base.adjusted_mode;
	uint32_t crtc_vtotal, crtc_vblank_end;
	int vsyncshift = 0;

	/* We need to be careful not to changed the adjusted mode, for otherwise
	 * the hw state checker will get angry at the mismatch. */
	crtc_vtotal = adjusted_mode->crtc_vtotal;
	crtc_vblank_end = adjusted_mode->crtc_vblank_end;

	if (adjusted_mode->flags & DRM_MODE_FLAG_INTERLACE) {
		/* the chip adds 2 halflines automatically */
		crtc_vtotal -= 1;
		crtc_vblank_end -= 1;

		if (intel_crtc_has_type(intel_crtc->config, INTEL_OUTPUT_SDVO))
			vsyncshift = (adjusted_mode->crtc_htotal - 1) / 2;
		else
			vsyncshift = adjusted_mode->crtc_hsync_start -
				adjusted_mode->crtc_htotal / 2;
		if (vsyncshift < 0)
			vsyncshift += adjusted_mode->crtc_htotal;
	}

	if (INTEL_GEN(dev_priv) > 3)
		I915_WRITE(VSYNCSHIFT(cpu_transcoder), vsyncshift);

	I915_WRITE(HTOTAL(cpu_transcoder),
		   (adjusted_mode->crtc_hdisplay - 1) |
		   ((adjusted_mode->crtc_htotal - 1) << 16));
	I915_WRITE(HBLANK(cpu_transcoder),
		   (adjusted_mode->crtc_hblank_start - 1) |
		   ((adjusted_mode->crtc_hblank_end - 1) << 16));
	I915_WRITE(HSYNC(cpu_transcoder),
		   (adjusted_mode->crtc_hsync_start - 1) |
		   ((adjusted_mode->crtc_hsync_end - 1) << 16));

	I915_WRITE(VTOTAL(cpu_transcoder),
		   (adjusted_mode->crtc_vdisplay - 1) |
		   ((crtc_vtotal - 1) << 16));
	I915_WRITE(VBLANK(cpu_transcoder),
		   (adjusted_mode->crtc_vblank_start - 1) |
		   ((crtc_vblank_end - 1) << 16));
	I915_WRITE(VSYNC(cpu_transcoder),
		   (adjusted_mode->crtc_vsync_start - 1) |
		   ((adjusted_mode->crtc_vsync_end - 1) << 16));

	/* Workaround: when the EDP input selection is B, the VTOTAL_B must be
	 * programmed with the VTOTAL_EDP value. Same for VTOTAL_C. This is
	 * documented on the DDI_FUNC_CTL register description, EDP Input Select
	 * bits. */
	if (IS_HASWELL(dev_priv) && cpu_transcoder == TRANSCODER_EDP &&
	    (pipe == PIPE_B || pipe == PIPE_C))
		I915_WRITE(VTOTAL(pipe), I915_READ(VTOTAL(cpu_transcoder)));

}

static void intel_set_pipe_src_size(struct intel_crtc *intel_crtc)
{
	struct drm_device *dev = intel_crtc->base.dev;
	struct drm_i915_private *dev_priv = to_i915(dev);
	enum pipe pipe = intel_crtc->pipe;

	/* pipesrc controls the size that is scaled from, which should
	 * always be the user's requested size.
	 */
	I915_WRITE(PIPESRC(pipe),
		   ((intel_crtc->config->pipe_src_w - 1) << 16) |
		   (intel_crtc->config->pipe_src_h - 1));
}

static void intel_get_pipe_timings(struct intel_crtc *crtc,
				   struct intel_crtc_state *pipe_config)
{
	struct drm_device *dev = crtc->base.dev;
	struct drm_i915_private *dev_priv = to_i915(dev);
	enum transcoder cpu_transcoder = pipe_config->cpu_transcoder;
	uint32_t tmp;

	tmp = I915_READ(HTOTAL(cpu_transcoder));
	pipe_config->base.adjusted_mode.crtc_hdisplay = (tmp & 0xffff) + 1;
	pipe_config->base.adjusted_mode.crtc_htotal = ((tmp >> 16) & 0xffff) + 1;
	tmp = I915_READ(HBLANK(cpu_transcoder));
	pipe_config->base.adjusted_mode.crtc_hblank_start = (tmp & 0xffff) + 1;
	pipe_config->base.adjusted_mode.crtc_hblank_end = ((tmp >> 16) & 0xffff) + 1;
	tmp = I915_READ(HSYNC(cpu_transcoder));
	pipe_config->base.adjusted_mode.crtc_hsync_start = (tmp & 0xffff) + 1;
	pipe_config->base.adjusted_mode.crtc_hsync_end = ((tmp >> 16) & 0xffff) + 1;

	tmp = I915_READ(VTOTAL(cpu_transcoder));
	pipe_config->base.adjusted_mode.crtc_vdisplay = (tmp & 0xffff) + 1;
	pipe_config->base.adjusted_mode.crtc_vtotal = ((tmp >> 16) & 0xffff) + 1;
	tmp = I915_READ(VBLANK(cpu_transcoder));
	pipe_config->base.adjusted_mode.crtc_vblank_start = (tmp & 0xffff) + 1;
	pipe_config->base.adjusted_mode.crtc_vblank_end = ((tmp >> 16) & 0xffff) + 1;
	tmp = I915_READ(VSYNC(cpu_transcoder));
	pipe_config->base.adjusted_mode.crtc_vsync_start = (tmp & 0xffff) + 1;
	pipe_config->base.adjusted_mode.crtc_vsync_end = ((tmp >> 16) & 0xffff) + 1;

	if (I915_READ(PIPECONF(cpu_transcoder)) & PIPECONF_INTERLACE_MASK) {
		pipe_config->base.adjusted_mode.flags |= DRM_MODE_FLAG_INTERLACE;
		pipe_config->base.adjusted_mode.crtc_vtotal += 1;
		pipe_config->base.adjusted_mode.crtc_vblank_end += 1;
	}
}

static void intel_get_pipe_src_size(struct intel_crtc *crtc,
				    struct intel_crtc_state *pipe_config)
{
	struct drm_device *dev = crtc->base.dev;
	struct drm_i915_private *dev_priv = to_i915(dev);
	u32 tmp;

	tmp = I915_READ(PIPESRC(crtc->pipe));
	pipe_config->pipe_src_h = (tmp & 0xffff) + 1;
	pipe_config->pipe_src_w = ((tmp >> 16) & 0xffff) + 1;

	pipe_config->base.mode.vdisplay = pipe_config->pipe_src_h;
	pipe_config->base.mode.hdisplay = pipe_config->pipe_src_w;
}

void intel_mode_from_pipe_config(struct drm_display_mode *mode,
				 struct intel_crtc_state *pipe_config)
{
	mode->hdisplay = pipe_config->base.adjusted_mode.crtc_hdisplay;
	mode->htotal = pipe_config->base.adjusted_mode.crtc_htotal;
	mode->hsync_start = pipe_config->base.adjusted_mode.crtc_hsync_start;
	mode->hsync_end = pipe_config->base.adjusted_mode.crtc_hsync_end;

	mode->vdisplay = pipe_config->base.adjusted_mode.crtc_vdisplay;
	mode->vtotal = pipe_config->base.adjusted_mode.crtc_vtotal;
	mode->vsync_start = pipe_config->base.adjusted_mode.crtc_vsync_start;
	mode->vsync_end = pipe_config->base.adjusted_mode.crtc_vsync_end;

	mode->flags = pipe_config->base.adjusted_mode.flags;
	mode->type = DRM_MODE_TYPE_DRIVER;

	mode->clock = pipe_config->base.adjusted_mode.crtc_clock;

	mode->hsync = drm_mode_hsync(mode);
	mode->vrefresh = drm_mode_vrefresh(mode);
	drm_mode_set_name(mode);
}

static void i9xx_set_pipeconf(struct intel_crtc *intel_crtc)
{
	struct drm_i915_private *dev_priv = to_i915(intel_crtc->base.dev);
	uint32_t pipeconf;

	pipeconf = 0;

	/* we keep both pipes enabled on 830 */
	if (IS_I830(dev_priv))
		pipeconf |= I915_READ(PIPECONF(intel_crtc->pipe)) & PIPECONF_ENABLE;

	if (intel_crtc->config->double_wide)
		pipeconf |= PIPECONF_DOUBLE_WIDE;

	/* only g4x and later have fancy bpc/dither controls */
	if (IS_G4X(dev_priv) || IS_VALLEYVIEW(dev_priv) ||
	    IS_CHERRYVIEW(dev_priv)) {
		/* Bspec claims that we can't use dithering for 30bpp pipes. */
		if (intel_crtc->config->dither && intel_crtc->config->pipe_bpp != 30)
			pipeconf |= PIPECONF_DITHER_EN |
				    PIPECONF_DITHER_TYPE_SP;

		switch (intel_crtc->config->pipe_bpp) {
		case 18:
			pipeconf |= PIPECONF_6BPC;
			break;
		case 24:
			pipeconf |= PIPECONF_8BPC;
			break;
		case 30:
			pipeconf |= PIPECONF_10BPC;
			break;
		default:
			/* Case prevented by intel_choose_pipe_bpp_dither. */
			BUG();
		}
	}

	if (HAS_PIPE_CXSR(dev_priv)) {
		if (intel_crtc->lowfreq_avail) {
			DRM_DEBUG_KMS("enabling CxSR downclocking\n");
			pipeconf |= PIPECONF_CXSR_DOWNCLOCK;
		} else {
			DRM_DEBUG_KMS("disabling CxSR downclocking\n");
		}
	}

	if (intel_crtc->config->base.adjusted_mode.flags & DRM_MODE_FLAG_INTERLACE) {
		if (INTEL_GEN(dev_priv) < 4 ||
		    intel_crtc_has_type(intel_crtc->config, INTEL_OUTPUT_SDVO))
			pipeconf |= PIPECONF_INTERLACE_W_FIELD_INDICATION;
		else
			pipeconf |= PIPECONF_INTERLACE_W_SYNC_SHIFT;
	} else
		pipeconf |= PIPECONF_PROGRESSIVE;

	if ((IS_VALLEYVIEW(dev_priv) || IS_CHERRYVIEW(dev_priv)) &&
	     intel_crtc->config->limited_color_range)
		pipeconf |= PIPECONF_COLOR_RANGE_SELECT;

	I915_WRITE(PIPECONF(intel_crtc->pipe), pipeconf);
	POSTING_READ(PIPECONF(intel_crtc->pipe));
}

static int i8xx_crtc_compute_clock(struct intel_crtc *crtc,
				   struct intel_crtc_state *crtc_state)
{
	struct drm_device *dev = crtc->base.dev;
	struct drm_i915_private *dev_priv = to_i915(dev);
	const struct intel_limit *limit;
	int refclk = 48000;

	memset(&crtc_state->dpll_hw_state, 0,
	       sizeof(crtc_state->dpll_hw_state));

	if (intel_crtc_has_type(crtc_state, INTEL_OUTPUT_LVDS)) {
		if (intel_panel_use_ssc(dev_priv)) {
			refclk = dev_priv->vbt.lvds_ssc_freq;
			DRM_DEBUG_KMS("using SSC reference clock of %d kHz\n", refclk);
		}

		limit = &intel_limits_i8xx_lvds;
	} else if (intel_crtc_has_type(crtc_state, INTEL_OUTPUT_DVO)) {
		limit = &intel_limits_i8xx_dvo;
	} else {
		limit = &intel_limits_i8xx_dac;
	}

	if (!crtc_state->clock_set &&
	    !i9xx_find_best_dpll(limit, crtc_state, crtc_state->port_clock,
				 refclk, NULL, &crtc_state->dpll)) {
		DRM_ERROR("Couldn't find PLL settings for mode!\n");
		return -EINVAL;
	}

	i8xx_compute_dpll(crtc, crtc_state, NULL);

	return 0;
}

static int g4x_crtc_compute_clock(struct intel_crtc *crtc,
				  struct intel_crtc_state *crtc_state)
{
	struct drm_device *dev = crtc->base.dev;
	struct drm_i915_private *dev_priv = to_i915(dev);
	const struct intel_limit *limit;
	int refclk = 96000;

	memset(&crtc_state->dpll_hw_state, 0,
	       sizeof(crtc_state->dpll_hw_state));

	if (intel_crtc_has_type(crtc_state, INTEL_OUTPUT_LVDS)) {
		if (intel_panel_use_ssc(dev_priv)) {
			refclk = dev_priv->vbt.lvds_ssc_freq;
			DRM_DEBUG_KMS("using SSC reference clock of %d kHz\n", refclk);
		}

		if (intel_is_dual_link_lvds(dev))
			limit = &intel_limits_g4x_dual_channel_lvds;
		else
			limit = &intel_limits_g4x_single_channel_lvds;
	} else if (intel_crtc_has_type(crtc_state, INTEL_OUTPUT_HDMI) ||
		   intel_crtc_has_type(crtc_state, INTEL_OUTPUT_ANALOG)) {
		limit = &intel_limits_g4x_hdmi;
	} else if (intel_crtc_has_type(crtc_state, INTEL_OUTPUT_SDVO)) {
		limit = &intel_limits_g4x_sdvo;
	} else {
		/* The option is for other outputs */
		limit = &intel_limits_i9xx_sdvo;
	}

	if (!crtc_state->clock_set &&
	    !g4x_find_best_dpll(limit, crtc_state, crtc_state->port_clock,
				refclk, NULL, &crtc_state->dpll)) {
		DRM_ERROR("Couldn't find PLL settings for mode!\n");
		return -EINVAL;
	}

	i9xx_compute_dpll(crtc, crtc_state, NULL);

	return 0;
}

static int pnv_crtc_compute_clock(struct intel_crtc *crtc,
				  struct intel_crtc_state *crtc_state)
{
	struct drm_device *dev = crtc->base.dev;
	struct drm_i915_private *dev_priv = to_i915(dev);
	const struct intel_limit *limit;
	int refclk = 96000;

	memset(&crtc_state->dpll_hw_state, 0,
	       sizeof(crtc_state->dpll_hw_state));

	if (intel_crtc_has_type(crtc_state, INTEL_OUTPUT_LVDS)) {
		if (intel_panel_use_ssc(dev_priv)) {
			refclk = dev_priv->vbt.lvds_ssc_freq;
			DRM_DEBUG_KMS("using SSC reference clock of %d kHz\n", refclk);
		}

		limit = &intel_limits_pineview_lvds;
	} else {
		limit = &intel_limits_pineview_sdvo;
	}

	if (!crtc_state->clock_set &&
	    !pnv_find_best_dpll(limit, crtc_state, crtc_state->port_clock,
				refclk, NULL, &crtc_state->dpll)) {
		DRM_ERROR("Couldn't find PLL settings for mode!\n");
		return -EINVAL;
	}

	i9xx_compute_dpll(crtc, crtc_state, NULL);

	return 0;
}

static int i9xx_crtc_compute_clock(struct intel_crtc *crtc,
				   struct intel_crtc_state *crtc_state)
{
	struct drm_device *dev = crtc->base.dev;
	struct drm_i915_private *dev_priv = to_i915(dev);
	const struct intel_limit *limit;
	int refclk = 96000;

	memset(&crtc_state->dpll_hw_state, 0,
	       sizeof(crtc_state->dpll_hw_state));

	if (intel_crtc_has_type(crtc_state, INTEL_OUTPUT_LVDS)) {
		if (intel_panel_use_ssc(dev_priv)) {
			refclk = dev_priv->vbt.lvds_ssc_freq;
			DRM_DEBUG_KMS("using SSC reference clock of %d kHz\n", refclk);
		}

		limit = &intel_limits_i9xx_lvds;
	} else {
		limit = &intel_limits_i9xx_sdvo;
	}

	if (!crtc_state->clock_set &&
	    !i9xx_find_best_dpll(limit, crtc_state, crtc_state->port_clock,
				 refclk, NULL, &crtc_state->dpll)) {
		DRM_ERROR("Couldn't find PLL settings for mode!\n");
		return -EINVAL;
	}

	i9xx_compute_dpll(crtc, crtc_state, NULL);

	return 0;
}

static int chv_crtc_compute_clock(struct intel_crtc *crtc,
				  struct intel_crtc_state *crtc_state)
{
	int refclk = 100000;
	const struct intel_limit *limit = &intel_limits_chv;

	memset(&crtc_state->dpll_hw_state, 0,
	       sizeof(crtc_state->dpll_hw_state));

	if (!crtc_state->clock_set &&
	    !chv_find_best_dpll(limit, crtc_state, crtc_state->port_clock,
				refclk, NULL, &crtc_state->dpll)) {
		DRM_ERROR("Couldn't find PLL settings for mode!\n");
		return -EINVAL;
	}

	chv_compute_dpll(crtc, crtc_state);

	return 0;
}

static int vlv_crtc_compute_clock(struct intel_crtc *crtc,
				  struct intel_crtc_state *crtc_state)
{
	int refclk = 100000;
	const struct intel_limit *limit = &intel_limits_vlv;

	memset(&crtc_state->dpll_hw_state, 0,
	       sizeof(crtc_state->dpll_hw_state));

	if (!crtc_state->clock_set &&
	    !vlv_find_best_dpll(limit, crtc_state, crtc_state->port_clock,
				refclk, NULL, &crtc_state->dpll)) {
		DRM_ERROR("Couldn't find PLL settings for mode!\n");
		return -EINVAL;
	}

	vlv_compute_dpll(crtc, crtc_state);

	return 0;
}

static void i9xx_get_pfit_config(struct intel_crtc *crtc,
				 struct intel_crtc_state *pipe_config)
{
	struct drm_i915_private *dev_priv = to_i915(crtc->base.dev);
	uint32_t tmp;

	if (INTEL_GEN(dev_priv) <= 3 &&
	    (IS_I830(dev_priv) || !IS_MOBILE(dev_priv)))
		return;

	tmp = I915_READ(PFIT_CONTROL);
	if (!(tmp & PFIT_ENABLE))
		return;

	/* Check whether the pfit is attached to our pipe. */
	if (INTEL_GEN(dev_priv) < 4) {
		if (crtc->pipe != PIPE_B)
			return;
	} else {
		if ((tmp & PFIT_PIPE_MASK) != (crtc->pipe << PFIT_PIPE_SHIFT))
			return;
	}

	pipe_config->gmch_pfit.control = tmp;
	pipe_config->gmch_pfit.pgm_ratios = I915_READ(PFIT_PGM_RATIOS);
}

static void vlv_crtc_clock_get(struct intel_crtc *crtc,
			       struct intel_crtc_state *pipe_config)
{
	struct drm_device *dev = crtc->base.dev;
	struct drm_i915_private *dev_priv = to_i915(dev);
	int pipe = pipe_config->cpu_transcoder;
	struct dpll clock;
	u32 mdiv;
	int refclk = 100000;

	/* In case of DSI, DPLL will not be used */
	if ((pipe_config->dpll_hw_state.dpll & DPLL_VCO_ENABLE) == 0)
		return;

	mutex_lock(&dev_priv->sb_lock);
	mdiv = vlv_dpio_read(dev_priv, pipe, VLV_PLL_DW3(pipe));
	mutex_unlock(&dev_priv->sb_lock);

	clock.m1 = (mdiv >> DPIO_M1DIV_SHIFT) & 7;
	clock.m2 = mdiv & DPIO_M2DIV_MASK;
	clock.n = (mdiv >> DPIO_N_SHIFT) & 0xf;
	clock.p1 = (mdiv >> DPIO_P1_SHIFT) & 7;
	clock.p2 = (mdiv >> DPIO_P2_SHIFT) & 0x1f;

	pipe_config->port_clock = vlv_calc_dpll_params(refclk, &clock);
}

static void
i9xx_get_initial_plane_config(struct intel_crtc *crtc,
			      struct intel_initial_plane_config *plane_config)
{
	struct drm_device *dev = crtc->base.dev;
	struct drm_i915_private *dev_priv = to_i915(dev);
	u32 val, base, offset;
	int pipe = crtc->pipe, plane = crtc->plane;
	int fourcc, pixel_format;
	unsigned int aligned_height;
	struct drm_framebuffer *fb;
	struct intel_framebuffer *intel_fb;

	val = I915_READ(DSPCNTR(plane));
	if (!(val & DISPLAY_PLANE_ENABLE))
		return;

	intel_fb = kzalloc(sizeof(*intel_fb), GFP_KERNEL);
	if (!intel_fb) {
		DRM_DEBUG_KMS("failed to alloc fb\n");
		return;
	}

	fb = &intel_fb->base;

	fb->dev = dev;

	if (INTEL_GEN(dev_priv) >= 4) {
		if (val & DISPPLANE_TILED) {
			plane_config->tiling = I915_TILING_X;
			fb->modifier = I915_FORMAT_MOD_X_TILED;
		}
	}

	pixel_format = val & DISPPLANE_PIXFORMAT_MASK;
	fourcc = i9xx_format_to_fourcc(pixel_format);
	fb->format = drm_format_info(fourcc);

	if (INTEL_GEN(dev_priv) >= 4) {
		if (plane_config->tiling)
			offset = I915_READ(DSPTILEOFF(plane));
		else
			offset = I915_READ(DSPLINOFF(plane));
		base = I915_READ(DSPSURF(plane)) & 0xfffff000;
	} else {
		base = I915_READ(DSPADDR(plane));
	}
	plane_config->base = base;

	val = I915_READ(PIPESRC(pipe));
	fb->width = ((val >> 16) & 0xfff) + 1;
	fb->height = ((val >> 0) & 0xfff) + 1;

	val = I915_READ(DSPSTRIDE(pipe));
	fb->pitches[0] = val & 0xffffffc0;

	aligned_height = intel_fb_align_height(fb, 0, fb->height);

	plane_config->size = fb->pitches[0] * aligned_height;

	DRM_DEBUG_KMS("pipe/plane %c/%d with fb: size=%dx%d@%d, offset=%x, pitch %d, size 0x%x\n",
		      pipe_name(pipe), plane, fb->width, fb->height,
		      fb->format->cpp[0] * 8, base, fb->pitches[0],
		      plane_config->size);

	plane_config->fb = intel_fb;
}

static void chv_crtc_clock_get(struct intel_crtc *crtc,
			       struct intel_crtc_state *pipe_config)
{
	struct drm_device *dev = crtc->base.dev;
	struct drm_i915_private *dev_priv = to_i915(dev);
	int pipe = pipe_config->cpu_transcoder;
	enum dpio_channel port = vlv_pipe_to_channel(pipe);
	struct dpll clock;
	u32 cmn_dw13, pll_dw0, pll_dw1, pll_dw2, pll_dw3;
	int refclk = 100000;

	/* In case of DSI, DPLL will not be used */
	if ((pipe_config->dpll_hw_state.dpll & DPLL_VCO_ENABLE) == 0)
		return;

	mutex_lock(&dev_priv->sb_lock);
	cmn_dw13 = vlv_dpio_read(dev_priv, pipe, CHV_CMN_DW13(port));
	pll_dw0 = vlv_dpio_read(dev_priv, pipe, CHV_PLL_DW0(port));
	pll_dw1 = vlv_dpio_read(dev_priv, pipe, CHV_PLL_DW1(port));
	pll_dw2 = vlv_dpio_read(dev_priv, pipe, CHV_PLL_DW2(port));
	pll_dw3 = vlv_dpio_read(dev_priv, pipe, CHV_PLL_DW3(port));
	mutex_unlock(&dev_priv->sb_lock);

	clock.m1 = (pll_dw1 & 0x7) == DPIO_CHV_M1_DIV_BY_2 ? 2 : 0;
	clock.m2 = (pll_dw0 & 0xff) << 22;
	if (pll_dw3 & DPIO_CHV_FRAC_DIV_EN)
		clock.m2 |= pll_dw2 & 0x3fffff;
	clock.n = (pll_dw1 >> DPIO_CHV_N_DIV_SHIFT) & 0xf;
	clock.p1 = (cmn_dw13 >> DPIO_CHV_P1_DIV_SHIFT) & 0x7;
	clock.p2 = (cmn_dw13 >> DPIO_CHV_P2_DIV_SHIFT) & 0x1f;

	pipe_config->port_clock = chv_calc_dpll_params(refclk, &clock);
}

static bool i9xx_get_pipe_config(struct intel_crtc *crtc,
				 struct intel_crtc_state *pipe_config)
{
	struct drm_i915_private *dev_priv = to_i915(crtc->base.dev);
	enum intel_display_power_domain power_domain;
	uint32_t tmp;
	bool ret;

	power_domain = POWER_DOMAIN_PIPE(crtc->pipe);
	if (!intel_display_power_get_if_enabled(dev_priv, power_domain))
		return false;

	pipe_config->cpu_transcoder = (enum transcoder) crtc->pipe;
	pipe_config->shared_dpll = NULL;

	ret = false;

	tmp = I915_READ(PIPECONF(crtc->pipe));
	if (!(tmp & PIPECONF_ENABLE))
		goto out;

	if (IS_G4X(dev_priv) || IS_VALLEYVIEW(dev_priv) ||
	    IS_CHERRYVIEW(dev_priv)) {
		switch (tmp & PIPECONF_BPC_MASK) {
		case PIPECONF_6BPC:
			pipe_config->pipe_bpp = 18;
			break;
		case PIPECONF_8BPC:
			pipe_config->pipe_bpp = 24;
			break;
		case PIPECONF_10BPC:
			pipe_config->pipe_bpp = 30;
			break;
		default:
			break;
		}
	}

	if ((IS_VALLEYVIEW(dev_priv) || IS_CHERRYVIEW(dev_priv)) &&
	    (tmp & PIPECONF_COLOR_RANGE_SELECT))
		pipe_config->limited_color_range = true;

	if (INTEL_GEN(dev_priv) < 4)
		pipe_config->double_wide = tmp & PIPECONF_DOUBLE_WIDE;

	intel_get_pipe_timings(crtc, pipe_config);
	intel_get_pipe_src_size(crtc, pipe_config);

	i9xx_get_pfit_config(crtc, pipe_config);

	if (INTEL_GEN(dev_priv) >= 4) {
		/* No way to read it out on pipes B and C */
		if (IS_CHERRYVIEW(dev_priv) && crtc->pipe != PIPE_A)
			tmp = dev_priv->chv_dpll_md[crtc->pipe];
		else
			tmp = I915_READ(DPLL_MD(crtc->pipe));
		pipe_config->pixel_multiplier =
			((tmp & DPLL_MD_UDI_MULTIPLIER_MASK)
			 >> DPLL_MD_UDI_MULTIPLIER_SHIFT) + 1;
		pipe_config->dpll_hw_state.dpll_md = tmp;
	} else if (IS_I945G(dev_priv) || IS_I945GM(dev_priv) ||
		   IS_G33(dev_priv) || IS_PINEVIEW(dev_priv)) {
		tmp = I915_READ(DPLL(crtc->pipe));
		pipe_config->pixel_multiplier =
			((tmp & SDVO_MULTIPLIER_MASK)
			 >> SDVO_MULTIPLIER_SHIFT_HIRES) + 1;
	} else {
		/* Note that on i915G/GM the pixel multiplier is in the sdvo
		 * port and will be fixed up in the encoder->get_config
		 * function. */
		pipe_config->pixel_multiplier = 1;
	}
	pipe_config->dpll_hw_state.dpll = I915_READ(DPLL(crtc->pipe));
	if (!IS_VALLEYVIEW(dev_priv) && !IS_CHERRYVIEW(dev_priv)) {
		/*
		 * DPLL_DVO_2X_MODE must be enabled for both DPLLs
		 * on 830. Filter it out here so that we don't
		 * report errors due to that.
		 */
		if (IS_I830(dev_priv))
			pipe_config->dpll_hw_state.dpll &= ~DPLL_DVO_2X_MODE;

		pipe_config->dpll_hw_state.fp0 = I915_READ(FP0(crtc->pipe));
		pipe_config->dpll_hw_state.fp1 = I915_READ(FP1(crtc->pipe));
	} else {
		/* Mask out read-only status bits. */
		pipe_config->dpll_hw_state.dpll &= ~(DPLL_LOCK_VLV |
						     DPLL_PORTC_READY_MASK |
						     DPLL_PORTB_READY_MASK);
	}

	if (IS_CHERRYVIEW(dev_priv))
		chv_crtc_clock_get(crtc, pipe_config);
	else if (IS_VALLEYVIEW(dev_priv))
		vlv_crtc_clock_get(crtc, pipe_config);
	else
		i9xx_crtc_clock_get(crtc, pipe_config);

	/*
	 * Normally the dotclock is filled in by the encoder .get_config()
	 * but in case the pipe is enabled w/o any ports we need a sane
	 * default.
	 */
	pipe_config->base.adjusted_mode.crtc_clock =
		pipe_config->port_clock / pipe_config->pixel_multiplier;

	ret = true;

out:
	intel_display_power_put(dev_priv, power_domain);

	return ret;
}

static void ironlake_init_pch_refclk(struct drm_i915_private *dev_priv)
{
	struct intel_encoder *encoder;
	int i;
	u32 val, final;
	bool has_lvds = false;
	bool has_cpu_edp = false;
	bool has_panel = false;
	bool has_ck505 = false;
	bool can_ssc = false;
	bool using_ssc_source = false;

	/* We need to take the global config into account */
	for_each_intel_encoder(&dev_priv->drm, encoder) {
		switch (encoder->type) {
		case INTEL_OUTPUT_LVDS:
			has_panel = true;
			has_lvds = true;
			break;
		case INTEL_OUTPUT_EDP:
			has_panel = true;
			if (enc_to_dig_port(&encoder->base)->port == PORT_A)
				has_cpu_edp = true;
			break;
		default:
			break;
		}
	}

	if (HAS_PCH_IBX(dev_priv)) {
		has_ck505 = dev_priv->vbt.display_clock_mode;
		can_ssc = has_ck505;
	} else {
		has_ck505 = false;
		can_ssc = true;
	}

	/* Check if any DPLLs are using the SSC source */
	for (i = 0; i < dev_priv->num_shared_dpll; i++) {
		u32 temp = I915_READ(PCH_DPLL(i));

		if (!(temp & DPLL_VCO_ENABLE))
			continue;

		if ((temp & PLL_REF_INPUT_MASK) ==
		    PLLB_REF_INPUT_SPREADSPECTRUMIN) {
			using_ssc_source = true;
			break;
		}
	}

	DRM_DEBUG_KMS("has_panel %d has_lvds %d has_ck505 %d using_ssc_source %d\n",
		      has_panel, has_lvds, has_ck505, using_ssc_source);

	/* Ironlake: try to setup display ref clock before DPLL
	 * enabling. This is only under driver's control after
	 * PCH B stepping, previous chipset stepping should be
	 * ignoring this setting.
	 */
	val = I915_READ(PCH_DREF_CONTROL);

	/* As we must carefully and slowly disable/enable each source in turn,
	 * compute the final state we want first and check if we need to
	 * make any changes at all.
	 */
	final = val;
	final &= ~DREF_NONSPREAD_SOURCE_MASK;
	if (has_ck505)
		final |= DREF_NONSPREAD_CK505_ENABLE;
	else
		final |= DREF_NONSPREAD_SOURCE_ENABLE;

	final &= ~DREF_SSC_SOURCE_MASK;
	final &= ~DREF_CPU_SOURCE_OUTPUT_MASK;
	final &= ~DREF_SSC1_ENABLE;

	if (has_panel) {
		final |= DREF_SSC_SOURCE_ENABLE;

		if (intel_panel_use_ssc(dev_priv) && can_ssc)
			final |= DREF_SSC1_ENABLE;

		if (has_cpu_edp) {
			if (intel_panel_use_ssc(dev_priv) && can_ssc)
				final |= DREF_CPU_SOURCE_OUTPUT_DOWNSPREAD;
			else
				final |= DREF_CPU_SOURCE_OUTPUT_NONSPREAD;
		} else
			final |= DREF_CPU_SOURCE_OUTPUT_DISABLE;
	} else if (using_ssc_source) {
		final |= DREF_SSC_SOURCE_ENABLE;
		final |= DREF_SSC1_ENABLE;
	}

	if (final == val)
		return;

	/* Always enable nonspread source */
	val &= ~DREF_NONSPREAD_SOURCE_MASK;

	if (has_ck505)
		val |= DREF_NONSPREAD_CK505_ENABLE;
	else
		val |= DREF_NONSPREAD_SOURCE_ENABLE;

	if (has_panel) {
		val &= ~DREF_SSC_SOURCE_MASK;
		val |= DREF_SSC_SOURCE_ENABLE;

		/* SSC must be turned on before enabling the CPU output  */
		if (intel_panel_use_ssc(dev_priv) && can_ssc) {
			DRM_DEBUG_KMS("Using SSC on panel\n");
			val |= DREF_SSC1_ENABLE;
		} else
			val &= ~DREF_SSC1_ENABLE;

		/* Get SSC going before enabling the outputs */
		I915_WRITE(PCH_DREF_CONTROL, val);
		POSTING_READ(PCH_DREF_CONTROL);
		udelay(200);

		val &= ~DREF_CPU_SOURCE_OUTPUT_MASK;

		/* Enable CPU source on CPU attached eDP */
		if (has_cpu_edp) {
			if (intel_panel_use_ssc(dev_priv) && can_ssc) {
				DRM_DEBUG_KMS("Using SSC on eDP\n");
				val |= DREF_CPU_SOURCE_OUTPUT_DOWNSPREAD;
			} else
				val |= DREF_CPU_SOURCE_OUTPUT_NONSPREAD;
		} else
			val |= DREF_CPU_SOURCE_OUTPUT_DISABLE;

		I915_WRITE(PCH_DREF_CONTROL, val);
		POSTING_READ(PCH_DREF_CONTROL);
		udelay(200);
	} else {
		DRM_DEBUG_KMS("Disabling CPU source output\n");

		val &= ~DREF_CPU_SOURCE_OUTPUT_MASK;

		/* Turn off CPU output */
		val |= DREF_CPU_SOURCE_OUTPUT_DISABLE;

		I915_WRITE(PCH_DREF_CONTROL, val);
		POSTING_READ(PCH_DREF_CONTROL);
		udelay(200);

		if (!using_ssc_source) {
			DRM_DEBUG_KMS("Disabling SSC source\n");

			/* Turn off the SSC source */
			val &= ~DREF_SSC_SOURCE_MASK;
			val |= DREF_SSC_SOURCE_DISABLE;

			/* Turn off SSC1 */
			val &= ~DREF_SSC1_ENABLE;

			I915_WRITE(PCH_DREF_CONTROL, val);
			POSTING_READ(PCH_DREF_CONTROL);
			udelay(200);
		}
	}

	BUG_ON(val != final);
}

static void lpt_reset_fdi_mphy(struct drm_i915_private *dev_priv)
{
	uint32_t tmp;

	tmp = I915_READ(SOUTH_CHICKEN2);
	tmp |= FDI_MPHY_IOSFSB_RESET_CTL;
	I915_WRITE(SOUTH_CHICKEN2, tmp);

	if (wait_for_us(I915_READ(SOUTH_CHICKEN2) &
			FDI_MPHY_IOSFSB_RESET_STATUS, 100))
		DRM_ERROR("FDI mPHY reset assert timeout\n");

	tmp = I915_READ(SOUTH_CHICKEN2);
	tmp &= ~FDI_MPHY_IOSFSB_RESET_CTL;
	I915_WRITE(SOUTH_CHICKEN2, tmp);

	if (wait_for_us((I915_READ(SOUTH_CHICKEN2) &
			 FDI_MPHY_IOSFSB_RESET_STATUS) == 0, 100))
		DRM_ERROR("FDI mPHY reset de-assert timeout\n");
}

/* WaMPhyProgramming:hsw */
static void lpt_program_fdi_mphy(struct drm_i915_private *dev_priv)
{
	uint32_t tmp;

	tmp = intel_sbi_read(dev_priv, 0x8008, SBI_MPHY);
	tmp &= ~(0xFF << 24);
	tmp |= (0x12 << 24);
	intel_sbi_write(dev_priv, 0x8008, tmp, SBI_MPHY);

	tmp = intel_sbi_read(dev_priv, 0x2008, SBI_MPHY);
	tmp |= (1 << 11);
	intel_sbi_write(dev_priv, 0x2008, tmp, SBI_MPHY);

	tmp = intel_sbi_read(dev_priv, 0x2108, SBI_MPHY);
	tmp |= (1 << 11);
	intel_sbi_write(dev_priv, 0x2108, tmp, SBI_MPHY);

	tmp = intel_sbi_read(dev_priv, 0x206C, SBI_MPHY);
	tmp |= (1 << 24) | (1 << 21) | (1 << 18);
	intel_sbi_write(dev_priv, 0x206C, tmp, SBI_MPHY);

	tmp = intel_sbi_read(dev_priv, 0x216C, SBI_MPHY);
	tmp |= (1 << 24) | (1 << 21) | (1 << 18);
	intel_sbi_write(dev_priv, 0x216C, tmp, SBI_MPHY);

	tmp = intel_sbi_read(dev_priv, 0x2080, SBI_MPHY);
	tmp &= ~(7 << 13);
	tmp |= (5 << 13);
	intel_sbi_write(dev_priv, 0x2080, tmp, SBI_MPHY);

	tmp = intel_sbi_read(dev_priv, 0x2180, SBI_MPHY);
	tmp &= ~(7 << 13);
	tmp |= (5 << 13);
	intel_sbi_write(dev_priv, 0x2180, tmp, SBI_MPHY);

	tmp = intel_sbi_read(dev_priv, 0x208C, SBI_MPHY);
	tmp &= ~0xFF;
	tmp |= 0x1C;
	intel_sbi_write(dev_priv, 0x208C, tmp, SBI_MPHY);

	tmp = intel_sbi_read(dev_priv, 0x218C, SBI_MPHY);
	tmp &= ~0xFF;
	tmp |= 0x1C;
	intel_sbi_write(dev_priv, 0x218C, tmp, SBI_MPHY);

	tmp = intel_sbi_read(dev_priv, 0x2098, SBI_MPHY);
	tmp &= ~(0xFF << 16);
	tmp |= (0x1C << 16);
	intel_sbi_write(dev_priv, 0x2098, tmp, SBI_MPHY);

	tmp = intel_sbi_read(dev_priv, 0x2198, SBI_MPHY);
	tmp &= ~(0xFF << 16);
	tmp |= (0x1C << 16);
	intel_sbi_write(dev_priv, 0x2198, tmp, SBI_MPHY);

	tmp = intel_sbi_read(dev_priv, 0x20C4, SBI_MPHY);
	tmp |= (1 << 27);
	intel_sbi_write(dev_priv, 0x20C4, tmp, SBI_MPHY);

	tmp = intel_sbi_read(dev_priv, 0x21C4, SBI_MPHY);
	tmp |= (1 << 27);
	intel_sbi_write(dev_priv, 0x21C4, tmp, SBI_MPHY);

	tmp = intel_sbi_read(dev_priv, 0x20EC, SBI_MPHY);
	tmp &= ~(0xF << 28);
	tmp |= (4 << 28);
	intel_sbi_write(dev_priv, 0x20EC, tmp, SBI_MPHY);

	tmp = intel_sbi_read(dev_priv, 0x21EC, SBI_MPHY);
	tmp &= ~(0xF << 28);
	tmp |= (4 << 28);
	intel_sbi_write(dev_priv, 0x21EC, tmp, SBI_MPHY);
}

/* Implements 3 different sequences from BSpec chapter "Display iCLK
 * Programming" based on the parameters passed:
 * - Sequence to enable CLKOUT_DP
 * - Sequence to enable CLKOUT_DP without spread
 * - Sequence to enable CLKOUT_DP for FDI usage and configure PCH FDI I/O
 */
static void lpt_enable_clkout_dp(struct drm_i915_private *dev_priv,
				 bool with_spread, bool with_fdi)
{
	uint32_t reg, tmp;

	if (WARN(with_fdi && !with_spread, "FDI requires downspread\n"))
		with_spread = true;
	if (WARN(HAS_PCH_LPT_LP(dev_priv) &&
	    with_fdi, "LP PCH doesn't have FDI\n"))
		with_fdi = false;

	mutex_lock(&dev_priv->sb_lock);

	tmp = intel_sbi_read(dev_priv, SBI_SSCCTL, SBI_ICLK);
	tmp &= ~SBI_SSCCTL_DISABLE;
	tmp |= SBI_SSCCTL_PATHALT;
	intel_sbi_write(dev_priv, SBI_SSCCTL, tmp, SBI_ICLK);

	udelay(24);

	if (with_spread) {
		tmp = intel_sbi_read(dev_priv, SBI_SSCCTL, SBI_ICLK);
		tmp &= ~SBI_SSCCTL_PATHALT;
		intel_sbi_write(dev_priv, SBI_SSCCTL, tmp, SBI_ICLK);

		if (with_fdi) {
			lpt_reset_fdi_mphy(dev_priv);
			lpt_program_fdi_mphy(dev_priv);
		}
	}

	reg = HAS_PCH_LPT_LP(dev_priv) ? SBI_GEN0 : SBI_DBUFF0;
	tmp = intel_sbi_read(dev_priv, reg, SBI_ICLK);
	tmp |= SBI_GEN0_CFG_BUFFENABLE_DISABLE;
	intel_sbi_write(dev_priv, reg, tmp, SBI_ICLK);

	mutex_unlock(&dev_priv->sb_lock);
}

/* Sequence to disable CLKOUT_DP */
static void lpt_disable_clkout_dp(struct drm_i915_private *dev_priv)
{
	uint32_t reg, tmp;

	mutex_lock(&dev_priv->sb_lock);

	reg = HAS_PCH_LPT_LP(dev_priv) ? SBI_GEN0 : SBI_DBUFF0;
	tmp = intel_sbi_read(dev_priv, reg, SBI_ICLK);
	tmp &= ~SBI_GEN0_CFG_BUFFENABLE_DISABLE;
	intel_sbi_write(dev_priv, reg, tmp, SBI_ICLK);

	tmp = intel_sbi_read(dev_priv, SBI_SSCCTL, SBI_ICLK);
	if (!(tmp & SBI_SSCCTL_DISABLE)) {
		if (!(tmp & SBI_SSCCTL_PATHALT)) {
			tmp |= SBI_SSCCTL_PATHALT;
			intel_sbi_write(dev_priv, SBI_SSCCTL, tmp, SBI_ICLK);
			udelay(32);
		}
		tmp |= SBI_SSCCTL_DISABLE;
		intel_sbi_write(dev_priv, SBI_SSCCTL, tmp, SBI_ICLK);
	}

	mutex_unlock(&dev_priv->sb_lock);
}

#define BEND_IDX(steps) ((50 + (steps)) / 5)

static const uint16_t sscdivintphase[] = {
	[BEND_IDX( 50)] = 0x3B23,
	[BEND_IDX( 45)] = 0x3B23,
	[BEND_IDX( 40)] = 0x3C23,
	[BEND_IDX( 35)] = 0x3C23,
	[BEND_IDX( 30)] = 0x3D23,
	[BEND_IDX( 25)] = 0x3D23,
	[BEND_IDX( 20)] = 0x3E23,
	[BEND_IDX( 15)] = 0x3E23,
	[BEND_IDX( 10)] = 0x3F23,
	[BEND_IDX(  5)] = 0x3F23,
	[BEND_IDX(  0)] = 0x0025,
	[BEND_IDX( -5)] = 0x0025,
	[BEND_IDX(-10)] = 0x0125,
	[BEND_IDX(-15)] = 0x0125,
	[BEND_IDX(-20)] = 0x0225,
	[BEND_IDX(-25)] = 0x0225,
	[BEND_IDX(-30)] = 0x0325,
	[BEND_IDX(-35)] = 0x0325,
	[BEND_IDX(-40)] = 0x0425,
	[BEND_IDX(-45)] = 0x0425,
	[BEND_IDX(-50)] = 0x0525,
};

/*
 * Bend CLKOUT_DP
 * steps -50 to 50 inclusive, in steps of 5
 * < 0 slow down the clock, > 0 speed up the clock, 0 == no bend (135MHz)
 * change in clock period = -(steps / 10) * 5.787 ps
 */
static void lpt_bend_clkout_dp(struct drm_i915_private *dev_priv, int steps)
{
	uint32_t tmp;
	int idx = BEND_IDX(steps);

	if (WARN_ON(steps % 5 != 0))
		return;

	if (WARN_ON(idx >= ARRAY_SIZE(sscdivintphase)))
		return;

	mutex_lock(&dev_priv->sb_lock);

	if (steps % 10 != 0)
		tmp = 0xAAAAAAAB;
	else
		tmp = 0x00000000;
	intel_sbi_write(dev_priv, SBI_SSCDITHPHASE, tmp, SBI_ICLK);

	tmp = intel_sbi_read(dev_priv, SBI_SSCDIVINTPHASE, SBI_ICLK);
	tmp &= 0xffff0000;
	tmp |= sscdivintphase[idx];
	intel_sbi_write(dev_priv, SBI_SSCDIVINTPHASE, tmp, SBI_ICLK);

	mutex_unlock(&dev_priv->sb_lock);
}

#undef BEND_IDX

static void lpt_init_pch_refclk(struct drm_i915_private *dev_priv)
{
	struct intel_encoder *encoder;
	bool has_vga = false;

	for_each_intel_encoder(&dev_priv->drm, encoder) {
		switch (encoder->type) {
		case INTEL_OUTPUT_ANALOG:
			has_vga = true;
			break;
		default:
			break;
		}
	}

	if (has_vga) {
		lpt_bend_clkout_dp(dev_priv, 0);
		lpt_enable_clkout_dp(dev_priv, true, true);
	} else {
		lpt_disable_clkout_dp(dev_priv);
	}
}

/*
 * Initialize reference clocks when the driver loads
 */
void intel_init_pch_refclk(struct drm_i915_private *dev_priv)
{
	if (HAS_PCH_IBX(dev_priv) || HAS_PCH_CPT(dev_priv))
		ironlake_init_pch_refclk(dev_priv);
	else if (HAS_PCH_LPT(dev_priv))
		lpt_init_pch_refclk(dev_priv);
}

static void ironlake_set_pipeconf(struct drm_crtc *crtc)
{
	struct drm_i915_private *dev_priv = to_i915(crtc->dev);
	struct intel_crtc *intel_crtc = to_intel_crtc(crtc);
	int pipe = intel_crtc->pipe;
	uint32_t val;

	val = 0;

	switch (intel_crtc->config->pipe_bpp) {
	case 18:
		val |= PIPECONF_6BPC;
		break;
	case 24:
		val |= PIPECONF_8BPC;
		break;
	case 30:
		val |= PIPECONF_10BPC;
		break;
	case 36:
		val |= PIPECONF_12BPC;
		break;
	default:
		/* Case prevented by intel_choose_pipe_bpp_dither. */
		BUG();
	}

	if (intel_crtc->config->dither)
		val |= (PIPECONF_DITHER_EN | PIPECONF_DITHER_TYPE_SP);

	if (intel_crtc->config->base.adjusted_mode.flags & DRM_MODE_FLAG_INTERLACE)
		val |= PIPECONF_INTERLACED_ILK;
	else
		val |= PIPECONF_PROGRESSIVE;

	if (intel_crtc->config->limited_color_range)
		val |= PIPECONF_COLOR_RANGE_SELECT;

	I915_WRITE(PIPECONF(pipe), val);
	POSTING_READ(PIPECONF(pipe));
}

static void haswell_set_pipeconf(struct drm_crtc *crtc)
{
	struct drm_i915_private *dev_priv = to_i915(crtc->dev);
	struct intel_crtc *intel_crtc = to_intel_crtc(crtc);
	enum transcoder cpu_transcoder = intel_crtc->config->cpu_transcoder;
	u32 val = 0;

	if (IS_HASWELL(dev_priv) && intel_crtc->config->dither)
		val |= (PIPECONF_DITHER_EN | PIPECONF_DITHER_TYPE_SP);

	if (intel_crtc->config->base.adjusted_mode.flags & DRM_MODE_FLAG_INTERLACE)
		val |= PIPECONF_INTERLACED_ILK;
	else
		val |= PIPECONF_PROGRESSIVE;

	I915_WRITE(PIPECONF(cpu_transcoder), val);
	POSTING_READ(PIPECONF(cpu_transcoder));
}

static void haswell_set_pipemisc(struct drm_crtc *crtc)
{
	struct drm_i915_private *dev_priv = to_i915(crtc->dev);
	struct intel_crtc *intel_crtc = to_intel_crtc(crtc);
	struct intel_crtc_state *config = intel_crtc->config;

	if (IS_BROADWELL(dev_priv) || INTEL_INFO(dev_priv)->gen >= 9) {
		u32 val = 0;

		switch (intel_crtc->config->pipe_bpp) {
		case 18:
			val |= PIPEMISC_DITHER_6_BPC;
			break;
		case 24:
			val |= PIPEMISC_DITHER_8_BPC;
			break;
		case 30:
			val |= PIPEMISC_DITHER_10_BPC;
			break;
		case 36:
			val |= PIPEMISC_DITHER_12_BPC;
			break;
		default:
			/* Case prevented by pipe_config_set_bpp. */
			BUG();
		}

		if (intel_crtc->config->dither)
			val |= PIPEMISC_DITHER_ENABLE | PIPEMISC_DITHER_TYPE_SP;

		if (config->ycbcr420) {
			val |= PIPEMISC_OUTPUT_COLORSPACE_YUV |
				PIPEMISC_YUV420_ENABLE |
				PIPEMISC_YUV420_MODE_FULL_BLEND;
		}

		I915_WRITE(PIPEMISC(intel_crtc->pipe), val);
	}
}

int ironlake_get_lanes_required(int target_clock, int link_bw, int bpp)
{
	/*
	 * Account for spread spectrum to avoid
	 * oversubscribing the link. Max center spread
	 * is 2.5%; use 5% for safety's sake.
	 */
	u32 bps = target_clock * bpp * 21 / 20;
	return DIV_ROUND_UP(bps, link_bw * 8);
}

static bool ironlake_needs_fb_cb_tune(struct dpll *dpll, int factor)
{
	return i9xx_dpll_compute_m(dpll) < factor * dpll->n;
}

static void ironlake_compute_dpll(struct intel_crtc *intel_crtc,
				  struct intel_crtc_state *crtc_state,
				  struct dpll *reduced_clock)
{
	struct drm_crtc *crtc = &intel_crtc->base;
	struct drm_device *dev = crtc->dev;
	struct drm_i915_private *dev_priv = to_i915(dev);
	u32 dpll, fp, fp2;
	int factor;

	/* Enable autotuning of the PLL clock (if permissible) */
	factor = 21;
	if (intel_crtc_has_type(crtc_state, INTEL_OUTPUT_LVDS)) {
		if ((intel_panel_use_ssc(dev_priv) &&
		     dev_priv->vbt.lvds_ssc_freq == 100000) ||
		    (HAS_PCH_IBX(dev_priv) && intel_is_dual_link_lvds(dev)))
			factor = 25;
	} else if (crtc_state->sdvo_tv_clock)
		factor = 20;

	fp = i9xx_dpll_compute_fp(&crtc_state->dpll);

	if (ironlake_needs_fb_cb_tune(&crtc_state->dpll, factor))
		fp |= FP_CB_TUNE;

	if (reduced_clock) {
		fp2 = i9xx_dpll_compute_fp(reduced_clock);

		if (reduced_clock->m < factor * reduced_clock->n)
			fp2 |= FP_CB_TUNE;
	} else {
		fp2 = fp;
	}

	dpll = 0;

	if (intel_crtc_has_type(crtc_state, INTEL_OUTPUT_LVDS))
		dpll |= DPLLB_MODE_LVDS;
	else
		dpll |= DPLLB_MODE_DAC_SERIAL;

	dpll |= (crtc_state->pixel_multiplier - 1)
		<< PLL_REF_SDVO_HDMI_MULTIPLIER_SHIFT;

	if (intel_crtc_has_type(crtc_state, INTEL_OUTPUT_SDVO) ||
	    intel_crtc_has_type(crtc_state, INTEL_OUTPUT_HDMI))
		dpll |= DPLL_SDVO_HIGH_SPEED;

	if (intel_crtc_has_dp_encoder(crtc_state))
		dpll |= DPLL_SDVO_HIGH_SPEED;

	/*
	 * The high speed IO clock is only really required for
	 * SDVO/HDMI/DP, but we also enable it for CRT to make it
	 * possible to share the DPLL between CRT and HDMI. Enabling
	 * the clock needlessly does no real harm, except use up a
	 * bit of power potentially.
	 *
	 * We'll limit this to IVB with 3 pipes, since it has only two
	 * DPLLs and so DPLL sharing is the only way to get three pipes
	 * driving PCH ports at the same time. On SNB we could do this,
	 * and potentially avoid enabling the second DPLL, but it's not
	 * clear if it''s a win or loss power wise. No point in doing
	 * this on ILK at all since it has a fixed DPLL<->pipe mapping.
	 */
	if (INTEL_INFO(dev_priv)->num_pipes == 3 &&
	    intel_crtc_has_type(crtc_state, INTEL_OUTPUT_ANALOG))
		dpll |= DPLL_SDVO_HIGH_SPEED;

	/* compute bitmask from p1 value */
	dpll |= (1 << (crtc_state->dpll.p1 - 1)) << DPLL_FPA01_P1_POST_DIV_SHIFT;
	/* also FPA1 */
	dpll |= (1 << (crtc_state->dpll.p1 - 1)) << DPLL_FPA1_P1_POST_DIV_SHIFT;

	switch (crtc_state->dpll.p2) {
	case 5:
		dpll |= DPLL_DAC_SERIAL_P2_CLOCK_DIV_5;
		break;
	case 7:
		dpll |= DPLLB_LVDS_P2_CLOCK_DIV_7;
		break;
	case 10:
		dpll |= DPLL_DAC_SERIAL_P2_CLOCK_DIV_10;
		break;
	case 14:
		dpll |= DPLLB_LVDS_P2_CLOCK_DIV_14;
		break;
	}

	if (intel_crtc_has_type(crtc_state, INTEL_OUTPUT_LVDS) &&
	    intel_panel_use_ssc(dev_priv))
		dpll |= PLLB_REF_INPUT_SPREADSPECTRUMIN;
	else
		dpll |= PLL_REF_INPUT_DREFCLK;

	dpll |= DPLL_VCO_ENABLE;

	crtc_state->dpll_hw_state.dpll = dpll;
	crtc_state->dpll_hw_state.fp0 = fp;
	crtc_state->dpll_hw_state.fp1 = fp2;
}

static int ironlake_crtc_compute_clock(struct intel_crtc *crtc,
				       struct intel_crtc_state *crtc_state)
{
	struct drm_device *dev = crtc->base.dev;
	struct drm_i915_private *dev_priv = to_i915(dev);
	const struct intel_limit *limit;
	int refclk = 120000;

	memset(&crtc_state->dpll_hw_state, 0,
	       sizeof(crtc_state->dpll_hw_state));

	crtc->lowfreq_avail = false;

	/* CPU eDP is the only output that doesn't need a PCH PLL of its own. */
	if (!crtc_state->has_pch_encoder)
		return 0;

	if (intel_crtc_has_type(crtc_state, INTEL_OUTPUT_LVDS)) {
		if (intel_panel_use_ssc(dev_priv)) {
			DRM_DEBUG_KMS("using SSC reference clock of %d kHz\n",
				      dev_priv->vbt.lvds_ssc_freq);
			refclk = dev_priv->vbt.lvds_ssc_freq;
		}

		if (intel_is_dual_link_lvds(dev)) {
			if (refclk == 100000)
				limit = &intel_limits_ironlake_dual_lvds_100m;
			else
				limit = &intel_limits_ironlake_dual_lvds;
		} else {
			if (refclk == 100000)
				limit = &intel_limits_ironlake_single_lvds_100m;
			else
				limit = &intel_limits_ironlake_single_lvds;
		}
	} else {
		limit = &intel_limits_ironlake_dac;
	}

	if (!crtc_state->clock_set &&
	    !g4x_find_best_dpll(limit, crtc_state, crtc_state->port_clock,
				refclk, NULL, &crtc_state->dpll)) {
		DRM_ERROR("Couldn't find PLL settings for mode!\n");
		return -EINVAL;
	}

	ironlake_compute_dpll(crtc, crtc_state, NULL);

	if (!intel_get_shared_dpll(crtc, crtc_state, NULL)) {
		DRM_DEBUG_DRIVER("failed to find PLL for pipe %c\n",
				 pipe_name(crtc->pipe));
		return -EINVAL;
	}

	return 0;
}

static void intel_pch_transcoder_get_m_n(struct intel_crtc *crtc,
					 struct intel_link_m_n *m_n)
{
	struct drm_device *dev = crtc->base.dev;
	struct drm_i915_private *dev_priv = to_i915(dev);
	enum pipe pipe = crtc->pipe;

	m_n->link_m = I915_READ(PCH_TRANS_LINK_M1(pipe));
	m_n->link_n = I915_READ(PCH_TRANS_LINK_N1(pipe));
	m_n->gmch_m = I915_READ(PCH_TRANS_DATA_M1(pipe))
		& ~TU_SIZE_MASK;
	m_n->gmch_n = I915_READ(PCH_TRANS_DATA_N1(pipe));
	m_n->tu = ((I915_READ(PCH_TRANS_DATA_M1(pipe))
		    & TU_SIZE_MASK) >> TU_SIZE_SHIFT) + 1;
}

static void intel_cpu_transcoder_get_m_n(struct intel_crtc *crtc,
					 enum transcoder transcoder,
					 struct intel_link_m_n *m_n,
					 struct intel_link_m_n *m2_n2)
{
	struct drm_i915_private *dev_priv = to_i915(crtc->base.dev);
	enum pipe pipe = crtc->pipe;

	if (INTEL_GEN(dev_priv) >= 5) {
		m_n->link_m = I915_READ(PIPE_LINK_M1(transcoder));
		m_n->link_n = I915_READ(PIPE_LINK_N1(transcoder));
		m_n->gmch_m = I915_READ(PIPE_DATA_M1(transcoder))
			& ~TU_SIZE_MASK;
		m_n->gmch_n = I915_READ(PIPE_DATA_N1(transcoder));
		m_n->tu = ((I915_READ(PIPE_DATA_M1(transcoder))
			    & TU_SIZE_MASK) >> TU_SIZE_SHIFT) + 1;
		/* Read M2_N2 registers only for gen < 8 (M2_N2 available for
		 * gen < 8) and if DRRS is supported (to make sure the
		 * registers are not unnecessarily read).
		 */
		if (m2_n2 && INTEL_GEN(dev_priv) < 8 &&
			crtc->config->has_drrs) {
			m2_n2->link_m = I915_READ(PIPE_LINK_M2(transcoder));
			m2_n2->link_n =	I915_READ(PIPE_LINK_N2(transcoder));
			m2_n2->gmch_m =	I915_READ(PIPE_DATA_M2(transcoder))
					& ~TU_SIZE_MASK;
			m2_n2->gmch_n =	I915_READ(PIPE_DATA_N2(transcoder));
			m2_n2->tu = ((I915_READ(PIPE_DATA_M2(transcoder))
					& TU_SIZE_MASK) >> TU_SIZE_SHIFT) + 1;
		}
	} else {
		m_n->link_m = I915_READ(PIPE_LINK_M_G4X(pipe));
		m_n->link_n = I915_READ(PIPE_LINK_N_G4X(pipe));
		m_n->gmch_m = I915_READ(PIPE_DATA_M_G4X(pipe))
			& ~TU_SIZE_MASK;
		m_n->gmch_n = I915_READ(PIPE_DATA_N_G4X(pipe));
		m_n->tu = ((I915_READ(PIPE_DATA_M_G4X(pipe))
			    & TU_SIZE_MASK) >> TU_SIZE_SHIFT) + 1;
	}
}

void intel_dp_get_m_n(struct intel_crtc *crtc,
		      struct intel_crtc_state *pipe_config)
{
	if (pipe_config->has_pch_encoder)
		intel_pch_transcoder_get_m_n(crtc, &pipe_config->dp_m_n);
	else
		intel_cpu_transcoder_get_m_n(crtc, pipe_config->cpu_transcoder,
					     &pipe_config->dp_m_n,
					     &pipe_config->dp_m2_n2);
}

static void ironlake_get_fdi_m_n_config(struct intel_crtc *crtc,
					struct intel_crtc_state *pipe_config)
{
	intel_cpu_transcoder_get_m_n(crtc, pipe_config->cpu_transcoder,
				     &pipe_config->fdi_m_n, NULL);
}

static void skylake_get_pfit_config(struct intel_crtc *crtc,
				    struct intel_crtc_state *pipe_config)
{
	struct drm_device *dev = crtc->base.dev;
	struct drm_i915_private *dev_priv = to_i915(dev);
	struct intel_crtc_scaler_state *scaler_state = &pipe_config->scaler_state;
	uint32_t ps_ctrl = 0;
	int id = -1;
	int i;

	/* find scaler attached to this pipe */
	for (i = 0; i < crtc->num_scalers; i++) {
		ps_ctrl = I915_READ(SKL_PS_CTRL(crtc->pipe, i));
		if (ps_ctrl & PS_SCALER_EN && !(ps_ctrl & PS_PLANE_SEL_MASK) &&
		    scaler_state->scalers[i].owned) {
			id = i;
			pipe_config->pch_pfit.enabled = true;
			pipe_config->pch_pfit.pos = I915_READ(SKL_PS_WIN_POS(crtc->pipe, i));
			pipe_config->pch_pfit.size = I915_READ(SKL_PS_WIN_SZ(crtc->pipe, i));
			break;
		}
	}

	scaler_state->scaler_id = id;
	if (id >= 0) {
		scaler_state->scaler_users |= (1 << SKL_CRTC_INDEX);
	} else {
		scaler_state->scaler_users &= ~(1 << SKL_CRTC_INDEX);
	}
}

static void
skylake_get_initial_plane_config(struct intel_crtc *crtc,
				 struct intel_initial_plane_config *plane_config)
{
	struct drm_device *dev = crtc->base.dev;
	struct drm_i915_private *dev_priv = to_i915(dev);
	u32 val, base, offset, stride_mult, tiling;
	int pipe = crtc->pipe;
	int fourcc, pixel_format;
	unsigned int aligned_height;
	struct drm_framebuffer *fb;
	struct intel_framebuffer *intel_fb;

	intel_fb = kzalloc(sizeof(*intel_fb), GFP_KERNEL);
	if (!intel_fb) {
		DRM_DEBUG_KMS("failed to alloc fb\n");
		return;
	}

	fb = &intel_fb->base;

	fb->dev = dev;

	val = I915_READ(PLANE_CTL(pipe, 0));
	if (!(val & PLANE_CTL_ENABLE))
		goto error;

	pixel_format = val & PLANE_CTL_FORMAT_MASK;
	fourcc = skl_format_to_fourcc(pixel_format,
				      val & PLANE_CTL_ORDER_RGBX,
				      val & PLANE_CTL_ALPHA_MASK);
	fb->format = drm_format_info(fourcc);

	tiling = val & PLANE_CTL_TILED_MASK;
	switch (tiling) {
	case PLANE_CTL_TILED_LINEAR:
		fb->modifier = DRM_FORMAT_MOD_LINEAR;
		break;
	case PLANE_CTL_TILED_X:
		plane_config->tiling = I915_TILING_X;
		fb->modifier = I915_FORMAT_MOD_X_TILED;
		break;
	case PLANE_CTL_TILED_Y:
		if (val & PLANE_CTL_DECOMPRESSION_ENABLE)
			fb->modifier = I915_FORMAT_MOD_Y_TILED_CCS;
		else
			fb->modifier = I915_FORMAT_MOD_Y_TILED;
		break;
	case PLANE_CTL_TILED_YF:
		if (val & PLANE_CTL_DECOMPRESSION_ENABLE)
			fb->modifier = I915_FORMAT_MOD_Yf_TILED_CCS;
		else
			fb->modifier = I915_FORMAT_MOD_Yf_TILED;
		break;
	default:
		MISSING_CASE(tiling);
		goto error;
	}

	base = I915_READ(PLANE_SURF(pipe, 0)) & 0xfffff000;
	plane_config->base = base;

	offset = I915_READ(PLANE_OFFSET(pipe, 0));

	val = I915_READ(PLANE_SIZE(pipe, 0));
	fb->height = ((val >> 16) & 0xfff) + 1;
	fb->width = ((val >> 0) & 0x1fff) + 1;

	val = I915_READ(PLANE_STRIDE(pipe, 0));
	stride_mult = intel_fb_stride_alignment(fb, 0);
	fb->pitches[0] = (val & 0x3ff) * stride_mult;

	aligned_height = intel_fb_align_height(fb, 0, fb->height);

	plane_config->size = fb->pitches[0] * aligned_height;

	DRM_DEBUG_KMS("pipe %c with fb: size=%dx%d@%d, offset=%x, pitch %d, size 0x%x\n",
		      pipe_name(pipe), fb->width, fb->height,
		      fb->format->cpp[0] * 8, base, fb->pitches[0],
		      plane_config->size);

	plane_config->fb = intel_fb;
	return;

error:
	kfree(intel_fb);
}

static void ironlake_get_pfit_config(struct intel_crtc *crtc,
				     struct intel_crtc_state *pipe_config)
{
	struct drm_device *dev = crtc->base.dev;
	struct drm_i915_private *dev_priv = to_i915(dev);
	uint32_t tmp;

	tmp = I915_READ(PF_CTL(crtc->pipe));

	if (tmp & PF_ENABLE) {
		pipe_config->pch_pfit.enabled = true;
		pipe_config->pch_pfit.pos = I915_READ(PF_WIN_POS(crtc->pipe));
		pipe_config->pch_pfit.size = I915_READ(PF_WIN_SZ(crtc->pipe));

		/* We currently do not free assignements of panel fitters on
		 * ivb/hsw (since we don't use the higher upscaling modes which
		 * differentiates them) so just WARN about this case for now. */
		if (IS_GEN7(dev_priv)) {
			WARN_ON((tmp & PF_PIPE_SEL_MASK_IVB) !=
				PF_PIPE_SEL_IVB(crtc->pipe));
		}
	}
}

static void
ironlake_get_initial_plane_config(struct intel_crtc *crtc,
				  struct intel_initial_plane_config *plane_config)
{
	struct drm_device *dev = crtc->base.dev;
	struct drm_i915_private *dev_priv = to_i915(dev);
	u32 val, base, offset;
	int pipe = crtc->pipe;
	int fourcc, pixel_format;
	unsigned int aligned_height;
	struct drm_framebuffer *fb;
	struct intel_framebuffer *intel_fb;

	val = I915_READ(DSPCNTR(pipe));
	if (!(val & DISPLAY_PLANE_ENABLE))
		return;

	intel_fb = kzalloc(sizeof(*intel_fb), GFP_KERNEL);
	if (!intel_fb) {
		DRM_DEBUG_KMS("failed to alloc fb\n");
		return;
	}

	fb = &intel_fb->base;

	fb->dev = dev;

	if (INTEL_GEN(dev_priv) >= 4) {
		if (val & DISPPLANE_TILED) {
			plane_config->tiling = I915_TILING_X;
			fb->modifier = I915_FORMAT_MOD_X_TILED;
		}
	}

	pixel_format = val & DISPPLANE_PIXFORMAT_MASK;
	fourcc = i9xx_format_to_fourcc(pixel_format);
	fb->format = drm_format_info(fourcc);

	base = I915_READ(DSPSURF(pipe)) & 0xfffff000;
	if (IS_HASWELL(dev_priv) || IS_BROADWELL(dev_priv)) {
		offset = I915_READ(DSPOFFSET(pipe));
	} else {
		if (plane_config->tiling)
			offset = I915_READ(DSPTILEOFF(pipe));
		else
			offset = I915_READ(DSPLINOFF(pipe));
	}
	plane_config->base = base;

	val = I915_READ(PIPESRC(pipe));
	fb->width = ((val >> 16) & 0xfff) + 1;
	fb->height = ((val >> 0) & 0xfff) + 1;

	val = I915_READ(DSPSTRIDE(pipe));
	fb->pitches[0] = val & 0xffffffc0;

	aligned_height = intel_fb_align_height(fb, 0, fb->height);

	plane_config->size = fb->pitches[0] * aligned_height;

	DRM_DEBUG_KMS("pipe %c with fb: size=%dx%d@%d, offset=%x, pitch %d, size 0x%x\n",
		      pipe_name(pipe), fb->width, fb->height,
		      fb->format->cpp[0] * 8, base, fb->pitches[0],
		      plane_config->size);

	plane_config->fb = intel_fb;
}

static bool ironlake_get_pipe_config(struct intel_crtc *crtc,
				     struct intel_crtc_state *pipe_config)
{
	struct drm_device *dev = crtc->base.dev;
	struct drm_i915_private *dev_priv = to_i915(dev);
	enum intel_display_power_domain power_domain;
	uint32_t tmp;
	bool ret;

	power_domain = POWER_DOMAIN_PIPE(crtc->pipe);
	if (!intel_display_power_get_if_enabled(dev_priv, power_domain))
		return false;

	pipe_config->cpu_transcoder = (enum transcoder) crtc->pipe;
	pipe_config->shared_dpll = NULL;

	ret = false;
	tmp = I915_READ(PIPECONF(crtc->pipe));
	if (!(tmp & PIPECONF_ENABLE))
		goto out;

	switch (tmp & PIPECONF_BPC_MASK) {
	case PIPECONF_6BPC:
		pipe_config->pipe_bpp = 18;
		break;
	case PIPECONF_8BPC:
		pipe_config->pipe_bpp = 24;
		break;
	case PIPECONF_10BPC:
		pipe_config->pipe_bpp = 30;
		break;
	case PIPECONF_12BPC:
		pipe_config->pipe_bpp = 36;
		break;
	default:
		break;
	}

	if (tmp & PIPECONF_COLOR_RANGE_SELECT)
		pipe_config->limited_color_range = true;

	if (I915_READ(PCH_TRANSCONF(crtc->pipe)) & TRANS_ENABLE) {
		struct intel_shared_dpll *pll;
		enum intel_dpll_id pll_id;

		pipe_config->has_pch_encoder = true;

		tmp = I915_READ(FDI_RX_CTL(crtc->pipe));
		pipe_config->fdi_lanes = ((FDI_DP_PORT_WIDTH_MASK & tmp) >>
					  FDI_DP_PORT_WIDTH_SHIFT) + 1;

		ironlake_get_fdi_m_n_config(crtc, pipe_config);

		if (HAS_PCH_IBX(dev_priv)) {
			/*
			 * The pipe->pch transcoder and pch transcoder->pll
			 * mapping is fixed.
			 */
			pll_id = (enum intel_dpll_id) crtc->pipe;
		} else {
			tmp = I915_READ(PCH_DPLL_SEL);
			if (tmp & TRANS_DPLLB_SEL(crtc->pipe))
				pll_id = DPLL_ID_PCH_PLL_B;
			else
				pll_id= DPLL_ID_PCH_PLL_A;
		}

		pipe_config->shared_dpll =
			intel_get_shared_dpll_by_id(dev_priv, pll_id);
		pll = pipe_config->shared_dpll;

		WARN_ON(!pll->funcs.get_hw_state(dev_priv, pll,
						 &pipe_config->dpll_hw_state));

		tmp = pipe_config->dpll_hw_state.dpll;
		pipe_config->pixel_multiplier =
			((tmp & PLL_REF_SDVO_HDMI_MULTIPLIER_MASK)
			 >> PLL_REF_SDVO_HDMI_MULTIPLIER_SHIFT) + 1;

		ironlake_pch_clock_get(crtc, pipe_config);
	} else {
		pipe_config->pixel_multiplier = 1;
	}

	intel_get_pipe_timings(crtc, pipe_config);
	intel_get_pipe_src_size(crtc, pipe_config);

	ironlake_get_pfit_config(crtc, pipe_config);

	ret = true;

out:
	intel_display_power_put(dev_priv, power_domain);

	return ret;
}

static void assert_can_disable_lcpll(struct drm_i915_private *dev_priv)
{
	struct drm_device *dev = &dev_priv->drm;
	struct intel_crtc *crtc;

	for_each_intel_crtc(dev, crtc)
		I915_STATE_WARN(crtc->active, "CRTC for pipe %c enabled\n",
		     pipe_name(crtc->pipe));

	I915_STATE_WARN(I915_READ(HSW_PWR_WELL_CTL_DRIVER(HSW_DISP_PW_GLOBAL)),
			"Display power well on\n");
	I915_STATE_WARN(I915_READ(SPLL_CTL) & SPLL_PLL_ENABLE, "SPLL enabled\n");
	I915_STATE_WARN(I915_READ(WRPLL_CTL(0)) & WRPLL_PLL_ENABLE, "WRPLL1 enabled\n");
	I915_STATE_WARN(I915_READ(WRPLL_CTL(1)) & WRPLL_PLL_ENABLE, "WRPLL2 enabled\n");
	I915_STATE_WARN(I915_READ(PP_STATUS(0)) & PP_ON, "Panel power on\n");
	I915_STATE_WARN(I915_READ(BLC_PWM_CPU_CTL2) & BLM_PWM_ENABLE,
	     "CPU PWM1 enabled\n");
	if (IS_HASWELL(dev_priv))
		I915_STATE_WARN(I915_READ(HSW_BLC_PWM2_CTL) & BLM_PWM_ENABLE,
		     "CPU PWM2 enabled\n");
	I915_STATE_WARN(I915_READ(BLC_PWM_PCH_CTL1) & BLM_PCH_PWM_ENABLE,
	     "PCH PWM1 enabled\n");
	I915_STATE_WARN(I915_READ(UTIL_PIN_CTL) & UTIL_PIN_ENABLE,
	     "Utility pin enabled\n");
	I915_STATE_WARN(I915_READ(PCH_GTC_CTL) & PCH_GTC_ENABLE, "PCH GTC enabled\n");

	/*
	 * In theory we can still leave IRQs enabled, as long as only the HPD
	 * interrupts remain enabled. We used to check for that, but since it's
	 * gen-specific and since we only disable LCPLL after we fully disable
	 * the interrupts, the check below should be enough.
	 */
	I915_STATE_WARN(intel_irqs_enabled(dev_priv), "IRQs enabled\n");
}

static uint32_t hsw_read_dcomp(struct drm_i915_private *dev_priv)
{
	if (IS_HASWELL(dev_priv))
		return I915_READ(D_COMP_HSW);
	else
		return I915_READ(D_COMP_BDW);
}

static void hsw_write_dcomp(struct drm_i915_private *dev_priv, uint32_t val)
{
	if (IS_HASWELL(dev_priv)) {
		mutex_lock(&dev_priv->pcu_lock);
		if (sandybridge_pcode_write(dev_priv, GEN6_PCODE_WRITE_D_COMP,
					    val))
			DRM_DEBUG_KMS("Failed to write to D_COMP\n");
		mutex_unlock(&dev_priv->pcu_lock);
	} else {
		I915_WRITE(D_COMP_BDW, val);
		POSTING_READ(D_COMP_BDW);
	}
}

/*
 * This function implements pieces of two sequences from BSpec:
 * - Sequence for display software to disable LCPLL
 * - Sequence for display software to allow package C8+
 * The steps implemented here are just the steps that actually touch the LCPLL
 * register. Callers should take care of disabling all the display engine
 * functions, doing the mode unset, fixing interrupts, etc.
 */
static void hsw_disable_lcpll(struct drm_i915_private *dev_priv,
			      bool switch_to_fclk, bool allow_power_down)
{
	uint32_t val;

	assert_can_disable_lcpll(dev_priv);

	val = I915_READ(LCPLL_CTL);

	if (switch_to_fclk) {
		val |= LCPLL_CD_SOURCE_FCLK;
		I915_WRITE(LCPLL_CTL, val);

		if (wait_for_us(I915_READ(LCPLL_CTL) &
				LCPLL_CD_SOURCE_FCLK_DONE, 1))
			DRM_ERROR("Switching to FCLK failed\n");

		val = I915_READ(LCPLL_CTL);
	}

	val |= LCPLL_PLL_DISABLE;
	I915_WRITE(LCPLL_CTL, val);
	POSTING_READ(LCPLL_CTL);

	if (intel_wait_for_register(dev_priv, LCPLL_CTL, LCPLL_PLL_LOCK, 0, 1))
		DRM_ERROR("LCPLL still locked\n");

	val = hsw_read_dcomp(dev_priv);
	val |= D_COMP_COMP_DISABLE;
	hsw_write_dcomp(dev_priv, val);
	ndelay(100);

	if (wait_for((hsw_read_dcomp(dev_priv) & D_COMP_RCOMP_IN_PROGRESS) == 0,
		     1))
		DRM_ERROR("D_COMP RCOMP still in progress\n");

	if (allow_power_down) {
		val = I915_READ(LCPLL_CTL);
		val |= LCPLL_POWER_DOWN_ALLOW;
		I915_WRITE(LCPLL_CTL, val);
		POSTING_READ(LCPLL_CTL);
	}
}

/*
 * Fully restores LCPLL, disallowing power down and switching back to LCPLL
 * source.
 */
static void hsw_restore_lcpll(struct drm_i915_private *dev_priv)
{
	uint32_t val;

	val = I915_READ(LCPLL_CTL);

	if ((val & (LCPLL_PLL_LOCK | LCPLL_PLL_DISABLE | LCPLL_CD_SOURCE_FCLK |
		    LCPLL_POWER_DOWN_ALLOW)) == LCPLL_PLL_LOCK)
		return;

	/*
	 * Make sure we're not on PC8 state before disabling PC8, otherwise
	 * we'll hang the machine. To prevent PC8 state, just enable force_wake.
	 */
	intel_uncore_forcewake_get(dev_priv, FORCEWAKE_ALL);

	if (val & LCPLL_POWER_DOWN_ALLOW) {
		val &= ~LCPLL_POWER_DOWN_ALLOW;
		I915_WRITE(LCPLL_CTL, val);
		POSTING_READ(LCPLL_CTL);
	}

	val = hsw_read_dcomp(dev_priv);
	val |= D_COMP_COMP_FORCE;
	val &= ~D_COMP_COMP_DISABLE;
	hsw_write_dcomp(dev_priv, val);

	val = I915_READ(LCPLL_CTL);
	val &= ~LCPLL_PLL_DISABLE;
	I915_WRITE(LCPLL_CTL, val);

	if (intel_wait_for_register(dev_priv,
				    LCPLL_CTL, LCPLL_PLL_LOCK, LCPLL_PLL_LOCK,
				    5))
		DRM_ERROR("LCPLL not locked yet\n");

	if (val & LCPLL_CD_SOURCE_FCLK) {
		val = I915_READ(LCPLL_CTL);
		val &= ~LCPLL_CD_SOURCE_FCLK;
		I915_WRITE(LCPLL_CTL, val);

		if (wait_for_us((I915_READ(LCPLL_CTL) &
				 LCPLL_CD_SOURCE_FCLK_DONE) == 0, 1))
			DRM_ERROR("Switching back to LCPLL failed\n");
	}

	intel_uncore_forcewake_put(dev_priv, FORCEWAKE_ALL);
	intel_update_cdclk(dev_priv);
}

/*
 * Package states C8 and deeper are really deep PC states that can only be
 * reached when all the devices on the system allow it, so even if the graphics
 * device allows PC8+, it doesn't mean the system will actually get to these
 * states. Our driver only allows PC8+ when going into runtime PM.
 *
 * The requirements for PC8+ are that all the outputs are disabled, the power
 * well is disabled and most interrupts are disabled, and these are also
 * requirements for runtime PM. When these conditions are met, we manually do
 * the other conditions: disable the interrupts, clocks and switch LCPLL refclk
 * to Fclk. If we're in PC8+ and we get an non-hotplug interrupt, we can hard
 * hang the machine.
 *
 * When we really reach PC8 or deeper states (not just when we allow it) we lose
 * the state of some registers, so when we come back from PC8+ we need to
 * restore this state. We don't get into PC8+ if we're not in RC6, so we don't
 * need to take care of the registers kept by RC6. Notice that this happens even
 * if we don't put the device in PCI D3 state (which is what currently happens
 * because of the runtime PM support).
 *
 * For more, read "Display Sequences for Package C8" on the hardware
 * documentation.
 */
void hsw_enable_pc8(struct drm_i915_private *dev_priv)
{
	uint32_t val;

	DRM_DEBUG_KMS("Enabling package C8+\n");

	if (HAS_PCH_LPT_LP(dev_priv)) {
		val = I915_READ(SOUTH_DSPCLK_GATE_D);
		val &= ~PCH_LP_PARTITION_LEVEL_DISABLE;
		I915_WRITE(SOUTH_DSPCLK_GATE_D, val);
	}

	lpt_disable_clkout_dp(dev_priv);
	hsw_disable_lcpll(dev_priv, true, true);
}

void hsw_disable_pc8(struct drm_i915_private *dev_priv)
{
	uint32_t val;

	DRM_DEBUG_KMS("Disabling package C8+\n");

	hsw_restore_lcpll(dev_priv);
	lpt_init_pch_refclk(dev_priv);

	if (HAS_PCH_LPT_LP(dev_priv)) {
		val = I915_READ(SOUTH_DSPCLK_GATE_D);
		val |= PCH_LP_PARTITION_LEVEL_DISABLE;
		I915_WRITE(SOUTH_DSPCLK_GATE_D, val);
	}
}

static int haswell_crtc_compute_clock(struct intel_crtc *crtc,
				      struct intel_crtc_state *crtc_state)
{
	if (!intel_crtc_has_type(crtc_state, INTEL_OUTPUT_DSI)) {
		struct intel_encoder *encoder =
			intel_ddi_get_crtc_new_encoder(crtc_state);

		if (!intel_get_shared_dpll(crtc, crtc_state, encoder)) {
			DRM_DEBUG_DRIVER("failed to find PLL for pipe %c\n",
					 pipe_name(crtc->pipe));
			return -EINVAL;
		}
	}

	crtc->lowfreq_avail = false;

	return 0;
}

static void cannonlake_get_ddi_pll(struct drm_i915_private *dev_priv,
				   enum port port,
				   struct intel_crtc_state *pipe_config)
{
	enum intel_dpll_id id;
	u32 temp;

	temp = I915_READ(DPCLKA_CFGCR0) & DPCLKA_CFGCR0_DDI_CLK_SEL_MASK(port);
	id = temp >> (port * 2);

	if (WARN_ON(id < SKL_DPLL0 || id > SKL_DPLL2))
		return;

	pipe_config->shared_dpll = intel_get_shared_dpll_by_id(dev_priv, id);
}

static void bxt_get_ddi_pll(struct drm_i915_private *dev_priv,
				enum port port,
				struct intel_crtc_state *pipe_config)
{
	enum intel_dpll_id id;

	switch (port) {
	case PORT_A:
		id = DPLL_ID_SKL_DPLL0;
		break;
	case PORT_B:
		id = DPLL_ID_SKL_DPLL1;
		break;
	case PORT_C:
		id = DPLL_ID_SKL_DPLL2;
		break;
	default:
		DRM_ERROR("Incorrect port type\n");
		return;
	}

	pipe_config->shared_dpll = intel_get_shared_dpll_by_id(dev_priv, id);
}

static void skylake_get_ddi_pll(struct drm_i915_private *dev_priv,
				enum port port,
				struct intel_crtc_state *pipe_config)
{
	enum intel_dpll_id id;
	u32 temp;

	temp = I915_READ(DPLL_CTRL2) & DPLL_CTRL2_DDI_CLK_SEL_MASK(port);
	id = temp >> (port * 3 + 1);

	if (WARN_ON(id < SKL_DPLL0 || id > SKL_DPLL3))
		return;

	pipe_config->shared_dpll = intel_get_shared_dpll_by_id(dev_priv, id);
}

static void haswell_get_ddi_pll(struct drm_i915_private *dev_priv,
				enum port port,
				struct intel_crtc_state *pipe_config)
{
	enum intel_dpll_id id;
	uint32_t ddi_pll_sel = I915_READ(PORT_CLK_SEL(port));

	switch (ddi_pll_sel) {
	case PORT_CLK_SEL_WRPLL1:
		id = DPLL_ID_WRPLL1;
		break;
	case PORT_CLK_SEL_WRPLL2:
		id = DPLL_ID_WRPLL2;
		break;
	case PORT_CLK_SEL_SPLL:
		id = DPLL_ID_SPLL;
		break;
	case PORT_CLK_SEL_LCPLL_810:
		id = DPLL_ID_LCPLL_810;
		break;
	case PORT_CLK_SEL_LCPLL_1350:
		id = DPLL_ID_LCPLL_1350;
		break;
	case PORT_CLK_SEL_LCPLL_2700:
		id = DPLL_ID_LCPLL_2700;
		break;
	default:
		MISSING_CASE(ddi_pll_sel);
		/* fall through */
	case PORT_CLK_SEL_NONE:
		return;
	}

	pipe_config->shared_dpll = intel_get_shared_dpll_by_id(dev_priv, id);
}

static bool hsw_get_transcoder_state(struct intel_crtc *crtc,
				     struct intel_crtc_state *pipe_config,
				     u64 *power_domain_mask)
{
	struct drm_device *dev = crtc->base.dev;
	struct drm_i915_private *dev_priv = to_i915(dev);
	enum intel_display_power_domain power_domain;
	u32 tmp;

	/*
	 * The pipe->transcoder mapping is fixed with the exception of the eDP
	 * transcoder handled below.
	 */
	pipe_config->cpu_transcoder = (enum transcoder) crtc->pipe;

	/*
	 * XXX: Do intel_display_power_get_if_enabled before reading this (for
	 * consistency and less surprising code; it's in always on power).
	 */
	tmp = I915_READ(TRANS_DDI_FUNC_CTL(TRANSCODER_EDP));
	if (tmp & TRANS_DDI_FUNC_ENABLE) {
		enum pipe trans_edp_pipe;
		switch (tmp & TRANS_DDI_EDP_INPUT_MASK) {
		default:
			WARN(1, "unknown pipe linked to edp transcoder\n");
		case TRANS_DDI_EDP_INPUT_A_ONOFF:
		case TRANS_DDI_EDP_INPUT_A_ON:
			trans_edp_pipe = PIPE_A;
			break;
		case TRANS_DDI_EDP_INPUT_B_ONOFF:
			trans_edp_pipe = PIPE_B;
			break;
		case TRANS_DDI_EDP_INPUT_C_ONOFF:
			trans_edp_pipe = PIPE_C;
			break;
		}

		if (trans_edp_pipe == crtc->pipe)
			pipe_config->cpu_transcoder = TRANSCODER_EDP;
	}

	power_domain = POWER_DOMAIN_TRANSCODER(pipe_config->cpu_transcoder);
	if (!intel_display_power_get_if_enabled(dev_priv, power_domain))
		return false;
	*power_domain_mask |= BIT_ULL(power_domain);

	tmp = I915_READ(PIPECONF(pipe_config->cpu_transcoder));

	return tmp & PIPECONF_ENABLE;
}

static bool bxt_get_dsi_transcoder_state(struct intel_crtc *crtc,
					 struct intel_crtc_state *pipe_config,
					 u64 *power_domain_mask)
{
	struct drm_device *dev = crtc->base.dev;
	struct drm_i915_private *dev_priv = to_i915(dev);
	enum intel_display_power_domain power_domain;
	enum port port;
	enum transcoder cpu_transcoder;
	u32 tmp;

	for_each_port_masked(port, BIT(PORT_A) | BIT(PORT_C)) {
		if (port == PORT_A)
			cpu_transcoder = TRANSCODER_DSI_A;
		else
			cpu_transcoder = TRANSCODER_DSI_C;

		power_domain = POWER_DOMAIN_TRANSCODER(cpu_transcoder);
		if (!intel_display_power_get_if_enabled(dev_priv, power_domain))
			continue;
		*power_domain_mask |= BIT_ULL(power_domain);

		/*
		 * The PLL needs to be enabled with a valid divider
		 * configuration, otherwise accessing DSI registers will hang
		 * the machine. See BSpec North Display Engine
		 * registers/MIPI[BXT]. We can break out here early, since we
		 * need the same DSI PLL to be enabled for both DSI ports.
		 */
		if (!intel_dsi_pll_is_enabled(dev_priv))
			break;

		/* XXX: this works for video mode only */
		tmp = I915_READ(BXT_MIPI_PORT_CTRL(port));
		if (!(tmp & DPI_ENABLE))
			continue;

		tmp = I915_READ(MIPI_CTRL(port));
		if ((tmp & BXT_PIPE_SELECT_MASK) != BXT_PIPE_SELECT(crtc->pipe))
			continue;

		pipe_config->cpu_transcoder = cpu_transcoder;
		break;
	}

	return transcoder_is_dsi(pipe_config->cpu_transcoder);
}

static void haswell_get_ddi_port_state(struct intel_crtc *crtc,
				       struct intel_crtc_state *pipe_config)
{
	struct drm_i915_private *dev_priv = to_i915(crtc->base.dev);
	struct intel_shared_dpll *pll;
	enum port port;
	uint32_t tmp;

	tmp = I915_READ(TRANS_DDI_FUNC_CTL(pipe_config->cpu_transcoder));

	port = (tmp & TRANS_DDI_PORT_MASK) >> TRANS_DDI_PORT_SHIFT;

	if (IS_CANNONLAKE(dev_priv))
		cannonlake_get_ddi_pll(dev_priv, port, pipe_config);
	else if (IS_GEN9_BC(dev_priv))
		skylake_get_ddi_pll(dev_priv, port, pipe_config);
	else if (IS_GEN9_LP(dev_priv))
		bxt_get_ddi_pll(dev_priv, port, pipe_config);
	else
		haswell_get_ddi_pll(dev_priv, port, pipe_config);

	pll = pipe_config->shared_dpll;
	if (pll) {
		WARN_ON(!pll->funcs.get_hw_state(dev_priv, pll,
						 &pipe_config->dpll_hw_state));
	}

	/*
	 * Haswell has only FDI/PCH transcoder A. It is which is connected to
	 * DDI E. So just check whether this pipe is wired to DDI E and whether
	 * the PCH transcoder is on.
	 */
	if (INTEL_GEN(dev_priv) < 9 &&
	    (port == PORT_E) && I915_READ(LPT_TRANSCONF) & TRANS_ENABLE) {
		pipe_config->has_pch_encoder = true;

		tmp = I915_READ(FDI_RX_CTL(PIPE_A));
		pipe_config->fdi_lanes = ((FDI_DP_PORT_WIDTH_MASK & tmp) >>
					  FDI_DP_PORT_WIDTH_SHIFT) + 1;

		ironlake_get_fdi_m_n_config(crtc, pipe_config);
	}
}

static bool haswell_get_pipe_config(struct intel_crtc *crtc,
				    struct intel_crtc_state *pipe_config)
{
	struct drm_i915_private *dev_priv = to_i915(crtc->base.dev);
	enum intel_display_power_domain power_domain;
	u64 power_domain_mask;
	bool active;

	intel_crtc_init_scalers(crtc, pipe_config);

	power_domain = POWER_DOMAIN_PIPE(crtc->pipe);
	if (!intel_display_power_get_if_enabled(dev_priv, power_domain))
		return false;
	power_domain_mask = BIT_ULL(power_domain);

	pipe_config->shared_dpll = NULL;

	active = hsw_get_transcoder_state(crtc, pipe_config, &power_domain_mask);

	if (IS_GEN9_LP(dev_priv) &&
	    bxt_get_dsi_transcoder_state(crtc, pipe_config, &power_domain_mask)) {
		WARN_ON(active);
		active = true;
	}

	if (!active)
		goto out;

	if (!transcoder_is_dsi(pipe_config->cpu_transcoder)) {
		haswell_get_ddi_port_state(crtc, pipe_config);
		intel_get_pipe_timings(crtc, pipe_config);
	}

	intel_get_pipe_src_size(crtc, pipe_config);

	pipe_config->gamma_mode =
		I915_READ(GAMMA_MODE(crtc->pipe)) & GAMMA_MODE_MODE_MASK;

	if (IS_BROADWELL(dev_priv) || dev_priv->info.gen >= 9) {
		u32 tmp = I915_READ(PIPEMISC(crtc->pipe));
		bool clrspace_yuv = tmp & PIPEMISC_OUTPUT_COLORSPACE_YUV;

		if (IS_GEMINILAKE(dev_priv) || dev_priv->info.gen >= 10) {
			bool blend_mode_420 = tmp &
					      PIPEMISC_YUV420_MODE_FULL_BLEND;

			pipe_config->ycbcr420 = tmp & PIPEMISC_YUV420_ENABLE;
			if (pipe_config->ycbcr420 != clrspace_yuv ||
			    pipe_config->ycbcr420 != blend_mode_420)
				DRM_DEBUG_KMS("Bad 4:2:0 mode (%08x)\n", tmp);
		} else if (clrspace_yuv) {
			DRM_DEBUG_KMS("YCbCr 4:2:0 Unsupported\n");
		}
	}

	power_domain = POWER_DOMAIN_PIPE_PANEL_FITTER(crtc->pipe);
	if (intel_display_power_get_if_enabled(dev_priv, power_domain)) {
		power_domain_mask |= BIT_ULL(power_domain);
		if (INTEL_GEN(dev_priv) >= 9)
			skylake_get_pfit_config(crtc, pipe_config);
		else
			ironlake_get_pfit_config(crtc, pipe_config);
	}

	if (IS_HASWELL(dev_priv))
		pipe_config->ips_enabled = hsw_crtc_supports_ips(crtc) &&
			(I915_READ(IPS_CTL) & IPS_ENABLE);

	if (pipe_config->cpu_transcoder != TRANSCODER_EDP &&
	    !transcoder_is_dsi(pipe_config->cpu_transcoder)) {
		pipe_config->pixel_multiplier =
			I915_READ(PIPE_MULT(pipe_config->cpu_transcoder)) + 1;
	} else {
		pipe_config->pixel_multiplier = 1;
	}

out:
	for_each_power_domain(power_domain, power_domain_mask)
		intel_display_power_put(dev_priv, power_domain);

	return active;
}

static u32 intel_cursor_base(const struct intel_plane_state *plane_state)
{
	struct drm_i915_private *dev_priv =
		to_i915(plane_state->base.plane->dev);
	const struct drm_framebuffer *fb = plane_state->base.fb;
	const struct drm_i915_gem_object *obj = intel_fb_obj(fb);
	u32 base;

	if (INTEL_INFO(dev_priv)->cursor_needs_physical)
		base = obj->phys_handle->busaddr;
	else
		base = intel_plane_ggtt_offset(plane_state);

	base += plane_state->main.offset;

	/* ILK+ do this automagically */
	if (HAS_GMCH_DISPLAY(dev_priv) &&
	    plane_state->base.rotation & DRM_MODE_ROTATE_180)
		base += (plane_state->base.crtc_h *
			 plane_state->base.crtc_w - 1) * fb->format->cpp[0];

	return base;
}

static u32 intel_cursor_position(const struct intel_plane_state *plane_state)
{
	int x = plane_state->base.crtc_x;
	int y = plane_state->base.crtc_y;
	u32 pos = 0;

	if (x < 0) {
		pos |= CURSOR_POS_SIGN << CURSOR_X_SHIFT;
		x = -x;
	}
	pos |= x << CURSOR_X_SHIFT;

	if (y < 0) {
		pos |= CURSOR_POS_SIGN << CURSOR_Y_SHIFT;
		y = -y;
	}
	pos |= y << CURSOR_Y_SHIFT;

	return pos;
}

static bool intel_cursor_size_ok(const struct intel_plane_state *plane_state)
{
	const struct drm_mode_config *config =
		&plane_state->base.plane->dev->mode_config;
	int width = plane_state->base.crtc_w;
	int height = plane_state->base.crtc_h;

	return width > 0 && width <= config->cursor_width &&
		height > 0 && height <= config->cursor_height;
}

static int intel_check_cursor(struct intel_crtc_state *crtc_state,
			      struct intel_plane_state *plane_state)
{
	const struct drm_framebuffer *fb = plane_state->base.fb;
	int src_x, src_y;
	u32 offset;
	int ret;

	ret = drm_plane_helper_check_state(&plane_state->base,
					   &plane_state->clip,
					   DRM_PLANE_HELPER_NO_SCALING,
					   DRM_PLANE_HELPER_NO_SCALING,
					   true, true);
	if (ret)
		return ret;

	if (!fb)
		return 0;

	if (fb->modifier != DRM_FORMAT_MOD_LINEAR) {
		DRM_DEBUG_KMS("cursor cannot be tiled\n");
		return -EINVAL;
	}

	src_x = plane_state->base.src_x >> 16;
	src_y = plane_state->base.src_y >> 16;

	intel_add_fb_offsets(&src_x, &src_y, plane_state, 0);
	offset = intel_compute_tile_offset(&src_x, &src_y, plane_state, 0);

	if (src_x != 0 || src_y != 0) {
		DRM_DEBUG_KMS("Arbitrary cursor panning not supported\n");
		return -EINVAL;
	}

	plane_state->main.offset = offset;

	return 0;
}

static u32 i845_cursor_ctl(const struct intel_crtc_state *crtc_state,
			   const struct intel_plane_state *plane_state)
{
	const struct drm_framebuffer *fb = plane_state->base.fb;

	return CURSOR_ENABLE |
		CURSOR_GAMMA_ENABLE |
		CURSOR_FORMAT_ARGB |
		CURSOR_STRIDE(fb->pitches[0]);
}

static bool i845_cursor_size_ok(const struct intel_plane_state *plane_state)
{
	int width = plane_state->base.crtc_w;

	/*
	 * 845g/865g are only limited by the width of their cursors,
	 * the height is arbitrary up to the precision of the register.
	 */
	return intel_cursor_size_ok(plane_state) && IS_ALIGNED(width, 64);
}

static int i845_check_cursor(struct intel_plane *plane,
			     struct intel_crtc_state *crtc_state,
			     struct intel_plane_state *plane_state)
{
	const struct drm_framebuffer *fb = plane_state->base.fb;
	int ret;

	ret = intel_check_cursor(crtc_state, plane_state);
	if (ret)
		return ret;

	/* if we want to turn off the cursor ignore width and height */
	if (!fb)
		return 0;

	/* Check for which cursor types we support */
	if (!i845_cursor_size_ok(plane_state)) {
		DRM_DEBUG("Cursor dimension %dx%d not supported\n",
			  plane_state->base.crtc_w,
			  plane_state->base.crtc_h);
		return -EINVAL;
	}

	switch (fb->pitches[0]) {
	case 256:
	case 512:
	case 1024:
	case 2048:
		break;
	default:
		DRM_DEBUG_KMS("Invalid cursor stride (%u)\n",
			      fb->pitches[0]);
		return -EINVAL;
	}

	plane_state->ctl = i845_cursor_ctl(crtc_state, plane_state);

	return 0;
}

static void i845_update_cursor(struct intel_plane *plane,
			       const struct intel_crtc_state *crtc_state,
			       const struct intel_plane_state *plane_state)
{
	struct drm_i915_private *dev_priv = to_i915(plane->base.dev);
	u32 cntl = 0, base = 0, pos = 0, size = 0;
	unsigned long irqflags;

	if (plane_state && plane_state->base.visible) {
		unsigned int width = plane_state->base.crtc_w;
		unsigned int height = plane_state->base.crtc_h;

		cntl = plane_state->ctl;
		size = (height << 12) | width;

		base = intel_cursor_base(plane_state);
		pos = intel_cursor_position(plane_state);
	}

	spin_lock_irqsave(&dev_priv->uncore.lock, irqflags);

	/* On these chipsets we can only modify the base/size/stride
	 * whilst the cursor is disabled.
	 */
	if (plane->cursor.base != base ||
	    plane->cursor.size != size ||
	    plane->cursor.cntl != cntl) {
		I915_WRITE_FW(CURCNTR(PIPE_A), 0);
		I915_WRITE_FW(CURBASE(PIPE_A), base);
		I915_WRITE_FW(CURSIZE, size);
		I915_WRITE_FW(CURPOS(PIPE_A), pos);
		I915_WRITE_FW(CURCNTR(PIPE_A), cntl);

		plane->cursor.base = base;
		plane->cursor.size = size;
		plane->cursor.cntl = cntl;
	} else {
		I915_WRITE_FW(CURPOS(PIPE_A), pos);
	}

	POSTING_READ_FW(CURCNTR(PIPE_A));

	spin_unlock_irqrestore(&dev_priv->uncore.lock, irqflags);
}

static void i845_disable_cursor(struct intel_plane *plane,
				struct intel_crtc *crtc)
{
	i845_update_cursor(plane, NULL, NULL);
}

static bool i845_cursor_get_hw_state(struct intel_plane *plane)
{
	struct drm_i915_private *dev_priv = to_i915(plane->base.dev);
	enum intel_display_power_domain power_domain;
	bool ret;

	power_domain = POWER_DOMAIN_PIPE(PIPE_A);
	if (!intel_display_power_get_if_enabled(dev_priv, power_domain))
		return false;

	ret = I915_READ(CURCNTR(PIPE_A)) & CURSOR_ENABLE;

	intel_display_power_put(dev_priv, power_domain);

	return ret;
}

static u32 i9xx_cursor_ctl(const struct intel_crtc_state *crtc_state,
			   const struct intel_plane_state *plane_state)
{
	struct drm_i915_private *dev_priv =
		to_i915(plane_state->base.plane->dev);
	struct intel_crtc *crtc = to_intel_crtc(crtc_state->base.crtc);
	u32 cntl;

	cntl = MCURSOR_GAMMA_ENABLE;

	if (HAS_DDI(dev_priv))
		cntl |= CURSOR_PIPE_CSC_ENABLE;

	cntl |= MCURSOR_PIPE_SELECT(crtc->pipe);

	switch (plane_state->base.crtc_w) {
	case 64:
		cntl |= CURSOR_MODE_64_ARGB_AX;
		break;
	case 128:
		cntl |= CURSOR_MODE_128_ARGB_AX;
		break;
	case 256:
		cntl |= CURSOR_MODE_256_ARGB_AX;
		break;
	default:
		MISSING_CASE(plane_state->base.crtc_w);
		return 0;
	}

	if (plane_state->base.rotation & DRM_MODE_ROTATE_180)
		cntl |= CURSOR_ROTATE_180;

	return cntl;
}

static bool i9xx_cursor_size_ok(const struct intel_plane_state *plane_state)
{
	struct drm_i915_private *dev_priv =
		to_i915(plane_state->base.plane->dev);
	int width = plane_state->base.crtc_w;
	int height = plane_state->base.crtc_h;

	if (!intel_cursor_size_ok(plane_state))
		return false;

	/* Cursor width is limited to a few power-of-two sizes */
	switch (width) {
	case 256:
	case 128:
	case 64:
		break;
	default:
		return false;
	}

	/*
	 * IVB+ have CUR_FBC_CTL which allows an arbitrary cursor
	 * height from 8 lines up to the cursor width, when the
	 * cursor is not rotated. Everything else requires square
	 * cursors.
	 */
	if (HAS_CUR_FBC(dev_priv) &&
	    plane_state->base.rotation & DRM_MODE_ROTATE_0) {
		if (height < 8 || height > width)
			return false;
	} else {
		if (height != width)
			return false;
	}

	return true;
}

static int i9xx_check_cursor(struct intel_plane *plane,
			     struct intel_crtc_state *crtc_state,
			     struct intel_plane_state *plane_state)
{
	struct drm_i915_private *dev_priv = to_i915(plane->base.dev);
	const struct drm_framebuffer *fb = plane_state->base.fb;
	enum pipe pipe = plane->pipe;
	int ret;

	ret = intel_check_cursor(crtc_state, plane_state);
	if (ret)
		return ret;

	/* if we want to turn off the cursor ignore width and height */
	if (!fb)
		return 0;

	/* Check for which cursor types we support */
	if (!i9xx_cursor_size_ok(plane_state)) {
		DRM_DEBUG("Cursor dimension %dx%d not supported\n",
			  plane_state->base.crtc_w,
			  plane_state->base.crtc_h);
		return -EINVAL;
	}

	if (fb->pitches[0] != plane_state->base.crtc_w * fb->format->cpp[0]) {
		DRM_DEBUG_KMS("Invalid cursor stride (%u) (cursor width %d)\n",
			      fb->pitches[0], plane_state->base.crtc_w);
		return -EINVAL;
	}

	/*
	 * There's something wrong with the cursor on CHV pipe C.
	 * If it straddles the left edge of the screen then
	 * moving it away from the edge or disabling it often
	 * results in a pipe underrun, and often that can lead to
	 * dead pipe (constant underrun reported, and it scans
	 * out just a solid color). To recover from that, the
	 * display power well must be turned off and on again.
	 * Refuse the put the cursor into that compromised position.
	 */
	if (IS_CHERRYVIEW(dev_priv) && pipe == PIPE_C &&
	    plane_state->base.visible && plane_state->base.crtc_x < 0) {
		DRM_DEBUG_KMS("CHV cursor C not allowed to straddle the left screen edge\n");
		return -EINVAL;
	}

	plane_state->ctl = i9xx_cursor_ctl(crtc_state, plane_state);

	return 0;
}

static void i9xx_update_cursor(struct intel_plane *plane,
			       const struct intel_crtc_state *crtc_state,
			       const struct intel_plane_state *plane_state)
{
	struct drm_i915_private *dev_priv = to_i915(plane->base.dev);
	enum pipe pipe = plane->pipe;
	u32 cntl = 0, base = 0, pos = 0, fbc_ctl = 0;
	unsigned long irqflags;

	if (plane_state && plane_state->base.visible) {
		cntl = plane_state->ctl;

		if (plane_state->base.crtc_h != plane_state->base.crtc_w)
			fbc_ctl = CUR_FBC_CTL_EN | (plane_state->base.crtc_h - 1);

		base = intel_cursor_base(plane_state);
		pos = intel_cursor_position(plane_state);
	}

	spin_lock_irqsave(&dev_priv->uncore.lock, irqflags);

	/*
	 * On some platforms writing CURCNTR first will also
	 * cause CURPOS to be armed by the CURBASE write.
	 * Without the CURCNTR write the CURPOS write would
	 * arm itself. Thus we always start the full update
	 * with a CURCNTR write.
	 *
	 * On other platforms CURPOS always requires the
	 * CURBASE write to arm the update. Additonally
	 * a write to any of the cursor register will cancel
	 * an already armed cursor update. Thus leaving out
	 * the CURBASE write after CURPOS could lead to a
	 * cursor that doesn't appear to move, or even change
	 * shape. Thus we always write CURBASE.
	 *
	 * CURCNTR and CUR_FBC_CTL are always
	 * armed by the CURBASE write only.
	 */
	if (plane->cursor.base != base ||
	    plane->cursor.size != fbc_ctl ||
	    plane->cursor.cntl != cntl) {
		I915_WRITE_FW(CURCNTR(pipe), cntl);
		if (HAS_CUR_FBC(dev_priv))
			I915_WRITE_FW(CUR_FBC_CTL(pipe), fbc_ctl);
		I915_WRITE_FW(CURPOS(pipe), pos);
		I915_WRITE_FW(CURBASE(pipe), base);

		plane->cursor.base = base;
		plane->cursor.size = fbc_ctl;
		plane->cursor.cntl = cntl;
	} else {
		I915_WRITE_FW(CURPOS(pipe), pos);
		I915_WRITE_FW(CURBASE(pipe), base);
	}

	POSTING_READ_FW(CURBASE(pipe));

	spin_unlock_irqrestore(&dev_priv->uncore.lock, irqflags);
}

static void i9xx_disable_cursor(struct intel_plane *plane,
				struct intel_crtc *crtc)
{
	i9xx_update_cursor(plane, NULL, NULL);
}

static bool i9xx_cursor_get_hw_state(struct intel_plane *plane)
{
	struct drm_i915_private *dev_priv = to_i915(plane->base.dev);
	enum intel_display_power_domain power_domain;
	enum pipe pipe = plane->pipe;
	bool ret;

	/*
	 * Not 100% correct for planes that can move between pipes,
	 * but that's only the case for gen2-3 which don't have any
	 * display power wells.
	 */
	power_domain = POWER_DOMAIN_PIPE(pipe);
	if (!intel_display_power_get_if_enabled(dev_priv, power_domain))
		return false;

	ret = I915_READ(CURCNTR(pipe)) & CURSOR_MODE;

	intel_display_power_put(dev_priv, power_domain);

	return ret;
}

/* VESA 640x480x72Hz mode to set on the pipe */
static struct drm_display_mode load_detect_mode = {
	DRM_MODE("640x480", DRM_MODE_TYPE_DEFAULT, 31500, 640, 664,
		 704, 832, 0, 480, 489, 491, 520, 0, DRM_MODE_FLAG_NHSYNC | DRM_MODE_FLAG_NVSYNC),
};

struct drm_framebuffer *
intel_framebuffer_create(struct drm_i915_gem_object *obj,
			 struct drm_mode_fb_cmd2 *mode_cmd)
{
	struct intel_framebuffer *intel_fb;
	int ret;

	intel_fb = kzalloc(sizeof(*intel_fb), GFP_KERNEL);
	if (!intel_fb)
		return ERR_PTR(-ENOMEM);

	ret = intel_framebuffer_init(intel_fb, obj, mode_cmd);
	if (ret)
		goto err;

	return &intel_fb->base;

err:
	kfree(intel_fb);
	return ERR_PTR(ret);
}

static u32
intel_framebuffer_pitch_for_width(int width, int bpp)
{
	u32 pitch = DIV_ROUND_UP(width * bpp, 8);
	return ALIGN(pitch, 64);
}

static u32
intel_framebuffer_size_for_mode(struct drm_display_mode *mode, int bpp)
{
	u32 pitch = intel_framebuffer_pitch_for_width(mode->hdisplay, bpp);
	return PAGE_ALIGN(pitch * mode->vdisplay);
}

static struct drm_framebuffer *
intel_framebuffer_create_for_mode(struct drm_device *dev,
				  struct drm_display_mode *mode,
				  int depth, int bpp)
{
	struct drm_framebuffer *fb;
	struct drm_i915_gem_object *obj;
	struct drm_mode_fb_cmd2 mode_cmd = { 0 };

	obj = i915_gem_object_create(to_i915(dev),
				    intel_framebuffer_size_for_mode(mode, bpp));
	if (IS_ERR(obj))
		return ERR_CAST(obj);

	mode_cmd.width = mode->hdisplay;
	mode_cmd.height = mode->vdisplay;
	mode_cmd.pitches[0] = intel_framebuffer_pitch_for_width(mode_cmd.width,
								bpp);
	mode_cmd.pixel_format = drm_mode_legacy_fb_format(bpp, depth);

	fb = intel_framebuffer_create(obj, &mode_cmd);
	if (IS_ERR(fb))
		i915_gem_object_put(obj);

	return fb;
}

static struct drm_framebuffer *
mode_fits_in_fbdev(struct drm_device *dev,
		   struct drm_display_mode *mode)
{
#ifdef CONFIG_DRM_FBDEV_EMULATION
	struct drm_i915_private *dev_priv = to_i915(dev);
	struct drm_i915_gem_object *obj;
	struct drm_framebuffer *fb;

	if (!dev_priv->fbdev)
		return NULL;

	if (!dev_priv->fbdev->fb)
		return NULL;

	obj = dev_priv->fbdev->fb->obj;
	BUG_ON(!obj);

	fb = &dev_priv->fbdev->fb->base;
	if (fb->pitches[0] < intel_framebuffer_pitch_for_width(mode->hdisplay,
							       fb->format->cpp[0] * 8))
		return NULL;

	if (obj->base.size < mode->vdisplay * fb->pitches[0])
		return NULL;

	drm_framebuffer_reference(fb);
	return fb;
#else
	return NULL;
#endif
}

static int intel_modeset_setup_plane_state(struct drm_atomic_state *state,
					   struct drm_crtc *crtc,
					   struct drm_display_mode *mode,
					   struct drm_framebuffer *fb,
					   int x, int y)
{
	struct drm_plane_state *plane_state;
	int hdisplay, vdisplay;
	int ret;

	plane_state = drm_atomic_get_plane_state(state, crtc->primary);
	if (IS_ERR(plane_state))
		return PTR_ERR(plane_state);

	if (mode)
		drm_mode_get_hv_timing(mode, &hdisplay, &vdisplay);
	else
		hdisplay = vdisplay = 0;

	ret = drm_atomic_set_crtc_for_plane(plane_state, fb ? crtc : NULL);
	if (ret)
		return ret;
	drm_atomic_set_fb_for_plane(plane_state, fb);
	plane_state->crtc_x = 0;
	plane_state->crtc_y = 0;
	plane_state->crtc_w = hdisplay;
	plane_state->crtc_h = vdisplay;
	plane_state->src_x = x << 16;
	plane_state->src_y = y << 16;
	plane_state->src_w = hdisplay << 16;
	plane_state->src_h = vdisplay << 16;

	return 0;
}

int intel_get_load_detect_pipe(struct drm_connector *connector,
			       struct drm_display_mode *mode,
			       struct intel_load_detect_pipe *old,
			       struct drm_modeset_acquire_ctx *ctx)
{
	struct intel_crtc *intel_crtc;
	struct intel_encoder *intel_encoder =
		intel_attached_encoder(connector);
	struct drm_crtc *possible_crtc;
	struct drm_encoder *encoder = &intel_encoder->base;
	struct drm_crtc *crtc = NULL;
	struct drm_device *dev = encoder->dev;
	struct drm_i915_private *dev_priv = to_i915(dev);
	struct drm_framebuffer *fb;
	struct drm_mode_config *config = &dev->mode_config;
	struct drm_atomic_state *state = NULL, *restore_state = NULL;
	struct drm_connector_state *connector_state;
	struct intel_crtc_state *crtc_state;
	int ret, i = -1;

	DRM_DEBUG_KMS("[CONNECTOR:%d:%s], [ENCODER:%d:%s]\n",
		      connector->base.id, connector->name,
		      encoder->base.id, encoder->name);

	old->restore_state = NULL;

	WARN_ON(!drm_modeset_is_locked(&config->connection_mutex));

	/*
	 * Algorithm gets a little messy:
	 *
	 *   - if the connector already has an assigned crtc, use it (but make
	 *     sure it's on first)
	 *
	 *   - try to find the first unused crtc that can drive this connector,
	 *     and use that if we find one
	 */

	/* See if we already have a CRTC for this connector */
	if (connector->state->crtc) {
		crtc = connector->state->crtc;

		ret = drm_modeset_lock(&crtc->mutex, ctx);
		if (ret)
			goto fail;

		/* Make sure the crtc and connector are running */
		goto found;
	}

	/* Find an unused one (if possible) */
	for_each_crtc(dev, possible_crtc) {
		i++;
		if (!(encoder->possible_crtcs & (1 << i)))
			continue;

		ret = drm_modeset_lock(&possible_crtc->mutex, ctx);
		if (ret)
			goto fail;

		if (possible_crtc->state->enable) {
			drm_modeset_unlock(&possible_crtc->mutex);
			continue;
		}

		crtc = possible_crtc;
		break;
	}

	/*
	 * If we didn't find an unused CRTC, don't use any.
	 */
	if (!crtc) {
		DRM_DEBUG_KMS("no pipe available for load-detect\n");
		ret = -ENODEV;
		goto fail;
	}

found:
	intel_crtc = to_intel_crtc(crtc);

	ret = drm_modeset_lock(&crtc->primary->mutex, ctx);
	if (ret)
		goto fail;

	state = drm_atomic_state_alloc(dev);
	restore_state = drm_atomic_state_alloc(dev);
	if (!state || !restore_state) {
		ret = -ENOMEM;
		goto fail;
	}

	state->acquire_ctx = ctx;
	restore_state->acquire_ctx = ctx;

	connector_state = drm_atomic_get_connector_state(state, connector);
	if (IS_ERR(connector_state)) {
		ret = PTR_ERR(connector_state);
		goto fail;
	}

	ret = drm_atomic_set_crtc_for_connector(connector_state, crtc);
	if (ret)
		goto fail;

	crtc_state = intel_atomic_get_crtc_state(state, intel_crtc);
	if (IS_ERR(crtc_state)) {
		ret = PTR_ERR(crtc_state);
		goto fail;
	}

	crtc_state->base.active = crtc_state->base.enable = true;

	if (!mode)
		mode = &load_detect_mode;

	/* We need a framebuffer large enough to accommodate all accesses
	 * that the plane may generate whilst we perform load detection.
	 * We can not rely on the fbcon either being present (we get called
	 * during its initialisation to detect all boot displays, or it may
	 * not even exist) or that it is large enough to satisfy the
	 * requested mode.
	 */
	fb = mode_fits_in_fbdev(dev, mode);
	if (fb == NULL) {
		DRM_DEBUG_KMS("creating tmp fb for load-detection\n");
		fb = intel_framebuffer_create_for_mode(dev, mode, 24, 32);
	} else
		DRM_DEBUG_KMS("reusing fbdev for load-detection framebuffer\n");
	if (IS_ERR(fb)) {
		DRM_DEBUG_KMS("failed to allocate framebuffer for load-detection\n");
		ret = PTR_ERR(fb);
		goto fail;
	}

	ret = intel_modeset_setup_plane_state(state, crtc, mode, fb, 0, 0);
	if (ret)
		goto fail;

	drm_framebuffer_unreference(fb);

	ret = drm_atomic_set_mode_for_crtc(&crtc_state->base, mode);
	if (ret)
		goto fail;

	ret = PTR_ERR_OR_ZERO(drm_atomic_get_connector_state(restore_state, connector));
	if (!ret)
		ret = PTR_ERR_OR_ZERO(drm_atomic_get_crtc_state(restore_state, crtc));
	if (!ret)
		ret = PTR_ERR_OR_ZERO(drm_atomic_get_plane_state(restore_state, crtc->primary));
	if (ret) {
		DRM_DEBUG_KMS("Failed to create a copy of old state to restore: %i\n", ret);
		goto fail;
	}

	ret = drm_atomic_commit(state);
	if (ret) {
		DRM_DEBUG_KMS("failed to set mode on load-detect pipe\n");
		goto fail;
	}

	old->restore_state = restore_state;
	drm_atomic_state_put(state);

	/* let the connector get through one full cycle before testing */
	intel_wait_for_vblank(dev_priv, intel_crtc->pipe);
	return true;

fail:
	if (state) {
		drm_atomic_state_put(state);
		state = NULL;
	}
	if (restore_state) {
		drm_atomic_state_put(restore_state);
		restore_state = NULL;
	}

	if (ret == -EDEADLK)
		return ret;

	return false;
}

void intel_release_load_detect_pipe(struct drm_connector *connector,
				    struct intel_load_detect_pipe *old,
				    struct drm_modeset_acquire_ctx *ctx)
{
	struct intel_encoder *intel_encoder =
		intel_attached_encoder(connector);
	struct drm_encoder *encoder = &intel_encoder->base;
	struct drm_atomic_state *state = old->restore_state;
	int ret;

	DRM_DEBUG_KMS("[CONNECTOR:%d:%s], [ENCODER:%d:%s]\n",
		      connector->base.id, connector->name,
		      encoder->base.id, encoder->name);

	if (!state)
		return;

	ret = drm_atomic_helper_commit_duplicated_state(state, ctx);
	if (ret)
		DRM_DEBUG_KMS("Couldn't release load detect pipe: %i\n", ret);
	drm_atomic_state_put(state);
}

static int i9xx_pll_refclk(struct drm_device *dev,
			   const struct intel_crtc_state *pipe_config)
{
	struct drm_i915_private *dev_priv = to_i915(dev);
	u32 dpll = pipe_config->dpll_hw_state.dpll;

	if ((dpll & PLL_REF_INPUT_MASK) == PLLB_REF_INPUT_SPREADSPECTRUMIN)
		return dev_priv->vbt.lvds_ssc_freq;
	else if (HAS_PCH_SPLIT(dev_priv))
		return 120000;
	else if (!IS_GEN2(dev_priv))
		return 96000;
	else
		return 48000;
}

/* Returns the clock of the currently programmed mode of the given pipe. */
static void i9xx_crtc_clock_get(struct intel_crtc *crtc,
				struct intel_crtc_state *pipe_config)
{
	struct drm_device *dev = crtc->base.dev;
	struct drm_i915_private *dev_priv = to_i915(dev);
	int pipe = pipe_config->cpu_transcoder;
	u32 dpll = pipe_config->dpll_hw_state.dpll;
	u32 fp;
	struct dpll clock;
	int port_clock;
	int refclk = i9xx_pll_refclk(dev, pipe_config);

	if ((dpll & DISPLAY_RATE_SELECT_FPA1) == 0)
		fp = pipe_config->dpll_hw_state.fp0;
	else
		fp = pipe_config->dpll_hw_state.fp1;

	clock.m1 = (fp & FP_M1_DIV_MASK) >> FP_M1_DIV_SHIFT;
	if (IS_PINEVIEW(dev_priv)) {
		clock.n = ffs((fp & FP_N_PINEVIEW_DIV_MASK) >> FP_N_DIV_SHIFT) - 1;
		clock.m2 = (fp & FP_M2_PINEVIEW_DIV_MASK) >> FP_M2_DIV_SHIFT;
	} else {
		clock.n = (fp & FP_N_DIV_MASK) >> FP_N_DIV_SHIFT;
		clock.m2 = (fp & FP_M2_DIV_MASK) >> FP_M2_DIV_SHIFT;
	}

	if (!IS_GEN2(dev_priv)) {
		if (IS_PINEVIEW(dev_priv))
			clock.p1 = ffs((dpll & DPLL_FPA01_P1_POST_DIV_MASK_PINEVIEW) >>
				DPLL_FPA01_P1_POST_DIV_SHIFT_PINEVIEW);
		else
			clock.p1 = ffs((dpll & DPLL_FPA01_P1_POST_DIV_MASK) >>
			       DPLL_FPA01_P1_POST_DIV_SHIFT);

		switch (dpll & DPLL_MODE_MASK) {
		case DPLLB_MODE_DAC_SERIAL:
			clock.p2 = dpll & DPLL_DAC_SERIAL_P2_CLOCK_DIV_5 ?
				5 : 10;
			break;
		case DPLLB_MODE_LVDS:
			clock.p2 = dpll & DPLLB_LVDS_P2_CLOCK_DIV_7 ?
				7 : 14;
			break;
		default:
			DRM_DEBUG_KMS("Unknown DPLL mode %08x in programmed "
				  "mode\n", (int)(dpll & DPLL_MODE_MASK));
			return;
		}

		if (IS_PINEVIEW(dev_priv))
			port_clock = pnv_calc_dpll_params(refclk, &clock);
		else
			port_clock = i9xx_calc_dpll_params(refclk, &clock);
	} else {
		u32 lvds = IS_I830(dev_priv) ? 0 : I915_READ(LVDS);
		bool is_lvds = (pipe == 1) && (lvds & LVDS_PORT_EN);

		if (is_lvds) {
			clock.p1 = ffs((dpll & DPLL_FPA01_P1_POST_DIV_MASK_I830_LVDS) >>
				       DPLL_FPA01_P1_POST_DIV_SHIFT);

			if (lvds & LVDS_CLKB_POWER_UP)
				clock.p2 = 7;
			else
				clock.p2 = 14;
		} else {
			if (dpll & PLL_P1_DIVIDE_BY_TWO)
				clock.p1 = 2;
			else {
				clock.p1 = ((dpll & DPLL_FPA01_P1_POST_DIV_MASK_I830) >>
					    DPLL_FPA01_P1_POST_DIV_SHIFT) + 2;
			}
			if (dpll & PLL_P2_DIVIDE_BY_4)
				clock.p2 = 4;
			else
				clock.p2 = 2;
		}

		port_clock = i9xx_calc_dpll_params(refclk, &clock);
	}

	/*
	 * This value includes pixel_multiplier. We will use
	 * port_clock to compute adjusted_mode.crtc_clock in the
	 * encoder's get_config() function.
	 */
	pipe_config->port_clock = port_clock;
}

int intel_dotclock_calculate(int link_freq,
			     const struct intel_link_m_n *m_n)
{
	/*
	 * The calculation for the data clock is:
	 * pixel_clock = ((m/n)*(link_clock * nr_lanes))/bpp
	 * But we want to avoid losing precison if possible, so:
	 * pixel_clock = ((m * link_clock * nr_lanes)/(n*bpp))
	 *
	 * and the link clock is simpler:
	 * link_clock = (m * link_clock) / n
	 */

	if (!m_n->link_n)
		return 0;

	return div_u64((u64)m_n->link_m * link_freq, m_n->link_n);
}

static void ironlake_pch_clock_get(struct intel_crtc *crtc,
				   struct intel_crtc_state *pipe_config)
{
	struct drm_i915_private *dev_priv = to_i915(crtc->base.dev);

	/* read out port_clock from the DPLL */
	i9xx_crtc_clock_get(crtc, pipe_config);

	/*
	 * In case there is an active pipe without active ports,
	 * we may need some idea for the dotclock anyway.
	 * Calculate one based on the FDI configuration.
	 */
	pipe_config->base.adjusted_mode.crtc_clock =
		intel_dotclock_calculate(intel_fdi_link_freq(dev_priv, pipe_config),
					 &pipe_config->fdi_m_n);
}

/** Returns the currently programmed mode of the given pipe. */
struct drm_display_mode *intel_crtc_mode_get(struct drm_device *dev,
					     struct drm_crtc *crtc)
{
	struct drm_i915_private *dev_priv = to_i915(dev);
	struct intel_crtc *intel_crtc = to_intel_crtc(crtc);
	enum transcoder cpu_transcoder;
	struct drm_display_mode *mode;
	struct intel_crtc_state *pipe_config;
	u32 htot, hsync, vtot, vsync;
	enum pipe pipe = intel_crtc->pipe;

	mode = kzalloc(sizeof(*mode), GFP_KERNEL);
	if (!mode)
		return NULL;

	pipe_config = kzalloc(sizeof(*pipe_config), GFP_KERNEL);
	if (!pipe_config) {
		kfree(mode);
		return NULL;
	}

	/*
	 * Construct a pipe_config sufficient for getting the clock info
	 * back out of crtc_clock_get.
	 *
	 * Note, if LVDS ever uses a non-1 pixel multiplier, we'll need
	 * to use a real value here instead.
	 */
	pipe_config->cpu_transcoder = (enum transcoder) pipe;
	pipe_config->pixel_multiplier = 1;
	pipe_config->dpll_hw_state.dpll = I915_READ(DPLL(pipe));
	pipe_config->dpll_hw_state.fp0 = I915_READ(FP0(pipe));
	pipe_config->dpll_hw_state.fp1 = I915_READ(FP1(pipe));
	i9xx_crtc_clock_get(intel_crtc, pipe_config);

	mode->clock = pipe_config->port_clock / pipe_config->pixel_multiplier;

	cpu_transcoder = pipe_config->cpu_transcoder;
	htot = I915_READ(HTOTAL(cpu_transcoder));
	hsync = I915_READ(HSYNC(cpu_transcoder));
	vtot = I915_READ(VTOTAL(cpu_transcoder));
	vsync = I915_READ(VSYNC(cpu_transcoder));

	mode->hdisplay = (htot & 0xffff) + 1;
	mode->htotal = ((htot & 0xffff0000) >> 16) + 1;
	mode->hsync_start = (hsync & 0xffff) + 1;
	mode->hsync_end = ((hsync & 0xffff0000) >> 16) + 1;
	mode->vdisplay = (vtot & 0xffff) + 1;
	mode->vtotal = ((vtot & 0xffff0000) >> 16) + 1;
	mode->vsync_start = (vsync & 0xffff) + 1;
	mode->vsync_end = ((vsync & 0xffff0000) >> 16) + 1;

	drm_mode_set_name(mode);

	kfree(pipe_config);

	return mode;
}

static void intel_crtc_destroy(struct drm_crtc *crtc)
{
	struct intel_crtc *intel_crtc = to_intel_crtc(crtc);

	drm_crtc_cleanup(crtc);
	kfree(intel_crtc);
}

/**
 * intel_wm_need_update - Check whether watermarks need updating
 * @plane: drm plane
 * @state: new plane state
 *
 * Check current plane state versus the new one to determine whether
 * watermarks need to be recalculated.
 *
 * Returns true or false.
 */
static bool intel_wm_need_update(struct drm_plane *plane,
				 struct drm_plane_state *state)
{
	struct intel_plane_state *new = to_intel_plane_state(state);
	struct intel_plane_state *cur = to_intel_plane_state(plane->state);

	/* Update watermarks on tiling or size changes. */
	if (new->base.visible != cur->base.visible)
		return true;

	if (!cur->base.fb || !new->base.fb)
		return false;

	if (cur->base.fb->modifier != new->base.fb->modifier ||
	    cur->base.rotation != new->base.rotation ||
	    drm_rect_width(&new->base.src) != drm_rect_width(&cur->base.src) ||
	    drm_rect_height(&new->base.src) != drm_rect_height(&cur->base.src) ||
	    drm_rect_width(&new->base.dst) != drm_rect_width(&cur->base.dst) ||
	    drm_rect_height(&new->base.dst) != drm_rect_height(&cur->base.dst))
		return true;

	return false;
}

static bool needs_scaling(struct intel_plane_state *state)
{
	int src_w = drm_rect_width(&state->base.src) >> 16;
	int src_h = drm_rect_height(&state->base.src) >> 16;
	int dst_w = drm_rect_width(&state->base.dst);
	int dst_h = drm_rect_height(&state->base.dst);

	return (src_w != dst_w || src_h != dst_h);
}

int intel_plane_atomic_calc_changes(struct drm_crtc_state *crtc_state,
				    struct drm_plane_state *plane_state)
{
	struct intel_crtc_state *pipe_config = to_intel_crtc_state(crtc_state);
	struct drm_crtc *crtc = crtc_state->crtc;
	struct intel_crtc *intel_crtc = to_intel_crtc(crtc);
	struct intel_plane *plane = to_intel_plane(plane_state->plane);
	struct drm_device *dev = crtc->dev;
	struct drm_i915_private *dev_priv = to_i915(dev);
	struct intel_plane_state *old_plane_state =
		to_intel_plane_state(plane->base.state);
	bool mode_changed = needs_modeset(crtc_state);
	bool was_crtc_enabled = crtc->state->active;
	bool is_crtc_enabled = crtc_state->active;
	bool turn_off, turn_on, visible, was_visible;
	struct drm_framebuffer *fb = plane_state->fb;
	int ret;

	if (INTEL_GEN(dev_priv) >= 9 && plane->id != PLANE_CURSOR) {
		ret = skl_update_scaler_plane(
			to_intel_crtc_state(crtc_state),
			to_intel_plane_state(plane_state));
		if (ret)
			return ret;
	}

	was_visible = old_plane_state->base.visible;
	visible = plane_state->visible;

	if (!was_crtc_enabled && WARN_ON(was_visible))
		was_visible = false;

	/*
	 * Visibility is calculated as if the crtc was on, but
	 * after scaler setup everything depends on it being off
	 * when the crtc isn't active.
	 *
	 * FIXME this is wrong for watermarks. Watermarks should also
	 * be computed as if the pipe would be active. Perhaps move
	 * per-plane wm computation to the .check_plane() hook, and
	 * only combine the results from all planes in the current place?
	 */
	if (!is_crtc_enabled) {
		plane_state->visible = visible = false;
		to_intel_crtc_state(crtc_state)->active_planes &= ~BIT(plane->id);
	}

	if (!was_visible && !visible)
		return 0;

	if (fb != old_plane_state->base.fb)
		pipe_config->fb_changed = true;

	turn_off = was_visible && (!visible || mode_changed);
	turn_on = visible && (!was_visible || mode_changed);

	DRM_DEBUG_ATOMIC("[CRTC:%d:%s] has [PLANE:%d:%s] with fb %i\n",
			 intel_crtc->base.base.id, intel_crtc->base.name,
			 plane->base.base.id, plane->base.name,
			 fb ? fb->base.id : -1);

	DRM_DEBUG_ATOMIC("[PLANE:%d:%s] visible %i -> %i, off %i, on %i, ms %i\n",
			 plane->base.base.id, plane->base.name,
			 was_visible, visible,
			 turn_off, turn_on, mode_changed);

	if (turn_on) {
		if (INTEL_GEN(dev_priv) < 5 && !IS_G4X(dev_priv))
			pipe_config->update_wm_pre = true;

		/* must disable cxsr around plane enable/disable */
		if (plane->id != PLANE_CURSOR)
			pipe_config->disable_cxsr = true;
	} else if (turn_off) {
		if (INTEL_GEN(dev_priv) < 5 && !IS_G4X(dev_priv))
			pipe_config->update_wm_post = true;

		/* must disable cxsr around plane enable/disable */
		if (plane->id != PLANE_CURSOR)
			pipe_config->disable_cxsr = true;
	} else if (intel_wm_need_update(&plane->base, plane_state)) {
		if (INTEL_GEN(dev_priv) < 5 && !IS_G4X(dev_priv)) {
			/* FIXME bollocks */
			pipe_config->update_wm_pre = true;
			pipe_config->update_wm_post = true;
		}
	}

	if (visible || was_visible)
		pipe_config->fb_bits |= plane->frontbuffer_bit;

	/*
	 * WaCxSRDisabledForSpriteScaling:ivb
	 *
	 * cstate->update_wm was already set above, so this flag will
	 * take effect when we commit and program watermarks.
	 */
	if (plane->id == PLANE_SPRITE0 && IS_IVYBRIDGE(dev_priv) &&
	    needs_scaling(to_intel_plane_state(plane_state)) &&
	    !needs_scaling(old_plane_state))
		pipe_config->disable_lp_wm = true;

	return 0;
}

static bool encoders_cloneable(const struct intel_encoder *a,
			       const struct intel_encoder *b)
{
	/* masks could be asymmetric, so check both ways */
	return a == b || (a->cloneable & (1 << b->type) &&
			  b->cloneable & (1 << a->type));
}

static bool check_single_encoder_cloning(struct drm_atomic_state *state,
					 struct intel_crtc *crtc,
					 struct intel_encoder *encoder)
{
	struct intel_encoder *source_encoder;
	struct drm_connector *connector;
	struct drm_connector_state *connector_state;
	int i;

	for_each_new_connector_in_state(state, connector, connector_state, i) {
		if (connector_state->crtc != &crtc->base)
			continue;

		source_encoder =
			to_intel_encoder(connector_state->best_encoder);
		if (!encoders_cloneable(encoder, source_encoder))
			return false;
	}

	return true;
}

static int intel_crtc_atomic_check(struct drm_crtc *crtc,
				   struct drm_crtc_state *crtc_state)
{
	struct drm_device *dev = crtc->dev;
	struct drm_i915_private *dev_priv = to_i915(dev);
	struct intel_crtc *intel_crtc = to_intel_crtc(crtc);
	struct intel_crtc_state *pipe_config =
		to_intel_crtc_state(crtc_state);
	struct drm_atomic_state *state = crtc_state->state;
	int ret;
	bool mode_changed = needs_modeset(crtc_state);

	if (mode_changed && !crtc_state->active)
		pipe_config->update_wm_post = true;

	if (mode_changed && crtc_state->enable &&
	    dev_priv->display.crtc_compute_clock &&
	    !WARN_ON(pipe_config->shared_dpll)) {
		ret = dev_priv->display.crtc_compute_clock(intel_crtc,
							   pipe_config);
		if (ret)
			return ret;
	}

	if (crtc_state->color_mgmt_changed) {
		ret = intel_color_check(crtc, crtc_state);
		if (ret)
			return ret;

		/*
		 * Changing color management on Intel hardware is
		 * handled as part of planes update.
		 */
		crtc_state->planes_changed = true;
	}

	ret = 0;
	if (dev_priv->display.compute_pipe_wm) {
		ret = dev_priv->display.compute_pipe_wm(pipe_config);
		if (ret) {
			DRM_DEBUG_KMS("Target pipe watermarks are invalid\n");
			return ret;
		}
	}

	if (dev_priv->display.compute_intermediate_wm &&
	    !to_intel_atomic_state(state)->skip_intermediate_wm) {
		if (WARN_ON(!dev_priv->display.compute_pipe_wm))
			return 0;

		/*
		 * Calculate 'intermediate' watermarks that satisfy both the
		 * old state and the new state.  We can program these
		 * immediately.
		 */
		ret = dev_priv->display.compute_intermediate_wm(dev,
								intel_crtc,
								pipe_config);
		if (ret) {
			DRM_DEBUG_KMS("No valid intermediate pipe watermarks are possible\n");
			return ret;
		}
	} else if (dev_priv->display.compute_intermediate_wm) {
		if (HAS_PCH_SPLIT(dev_priv) && INTEL_GEN(dev_priv) < 9)
			pipe_config->wm.ilk.intermediate = pipe_config->wm.ilk.optimal;
	}

	if (INTEL_GEN(dev_priv) >= 9) {
		if (mode_changed)
			ret = skl_update_scaler_crtc(pipe_config);

		if (!ret)
			ret = skl_check_pipe_max_pixel_rate(intel_crtc,
							    pipe_config);
		if (!ret)
			ret = intel_atomic_setup_scalers(dev_priv, intel_crtc,
							 pipe_config);
	}

	if (crtc->state->background_color.v != crtc_state->background_color.v) {
		pipe_config->update_pipe = true;
		crtc_state->planes_changed = true;
	}

	return ret;
}

static const struct drm_crtc_helper_funcs intel_helper_funcs = {
	.atomic_begin = intel_begin_crtc_commit,
	.atomic_flush = intel_finish_crtc_commit,
	.atomic_check = intel_crtc_atomic_check,
};

static void intel_modeset_update_connector_atomic_state(struct drm_device *dev)
{
	struct intel_connector *connector;
	struct drm_connector_list_iter conn_iter;

	drm_connector_list_iter_begin(dev, &conn_iter);
	for_each_intel_connector_iter(connector, &conn_iter) {
		if (connector->base.state->crtc)
			drm_connector_unreference(&connector->base);

		if (connector->base.encoder) {
			connector->base.state->best_encoder =
				connector->base.encoder;
			connector->base.state->crtc =
				connector->base.encoder->crtc;

			drm_connector_reference(&connector->base);
		} else {
			connector->base.state->best_encoder = NULL;
			connector->base.state->crtc = NULL;
		}
	}
	drm_connector_list_iter_end(&conn_iter);
}

static void
connected_sink_compute_bpp(struct intel_connector *connector,
			   struct intel_crtc_state *pipe_config)
{
	const struct drm_display_info *info = &connector->base.display_info;
	int bpp = pipe_config->pipe_bpp;

	DRM_DEBUG_KMS("[CONNECTOR:%d:%s] checking for sink bpp constrains\n",
		      connector->base.base.id,
		      connector->base.name);

	/* Don't use an invalid EDID bpc value */
	if (info->bpc != 0 && info->bpc * 3 < bpp) {
		DRM_DEBUG_KMS("clamping display bpp (was %d) to EDID reported max of %d\n",
			      bpp, info->bpc * 3);
		pipe_config->pipe_bpp = info->bpc * 3;
	}

	/* Clamp bpp to 8 on screens without EDID 1.4 */
	if (info->bpc == 0 && bpp > 24) {
		DRM_DEBUG_KMS("clamping display bpp (was %d) to default limit of 24\n",
			      bpp);
		pipe_config->pipe_bpp = 24;
	}
}

static int
compute_baseline_pipe_bpp(struct intel_crtc *crtc,
			  struct intel_crtc_state *pipe_config)
{
	struct drm_i915_private *dev_priv = to_i915(crtc->base.dev);
	struct drm_atomic_state *state;
	struct drm_connector *connector;
	struct drm_connector_state *connector_state;
	int bpp, i;

	if ((IS_G4X(dev_priv) || IS_VALLEYVIEW(dev_priv) ||
	    IS_CHERRYVIEW(dev_priv)))
		bpp = 10*3;
	else if (INTEL_GEN(dev_priv) >= 5)
		bpp = 12*3;
	else
		bpp = 8*3;


	pipe_config->pipe_bpp = bpp;

	state = pipe_config->base.state;

	/* Clamp display bpp to EDID value */
	for_each_new_connector_in_state(state, connector, connector_state, i) {
		if (connector_state->crtc != &crtc->base)
			continue;

		connected_sink_compute_bpp(to_intel_connector(connector),
					   pipe_config);
	}

	return bpp;
}

static void intel_dump_crtc_timings(const struct drm_display_mode *mode)
{
	DRM_DEBUG_KMS("crtc timings: %d %d %d %d %d %d %d %d %d, "
			"type: 0x%x flags: 0x%x\n",
		mode->crtc_clock,
		mode->crtc_hdisplay, mode->crtc_hsync_start,
		mode->crtc_hsync_end, mode->crtc_htotal,
		mode->crtc_vdisplay, mode->crtc_vsync_start,
		mode->crtc_vsync_end, mode->crtc_vtotal, mode->type, mode->flags);
}

static inline void
intel_dump_m_n_config(struct intel_crtc_state *pipe_config, char *id,
		      unsigned int lane_count, struct intel_link_m_n *m_n)
{
	DRM_DEBUG_KMS("%s: lanes: %i; gmch_m: %u, gmch_n: %u, link_m: %u, link_n: %u, tu: %u\n",
		      id, lane_count,
		      m_n->gmch_m, m_n->gmch_n,
		      m_n->link_m, m_n->link_n, m_n->tu);
}

static void intel_dump_pipe_config(struct intel_crtc *crtc,
				   struct intel_crtc_state *pipe_config,
				   const char *context)
{
	struct drm_device *dev = crtc->base.dev;
	struct drm_i915_private *dev_priv = to_i915(dev);
	struct drm_plane *plane;
	struct intel_plane *intel_plane;
	struct intel_plane_state *state;
	struct drm_framebuffer *fb;

	DRM_DEBUG_KMS("[CRTC:%d:%s]%s\n",
		      crtc->base.base.id, crtc->base.name, context);

	DRM_DEBUG_KMS("cpu_transcoder: %s, pipe bpp: %i, dithering: %i\n",
		      transcoder_name(pipe_config->cpu_transcoder),
		      pipe_config->pipe_bpp, pipe_config->dither);

	if (pipe_config->has_pch_encoder)
		intel_dump_m_n_config(pipe_config, "fdi",
				      pipe_config->fdi_lanes,
				      &pipe_config->fdi_m_n);

	if (pipe_config->ycbcr420)
		DRM_DEBUG_KMS("YCbCr 4:2:0 output enabled\n");

	if (intel_crtc_has_dp_encoder(pipe_config)) {
		intel_dump_m_n_config(pipe_config, "dp m_n",
				pipe_config->lane_count, &pipe_config->dp_m_n);
		if (pipe_config->has_drrs)
			intel_dump_m_n_config(pipe_config, "dp m2_n2",
					      pipe_config->lane_count,
					      &pipe_config->dp_m2_n2);
	}

	DRM_DEBUG_KMS("audio: %i, infoframes: %i\n",
		      pipe_config->has_audio, pipe_config->has_infoframe);

	DRM_DEBUG_KMS("requested mode:\n");
	drm_mode_debug_printmodeline(&pipe_config->base.mode);
	DRM_DEBUG_KMS("adjusted mode:\n");
	drm_mode_debug_printmodeline(&pipe_config->base.adjusted_mode);
	intel_dump_crtc_timings(&pipe_config->base.adjusted_mode);
	DRM_DEBUG_KMS("port clock: %d, pipe src size: %dx%d, pixel rate %d\n",
		      pipe_config->port_clock,
		      pipe_config->pipe_src_w, pipe_config->pipe_src_h,
		      pipe_config->pixel_rate);

	if (INTEL_GEN(dev_priv) >= 9)
		DRM_DEBUG_KMS("num_scalers: %d, scaler_users: 0x%x, scaler_id: %d\n",
			      crtc->num_scalers,
			      pipe_config->scaler_state.scaler_users,
		              pipe_config->scaler_state.scaler_id);

	if (HAS_GMCH_DISPLAY(dev_priv))
		DRM_DEBUG_KMS("gmch pfit: control: 0x%08x, ratios: 0x%08x, lvds border: 0x%08x\n",
			      pipe_config->gmch_pfit.control,
			      pipe_config->gmch_pfit.pgm_ratios,
			      pipe_config->gmch_pfit.lvds_border_bits);
	else
		DRM_DEBUG_KMS("pch pfit: pos: 0x%08x, size: 0x%08x, %s\n",
			      pipe_config->pch_pfit.pos,
			      pipe_config->pch_pfit.size,
		              enableddisabled(pipe_config->pch_pfit.enabled));

	DRM_DEBUG_KMS("ips: %i, double wide: %i\n",
		      pipe_config->ips_enabled, pipe_config->double_wide);

	intel_dpll_dump_hw_state(dev_priv, &pipe_config->dpll_hw_state);

	DRM_DEBUG_KMS("planes on this crtc\n");
	list_for_each_entry(plane, &dev->mode_config.plane_list, head) {
		struct drm_format_name_buf format_name;
		intel_plane = to_intel_plane(plane);
		if (intel_plane->pipe != crtc->pipe)
			continue;

		state = to_intel_plane_state(plane->state);
		fb = state->base.fb;
		if (!fb) {
			DRM_DEBUG_KMS("[PLANE:%d:%s] disabled, scaler_id = %d\n",
				      plane->base.id, plane->name, state->scaler_id);
			continue;
		}

		DRM_DEBUG_KMS("[PLANE:%d:%s] FB:%d, fb = %ux%u format = %s\n",
			      plane->base.id, plane->name,
			      fb->base.id, fb->width, fb->height,
			      drm_get_format_name(fb->format->format, &format_name));
		if (INTEL_GEN(dev_priv) >= 9)
			DRM_DEBUG_KMS("\tscaler:%d src %dx%d+%d+%d dst %dx%d+%d+%d\n",
				      state->scaler_id,
				      state->base.src.x1 >> 16,
				      state->base.src.y1 >> 16,
				      drm_rect_width(&state->base.src) >> 16,
				      drm_rect_height(&state->base.src) >> 16,
				      state->base.dst.x1, state->base.dst.y1,
				      drm_rect_width(&state->base.dst),
				      drm_rect_height(&state->base.dst));
	}
}

static bool check_digital_port_conflicts(struct drm_atomic_state *state)
{
	struct drm_device *dev = state->dev;
	struct drm_connector *connector;
	struct drm_connector_list_iter conn_iter;
	unsigned int used_ports = 0;
	unsigned int used_mst_ports = 0;

	/*
	 * Walk the connector list instead of the encoder
	 * list to detect the problem on ddi platforms
	 * where there's just one encoder per digital port.
	 */
	drm_connector_list_iter_begin(dev, &conn_iter);
	drm_for_each_connector_iter(connector, &conn_iter) {
		struct drm_connector_state *connector_state;
		struct intel_encoder *encoder;

		connector_state = drm_atomic_get_existing_connector_state(state, connector);
		if (!connector_state)
			connector_state = connector->state;

		if (!connector_state->best_encoder)
			continue;

		encoder = to_intel_encoder(connector_state->best_encoder);

		WARN_ON(!connector_state->crtc);

		switch (encoder->type) {
			unsigned int port_mask;
		case INTEL_OUTPUT_UNKNOWN:
			if (WARN_ON(!HAS_DDI(to_i915(dev))))
				break;
		case INTEL_OUTPUT_DP:
		case INTEL_OUTPUT_HDMI:
		case INTEL_OUTPUT_EDP:
			port_mask = 1 << enc_to_dig_port(&encoder->base)->port;

			/* the same port mustn't appear more than once */
			if (used_ports & port_mask)
				return false;

			used_ports |= port_mask;
			break;
		case INTEL_OUTPUT_DP_MST:
			used_mst_ports |=
				1 << enc_to_mst(&encoder->base)->primary->port;
			break;
		default:
			break;
		}
	}
	drm_connector_list_iter_end(&conn_iter);

	/* can't mix MST and SST/HDMI on the same port */
	if (used_ports & used_mst_ports)
		return false;

	return true;
}

static void
clear_intel_crtc_state(struct intel_crtc_state *crtc_state)
{
	struct drm_i915_private *dev_priv =
		to_i915(crtc_state->base.crtc->dev);
	struct intel_crtc_scaler_state scaler_state;
	struct intel_dpll_hw_state dpll_hw_state;
	struct intel_shared_dpll *shared_dpll;
	struct intel_crtc_wm_state wm_state;
	bool force_thru;

	/* FIXME: before the switch to atomic started, a new pipe_config was
	 * kzalloc'd. Code that depends on any field being zero should be
	 * fixed, so that the crtc_state can be safely duplicated. For now,
	 * only fields that are know to not cause problems are preserved. */

	scaler_state = crtc_state->scaler_state;
	shared_dpll = crtc_state->shared_dpll;
	dpll_hw_state = crtc_state->dpll_hw_state;
	force_thru = crtc_state->pch_pfit.force_thru;
	if (IS_G4X(dev_priv) ||
	    IS_VALLEYVIEW(dev_priv) || IS_CHERRYVIEW(dev_priv))
		wm_state = crtc_state->wm;

	/* Keep base drm_crtc_state intact, only clear our extended struct */
	BUILD_BUG_ON(offsetof(struct intel_crtc_state, base));
	memset(&crtc_state->base + 1, 0,
	       sizeof(*crtc_state) - sizeof(crtc_state->base));

	crtc_state->scaler_state = scaler_state;
	crtc_state->shared_dpll = shared_dpll;
	crtc_state->dpll_hw_state = dpll_hw_state;
	crtc_state->pch_pfit.force_thru = force_thru;
	if (IS_G4X(dev_priv) ||
	    IS_VALLEYVIEW(dev_priv) || IS_CHERRYVIEW(dev_priv))
		crtc_state->wm = wm_state;
}

static int
intel_modeset_pipe_config(struct drm_crtc *crtc,
			  struct intel_crtc_state *pipe_config)
{
	struct drm_atomic_state *state = pipe_config->base.state;
	struct intel_encoder *encoder;
	struct drm_connector *connector;
	struct drm_connector_state *connector_state;
	int base_bpp, ret = -EINVAL;
	int i;
	bool retry = true;

	clear_intel_crtc_state(pipe_config);

	pipe_config->cpu_transcoder =
		(enum transcoder) to_intel_crtc(crtc)->pipe;

	/*
	 * Sanitize sync polarity flags based on requested ones. If neither
	 * positive or negative polarity is requested, treat this as meaning
	 * negative polarity.
	 */
	if (!(pipe_config->base.adjusted_mode.flags &
	      (DRM_MODE_FLAG_PHSYNC | DRM_MODE_FLAG_NHSYNC)))
		pipe_config->base.adjusted_mode.flags |= DRM_MODE_FLAG_NHSYNC;

	if (!(pipe_config->base.adjusted_mode.flags &
	      (DRM_MODE_FLAG_PVSYNC | DRM_MODE_FLAG_NVSYNC)))
		pipe_config->base.adjusted_mode.flags |= DRM_MODE_FLAG_NVSYNC;

	base_bpp = compute_baseline_pipe_bpp(to_intel_crtc(crtc),
					     pipe_config);
	if (base_bpp < 0)
		goto fail;

	/*
	 * Determine the real pipe dimensions. Note that stereo modes can
	 * increase the actual pipe size due to the frame doubling and
	 * insertion of additional space for blanks between the frame. This
	 * is stored in the crtc timings. We use the requested mode to do this
	 * computation to clearly distinguish it from the adjusted mode, which
	 * can be changed by the connectors in the below retry loop.
	 */
	drm_mode_get_hv_timing(&pipe_config->base.mode,
			       &pipe_config->pipe_src_w,
			       &pipe_config->pipe_src_h);

	for_each_new_connector_in_state(state, connector, connector_state, i) {
		if (connector_state->crtc != crtc)
			continue;

		encoder = to_intel_encoder(connector_state->best_encoder);

		if (!check_single_encoder_cloning(state, to_intel_crtc(crtc), encoder)) {
			DRM_DEBUG_KMS("rejecting invalid cloning configuration\n");
			goto fail;
		}

		/*
		 * Determine output_types before calling the .compute_config()
		 * hooks so that the hooks can use this information safely.
		 */
		pipe_config->output_types |= 1 << encoder->type;
	}

encoder_retry:
	/* Ensure the port clock defaults are reset when retrying. */
	pipe_config->port_clock = 0;
	pipe_config->pixel_multiplier = 1;

	/* Fill in default crtc timings, allow encoders to overwrite them. */
	drm_mode_set_crtcinfo(&pipe_config->base.adjusted_mode,
			      CRTC_STEREO_DOUBLE);

	/* Pass our mode to the connectors and the CRTC to give them a chance to
	 * adjust it according to limitations or connector properties, and also
	 * a chance to reject the mode entirely.
	 */
	for_each_new_connector_in_state(state, connector, connector_state, i) {
		if (connector_state->crtc != crtc)
			continue;

		encoder = to_intel_encoder(connector_state->best_encoder);

		if (!(encoder->compute_config(encoder, pipe_config, connector_state))) {
			DRM_DEBUG_KMS("Encoder config failure\n");
			goto fail;
		}
	}

	/* Set default port clock if not overwritten by the encoder. Needs to be
	 * done afterwards in case the encoder adjusts the mode. */
	if (!pipe_config->port_clock)
		pipe_config->port_clock = pipe_config->base.adjusted_mode.crtc_clock
			* pipe_config->pixel_multiplier;

	ret = intel_crtc_compute_config(to_intel_crtc(crtc), pipe_config);
	if (ret < 0) {
		DRM_DEBUG_KMS("CRTC fixup failed\n");
		goto fail;
	}

	if (ret == RETRY) {
		if (WARN(!retry, "loop in pipe configuration computation\n")) {
			ret = -EINVAL;
			goto fail;
		}

		DRM_DEBUG_KMS("CRTC bw constrained, retrying\n");
		retry = false;
		goto encoder_retry;
	}

	/* Dithering seems to not pass-through bits correctly when it should, so
	 * only enable it on 6bpc panels and when its not a compliance
	 * test requesting 6bpc video pattern.
	 */
	pipe_config->dither = (pipe_config->pipe_bpp == 6*3) &&
		!pipe_config->dither_force_disable;
	DRM_DEBUG_KMS("hw max bpp: %i, pipe bpp: %i, dithering: %i\n",
		      base_bpp, pipe_config->pipe_bpp, pipe_config->dither);

fail:
	return ret;
}

static void
intel_modeset_update_crtc_state(struct drm_atomic_state *state)
{
	struct drm_crtc *crtc;
	struct drm_crtc_state *new_crtc_state;
	int i;

	/* Double check state. */
	for_each_new_crtc_in_state(state, crtc, new_crtc_state, i) {
		to_intel_crtc(crtc)->config = to_intel_crtc_state(new_crtc_state);

		/*
		 * Update legacy state to satisfy fbc code. This can
		 * be removed when fbc uses the atomic state.
		 */
		if (crtc->primary &&
			drm_atomic_get_existing_plane_state(state, crtc->primary)) {
			struct drm_plane_state *plane_state = crtc->primary->state;

			crtc->primary->fb = plane_state->fb;
			crtc->x = plane_state->src_x >> 16;
			crtc->y = plane_state->src_y >> 16;
		}
	}
}

static bool intel_fuzzy_clock_check(int clock1, int clock2)
{
	int diff;

	if (clock1 == clock2)
		return true;

	if (!clock1 || !clock2)
		return false;

	diff = abs(clock1 - clock2);

	if (((((diff + clock1 + clock2) * 100)) / (clock1 + clock2)) < 105)
		return true;

	return false;
}

static bool
intel_compare_m_n(unsigned int m, unsigned int n,
		  unsigned int m2, unsigned int n2,
		  bool exact)
{
	if (m == m2 && n == n2)
		return true;

	if (exact || !m || !n || !m2 || !n2)
		return false;

	BUILD_BUG_ON(DATA_LINK_M_N_MASK > INT_MAX);

	if (n > n2) {
		while (n > n2) {
			m2 <<= 1;
			n2 <<= 1;
		}
	} else if (n < n2) {
		while (n < n2) {
			m <<= 1;
			n <<= 1;
		}
	}

	if (n != n2)
		return false;

	return intel_fuzzy_clock_check(m, m2);
}

static bool
intel_compare_link_m_n(const struct intel_link_m_n *m_n,
		       struct intel_link_m_n *m2_n2,
		       bool adjust)
{
	if (m_n->tu == m2_n2->tu &&
	    intel_compare_m_n(m_n->gmch_m, m_n->gmch_n,
			      m2_n2->gmch_m, m2_n2->gmch_n, !adjust) &&
	    intel_compare_m_n(m_n->link_m, m_n->link_n,
			      m2_n2->link_m, m2_n2->link_n, !adjust)) {
		if (adjust)
			*m2_n2 = *m_n;

		return true;
	}

	return false;
}

static void __printf(3, 4)
pipe_config_err(bool adjust, const char *name, const char *format, ...)
{
	char *level;
	unsigned int category;
	struct va_format vaf;
	va_list args;

	if (adjust) {
		level = KERN_DEBUG;
		category = DRM_UT_KMS;
	} else {
		level = KERN_ERR;
		category = DRM_UT_NONE;
	}

	va_start(args, format);
	vaf.fmt = format;
	vaf.va = &args;

	drm_printk(level, category, "mismatch in %s %pV", name, &vaf);

	va_end(args);
}

static bool
intel_pipe_config_compare(struct drm_i915_private *dev_priv,
			  struct intel_crtc_state *current_config,
			  struct intel_crtc_state *pipe_config,
			  bool adjust)
{
	bool ret = true;

#define PIPE_CONF_CHECK_X(name)	\
	if (current_config->name != pipe_config->name) { \
		pipe_config_err(adjust, __stringify(name), \
			  "(expected 0x%08x, found 0x%08x)\n", \
			  current_config->name, \
			  pipe_config->name); \
		ret = false; \
	}

#define PIPE_CONF_CHECK_I(name)	\
	if (current_config->name != pipe_config->name) { \
		pipe_config_err(adjust, __stringify(name), \
			  "(expected %i, found %i)\n", \
			  current_config->name, \
			  pipe_config->name); \
		ret = false; \
	}

#define PIPE_CONF_CHECK_P(name)	\
	if (current_config->name != pipe_config->name) { \
		pipe_config_err(adjust, __stringify(name), \
			  "(expected %p, found %p)\n", \
			  current_config->name, \
			  pipe_config->name); \
		ret = false; \
	}

#define PIPE_CONF_CHECK_M_N(name) \
	if (!intel_compare_link_m_n(&current_config->name, \
				    &pipe_config->name,\
				    adjust)) { \
		pipe_config_err(adjust, __stringify(name), \
			  "(expected tu %i gmch %i/%i link %i/%i, " \
			  "found tu %i, gmch %i/%i link %i/%i)\n", \
			  current_config->name.tu, \
			  current_config->name.gmch_m, \
			  current_config->name.gmch_n, \
			  current_config->name.link_m, \
			  current_config->name.link_n, \
			  pipe_config->name.tu, \
			  pipe_config->name.gmch_m, \
			  pipe_config->name.gmch_n, \
			  pipe_config->name.link_m, \
			  pipe_config->name.link_n); \
		ret = false; \
	}

/* This is required for BDW+ where there is only one set of registers for
 * switching between high and low RR.
 * This macro can be used whenever a comparison has to be made between one
 * hw state and multiple sw state variables.
 */
#define PIPE_CONF_CHECK_M_N_ALT(name, alt_name) \
	if (!intel_compare_link_m_n(&current_config->name, \
				    &pipe_config->name, adjust) && \
	    !intel_compare_link_m_n(&current_config->alt_name, \
				    &pipe_config->name, adjust)) { \
		pipe_config_err(adjust, __stringify(name), \
			  "(expected tu %i gmch %i/%i link %i/%i, " \
			  "or tu %i gmch %i/%i link %i/%i, " \
			  "found tu %i, gmch %i/%i link %i/%i)\n", \
			  current_config->name.tu, \
			  current_config->name.gmch_m, \
			  current_config->name.gmch_n, \
			  current_config->name.link_m, \
			  current_config->name.link_n, \
			  current_config->alt_name.tu, \
			  current_config->alt_name.gmch_m, \
			  current_config->alt_name.gmch_n, \
			  current_config->alt_name.link_m, \
			  current_config->alt_name.link_n, \
			  pipe_config->name.tu, \
			  pipe_config->name.gmch_m, \
			  pipe_config->name.gmch_n, \
			  pipe_config->name.link_m, \
			  pipe_config->name.link_n); \
		ret = false; \
	}

#define PIPE_CONF_CHECK_FLAGS(name, mask)	\
	if ((current_config->name ^ pipe_config->name) & (mask)) { \
		pipe_config_err(adjust, __stringify(name), \
			  "(%x) (expected %i, found %i)\n", \
			  (mask), \
			  current_config->name & (mask), \
			  pipe_config->name & (mask)); \
		ret = false; \
	}

#define PIPE_CONF_CHECK_CLOCK_FUZZY(name) \
	if (!intel_fuzzy_clock_check(current_config->name, pipe_config->name)) { \
		pipe_config_err(adjust, __stringify(name), \
			  "(expected %i, found %i)\n", \
			  current_config->name, \
			  pipe_config->name); \
		ret = false; \
	}

#define PIPE_CONF_QUIRK(quirk)	\
	((current_config->quirks | pipe_config->quirks) & (quirk))

	PIPE_CONF_CHECK_I(cpu_transcoder);

	PIPE_CONF_CHECK_I(has_pch_encoder);
	PIPE_CONF_CHECK_I(fdi_lanes);
	PIPE_CONF_CHECK_M_N(fdi_m_n);

	PIPE_CONF_CHECK_I(lane_count);
	PIPE_CONF_CHECK_X(lane_lat_optim_mask);

	if (INTEL_GEN(dev_priv) < 8) {
		PIPE_CONF_CHECK_M_N(dp_m_n);

		if (current_config->has_drrs)
			PIPE_CONF_CHECK_M_N(dp_m2_n2);
	} else
		PIPE_CONF_CHECK_M_N_ALT(dp_m_n, dp_m2_n2);

	PIPE_CONF_CHECK_X(output_types);

	PIPE_CONF_CHECK_I(base.adjusted_mode.crtc_hdisplay);
	PIPE_CONF_CHECK_I(base.adjusted_mode.crtc_htotal);
	PIPE_CONF_CHECK_I(base.adjusted_mode.crtc_hblank_start);
	PIPE_CONF_CHECK_I(base.adjusted_mode.crtc_hblank_end);
	PIPE_CONF_CHECK_I(base.adjusted_mode.crtc_hsync_start);
	PIPE_CONF_CHECK_I(base.adjusted_mode.crtc_hsync_end);

	PIPE_CONF_CHECK_I(base.adjusted_mode.crtc_vdisplay);
	PIPE_CONF_CHECK_I(base.adjusted_mode.crtc_vtotal);
	PIPE_CONF_CHECK_I(base.adjusted_mode.crtc_vblank_start);
	PIPE_CONF_CHECK_I(base.adjusted_mode.crtc_vblank_end);
	PIPE_CONF_CHECK_I(base.adjusted_mode.crtc_vsync_start);
	PIPE_CONF_CHECK_I(base.adjusted_mode.crtc_vsync_end);

	PIPE_CONF_CHECK_I(pixel_multiplier);
	PIPE_CONF_CHECK_I(has_hdmi_sink);
	if ((INTEL_GEN(dev_priv) < 8 && !IS_HASWELL(dev_priv)) ||
	    IS_VALLEYVIEW(dev_priv) || IS_CHERRYVIEW(dev_priv))
		PIPE_CONF_CHECK_I(limited_color_range);

	PIPE_CONF_CHECK_I(hdmi_scrambling);
	PIPE_CONF_CHECK_I(hdmi_high_tmds_clock_ratio);
	PIPE_CONF_CHECK_I(has_infoframe);
	PIPE_CONF_CHECK_I(ycbcr420);

	PIPE_CONF_CHECK_I(has_audio);

	PIPE_CONF_CHECK_FLAGS(base.adjusted_mode.flags,
			      DRM_MODE_FLAG_INTERLACE);

	if (!PIPE_CONF_QUIRK(PIPE_CONFIG_QUIRK_MODE_SYNC_FLAGS)) {
		PIPE_CONF_CHECK_FLAGS(base.adjusted_mode.flags,
				      DRM_MODE_FLAG_PHSYNC);
		PIPE_CONF_CHECK_FLAGS(base.adjusted_mode.flags,
				      DRM_MODE_FLAG_NHSYNC);
		PIPE_CONF_CHECK_FLAGS(base.adjusted_mode.flags,
				      DRM_MODE_FLAG_PVSYNC);
		PIPE_CONF_CHECK_FLAGS(base.adjusted_mode.flags,
				      DRM_MODE_FLAG_NVSYNC);
	}

	PIPE_CONF_CHECK_X(gmch_pfit.control);
	/* pfit ratios are autocomputed by the hw on gen4+ */
	if (INTEL_GEN(dev_priv) < 4)
		PIPE_CONF_CHECK_X(gmch_pfit.pgm_ratios);
	PIPE_CONF_CHECK_X(gmch_pfit.lvds_border_bits);

	if (!adjust) {
		PIPE_CONF_CHECK_I(pipe_src_w);
		PIPE_CONF_CHECK_I(pipe_src_h);

		PIPE_CONF_CHECK_I(pch_pfit.enabled);
		if (current_config->pch_pfit.enabled) {
			PIPE_CONF_CHECK_X(pch_pfit.pos);
			PIPE_CONF_CHECK_X(pch_pfit.size);
		}

		PIPE_CONF_CHECK_I(scaler_state.scaler_id);
		PIPE_CONF_CHECK_CLOCK_FUZZY(pixel_rate);
	}

	/* BDW+ don't expose a synchronous way to read the state */
	if (IS_HASWELL(dev_priv))
		PIPE_CONF_CHECK_I(ips_enabled);

	PIPE_CONF_CHECK_I(double_wide);

	PIPE_CONF_CHECK_P(shared_dpll);
	PIPE_CONF_CHECK_X(dpll_hw_state.dpll);
	PIPE_CONF_CHECK_X(dpll_hw_state.dpll_md);
	PIPE_CONF_CHECK_X(dpll_hw_state.fp0);
	PIPE_CONF_CHECK_X(dpll_hw_state.fp1);
	PIPE_CONF_CHECK_X(dpll_hw_state.wrpll);
	PIPE_CONF_CHECK_X(dpll_hw_state.spll);
	PIPE_CONF_CHECK_X(dpll_hw_state.ctrl1);
	PIPE_CONF_CHECK_X(dpll_hw_state.cfgcr1);
	PIPE_CONF_CHECK_X(dpll_hw_state.cfgcr2);

	PIPE_CONF_CHECK_X(dsi_pll.ctrl);
	PIPE_CONF_CHECK_X(dsi_pll.div);

	if (IS_G4X(dev_priv) || INTEL_GEN(dev_priv) >= 5)
		PIPE_CONF_CHECK_I(pipe_bpp);

	PIPE_CONF_CHECK_CLOCK_FUZZY(base.adjusted_mode.crtc_clock);
	PIPE_CONF_CHECK_CLOCK_FUZZY(port_clock);

#undef PIPE_CONF_CHECK_X
#undef PIPE_CONF_CHECK_I
#undef PIPE_CONF_CHECK_P
#undef PIPE_CONF_CHECK_FLAGS
#undef PIPE_CONF_CHECK_CLOCK_FUZZY
#undef PIPE_CONF_QUIRK

	return ret;
}

static void intel_pipe_config_sanity_check(struct drm_i915_private *dev_priv,
					   const struct intel_crtc_state *pipe_config)
{
	if (pipe_config->has_pch_encoder) {
		int fdi_dotclock = intel_dotclock_calculate(intel_fdi_link_freq(dev_priv, pipe_config),
							    &pipe_config->fdi_m_n);
		int dotclock = pipe_config->base.adjusted_mode.crtc_clock;

		/*
		 * FDI already provided one idea for the dotclock.
		 * Yell if the encoder disagrees.
		 */
		WARN(!intel_fuzzy_clock_check(fdi_dotclock, dotclock),
		     "FDI dotclock and encoder dotclock mismatch, fdi: %i, encoder: %i\n",
		     fdi_dotclock, dotclock);
	}
}

static void verify_wm_state(struct drm_crtc *crtc,
			    struct drm_crtc_state *new_state)
{
	struct drm_i915_private *dev_priv = to_i915(crtc->dev);
	struct skl_ddb_allocation hw_ddb, *sw_ddb;
	struct skl_pipe_wm hw_wm, *sw_wm;
	struct skl_plane_wm *hw_plane_wm, *sw_plane_wm;
	struct skl_ddb_entry *hw_ddb_entry, *sw_ddb_entry;
	struct intel_crtc *intel_crtc = to_intel_crtc(crtc);
	const enum pipe pipe = intel_crtc->pipe;
	int plane, level, max_level = ilk_wm_max_level(dev_priv);

	if (INTEL_GEN(dev_priv) < 9 || !new_state->active ||
	    i915_modparams.avail_planes_per_pipe)
		return;

	skl_pipe_wm_get_hw_state(crtc, &hw_wm);
	sw_wm = &to_intel_crtc_state(new_state)->wm.skl.optimal;

	skl_ddb_get_hw_state(dev_priv, &hw_ddb);
	sw_ddb = &dev_priv->wm.skl_hw.ddb;

	/* planes */
	for_each_universal_plane(dev_priv, pipe, plane) {
		hw_plane_wm = &hw_wm.planes[plane];
		sw_plane_wm = &sw_wm->planes[plane];

		/* Watermarks */
		for (level = 0; level <= max_level; level++) {
			if (skl_wm_level_equals(&hw_plane_wm->wm[level],
						&sw_plane_wm->wm[level]))
				continue;

			DRM_ERROR("mismatch in WM pipe %c plane %d level %d (expected e=%d b=%u l=%u, got e=%d b=%u l=%u)\n",
				  pipe_name(pipe), plane + 1, level,
				  sw_plane_wm->wm[level].plane_en,
				  sw_plane_wm->wm[level].plane_res_b,
				  sw_plane_wm->wm[level].plane_res_l,
				  hw_plane_wm->wm[level].plane_en,
				  hw_plane_wm->wm[level].plane_res_b,
				  hw_plane_wm->wm[level].plane_res_l);
		}

		if (!skl_wm_level_equals(&hw_plane_wm->trans_wm,
					 &sw_plane_wm->trans_wm)) {
			DRM_ERROR("mismatch in trans WM pipe %c plane %d (expected e=%d b=%u l=%u, got e=%d b=%u l=%u)\n",
				  pipe_name(pipe), plane + 1,
				  sw_plane_wm->trans_wm.plane_en,
				  sw_plane_wm->trans_wm.plane_res_b,
				  sw_plane_wm->trans_wm.plane_res_l,
				  hw_plane_wm->trans_wm.plane_en,
				  hw_plane_wm->trans_wm.plane_res_b,
				  hw_plane_wm->trans_wm.plane_res_l);
		}

		/* DDB */
		hw_ddb_entry = &hw_ddb.plane[pipe][plane];
		sw_ddb_entry = &sw_ddb->plane[pipe][plane];

		if (!skl_ddb_entry_equal(hw_ddb_entry, sw_ddb_entry)) {
			DRM_ERROR("mismatch in DDB state pipe %c plane %d (expected (%u,%u), found (%u,%u))\n",
				  pipe_name(pipe), plane + 1,
				  sw_ddb_entry->start, sw_ddb_entry->end,
				  hw_ddb_entry->start, hw_ddb_entry->end);
		}
	}

	/*
	 * cursor
	 * If the cursor plane isn't active, we may not have updated it's ddb
	 * allocation. In that case since the ddb allocation will be updated
	 * once the plane becomes visible, we can skip this check
	 */
	if (1) {
		hw_plane_wm = &hw_wm.planes[PLANE_CURSOR];
		sw_plane_wm = &sw_wm->planes[PLANE_CURSOR];

		/* Watermarks */
		for (level = 0; level <= max_level; level++) {
			if (skl_wm_level_equals(&hw_plane_wm->wm[level],
						&sw_plane_wm->wm[level]))
				continue;

			DRM_ERROR("mismatch in WM pipe %c cursor level %d (expected e=%d b=%u l=%u, got e=%d b=%u l=%u)\n",
				  pipe_name(pipe), level,
				  sw_plane_wm->wm[level].plane_en,
				  sw_plane_wm->wm[level].plane_res_b,
				  sw_plane_wm->wm[level].plane_res_l,
				  hw_plane_wm->wm[level].plane_en,
				  hw_plane_wm->wm[level].plane_res_b,
				  hw_plane_wm->wm[level].plane_res_l);
		}

		if (!skl_wm_level_equals(&hw_plane_wm->trans_wm,
					 &sw_plane_wm->trans_wm)) {
			DRM_ERROR("mismatch in trans WM pipe %c cursor (expected e=%d b=%u l=%u, got e=%d b=%u l=%u)\n",
				  pipe_name(pipe),
				  sw_plane_wm->trans_wm.plane_en,
				  sw_plane_wm->trans_wm.plane_res_b,
				  sw_plane_wm->trans_wm.plane_res_l,
				  hw_plane_wm->trans_wm.plane_en,
				  hw_plane_wm->trans_wm.plane_res_b,
				  hw_plane_wm->trans_wm.plane_res_l);
		}

		/* DDB */
		hw_ddb_entry = &hw_ddb.plane[pipe][PLANE_CURSOR];
		sw_ddb_entry = &sw_ddb->plane[pipe][PLANE_CURSOR];

		if (!skl_ddb_entry_equal(hw_ddb_entry, sw_ddb_entry)) {
			DRM_ERROR("mismatch in DDB state pipe %c cursor (expected (%u,%u), found (%u,%u))\n",
				  pipe_name(pipe),
				  sw_ddb_entry->start, sw_ddb_entry->end,
				  hw_ddb_entry->start, hw_ddb_entry->end);
		}
	}
}

static void
verify_connector_state(struct drm_device *dev,
		       struct drm_atomic_state *state,
		       struct drm_crtc *crtc)
{
	struct drm_connector *connector;
	struct drm_connector_state *new_conn_state;
	int i;

	for_each_new_connector_in_state(state, connector, new_conn_state, i) {
		struct drm_encoder *encoder = connector->encoder;
		struct drm_crtc_state *crtc_state = NULL;

		if (new_conn_state->crtc != crtc)
			continue;

		if (crtc)
			crtc_state = drm_atomic_get_new_crtc_state(state, new_conn_state->crtc);

		intel_connector_verify_state(crtc_state, new_conn_state);

		I915_STATE_WARN(new_conn_state->best_encoder != encoder,
		     "connector's atomic encoder doesn't match legacy encoder\n");
	}
}

static void
verify_encoder_state(struct drm_device *dev, struct drm_atomic_state *state)
{
	struct intel_encoder *encoder;
	struct drm_connector *connector;
	struct drm_connector_state *old_conn_state, *new_conn_state;
	int i;

	for_each_intel_encoder(dev, encoder) {
		bool enabled = false, found = false;
		enum pipe pipe;

		DRM_DEBUG_KMS("[ENCODER:%d:%s]\n",
			      encoder->base.base.id,
			      encoder->base.name);

		for_each_oldnew_connector_in_state(state, connector, old_conn_state,
						   new_conn_state, i) {
			if (old_conn_state->best_encoder == &encoder->base)
				found = true;

			if (new_conn_state->best_encoder != &encoder->base)
				continue;
			found = enabled = true;

			I915_STATE_WARN(new_conn_state->crtc !=
					encoder->base.crtc,
			     "connector's crtc doesn't match encoder crtc\n");
		}

		if (!found)
			continue;

		I915_STATE_WARN(!!encoder->base.crtc != enabled,
		     "encoder's enabled state mismatch "
		     "(expected %i, found %i)\n",
		     !!encoder->base.crtc, enabled);

		if (!encoder->base.crtc) {
			bool active;

			active = encoder->get_hw_state(encoder, &pipe);
			I915_STATE_WARN(active,
			     "encoder detached but still enabled on pipe %c.\n",
			     pipe_name(pipe));
		}
	}
}

static void
verify_crtc_state(struct drm_crtc *crtc,
		  struct drm_crtc_state *old_crtc_state,
		  struct drm_crtc_state *new_crtc_state)
{
	struct drm_device *dev = crtc->dev;
	struct drm_i915_private *dev_priv = to_i915(dev);
	struct intel_encoder *encoder;
	struct intel_crtc *intel_crtc = to_intel_crtc(crtc);
	struct intel_crtc_state *pipe_config, *sw_config;
	struct drm_atomic_state *old_state;
	bool active;

	old_state = old_crtc_state->state;
	__drm_atomic_helper_crtc_destroy_state(old_crtc_state);
	pipe_config = to_intel_crtc_state(old_crtc_state);
	memset(pipe_config, 0, sizeof(*pipe_config));
	pipe_config->base.crtc = crtc;
	pipe_config->base.state = old_state;

	DRM_DEBUG_KMS("[CRTC:%d:%s]\n", crtc->base.id, crtc->name);

	active = dev_priv->display.get_pipe_config(intel_crtc, pipe_config);

	/* we keep both pipes enabled on 830 */
	if (IS_I830(dev_priv))
		active = new_crtc_state->active;

	I915_STATE_WARN(new_crtc_state->active != active,
	     "crtc active state doesn't match with hw state "
	     "(expected %i, found %i)\n", new_crtc_state->active, active);

	I915_STATE_WARN(intel_crtc->active != new_crtc_state->active,
	     "transitional active state does not match atomic hw state "
	     "(expected %i, found %i)\n", new_crtc_state->active, intel_crtc->active);

	for_each_encoder_on_crtc(dev, crtc, encoder) {
		enum pipe pipe;

		active = encoder->get_hw_state(encoder, &pipe);
		I915_STATE_WARN(active != new_crtc_state->active,
			"[ENCODER:%i] active %i with crtc active %i\n",
			encoder->base.base.id, active, new_crtc_state->active);

		I915_STATE_WARN(active && intel_crtc->pipe != pipe,
				"Encoder connected to wrong pipe %c\n",
				pipe_name(pipe));

		if (active) {
			pipe_config->output_types |= 1 << encoder->type;
			encoder->get_config(encoder, pipe_config);
		}
	}

	intel_crtc_compute_pixel_rate(pipe_config);

	if (!new_crtc_state->active)
		return;

	intel_pipe_config_sanity_check(dev_priv, pipe_config);

	sw_config = to_intel_crtc_state(new_crtc_state);

	/*
	 * Only check for pipe config if we are not in a GVT guest environment,
	 * because such a check in a GVT guest environment doesn't make any sense
	 * as we don't allow the guest to do a mode set, so there can very well
	 * be a difference between what it has programmed vs. what the host
	 * truly configured the HW pipe to be in.
	 */
	if (!intel_vgpu_active(dev_priv) &&
		!intel_pipe_config_compare(dev_priv, sw_config,
				       pipe_config, false)) {
		I915_STATE_WARN(1, "pipe state doesn't match!\n");
		intel_dump_pipe_config(intel_crtc, pipe_config,
				       "[hw state]");
		intel_dump_pipe_config(intel_crtc, sw_config,
				       "[sw state]");
	}
}

static void
verify_single_dpll_state(struct drm_i915_private *dev_priv,
			 struct intel_shared_dpll *pll,
			 struct drm_crtc *crtc,
			 struct drm_crtc_state *new_state)
{
	struct intel_dpll_hw_state dpll_hw_state;
	unsigned crtc_mask;
	bool active;

	memset(&dpll_hw_state, 0, sizeof(dpll_hw_state));

	DRM_DEBUG_KMS("%s\n", pll->name);

	active = pll->funcs.get_hw_state(dev_priv, pll, &dpll_hw_state);

	if (!(pll->flags & INTEL_DPLL_ALWAYS_ON)) {
		I915_STATE_WARN(!pll->on && pll->active_mask,
		     "pll in active use but not on in sw tracking\n");
		I915_STATE_WARN(pll->on && !pll->active_mask,
		     "pll is on but not used by any active crtc\n");
		I915_STATE_WARN(pll->on != active,
		     "pll on state mismatch (expected %i, found %i)\n",
		     pll->on, active);
	}

	if (!crtc) {
		I915_STATE_WARN(pll->active_mask & ~pll->state.crtc_mask,
				"more active pll users than references: %x vs %x\n",
				pll->active_mask, pll->state.crtc_mask);

		return;
	}

	crtc_mask = 1 << drm_crtc_index(crtc);

	if (new_state->active)
		I915_STATE_WARN(!(pll->active_mask & crtc_mask),
				"pll active mismatch (expected pipe %c in active mask 0x%02x)\n",
				pipe_name(to_intel_crtc(crtc)->pipe),
				pll->active_mask);
	else
		I915_STATE_WARN(pll->active_mask & crtc_mask,
				"pll active mismatch (didn't expect pipe %c in active mask 0x%02x)\n",
				pipe_name(to_intel_crtc(crtc)->pipe),
				pll->active_mask);

	I915_STATE_WARN(!(pll->state.crtc_mask & crtc_mask),
			"pll enabled crtcs mismatch (expected 0x%x in 0x%02x)\n",
			crtc_mask, pll->state.crtc_mask);

	I915_STATE_WARN(pll->on && memcmp(&pll->state.hw_state,
					  &dpll_hw_state,
					  sizeof(dpll_hw_state)),
			"pll hw state mismatch\n");
}

static void
verify_shared_dpll_state(struct drm_device *dev, struct drm_crtc *crtc,
			 struct drm_crtc_state *old_crtc_state,
			 struct drm_crtc_state *new_crtc_state)
{
	struct drm_i915_private *dev_priv = to_i915(dev);
	struct intel_crtc_state *old_state = to_intel_crtc_state(old_crtc_state);
	struct intel_crtc_state *new_state = to_intel_crtc_state(new_crtc_state);

	if (new_state->shared_dpll)
		verify_single_dpll_state(dev_priv, new_state->shared_dpll, crtc, new_crtc_state);

	if (old_state->shared_dpll &&
	    old_state->shared_dpll != new_state->shared_dpll) {
		unsigned crtc_mask = 1 << drm_crtc_index(crtc);
		struct intel_shared_dpll *pll = old_state->shared_dpll;

		I915_STATE_WARN(pll->active_mask & crtc_mask,
				"pll active mismatch (didn't expect pipe %c in active mask)\n",
				pipe_name(to_intel_crtc(crtc)->pipe));
		I915_STATE_WARN(pll->state.crtc_mask & crtc_mask,
				"pll enabled crtcs mismatch (found %x in enabled mask)\n",
				pipe_name(to_intel_crtc(crtc)->pipe));
	}
}

static void
intel_modeset_verify_crtc(struct drm_crtc *crtc,
			  struct drm_atomic_state *state,
			  struct drm_crtc_state *old_state,
			  struct drm_crtc_state *new_state)
{
	if (!needs_modeset(new_state) &&
	    !to_intel_crtc_state(new_state)->update_pipe)
		return;

	verify_wm_state(crtc, new_state);
	verify_connector_state(crtc->dev, state, crtc);
	verify_crtc_state(crtc, old_state, new_state);
	verify_shared_dpll_state(crtc->dev, crtc, old_state, new_state);
}

static void
verify_disabled_dpll_state(struct drm_device *dev)
{
	struct drm_i915_private *dev_priv = to_i915(dev);
	int i;

	for (i = 0; i < dev_priv->num_shared_dpll; i++)
		verify_single_dpll_state(dev_priv, &dev_priv->shared_dplls[i], NULL, NULL);
}

static void
intel_modeset_verify_disabled(struct drm_device *dev,
			      struct drm_atomic_state *state)
{
	verify_encoder_state(dev, state);
	verify_connector_state(dev, state, NULL);
	verify_disabled_dpll_state(dev);
}

static void update_scanline_offset(struct intel_crtc *crtc)
{
	struct drm_i915_private *dev_priv = to_i915(crtc->base.dev);

	/*
	 * The scanline counter increments at the leading edge of hsync.
	 *
	 * On most platforms it starts counting from vtotal-1 on the
	 * first active line. That means the scanline counter value is
	 * always one less than what we would expect. Ie. just after
	 * start of vblank, which also occurs at start of hsync (on the
	 * last active line), the scanline counter will read vblank_start-1.
	 *
	 * On gen2 the scanline counter starts counting from 1 instead
	 * of vtotal-1, so we have to subtract one (or rather add vtotal-1
	 * to keep the value positive), instead of adding one.
	 *
	 * On HSW+ the behaviour of the scanline counter depends on the output
	 * type. For DP ports it behaves like most other platforms, but on HDMI
	 * there's an extra 1 line difference. So we need to add two instead of
	 * one to the value.
	 *
	 * On VLV/CHV DSI the scanline counter would appear to increment
	 * approx. 1/3 of a scanline before start of vblank. Unfortunately
	 * that means we can't tell whether we're in vblank or not while
	 * we're on that particular line. We must still set scanline_offset
	 * to 1 so that the vblank timestamps come out correct when we query
	 * the scanline counter from within the vblank interrupt handler.
	 * However if queried just before the start of vblank we'll get an
	 * answer that's slightly in the future.
	 */
	if (IS_GEN2(dev_priv)) {
		const struct drm_display_mode *adjusted_mode = &crtc->config->base.adjusted_mode;
		int vtotal;

		vtotal = adjusted_mode->crtc_vtotal;
		if (adjusted_mode->flags & DRM_MODE_FLAG_INTERLACE)
			vtotal /= 2;

		crtc->scanline_offset = vtotal - 1;
	} else if (HAS_DDI(dev_priv) &&
		   intel_crtc_has_type(crtc->config, INTEL_OUTPUT_HDMI)) {
		crtc->scanline_offset = 2;
	} else
		crtc->scanline_offset = 1;
}

static void intel_modeset_clear_plls(struct drm_atomic_state *state)
{
	struct drm_device *dev = state->dev;
	struct drm_i915_private *dev_priv = to_i915(dev);
	struct drm_crtc *crtc;
	struct drm_crtc_state *old_crtc_state, *new_crtc_state;
	int i;

	if (!dev_priv->display.crtc_compute_clock)
		return;

	for_each_oldnew_crtc_in_state(state, crtc, old_crtc_state, new_crtc_state, i) {
		struct intel_crtc *intel_crtc = to_intel_crtc(crtc);
		struct intel_shared_dpll *old_dpll =
			to_intel_crtc_state(old_crtc_state)->shared_dpll;

		if (!needs_modeset(new_crtc_state))
			continue;

		to_intel_crtc_state(new_crtc_state)->shared_dpll = NULL;

		if (!old_dpll)
			continue;

		intel_release_shared_dpll(old_dpll, intel_crtc, state);
	}
}

/*
 * This implements the workaround described in the "notes" section of the mode
 * set sequence documentation. When going from no pipes or single pipe to
 * multiple pipes, and planes are enabled after the pipe, we need to wait at
 * least 2 vblanks on the first pipe before enabling planes on the second pipe.
 */
static int haswell_mode_set_planes_workaround(struct drm_atomic_state *state)
{
	struct drm_crtc_state *crtc_state;
	struct intel_crtc *intel_crtc;
	struct drm_crtc *crtc;
	struct intel_crtc_state *first_crtc_state = NULL;
	struct intel_crtc_state *other_crtc_state = NULL;
	enum pipe first_pipe = INVALID_PIPE, enabled_pipe = INVALID_PIPE;
	int i;

	/* look at all crtc's that are going to be enabled in during modeset */
	for_each_new_crtc_in_state(state, crtc, crtc_state, i) {
		intel_crtc = to_intel_crtc(crtc);

		if (!crtc_state->active || !needs_modeset(crtc_state))
			continue;

		if (first_crtc_state) {
			other_crtc_state = to_intel_crtc_state(crtc_state);
			break;
		} else {
			first_crtc_state = to_intel_crtc_state(crtc_state);
			first_pipe = intel_crtc->pipe;
		}
	}

	/* No workaround needed? */
	if (!first_crtc_state)
		return 0;

	/* w/a possibly needed, check how many crtc's are already enabled. */
	for_each_intel_crtc(state->dev, intel_crtc) {
		struct intel_crtc_state *pipe_config;

		pipe_config = intel_atomic_get_crtc_state(state, intel_crtc);
		if (IS_ERR(pipe_config))
			return PTR_ERR(pipe_config);

		pipe_config->hsw_workaround_pipe = INVALID_PIPE;

		if (!pipe_config->base.active ||
		    needs_modeset(&pipe_config->base))
			continue;

		/* 2 or more enabled crtcs means no need for w/a */
		if (enabled_pipe != INVALID_PIPE)
			return 0;

		enabled_pipe = intel_crtc->pipe;
	}

	if (enabled_pipe != INVALID_PIPE)
		first_crtc_state->hsw_workaround_pipe = enabled_pipe;
	else if (other_crtc_state)
		other_crtc_state->hsw_workaround_pipe = first_pipe;

	return 0;
}

static int intel_lock_all_pipes(struct drm_atomic_state *state)
{
	struct drm_crtc *crtc;

	/* Add all pipes to the state */
	for_each_crtc(state->dev, crtc) {
		struct drm_crtc_state *crtc_state;

		crtc_state = drm_atomic_get_crtc_state(state, crtc);
		if (IS_ERR(crtc_state))
			return PTR_ERR(crtc_state);
	}

	return 0;
}

static int intel_modeset_all_pipes(struct drm_atomic_state *state)
{
	struct drm_crtc *crtc;

	/*
	 * Add all pipes to the state, and force
	 * a modeset on all the active ones.
	 */
	for_each_crtc(state->dev, crtc) {
		struct drm_crtc_state *crtc_state;
		int ret;

		crtc_state = drm_atomic_get_crtc_state(state, crtc);
		if (IS_ERR(crtc_state))
			return PTR_ERR(crtc_state);

		if (!crtc_state->active || needs_modeset(crtc_state))
			continue;

		crtc_state->mode_changed = true;

		ret = drm_atomic_add_affected_connectors(state, crtc);
		if (ret)
			return ret;

		ret = drm_atomic_add_affected_planes(state, crtc);
		if (ret)
			return ret;
	}

	return 0;
}

static int intel_modeset_checks(struct drm_atomic_state *state)
{
	struct intel_atomic_state *intel_state = to_intel_atomic_state(state);
	struct drm_i915_private *dev_priv = to_i915(state->dev);
	struct drm_crtc *crtc;
	struct drm_crtc_state *old_crtc_state, *new_crtc_state;
	int ret = 0, i;

	if (!check_digital_port_conflicts(state)) {
		DRM_DEBUG_KMS("rejecting conflicting digital port configuration\n");
		return -EINVAL;
	}

	intel_state->modeset = true;
	intel_state->active_crtcs = dev_priv->active_crtcs;
	intel_state->cdclk.logical = dev_priv->cdclk.logical;
	intel_state->cdclk.actual = dev_priv->cdclk.actual;

	for_each_oldnew_crtc_in_state(state, crtc, old_crtc_state, new_crtc_state, i) {
		if (new_crtc_state->active)
			intel_state->active_crtcs |= 1 << i;
		else
			intel_state->active_crtcs &= ~(1 << i);

		if (old_crtc_state->active != new_crtc_state->active)
			intel_state->active_pipe_changes |= drm_crtc_mask(crtc);
	}

	/*
	 * See if the config requires any additional preparation, e.g.
	 * to adjust global state with pipes off.  We need to do this
	 * here so we can get the modeset_pipe updated config for the new
	 * mode set on this crtc.  For other crtcs we need to use the
	 * adjusted_mode bits in the crtc directly.
	 */
	if (dev_priv->display.modeset_calc_cdclk) {
		ret = dev_priv->display.modeset_calc_cdclk(state);
		if (ret < 0)
			return ret;

		/*
		 * Writes to dev_priv->cdclk.logical must protected by
		 * holding all the crtc locks, even if we don't end up
		 * touching the hardware
		 */
		if (!intel_cdclk_state_compare(&dev_priv->cdclk.logical,
					       &intel_state->cdclk.logical)) {
			ret = intel_lock_all_pipes(state);
			if (ret < 0)
				return ret;
		}

		/* All pipes must be switched off while we change the cdclk. */
		if (!intel_cdclk_state_compare(&dev_priv->cdclk.actual,
					       &intel_state->cdclk.actual)) {
			ret = intel_modeset_all_pipes(state);
			if (ret < 0)
				return ret;
		}

		DRM_DEBUG_KMS("New cdclk calculated to be logical %u kHz, actual %u kHz\n",
			      intel_state->cdclk.logical.cdclk,
			      intel_state->cdclk.actual.cdclk);
	} else {
		to_intel_atomic_state(state)->cdclk.logical = dev_priv->cdclk.logical;
	}

	intel_modeset_clear_plls(state);

	if (IS_HASWELL(dev_priv))
		return haswell_mode_set_planes_workaround(state);

	return 0;
}

/*
 * Handle calculation of various watermark data at the end of the atomic check
 * phase.  The code here should be run after the per-crtc and per-plane 'check'
 * handlers to ensure that all derived state has been updated.
 */
static int calc_watermark_data(struct drm_atomic_state *state)
{
	struct drm_device *dev = state->dev;
	struct drm_i915_private *dev_priv = to_i915(dev);

	/* Is there platform-specific watermark information to calculate? */
	if (dev_priv->display.compute_global_watermarks)
		return dev_priv->display.compute_global_watermarks(state);

	return 0;
}

/**
 * intel_atomic_check - validate state object
 * @dev: drm device
 * @state: state to validate
 */
static int intel_atomic_check(struct drm_device *dev,
			      struct drm_atomic_state *state)
{
	struct drm_i915_private *dev_priv = to_i915(dev);
	struct intel_atomic_state *intel_state = to_intel_atomic_state(state);
	struct drm_crtc *crtc;
	struct drm_crtc_state *old_crtc_state, *crtc_state;
	int ret, i;
	bool any_ms = false;

	ret = drm_atomic_helper_check_modeset(dev, state);
	if (ret)
		return ret;

	for_each_oldnew_crtc_in_state(state, crtc, old_crtc_state, crtc_state, i) {
		struct intel_crtc_state *pipe_config =
			to_intel_crtc_state(crtc_state);

		/* Catch I915_MODE_FLAG_INHERITED */
		if (crtc_state->mode.private_flags != old_crtc_state->mode.private_flags)
			crtc_state->mode_changed = true;

		if (!needs_modeset(crtc_state))
			continue;

		if (!crtc_state->enable) {
			any_ms = true;
			continue;
		}

		/* FIXME: For only active_changed we shouldn't need to do any
		 * state recomputation at all. */

		ret = drm_atomic_add_affected_connectors(state, crtc);
		if (ret)
			return ret;

		ret = intel_modeset_pipe_config(crtc, pipe_config);
		if (ret) {
			intel_dump_pipe_config(to_intel_crtc(crtc),
					       pipe_config, "[failed]");
			return ret;
		}

		if (i915_modparams.fastboot &&
		    intel_pipe_config_compare(dev_priv,
					to_intel_crtc_state(old_crtc_state),
					pipe_config, true)) {
			crtc_state->mode_changed = false;
			pipe_config->update_pipe = true;
		}

		if (needs_modeset(crtc_state))
			any_ms = true;

		ret = drm_atomic_add_affected_planes(state, crtc);
		if (ret)
			return ret;

		intel_dump_pipe_config(to_intel_crtc(crtc), pipe_config,
				       needs_modeset(crtc_state) ?
				       "[modeset]" : "[fastset]");
	}

	if (any_ms) {
		ret = intel_modeset_checks(state);

		if (ret)
			return ret;
	} else {
		intel_state->cdclk.logical = dev_priv->cdclk.logical;
	}

	ret = drm_atomic_helper_check_planes(dev, state);
	if (ret)
		return ret;

	intel_fbc_choose_crtc(dev_priv, state);
	return calc_watermark_data(state);
}

static int intel_atomic_prepare_commit(struct drm_device *dev,
				       struct drm_atomic_state *state)
{
	return drm_atomic_helper_prepare_planes(dev, state);
}

u32 intel_crtc_get_vblank_counter(struct intel_crtc *crtc)
{
	struct drm_device *dev = crtc->base.dev;

	if (!dev->max_vblank_count)
		return drm_crtc_accurate_vblank_count(&crtc->base);

	return dev->driver->get_vblank_counter(dev,
					       drm_crtc_index(&crtc->base));
}

static void intel_atomic_wait_for_vblanks(struct drm_device *dev,
					  struct drm_i915_private *dev_priv,
					  unsigned crtc_mask)
{
	unsigned last_vblank_count[I915_MAX_PIPES];
	enum pipe pipe;
	int ret;
	struct drm_crtc *c;

	if (!crtc_mask)
		return;
	for_each_crtc(dev, c) {
		struct intel_crtc *crtc = to_intel_crtc(c);

		pipe = crtc->pipe;

		if (!((1 << c->index) & crtc_mask))
			continue;

		ret = drm_crtc_vblank_get(&crtc->base);
		if (WARN_ON(ret != 0)) {
			crtc_mask &= ~(1 << (c->index));
			continue;
		}
		last_vblank_count[pipe] = drm_crtc_vblank_count(c);
	}

	for_each_crtc(dev, c) {
		struct intel_crtc *crtc = to_intel_crtc(c);
		long lret;

		pipe = crtc->pipe;

		if (!((1 << c->index) & crtc_mask))
			continue;

		lret = wait_event_timeout(dev->vblank[c->index].queue,
				last_vblank_count[pipe] !=
					drm_crtc_vblank_count(c),
				msecs_to_jiffies(50));

		WARN(!lret, "pipe %c vblank wait timed out\n", pipe_name(pipe));

		drm_crtc_vblank_put(c);

	}
}

static bool needs_vblank_wait(struct intel_crtc_state *crtc_state)
{
	/* fb updated, need to unpin old fb */
	if (crtc_state->fb_changed)
		return true;

	/* wm changes, need vblank before final wm's */
	if (crtc_state->update_wm_post)
		return true;

	if (crtc_state->wm.need_postvbl_update)
		return true;

	return false;
}

static void intel_update_crtc(struct drm_crtc *crtc,
			      struct drm_atomic_state *state,
			      struct drm_crtc_state *old_crtc_state,
			      struct drm_crtc_state *new_crtc_state,
			      unsigned int *crtc_vblank_mask)
{
	struct drm_device *dev = crtc->dev;
	struct drm_i915_private *dev_priv = to_i915(dev);
	struct intel_crtc *intel_crtc = to_intel_crtc(crtc);
	struct intel_crtc_state *pipe_config = to_intel_crtc_state(new_crtc_state);
	bool modeset = needs_modeset(new_crtc_state);

	if (modeset) {
		update_scanline_offset(intel_crtc);
		dev_priv->display.crtc_enable(pipe_config, state);
	} else {
		intel_pre_plane_update(to_intel_crtc_state(old_crtc_state),
				       pipe_config);
	}

	if (crtc->primary &&
		drm_atomic_get_existing_plane_state(state, crtc->primary)) {
		intel_fbc_enable(
		    intel_crtc, pipe_config,
		    to_intel_plane_state(crtc->primary->state));
	}

	drm_atomic_helper_commit_planes_on_crtc(old_crtc_state);

	if (needs_vblank_wait(pipe_config))
		*crtc_vblank_mask |= drm_crtc_mask(crtc);
}

static void intel_update_crtcs(struct drm_atomic_state *state,
			       unsigned int *crtc_vblank_mask)
{
	struct drm_crtc *crtc;
	struct drm_crtc_state *old_crtc_state, *new_crtc_state;
	int i;

	for_each_oldnew_crtc_in_state(state, crtc, old_crtc_state, new_crtc_state, i) {
		if (!new_crtc_state->active)
			continue;

		intel_update_crtc(crtc, state, old_crtc_state,
				  new_crtc_state, crtc_vblank_mask);
	}
}

static void skl_update_crtcs(struct drm_atomic_state *state,
			     unsigned int *crtc_vblank_mask)
{
	struct drm_i915_private *dev_priv = to_i915(state->dev);
	struct intel_atomic_state *intel_state = to_intel_atomic_state(state);
	struct drm_crtc *crtc;
	struct intel_crtc *intel_crtc;
	struct drm_crtc_state *old_crtc_state, *new_crtc_state;
	struct intel_crtc_state *cstate;
	unsigned int updated = 0;
	bool progress;
	enum pipe pipe;
	int i;

	const struct skl_ddb_entry *entries[I915_MAX_PIPES] = {};

	for_each_oldnew_crtc_in_state(state, crtc, old_crtc_state, new_crtc_state, i)
		/* ignore allocations for crtc's that have been turned off. */
		if (new_crtc_state->active)
			entries[i] = &to_intel_crtc_state(old_crtc_state)->wm.skl.ddb;

	/*
	 * Whenever the number of active pipes changes, we need to make sure we
	 * update the pipes in the right order so that their ddb allocations
	 * never overlap with eachother inbetween CRTC updates. Otherwise we'll
	 * cause pipe underruns and other bad stuff.
	 */
	do {
		progress = false;

		for_each_oldnew_crtc_in_state(state, crtc, old_crtc_state, new_crtc_state, i) {
			bool vbl_wait = false;
			unsigned int cmask = drm_crtc_mask(crtc);

			intel_crtc = to_intel_crtc(crtc);
			cstate = to_intel_crtc_state(crtc->state);
			pipe = intel_crtc->pipe;

			if (updated & cmask || !cstate->base.active)
				continue;

			if (skl_ddb_allocation_overlaps(entries, &cstate->wm.skl.ddb, i))
				continue;

			updated |= cmask;
			entries[i] = &cstate->wm.skl.ddb;

			/*
			 * If this is an already active pipe, it's DDB changed,
			 * and this isn't the last pipe that needs updating
			 * then we need to wait for a vblank to pass for the
			 * new ddb allocation to take effect.
			 */
			if (!skl_ddb_entry_equal(&cstate->wm.skl.ddb,
						 &to_intel_crtc_state(old_crtc_state)->wm.skl.ddb) &&
			    !new_crtc_state->active_changed &&
			    intel_state->wm_results.dirty_pipes != updated)
				vbl_wait = true;

			intel_update_crtc(crtc, state, old_crtc_state,
					  new_crtc_state, crtc_vblank_mask);

			if (vbl_wait)
				intel_wait_for_vblank(dev_priv, pipe);

			progress = true;
		}
	} while (progress);
}

static void intel_atomic_helper_free_state(struct drm_i915_private *dev_priv)
{
	struct intel_atomic_state *state, *next;
	struct llist_node *freed;

	freed = llist_del_all(&dev_priv->atomic_helper.free_list);
	llist_for_each_entry_safe(state, next, freed, freed)
		drm_atomic_state_put(&state->base);
}

static void intel_atomic_helper_free_state_worker(struct work_struct *work)
{
	struct drm_i915_private *dev_priv =
		container_of(work, typeof(*dev_priv), atomic_helper.free_work);

	intel_atomic_helper_free_state(dev_priv);
}

static void intel_atomic_commit_fence_wait(struct intel_atomic_state *intel_state)
{
	struct wait_queue_entry wait_fence, wait_reset;
	struct drm_i915_private *dev_priv = to_i915(intel_state->base.dev);

	init_wait_entry(&wait_fence, 0);
	init_wait_entry(&wait_reset, 0);
	for (;;) {
		prepare_to_wait(&intel_state->commit_ready.wait,
				&wait_fence, TASK_UNINTERRUPTIBLE);
		prepare_to_wait(&dev_priv->gpu_error.wait_queue,
				&wait_reset, TASK_UNINTERRUPTIBLE);


		if (i915_sw_fence_done(&intel_state->commit_ready)
		    || test_bit(I915_RESET_MODESET, &dev_priv->gpu_error.flags))
			break;

		schedule();
	}
	finish_wait(&intel_state->commit_ready.wait, &wait_fence);
	finish_wait(&dev_priv->gpu_error.wait_queue, &wait_reset);
}

static void intel_atomic_commit_tail(struct drm_atomic_state *state)
{
	struct drm_device *dev = state->dev;
	struct intel_atomic_state *intel_state = to_intel_atomic_state(state);
	struct drm_i915_private *dev_priv = to_i915(dev);
	struct drm_crtc_state *old_crtc_state, *new_crtc_state;
	struct drm_crtc *crtc;
	struct intel_crtc_state *intel_cstate;
	u64 put_domains[I915_MAX_PIPES] = {};
	unsigned crtc_vblank_mask = 0;
	int i;

	intel_atomic_commit_fence_wait(intel_state);

	drm_atomic_helper_wait_for_dependencies(state);

	if (intel_state->modeset)
		intel_display_power_get(dev_priv, POWER_DOMAIN_MODESET);

	for_each_oldnew_crtc_in_state(state, crtc, old_crtc_state, new_crtc_state, i) {
		struct intel_crtc *intel_crtc = to_intel_crtc(crtc);

		if (needs_modeset(new_crtc_state) ||
		    to_intel_crtc_state(new_crtc_state)->update_pipe) {

			put_domains[to_intel_crtc(crtc)->pipe] =
				modeset_get_crtc_power_domains(crtc,
					to_intel_crtc_state(new_crtc_state));
		}

		if (!needs_modeset(new_crtc_state))
			continue;

		intel_pre_plane_update(to_intel_crtc_state(old_crtc_state),
				       to_intel_crtc_state(new_crtc_state));

		if (old_crtc_state->active) {
			intel_crtc_disable_planes(crtc, old_crtc_state->plane_mask);
			dev_priv->display.crtc_disable(to_intel_crtc_state(old_crtc_state), state);
			intel_crtc->active = false;
			intel_fbc_disable(intel_crtc);
			intel_disable_shared_dpll(intel_crtc);

			/*
			 * Underruns don't always raise
			 * interrupts, so check manually.
			 */
			intel_check_cpu_fifo_underruns(dev_priv);
			intel_check_pch_fifo_underruns(dev_priv);

			if (!crtc->state->active) {
				/*
				 * Make sure we don't call initial_watermarks
				 * for ILK-style watermark updates.
				 *
				 * No clue what this is supposed to achieve.
				 */
				if (INTEL_GEN(dev_priv) >= 9)
					dev_priv->display.initial_watermarks(intel_state,
									     to_intel_crtc_state(crtc->state));
			}
		}
	}

	/* Only after disabling all output pipelines that will be changed can we
	 * update the the output configuration. */
	intel_modeset_update_crtc_state(state);

	if (intel_state->modeset) {
		drm_atomic_helper_update_legacy_modeset_state(state->dev, state);

		intel_set_cdclk(dev_priv, &dev_priv->cdclk.actual);

		/*
		 * SKL workaround: bspec recommends we disable the SAGV when we
		 * have more then one pipe enabled
		 */
		if (!intel_can_enable_sagv(state))
			intel_disable_sagv(dev_priv);

		intel_modeset_verify_disabled(dev, state);
	}

	/* Complete the events for pipes that have now been disabled */
	for_each_new_crtc_in_state(state, crtc, new_crtc_state, i) {
		bool modeset = needs_modeset(new_crtc_state);

		/* Complete events for now disable pipes here. */
		if (modeset && !new_crtc_state->active && new_crtc_state->event) {
			spin_lock_irq(&dev->event_lock);
			drm_crtc_send_vblank_event(crtc, new_crtc_state->event);
			spin_unlock_irq(&dev->event_lock);

			new_crtc_state->event = NULL;
		}
	}

	/* Now enable the clocks, plane, pipe, and connectors that we set up. */
	dev_priv->display.update_crtcs(state, &crtc_vblank_mask);

	/* FIXME: We should call drm_atomic_helper_commit_hw_done() here
	 * already, but still need the state for the delayed optimization. To
	 * fix this:
	 * - wrap the optimization/post_plane_update stuff into a per-crtc work.
	 * - schedule that vblank worker _before_ calling hw_done
	 * - at the start of commit_tail, cancel it _synchrously
	 * - switch over to the vblank wait helper in the core after that since
	 *   we don't need out special handling any more.
	 */
	if (!state->legacy_cursor_update)
		intel_atomic_wait_for_vblanks(dev, dev_priv, crtc_vblank_mask);

	/*
	 * Now that the vblank has passed, we can go ahead and program the
	 * optimal watermarks on platforms that need two-step watermark
	 * programming.
	 *
	 * TODO: Move this (and other cleanup) to an async worker eventually.
	 */
	for_each_new_crtc_in_state(state, crtc, new_crtc_state, i) {
		intel_cstate = to_intel_crtc_state(new_crtc_state);

		if (dev_priv->display.optimize_watermarks)
			dev_priv->display.optimize_watermarks(intel_state,
							      intel_cstate);
	}

	for_each_oldnew_crtc_in_state(state, crtc, old_crtc_state, new_crtc_state, i) {
		intel_post_plane_update(to_intel_crtc_state(old_crtc_state));

		if (put_domains[i])
			modeset_put_power_domains(dev_priv, put_domains[i]);

		intel_modeset_verify_crtc(crtc, state, old_crtc_state, new_crtc_state);
	}

	if (intel_state->modeset && intel_can_enable_sagv(state))
		intel_enable_sagv(dev_priv);

	drm_atomic_helper_commit_hw_done(state);

	if (intel_state->modeset) {
		/* As one of the primary mmio accessors, KMS has a high
		 * likelihood of triggering bugs in unclaimed access. After we
		 * finish modesetting, see if an error has been flagged, and if
		 * so enable debugging for the next modeset - and hope we catch
		 * the culprit.
		 */
		intel_uncore_arm_unclaimed_mmio_detection(dev_priv);
		intel_display_power_put(dev_priv, POWER_DOMAIN_MODESET);
	}

	drm_atomic_helper_cleanup_planes(dev, state);

	drm_atomic_helper_commit_cleanup_done(state);

	drm_atomic_state_put(state);

	intel_atomic_helper_free_state(dev_priv);
}

static void intel_atomic_commit_work(struct work_struct *work)
{
	struct drm_atomic_state *state =
		container_of(work, struct drm_atomic_state, commit_work);

	intel_atomic_commit_tail(state);
}

static int __i915_sw_fence_call
intel_atomic_commit_ready(struct i915_sw_fence *fence,
			  enum i915_sw_fence_notify notify)
{
	struct intel_atomic_state *state =
		container_of(fence, struct intel_atomic_state, commit_ready);

	switch (notify) {
	case FENCE_COMPLETE:
		/* we do blocking waits in the worker, nothing to do here */
		break;
	case FENCE_FREE:
		{
			struct intel_atomic_helper *helper =
				&to_i915(state->base.dev)->atomic_helper;

			if (llist_add(&state->freed, &helper->free_list))
				schedule_work(&helper->free_work);
			break;
		}
	}

	return NOTIFY_DONE;
}

static void intel_atomic_track_fbs(struct drm_atomic_state *state)
{
	struct drm_plane_state *old_plane_state, *new_plane_state;
	struct drm_plane *plane;
	int i;

	for_each_oldnew_plane_in_state(state, plane, old_plane_state, new_plane_state, i)
		i915_gem_track_fb(intel_fb_obj(old_plane_state->fb),
				  intel_fb_obj(new_plane_state->fb),
				  to_intel_plane(plane)->frontbuffer_bit);
}

/**
 * intel_atomic_commit - commit validated state object
 * @dev: DRM device
 * @state: the top-level driver state object
 * @nonblock: nonblocking commit
 *
 * This function commits a top-level state object that has been validated
 * with drm_atomic_helper_check().
 *
 * RETURNS
 * Zero for success or -errno.
 */
static int intel_atomic_commit(struct drm_device *dev,
			       struct drm_atomic_state *state,
			       bool nonblock)
{
	struct intel_atomic_state *intel_state = to_intel_atomic_state(state);
	struct drm_i915_private *dev_priv = to_i915(dev);
	int ret = 0;

	ret = drm_atomic_helper_setup_commit(state, nonblock);
	if (ret)
		return ret;

	drm_atomic_state_get(state);
	i915_sw_fence_init(&intel_state->commit_ready,
			   intel_atomic_commit_ready);

	ret = intel_atomic_prepare_commit(dev, state);
	if (ret) {
		DRM_DEBUG_ATOMIC("Preparing state failed with %i\n", ret);
		i915_sw_fence_commit(&intel_state->commit_ready);
		return ret;
	}

	/*
	 * The intel_legacy_cursor_update() fast path takes care
	 * of avoiding the vblank waits for simple cursor
	 * movement and flips. For cursor on/off and size changes,
	 * we want to perform the vblank waits so that watermark
	 * updates happen during the correct frames. Gen9+ have
	 * double buffered watermarks and so shouldn't need this.
	 *
	 * Do this after drm_atomic_helper_setup_commit() and
	 * intel_atomic_prepare_commit() because we still want
	 * to skip the flip and fb cleanup waits. Although that
	 * does risk yanking the mapping from under the display
	 * engine.
	 *
	 * FIXME doing watermarks and fb cleanup from a vblank worker
	 * (assuming we had any) would solve these problems.
	 */
	if (INTEL_GEN(dev_priv) < 9)
		state->legacy_cursor_update = false;

	ret = drm_atomic_helper_swap_state(state, true);
	if (ret) {
		i915_sw_fence_commit(&intel_state->commit_ready);

		drm_atomic_helper_cleanup_planes(dev, state);
		return ret;
	}
	dev_priv->wm.distrust_bios_wm = false;
	intel_shared_dpll_swap_state(state);
	intel_atomic_track_fbs(state);

	if (intel_state->modeset) {
		memcpy(dev_priv->min_pixclk, intel_state->min_pixclk,
		       sizeof(intel_state->min_pixclk));
		dev_priv->active_crtcs = intel_state->active_crtcs;
		dev_priv->cdclk.logical = intel_state->cdclk.logical;
		dev_priv->cdclk.actual = intel_state->cdclk.actual;
	}

	drm_atomic_state_get(state);
	INIT_WORK(&state->commit_work, intel_atomic_commit_work);

	i915_sw_fence_commit(&intel_state->commit_ready);
	if (nonblock)
		queue_work(system_unbound_wq, &state->commit_work);
	else
		intel_atomic_commit_tail(state);


	return 0;
}

static const struct drm_crtc_funcs intel_crtc_funcs = {
	.gamma_set = drm_atomic_helper_legacy_gamma_set,
	.set_config = drm_atomic_helper_set_config,
	.destroy = intel_crtc_destroy,
	.page_flip = drm_atomic_helper_page_flip,
	.atomic_duplicate_state = intel_crtc_duplicate_state,
	.atomic_destroy_state = intel_crtc_destroy_state,
	.set_crc_source = intel_crtc_set_crc_source,
};

/**
 * intel_prepare_plane_fb - Prepare fb for usage on plane
 * @plane: drm plane to prepare for
 * @fb: framebuffer to prepare for presentation
 *
 * Prepares a framebuffer for usage on a display plane.  Generally this
 * involves pinning the underlying object and updating the frontbuffer tracking
 * bits.  Some older platforms need special physical address handling for
 * cursor planes.
 *
 * Must be called with struct_mutex held.
 *
 * Returns 0 on success, negative error code on failure.
 */
int
intel_prepare_plane_fb(struct drm_plane *plane,
		       struct drm_plane_state *new_state)
{
	struct intel_atomic_state *intel_state =
		to_intel_atomic_state(new_state->state);
	struct drm_i915_private *dev_priv = to_i915(plane->dev);
	struct drm_framebuffer *fb = new_state->fb;
	struct drm_i915_gem_object *obj = intel_fb_obj(fb);
	struct drm_i915_gem_object *old_obj = intel_fb_obj(plane->state->fb);
	int ret;

	if (old_obj) {
		struct drm_crtc_state *crtc_state =
			drm_atomic_get_existing_crtc_state(new_state->state,
							   plane->state->crtc);

		/* Big Hammer, we also need to ensure that any pending
		 * MI_WAIT_FOR_EVENT inside a user batch buffer on the
		 * current scanout is retired before unpinning the old
		 * framebuffer. Note that we rely on userspace rendering
		 * into the buffer attached to the pipe they are waiting
		 * on. If not, userspace generates a GPU hang with IPEHR
		 * point to the MI_WAIT_FOR_EVENT.
		 *
		 * This should only fail upon a hung GPU, in which case we
		 * can safely continue.
		 */
		if (needs_modeset(crtc_state)) {
			ret = i915_sw_fence_await_reservation(&intel_state->commit_ready,
							      old_obj->resv, NULL,
							      false, 0,
							      GFP_KERNEL);
			if (ret < 0)
				return ret;
		}
	}

	if (new_state->fence) { /* explicit fencing */
		ret = i915_sw_fence_await_dma_fence(&intel_state->commit_ready,
						    new_state->fence,
						    I915_FENCE_TIMEOUT,
						    GFP_KERNEL);
		if (ret < 0)
			return ret;
	}

	if (!obj)
		return 0;

	ret = i915_gem_object_pin_pages(obj);
	if (ret)
		return ret;

	ret = mutex_lock_interruptible(&dev_priv->drm.struct_mutex);
	if (ret) {
		i915_gem_object_unpin_pages(obj);
		return ret;
	}

	if (plane->type == DRM_PLANE_TYPE_CURSOR &&
	    INTEL_INFO(dev_priv)->cursor_needs_physical) {
		const int align = intel_cursor_alignment(dev_priv);

		ret = i915_gem_object_attach_phys(obj, align);
	} else {
		struct i915_vma *vma;

		vma = intel_pin_and_fence_fb_obj(fb, new_state->rotation);
		if (!IS_ERR(vma))
			to_intel_plane_state(new_state)->vma = vma;
		else
			ret =  PTR_ERR(vma);
	}

	i915_gem_object_wait_priority(obj, 0, I915_PRIORITY_DISPLAY);

	mutex_unlock(&dev_priv->drm.struct_mutex);
	i915_gem_object_unpin_pages(obj);
	if (ret)
		return ret;

	if (!new_state->fence) { /* implicit fencing */
		ret = i915_sw_fence_await_reservation(&intel_state->commit_ready,
						      obj->resv, NULL,
						      false, I915_FENCE_TIMEOUT,
						      GFP_KERNEL);
		if (ret < 0)
			return ret;
	}

	return 0;
}

/**
 * intel_cleanup_plane_fb - Cleans up an fb after plane use
 * @plane: drm plane to clean up for
 * @fb: old framebuffer that was on plane
 *
 * Cleans up a framebuffer that has just been removed from a plane.
 *
 * Must be called with struct_mutex held.
 */
void
intel_cleanup_plane_fb(struct drm_plane *plane,
		       struct drm_plane_state *old_state)
{
	struct i915_vma *vma;

	/* Should only be called after a successful intel_prepare_plane_fb()! */
	vma = fetch_and_zero(&to_intel_plane_state(old_state)->vma);
	if (vma) {
		mutex_lock(&plane->dev->struct_mutex);
		intel_unpin_fb_vma(vma);
		mutex_unlock(&plane->dev->struct_mutex);
	}
}

int
skl_max_scale(struct intel_crtc *intel_crtc, struct intel_crtc_state *crtc_state)
{
	struct drm_i915_private *dev_priv;
	int max_scale;
	int crtc_clock, max_dotclk;

	if (!intel_crtc || !crtc_state->base.enable)
		return DRM_PLANE_HELPER_NO_SCALING;

	dev_priv = to_i915(intel_crtc->base.dev);

	crtc_clock = crtc_state->base.adjusted_mode.crtc_clock;
	max_dotclk = to_intel_atomic_state(crtc_state->base.state)->cdclk.logical.cdclk;

	if (IS_GEMINILAKE(dev_priv))
		max_dotclk *= 2;

	if (WARN_ON_ONCE(!crtc_clock || max_dotclk < crtc_clock))
		return DRM_PLANE_HELPER_NO_SCALING;

	/*
	 * skl max scale is lower of:
	 *    close to 3 but not 3, -1 is for that purpose
	 *            or
	 *    cdclk/crtc_clock
	 */
	max_scale = min((1 << 16) * 3 - 1,
			(1 << 8) * ((max_dotclk << 8) / crtc_clock));

	return max_scale;
}

static int
intel_check_primary_plane(struct intel_plane *plane,
			  struct intel_crtc_state *crtc_state,
			  struct intel_plane_state *state)
{
	struct drm_i915_private *dev_priv = to_i915(plane->base.dev);
	struct drm_crtc *crtc = state->base.crtc;
	int min_scale = DRM_PLANE_HELPER_NO_SCALING;
	int max_scale = DRM_PLANE_HELPER_NO_SCALING;
	bool can_position = false;
	int ret;

	if (INTEL_GEN(dev_priv) >= 9) {
		/* use scaler when colorkey is not required */
		if (state->ckey.flags == I915_SET_COLORKEY_NONE) {
			min_scale = 1;
			max_scale = skl_max_scale(to_intel_crtc(crtc), crtc_state);
		}
		can_position = true;
	}

	ret = drm_plane_helper_check_state(&state->base,
					   &state->clip,
					   min_scale, max_scale,
					   can_position, true);
	if (ret)
		return ret;

	if (!state->base.fb)
		return 0;

	if (INTEL_GEN(dev_priv) >= 9) {
		ret = skl_check_plane_surface(state);
		if (ret)
			return ret;

		state->ctl = skl_plane_ctl(crtc_state, state);
	} else {
		ret = i9xx_check_plane_surface(state);
		if (ret)
			return ret;

		state->ctl = i9xx_plane_ctl(crtc_state, state);
	}

	return 0;
}

static void intel_begin_crtc_commit(struct drm_crtc *crtc,
				    struct drm_crtc_state *old_crtc_state)
{
	struct drm_device *dev = crtc->dev;
	struct drm_i915_private *dev_priv = to_i915(dev);
	struct intel_crtc *intel_crtc = to_intel_crtc(crtc);
	struct intel_crtc_state *intel_cstate =
		to_intel_crtc_state(crtc->state);
	struct intel_crtc_state *old_intel_cstate =
		to_intel_crtc_state(old_crtc_state);
	struct intel_atomic_state *old_intel_state =
		to_intel_atomic_state(old_crtc_state->state);
	bool modeset = needs_modeset(crtc->state);

	if (!modeset &&
	    (intel_cstate->base.color_mgmt_changed ||
	     intel_cstate->update_pipe)) {
		intel_color_set_csc(crtc->state);
		intel_color_load_luts(crtc->state);
	}

	/* Perform vblank evasion around commit operation */
	intel_pipe_update_start(intel_crtc);

	if (to_intel_crtc_state(crtc->state)->update_pipe)
		intel_update_background_color(intel_crtc);

	if (modeset)
		goto out;

	if (intel_cstate->update_pipe)
		intel_update_pipe_config(intel_crtc, old_intel_cstate);
	else if (INTEL_GEN(dev_priv) >= 9)
		skl_detach_scalers(intel_crtc);

out:
	if (dev_priv->display.atomic_update_watermarks)
		dev_priv->display.atomic_update_watermarks(old_intel_state,
							   intel_cstate);
}

static void intel_finish_crtc_commit(struct drm_crtc *crtc,
				     struct drm_crtc_state *old_crtc_state)
{
	struct intel_crtc *intel_crtc = to_intel_crtc(crtc);

	intel_pipe_update_end(intel_crtc);
}

/**
 * intel_plane_destroy - destroy a plane
 * @plane: plane to destroy
 *
 * Common destruction function for all types of planes (primary, cursor,
 * sprite).
 */
void intel_plane_destroy(struct drm_plane *plane)
{
	drm_plane_cleanup(plane);
	kfree(to_intel_plane(plane));
}

static bool i8xx_mod_supported(uint32_t format, uint64_t modifier)
{
	switch (format) {
	case DRM_FORMAT_C8:
	case DRM_FORMAT_RGB565:
	case DRM_FORMAT_XRGB1555:
	case DRM_FORMAT_XRGB8888:
		return modifier == DRM_FORMAT_MOD_LINEAR ||
			modifier == I915_FORMAT_MOD_X_TILED;
	default:
		return false;
	}
}

static bool i965_mod_supported(uint32_t format, uint64_t modifier)
{
	switch (format) {
	case DRM_FORMAT_C8:
	case DRM_FORMAT_RGB565:
	case DRM_FORMAT_XRGB8888:
	case DRM_FORMAT_XBGR8888:
	case DRM_FORMAT_XRGB2101010:
	case DRM_FORMAT_XBGR2101010:
		return modifier == DRM_FORMAT_MOD_LINEAR ||
			modifier == I915_FORMAT_MOD_X_TILED;
	default:
		return false;
	}
}

static bool skl_mod_supported(uint32_t format, uint64_t modifier)
{
	switch (format) {
	case DRM_FORMAT_XRGB8888:
	case DRM_FORMAT_XBGR8888:
	case DRM_FORMAT_ARGB8888:
	case DRM_FORMAT_ABGR8888:
		if (modifier == I915_FORMAT_MOD_Yf_TILED_CCS ||
		    modifier == I915_FORMAT_MOD_Y_TILED_CCS)
			return true;
		/* fall through */
	case DRM_FORMAT_RGB565:
	case DRM_FORMAT_XRGB2101010:
	case DRM_FORMAT_XBGR2101010:
	case DRM_FORMAT_YUYV:
	case DRM_FORMAT_YVYU:
	case DRM_FORMAT_UYVY:
	case DRM_FORMAT_VYUY:
		if (modifier == I915_FORMAT_MOD_Yf_TILED)
			return true;
		/* fall through */
	case DRM_FORMAT_C8:
		if (modifier == DRM_FORMAT_MOD_LINEAR ||
		    modifier == I915_FORMAT_MOD_X_TILED ||
		    modifier == I915_FORMAT_MOD_Y_TILED)
			return true;
		/* fall through */
	default:
		return false;
	}
}

static bool intel_primary_plane_format_mod_supported(struct drm_plane *plane,
						     uint32_t format,
						     uint64_t modifier)
{
	struct drm_i915_private *dev_priv = to_i915(plane->dev);

	if (WARN_ON(modifier == DRM_FORMAT_MOD_INVALID))
		return false;

	if ((modifier >> 56) != DRM_FORMAT_MOD_VENDOR_INTEL &&
	    modifier != DRM_FORMAT_MOD_LINEAR)
		return false;

	if (INTEL_GEN(dev_priv) >= 9)
		return skl_mod_supported(format, modifier);
	else if (INTEL_GEN(dev_priv) >= 4)
		return i965_mod_supported(format, modifier);
	else
		return i8xx_mod_supported(format, modifier);

	unreachable();
}

static bool intel_cursor_plane_format_mod_supported(struct drm_plane *plane,
						    uint32_t format,
						    uint64_t modifier)
{
	if (WARN_ON(modifier == DRM_FORMAT_MOD_INVALID))
		return false;

	return modifier == DRM_FORMAT_MOD_LINEAR && format == DRM_FORMAT_ARGB8888;
}

static struct drm_plane_funcs intel_plane_funcs = {
	.update_plane = drm_atomic_helper_update_plane,
	.disable_plane = drm_atomic_helper_disable_plane,
	.destroy = intel_plane_destroy,
	.atomic_get_property = intel_plane_atomic_get_property,
	.atomic_set_property = intel_plane_atomic_set_property,
	.atomic_duplicate_state = intel_plane_duplicate_state,
	.atomic_destroy_state = intel_plane_destroy_state,
	.format_mod_supported = intel_primary_plane_format_mod_supported,
};

static int
intel_legacy_cursor_update(struct drm_plane *plane,
			   struct drm_crtc *crtc,
			   struct drm_framebuffer *fb,
			   int crtc_x, int crtc_y,
			   unsigned int crtc_w, unsigned int crtc_h,
			   uint32_t src_x, uint32_t src_y,
			   uint32_t src_w, uint32_t src_h,
			   struct drm_modeset_acquire_ctx *ctx)
{
	struct drm_i915_private *dev_priv = to_i915(crtc->dev);
	int ret;
	struct drm_plane_state *old_plane_state, *new_plane_state;
	struct intel_plane *intel_plane = to_intel_plane(plane);
	struct drm_framebuffer *old_fb;
	struct drm_crtc_state *crtc_state = crtc->state;
	struct i915_vma *old_vma, *vma;

	/*
	 * When crtc is inactive or there is a modeset pending,
	 * wait for it to complete in the slowpath
	 */
	if (!crtc_state->active || needs_modeset(crtc_state) ||
	    to_intel_crtc_state(crtc_state)->update_pipe)
		goto slow;

	old_plane_state = plane->state;

	/*
	 * If any parameters change that may affect watermarks,
	 * take the slowpath. Only changing fb or position should be
	 * in the fastpath.
	 */
	if (old_plane_state->crtc != crtc ||
	    old_plane_state->src_w != src_w ||
	    old_plane_state->src_h != src_h ||
	    old_plane_state->crtc_w != crtc_w ||
	    old_plane_state->crtc_h != crtc_h ||
	    !old_plane_state->fb != !fb)
		goto slow;

	new_plane_state = intel_plane_duplicate_state(plane);
	if (!new_plane_state)
		return -ENOMEM;

	drm_atomic_set_fb_for_plane(new_plane_state, fb);

	new_plane_state->src_x = src_x;
	new_plane_state->src_y = src_y;
	new_plane_state->src_w = src_w;
	new_plane_state->src_h = src_h;
	new_plane_state->crtc_x = crtc_x;
	new_plane_state->crtc_y = crtc_y;
	new_plane_state->crtc_w = crtc_w;
	new_plane_state->crtc_h = crtc_h;

	ret = intel_plane_atomic_check_with_state(to_intel_crtc_state(crtc->state),
						  to_intel_plane_state(new_plane_state));
	if (ret)
		goto out_free;

	ret = mutex_lock_interruptible(&dev_priv->drm.struct_mutex);
	if (ret)
		goto out_free;

	if (INTEL_INFO(dev_priv)->cursor_needs_physical) {
		int align = intel_cursor_alignment(dev_priv);

		ret = i915_gem_object_attach_phys(intel_fb_obj(fb), align);
		if (ret) {
			DRM_DEBUG_KMS("failed to attach phys object\n");
			goto out_unlock;
		}
	} else {
		vma = intel_pin_and_fence_fb_obj(fb, new_plane_state->rotation);
		if (IS_ERR(vma)) {
			DRM_DEBUG_KMS("failed to pin object\n");

			ret = PTR_ERR(vma);
			goto out_unlock;
		}

		to_intel_plane_state(new_plane_state)->vma = vma;
	}

	old_fb = old_plane_state->fb;
	old_vma = to_intel_plane_state(old_plane_state)->vma;

	i915_gem_track_fb(intel_fb_obj(old_fb), intel_fb_obj(fb),
			  intel_plane->frontbuffer_bit);

	/* Swap plane state */
	new_plane_state->fence = old_plane_state->fence;
	*to_intel_plane_state(old_plane_state) = *to_intel_plane_state(new_plane_state);
	new_plane_state->fence = NULL;
	new_plane_state->fb = old_fb;
	to_intel_plane_state(new_plane_state)->vma = NULL;

	if (plane->state->visible) {
		trace_intel_update_plane(plane, to_intel_crtc(crtc));
		intel_plane->update_plane(intel_plane,
					  to_intel_crtc_state(crtc->state),
					  to_intel_plane_state(plane->state));
	} else {
		trace_intel_disable_plane(plane, to_intel_crtc(crtc));
		intel_plane->disable_plane(intel_plane, to_intel_crtc(crtc));
	}

	if (old_vma)
		intel_unpin_fb_vma(old_vma);

out_unlock:
	mutex_unlock(&dev_priv->drm.struct_mutex);
out_free:
	intel_plane_destroy_state(plane, new_plane_state);
	return ret;

slow:
	return drm_atomic_helper_update_plane(plane, crtc, fb,
					      crtc_x, crtc_y, crtc_w, crtc_h,
					      src_x, src_y, src_w, src_h, ctx);
}

static const struct drm_plane_funcs intel_cursor_plane_funcs = {
	.update_plane = intel_legacy_cursor_update,
	.disable_plane = drm_atomic_helper_disable_plane,
	.destroy = intel_plane_destroy,
	.atomic_get_property = intel_plane_atomic_get_property,
	.atomic_set_property = intel_plane_atomic_set_property,
	.atomic_duplicate_state = intel_plane_duplicate_state,
	.atomic_destroy_state = intel_plane_destroy_state,
	.format_mod_supported = intel_cursor_plane_format_mod_supported,
};

static struct intel_plane *
intel_primary_plane_create(struct drm_i915_private *dev_priv, enum pipe pipe)
{
	struct intel_plane *primary = NULL;
	struct intel_plane_state *state = NULL;
	const uint32_t *intel_primary_formats;
	unsigned int supported_rotations;
	unsigned int num_formats;
	const uint64_t *modifiers;
	int ret;

	primary = kzalloc(sizeof(*primary), GFP_KERNEL);
	if (!primary) {
		ret = -ENOMEM;
		goto fail;
	}

	state = intel_create_plane_state(&primary->base);
	if (!state) {
		ret = -ENOMEM;
		goto fail;
	}

	primary->base.state = &state->base;

	primary->can_scale = false;
	primary->max_downscale = 1;
	if (INTEL_GEN(dev_priv) >= 9) {
		primary->can_scale = true;
		state->scaler_id = -1;
	}
	primary->pipe = pipe;
	/*
	 * On gen2/3 only plane A can do FBC, but the panel fitter and LVDS
	 * port is hooked to pipe B. Hence we want plane A feeding pipe B.
	 */
	if (HAS_FBC(dev_priv) && INTEL_GEN(dev_priv) < 4)
		primary->plane = (enum plane) !pipe;
	else
		primary->plane = (enum plane) pipe;
	primary->id = PLANE_PRIMARY;
	primary->frontbuffer_bit = INTEL_FRONTBUFFER_PRIMARY(pipe);
	primary->check_plane = intel_check_primary_plane;

	if (INTEL_GEN(dev_priv) >= 10) {
		intel_primary_formats = skl_primary_formats;
		num_formats = ARRAY_SIZE(skl_primary_formats);
		modifiers = skl_format_modifiers_ccs;

		primary->update_plane = skylake_update_primary_plane;
		primary->disable_plane = skylake_disable_primary_plane;
		primary->get_hw_state = skl_plane_get_hw_state;
	} else if (INTEL_GEN(dev_priv) >= 9) {
		intel_primary_formats = skl_primary_formats;
		num_formats = ARRAY_SIZE(skl_primary_formats);
		if (pipe < PIPE_C)
			modifiers = skl_format_modifiers_ccs;
		else
			modifiers = skl_format_modifiers_noccs;

		primary->update_plane = skylake_update_primary_plane;
		primary->disable_plane = skylake_disable_primary_plane;
		primary->get_hw_state = skl_plane_get_hw_state;
	} else if (INTEL_GEN(dev_priv) >= 4) {
		intel_primary_formats = i965_primary_formats;
		num_formats = ARRAY_SIZE(i965_primary_formats);
		modifiers = i9xx_format_modifiers;

		primary->update_plane = i9xx_update_primary_plane;
		primary->disable_plane = i9xx_disable_primary_plane;
		primary->get_hw_state = i9xx_plane_get_hw_state;
	} else {
		intel_primary_formats = i8xx_primary_formats;
		num_formats = ARRAY_SIZE(i8xx_primary_formats);
		modifiers = i9xx_format_modifiers;

		primary->update_plane = i9xx_update_primary_plane;
		primary->disable_plane = i9xx_disable_primary_plane;
		primary->get_hw_state = i9xx_plane_get_hw_state;
	}

	if (INTEL_GEN(dev_priv) >= 9)
		ret = drm_universal_plane_init(&dev_priv->drm, &primary->base,
					       0, &intel_plane_funcs,
					       intel_primary_formats, num_formats,
					       modifiers,
					       DRM_PLANE_TYPE_PRIMARY,
					       "plane 1%c", pipe_name(pipe));
	else if (INTEL_GEN(dev_priv) >= 5 || IS_G4X(dev_priv))
		ret = drm_universal_plane_init(&dev_priv->drm, &primary->base,
					       0, &intel_plane_funcs,
					       intel_primary_formats, num_formats,
					       modifiers,
					       DRM_PLANE_TYPE_PRIMARY,
					       "primary %c", pipe_name(pipe));
	else
		ret = drm_universal_plane_init(&dev_priv->drm, &primary->base,
					       0, &intel_plane_funcs,
					       intel_primary_formats, num_formats,
					       modifiers,
					       DRM_PLANE_TYPE_PRIMARY,
					       "plane %c", plane_name(primary->plane));
	if (ret)
		goto fail;

	if (INTEL_GEN(dev_priv) >= 9) {
		supported_rotations =
			DRM_MODE_ROTATE_0 | DRM_MODE_ROTATE_90 |
			DRM_MODE_ROTATE_180 | DRM_MODE_ROTATE_270;
	} else if (IS_CHERRYVIEW(dev_priv) && pipe == PIPE_B) {
		supported_rotations =
			DRM_MODE_ROTATE_0 | DRM_MODE_ROTATE_180 |
			DRM_MODE_REFLECT_X;
	} else if (INTEL_GEN(dev_priv) >= 4) {
		supported_rotations =
			DRM_MODE_ROTATE_0 | DRM_MODE_ROTATE_180;
	} else {
		supported_rotations = DRM_MODE_ROTATE_0;
	}

	if (INTEL_GEN(dev_priv) >= 4)
		drm_plane_create_rotation_property(&primary->base,
						   DRM_MODE_ROTATE_0,
						   supported_rotations);

	drm_plane_helper_add(&primary->base, &intel_plane_helper_funcs);

	return primary;

fail:
	kfree(state);
	kfree(primary);

	return ERR_PTR(ret);
}

static struct intel_plane *
intel_skl_plane_create(struct drm_i915_private *dev_priv, enum pipe pipe,
		       int plane, bool is_primary)
{
	struct intel_plane *intel_plane = NULL;
	struct intel_plane_state *state = NULL;
	unsigned long possible_crtcs;
	const uint32_t *plane_formats;
	unsigned int supported_rotations, plane_type;
	unsigned int num_formats;
	const uint64_t *modifiers;
	int ret;

	intel_plane = kzalloc(sizeof(*intel_plane), GFP_KERNEL);
	if (!intel_plane) {
		ret = -ENOMEM;
		goto fail;
	}

	state = intel_create_plane_state(&intel_plane->base);
	if (!state) {
		ret = -ENOMEM;
		goto fail;
	}

	intel_plane->base.state = &state->base;
	intel_plane->can_scale = false;
	state->scaler_id = -1;
	intel_plane->pipe = pipe;

	/*
	 * On gen2/3 only plane A can do FBC, but the panel fitter and LVDS
	 * port is hooked to pipe B. Hence we want plane A feeding pipe B.
	 */
	if (is_primary) {
		intel_plane->plane = (enum plane) pipe;
		intel_plane->check_plane = intel_check_primary_plane;
		plane_type = DRM_PLANE_TYPE_PRIMARY;
	} else {
		intel_plane->plane = plane;
		intel_plane->check_plane = intel_check_sprite_plane;
		plane_type = DRM_PLANE_TYPE_OVERLAY;
	}

	if (plane == PLANE_PRIMARY) {
		intel_plane->frontbuffer_bit = INTEL_FRONTBUFFER_PRIMARY(pipe);
		intel_plane->update_plane = skylake_update_primary_plane;
		intel_plane->disable_plane = skylake_disable_primary_plane;
		intel_plane->get_hw_state = skl_plane_get_hw_state;
	} else {
		intel_plane->frontbuffer_bit = INTEL_FRONTBUFFER_SPRITE(pipe, plane);
		intel_plane->update_plane = skl_update_plane;
		intel_plane->disable_plane = skl_disable_plane;
		intel_plane->get_hw_state = skl_plane_get_hw_state;
	}

	intel_plane->id = plane;
	plane_formats = skl_primary_formats;

	if (pipe < PIPE_C)
		modifiers = skl_format_modifiers_ccs;
	else
		modifiers = skl_format_modifiers_noccs;

	num_formats = ARRAY_SIZE(skl_primary_formats);

	/*
	 * Drop final format (NV12) for pipes or hardware steppings
	 * that don't support it.
	 */
	if (IS_BXT_REVID(dev_priv, 0, BXT_REVID_C0) || pipe >= PIPE_C
			|| plane >= 2)
		num_formats--;


	possible_crtcs = (1 << dev_priv->drm.mode_config.num_crtc);
	ret = drm_universal_plane_init(&dev_priv->drm, &intel_plane->base,
			possible_crtcs, &intel_plane_funcs,
			plane_formats, num_formats,
			modifiers,
			plane_type,
			"plane %d%c", plane+1, pipe_name(pipe));

	if (ret)
		goto fail;

	supported_rotations = DRM_MODE_ROTATE_0;
	if (INTEL_GEN(dev_priv) >= 4)
		drm_plane_create_rotation_property(&intel_plane->base,
						   DRM_MODE_ROTATE_0,
						   supported_rotations);

	drm_plane_helper_add(&intel_plane->base, &intel_plane_helper_funcs);

	return intel_plane;

fail:
	kfree(state);
	kfree(intel_plane);

	return ERR_PTR(ret);
}

static struct intel_plane *
intel_cursor_plane_create(struct drm_i915_private *dev_priv,
			  enum pipe pipe)
{
	struct intel_plane *cursor = NULL;
	struct intel_plane_state *state = NULL;
	int ret;

	cursor = kzalloc(sizeof(*cursor), GFP_KERNEL);
	if (!cursor) {
		ret = -ENOMEM;
		goto fail;
	}

	state = intel_create_plane_state(&cursor->base);
	if (!state) {
		ret = -ENOMEM;
		goto fail;
	}

	cursor->base.state = &state->base;

	cursor->can_scale = false;
	cursor->max_downscale = 1;
	cursor->pipe = pipe;
	cursor->plane = pipe;
	cursor->id = PLANE_CURSOR;
	cursor->frontbuffer_bit = INTEL_FRONTBUFFER_CURSOR(pipe);

	if (IS_I845G(dev_priv) || IS_I865G(dev_priv)) {
		cursor->update_plane = i845_update_cursor;
		cursor->disable_plane = i845_disable_cursor;
		cursor->get_hw_state = i845_cursor_get_hw_state;
		cursor->check_plane = i845_check_cursor;
	} else {
		cursor->update_plane = i9xx_update_cursor;
		cursor->disable_plane = i9xx_disable_cursor;
		cursor->get_hw_state = i9xx_cursor_get_hw_state;
		cursor->check_plane = i9xx_check_cursor;
	}

	cursor->cursor.base = ~0;
	cursor->cursor.cntl = ~0;

	if (IS_I845G(dev_priv) || IS_I865G(dev_priv) || HAS_CUR_FBC(dev_priv))
		cursor->cursor.size = ~0;

	ret = drm_universal_plane_init(&dev_priv->drm, &cursor->base,
				       0, &intel_cursor_plane_funcs,
				       intel_cursor_formats,
				       ARRAY_SIZE(intel_cursor_formats),
				       cursor_format_modifiers,
				       DRM_PLANE_TYPE_CURSOR,
				       "cursor %c", pipe_name(pipe));
	if (ret)
		goto fail;

	if (INTEL_GEN(dev_priv) >= 4)
		drm_plane_create_rotation_property(&cursor->base,
						   DRM_MODE_ROTATE_0,
						   DRM_MODE_ROTATE_0 |
						   DRM_MODE_ROTATE_180);

	if (INTEL_GEN(dev_priv) >= 9)
		state->scaler_id = -1;

	drm_plane_helper_add(&cursor->base, &intel_plane_helper_funcs);

	return cursor;

fail:
	kfree(state);
	kfree(cursor);

	return ERR_PTR(ret);
}

static void intel_crtc_init_scalers(struct intel_crtc *crtc,
				    struct intel_crtc_state *crtc_state)
{
	struct intel_crtc_scaler_state *scaler_state =
		&crtc_state->scaler_state;
	struct drm_i915_private *dev_priv = to_i915(crtc->base.dev);
	int i;

	crtc->num_scalers = dev_priv->info.num_scalers[crtc->pipe];
	if (!crtc->num_scalers)
		return;

	for (i = 0; i < crtc->num_scalers; i++) {
		struct intel_scaler *scaler = &scaler_state->scalers[i];

		scaler->in_use = 0;
		scaler->mode = PS_SCALER_MODE_DYN;
		scaler->owned = 1;
#if IS_ENABLED(CONFIG_DRM_I915_GVT)
		if (!intel_vgpu_active(dev_priv) &&
<<<<<<< HEAD
=======
		    intel_gvt_active(dev_priv) &&
>>>>>>> c72b8805
		    dev_priv->gvt->pipe_info[crtc->pipe].scaler_owner[i] != 0)
			scaler->owned = 0;
#endif
		if (intel_vgpu_active(dev_priv) &&
			 !(1 << (crtc->pipe * SKL_NUM_SCALERS + i) &
			  dev_priv->vgpu.scaler_owned))
			scaler->owned = 0;
	}

	scaler_state->scaler_id = -1;
}

static void intel_create_background_color_property(struct drm_device *dev,
						   struct intel_crtc *crtc)
{
	if (!dev->mode_config.prop_background_color)
		dev->mode_config.prop_background_color =
			drm_mode_create_background_color_property(dev);
	if (!dev->mode_config.prop_background_color)
		return;

	drm_object_attach_property(&crtc->base.base,
				   dev->mode_config.prop_background_color,
				   crtc->base.state->background_color.v);
}

static int intel_crtc_init_restrict_planes(struct drm_i915_private *dev_priv,
					   enum pipe pipe, int planes_mask)
{
	struct intel_crtc *intel_crtc;
	struct intel_crtc_state *crtc_state;
	struct intel_plane *primary = NULL, *intel_plane = NULL;
	bool is_primary = true;
	int plane, ret;

	intel_crtc = kzalloc(sizeof(*intel_crtc), GFP_KERNEL);
	if (!intel_crtc)
		return -ENOMEM;

	crtc_state = kzalloc(sizeof(*crtc_state), GFP_KERNEL);
	if (!crtc_state) {
		ret = -ENOMEM;
		goto fail;
	}
	intel_crtc->config = crtc_state;
	intel_crtc->base.state = &crtc_state->base;
	crtc_state->base.crtc = &intel_crtc->base;

	for_each_universal_plane(dev_priv, pipe, plane) {
		if (planes_mask & BIT(plane)) {
			intel_plane = intel_skl_plane_create(dev_priv,
					pipe, plane, is_primary);
			if (IS_ERR(intel_plane)) {
				DRM_DEBUG_KMS(" plane %d failed for pipe %d\n", plane, pipe);
				ret = PTR_ERR(intel_plane);
				goto fail;
			}
			if (is_primary) {
				primary = intel_plane;
				is_primary = false;
			}
			DRM_DEBUG_KMS(" plane %d created for pipe %d\n", plane, pipe);
			intel_crtc->plane_ids_mask |= BIT(intel_plane->id);
		}
	}

	ret = drm_crtc_init_with_planes(&dev_priv->drm,
			&intel_crtc->base,
			primary ? &primary->base : NULL, NULL,
			&intel_crtc_funcs,
			"pipe %c", pipe_name(pipe));
	if (ret)
		goto fail;

	intel_crtc->pipe = pipe;
	intel_crtc->plane = primary ? primary->plane : 0;

	dev_priv->plane_to_crtc_mapping[intel_crtc->plane] = intel_crtc;
	dev_priv->pipe_to_crtc_mapping[intel_crtc->pipe] = intel_crtc;

	drm_crtc_helper_add(&intel_crtc->base, &intel_helper_funcs);

	intel_color_init(&intel_crtc->base);

	WARN_ON(drm_crtc_index(&intel_crtc->base) != intel_crtc->pipe);

	return 0;

fail:
	/*
	 * drm_mode_config_cleanup() will free up any
	 * crtcs/planes already initialized.
	 */
	kfree(crtc_state);
	kfree(intel_crtc);

	return ret;
}

static int intel_crtc_init(struct drm_i915_private *dev_priv, enum pipe pipe)
{
	struct intel_crtc *intel_crtc;
	struct intel_crtc_state *crtc_state = NULL;
	struct intel_plane *primary = NULL;
	struct intel_plane *cursor = NULL;
	int sprite, ret;

	intel_crtc = kzalloc(sizeof(*intel_crtc), GFP_KERNEL);
	if (!intel_crtc)
		return -ENOMEM;

	crtc_state = kzalloc(sizeof(*crtc_state), GFP_KERNEL);
	if (!crtc_state) {
		ret = -ENOMEM;
		goto fail;
	}
	intel_crtc->config = crtc_state;
	intel_crtc->base.state = &crtc_state->base;
	crtc_state->base.crtc = &intel_crtc->base;

	primary = intel_primary_plane_create(dev_priv, pipe);
	if (IS_ERR(primary)) {
		ret = PTR_ERR(primary);
		goto fail;
	}
	intel_crtc->plane_ids_mask |= BIT(primary->id);

	for_each_sprite(dev_priv, pipe, sprite) {
		struct intel_plane *plane;

		plane = intel_sprite_plane_create(dev_priv, pipe, sprite);
		if (IS_ERR(plane)) {
			ret = PTR_ERR(plane);
			goto fail;
		}
		intel_crtc->plane_ids_mask |= BIT(plane->id);
	}

	cursor = intel_cursor_plane_create(dev_priv, pipe);
	if (IS_ERR(cursor)) {
		ret = PTR_ERR(cursor);
		goto fail;
	}
	intel_crtc->plane_ids_mask |= BIT(cursor->id);

	ret = drm_crtc_init_with_planes(&dev_priv->drm, &intel_crtc->base,
					&primary->base, &cursor->base,
					&intel_crtc_funcs,
					"pipe %c", pipe_name(pipe));
	if (ret)
		goto fail;

	intel_crtc->pipe = pipe;
	intel_crtc->plane = primary->plane;

	/* initialize shared scalers */
	intel_crtc_init_scalers(intel_crtc, crtc_state);

	BUG_ON(pipe >= ARRAY_SIZE(dev_priv->plane_to_crtc_mapping) ||
	       dev_priv->plane_to_crtc_mapping[intel_crtc->plane] != NULL);
	dev_priv->plane_to_crtc_mapping[intel_crtc->plane] = intel_crtc;
	dev_priv->pipe_to_crtc_mapping[intel_crtc->pipe] = intel_crtc;

	drm_crtc_helper_add(&intel_crtc->base, &intel_helper_funcs);

	intel_color_init(&intel_crtc->base);

	WARN_ON(drm_crtc_index(&intel_crtc->base) != intel_crtc->pipe);

	if (INTEL_GEN(dev_priv) >= 9) {
		crtc_state->base.background_color = drm_rgba(16, 0, 0, 0, 0);
		intel_create_background_color_property(&dev_priv->drm,
						       intel_crtc);
	}

	return 0;

fail:
	/*
	 * drm_mode_config_cleanup() will free up any
	 * crtcs/planes already initialized.
	 */
	kfree(crtc_state);
	kfree(intel_crtc);

	return ret;
}

enum pipe intel_get_pipe_from_connector(struct intel_connector *connector)
{
	struct drm_device *dev = connector->base.dev;

	WARN_ON(!drm_modeset_is_locked(&dev->mode_config.connection_mutex));

	if (!connector->base.state->crtc)
		return INVALID_PIPE;

	return to_intel_crtc(connector->base.state->crtc)->pipe;
}

int intel_get_pipe_from_crtc_id(struct drm_device *dev, void *data,
				struct drm_file *file)
{
	struct drm_i915_get_pipe_from_crtc_id *pipe_from_crtc_id = data;
	struct drm_crtc *drmmode_crtc;
	struct intel_crtc *crtc;

	drmmode_crtc = drm_crtc_find(dev, pipe_from_crtc_id->crtc_id);
	if (!drmmode_crtc)
		return -ENOENT;

	crtc = to_intel_crtc(drmmode_crtc);
	pipe_from_crtc_id->pipe = crtc->pipe;

	return 0;
}

int get_pipe_from_crtc_index(struct drm_device *dev, unsigned int index, enum pipe *pipe)
{
	struct drm_crtc *c = drm_crtc_from_index(dev, index);

	if (WARN_ON(!c))
		return -ENOENT;

	*pipe =  (to_intel_crtc(c)->pipe);
	return 0;
}

struct intel_crtc *get_intel_crtc_from_index(struct drm_device *dev,
		unsigned int index)
{
	struct drm_crtc *c = drm_crtc_from_index(dev, index);

	WARN_ON(!c);
	return to_intel_crtc(c);
}


static int intel_encoder_clones(struct intel_encoder *encoder)
{
	struct drm_device *dev = encoder->base.dev;
	struct intel_encoder *source_encoder;
	int index_mask = 0;
	int entry = 0;

	for_each_intel_encoder(dev, source_encoder) {
		if (encoders_cloneable(encoder, source_encoder))
			index_mask |= (1 << entry);

		entry++;
	}

	return index_mask;
}

static bool has_edp_a(struct drm_i915_private *dev_priv)
{
	if (!IS_MOBILE(dev_priv))
		return false;

	if ((I915_READ(DP_A) & DP_DETECTED) == 0)
		return false;

	if (IS_GEN5(dev_priv) && (I915_READ(FUSE_STRAP) & ILK_eDP_A_DISABLE))
		return false;

	return true;
}

static bool intel_crt_present(struct drm_i915_private *dev_priv)
{
	if (INTEL_GEN(dev_priv) >= 9)
		return false;

	if (IS_HSW_ULT(dev_priv) || IS_BDW_ULT(dev_priv))
		return false;

	if (IS_CHERRYVIEW(dev_priv))
		return false;

	if (HAS_PCH_LPT_H(dev_priv) &&
	    I915_READ(SFUSE_STRAP) & SFUSE_STRAP_CRT_DISABLED)
		return false;

	/* DDI E can't be used if DDI A requires 4 lanes */
	if (HAS_DDI(dev_priv) && I915_READ(DDI_BUF_CTL(PORT_A)) & DDI_A_4_LANES)
		return false;

	if (!dev_priv->vbt.int_crt_support)
		return false;

	return true;
}

void intel_pps_unlock_regs_wa(struct drm_i915_private *dev_priv)
{
	int pps_num;
	int pps_idx;

	if (HAS_DDI(dev_priv))
		return;
	/*
	 * This w/a is needed at least on CPT/PPT, but to be sure apply it
	 * everywhere where registers can be write protected.
	 */
	if (IS_VALLEYVIEW(dev_priv) || IS_CHERRYVIEW(dev_priv))
		pps_num = 2;
	else
		pps_num = 1;

	for (pps_idx = 0; pps_idx < pps_num; pps_idx++) {
		u32 val = I915_READ(PP_CONTROL(pps_idx));

		val = (val & ~PANEL_UNLOCK_MASK) | PANEL_UNLOCK_REGS;
		I915_WRITE(PP_CONTROL(pps_idx), val);
	}
}

static void intel_pps_init(struct drm_i915_private *dev_priv)
{
	if (HAS_PCH_SPLIT(dev_priv) || IS_GEN9_LP(dev_priv))
		dev_priv->pps_mmio_base = PCH_PPS_BASE;
	else if (IS_VALLEYVIEW(dev_priv) || IS_CHERRYVIEW(dev_priv))
		dev_priv->pps_mmio_base = VLV_PPS_BASE;
	else
		dev_priv->pps_mmio_base = PPS_BASE;

	intel_pps_unlock_regs_wa(dev_priv);
}

static void intel_setup_outputs(struct drm_i915_private *dev_priv)
{
	struct intel_encoder *encoder;
	bool dpd_is_edp = false;

	intel_pps_init(dev_priv);

	/*
	 * intel_edp_init_connector() depends on this completing first, to
	 * prevent the registeration of both eDP and LVDS and the incorrect
	 * sharing of the PPS.
	 */
	intel_lvds_init(dev_priv);

	if (intel_crt_present(dev_priv))
		intel_crt_init(dev_priv);

	if (IS_GEN9_LP(dev_priv)) {
		/*
		 * FIXME: Broxton doesn't support port detection via the
		 * DDI_BUF_CTL_A or SFUSE_STRAP registers, find another way to
		 * detect the ports.
		 */
		intel_ddi_init(dev_priv, PORT_A);
		intel_ddi_init(dev_priv, PORT_B);
		intel_ddi_init(dev_priv, PORT_C);

		intel_dsi_init(dev_priv);
	} else if (HAS_DDI(dev_priv)) {
		int found;

		/*
		 * Haswell uses DDI functions to detect digital outputs.
		 * On SKL pre-D0 the strap isn't connected, so we assume
		 * it's there.
		 */
		found = I915_READ(DDI_BUF_CTL(PORT_A)) & DDI_INIT_DISPLAY_DETECTED;
		/* WaIgnoreDDIAStrap: skl */
		if (found || IS_GEN9_BC(dev_priv))
			intel_ddi_init(dev_priv, PORT_A);

		/* DDI B, C and D detection is indicated by the SFUSE_STRAP
		 * register */
		found = I915_READ(SFUSE_STRAP);

		if (found & SFUSE_STRAP_DDIB_DETECTED)
			intel_ddi_init(dev_priv, PORT_B);
		if (found & SFUSE_STRAP_DDIC_DETECTED)
			intel_ddi_init(dev_priv, PORT_C);
		if (found & SFUSE_STRAP_DDID_DETECTED)
			intel_ddi_init(dev_priv, PORT_D);
		/*
		 * On SKL we don't have a way to detect DDI-E so we rely on VBT.
		 */
		if (IS_GEN9_BC(dev_priv) &&
		    (dev_priv->vbt.ddi_port_info[PORT_E].supports_dp ||
		     dev_priv->vbt.ddi_port_info[PORT_E].supports_dvi ||
		     dev_priv->vbt.ddi_port_info[PORT_E].supports_hdmi))
			intel_ddi_init(dev_priv, PORT_E);

	} else if (HAS_PCH_SPLIT(dev_priv)) {
		int found;
		dpd_is_edp = intel_dp_is_edp(dev_priv, PORT_D);

		if (has_edp_a(dev_priv))
			intel_dp_init(dev_priv, DP_A, PORT_A);

		if (I915_READ(PCH_HDMIB) & SDVO_DETECTED) {
			/* PCH SDVOB multiplex with HDMIB */
			found = intel_sdvo_init(dev_priv, PCH_SDVOB, PORT_B);
			if (!found)
				intel_hdmi_init(dev_priv, PCH_HDMIB, PORT_B);
			if (!found && (I915_READ(PCH_DP_B) & DP_DETECTED))
				intel_dp_init(dev_priv, PCH_DP_B, PORT_B);
		}

		if (I915_READ(PCH_HDMIC) & SDVO_DETECTED)
			intel_hdmi_init(dev_priv, PCH_HDMIC, PORT_C);

		if (!dpd_is_edp && I915_READ(PCH_HDMID) & SDVO_DETECTED)
			intel_hdmi_init(dev_priv, PCH_HDMID, PORT_D);

		if (I915_READ(PCH_DP_C) & DP_DETECTED)
			intel_dp_init(dev_priv, PCH_DP_C, PORT_C);

		if (I915_READ(PCH_DP_D) & DP_DETECTED)
			intel_dp_init(dev_priv, PCH_DP_D, PORT_D);
	} else if (IS_VALLEYVIEW(dev_priv) || IS_CHERRYVIEW(dev_priv)) {
		bool has_edp, has_port;

		/*
		 * The DP_DETECTED bit is the latched state of the DDC
		 * SDA pin at boot. However since eDP doesn't require DDC
		 * (no way to plug in a DP->HDMI dongle) the DDC pins for
		 * eDP ports may have been muxed to an alternate function.
		 * Thus we can't rely on the DP_DETECTED bit alone to detect
		 * eDP ports. Consult the VBT as well as DP_DETECTED to
		 * detect eDP ports.
		 *
		 * Sadly the straps seem to be missing sometimes even for HDMI
		 * ports (eg. on Voyo V3 - CHT x7-Z8700), so check both strap
		 * and VBT for the presence of the port. Additionally we can't
		 * trust the port type the VBT declares as we've seen at least
		 * HDMI ports that the VBT claim are DP or eDP.
		 */
		has_edp = intel_dp_is_edp(dev_priv, PORT_B);
		has_port = intel_bios_is_port_present(dev_priv, PORT_B);
		if (I915_READ(VLV_DP_B) & DP_DETECTED || has_port)
			has_edp &= intel_dp_init(dev_priv, VLV_DP_B, PORT_B);
		if ((I915_READ(VLV_HDMIB) & SDVO_DETECTED || has_port) && !has_edp)
			intel_hdmi_init(dev_priv, VLV_HDMIB, PORT_B);

		has_edp = intel_dp_is_edp(dev_priv, PORT_C);
		has_port = intel_bios_is_port_present(dev_priv, PORT_C);
		if (I915_READ(VLV_DP_C) & DP_DETECTED || has_port)
			has_edp &= intel_dp_init(dev_priv, VLV_DP_C, PORT_C);
		if ((I915_READ(VLV_HDMIC) & SDVO_DETECTED || has_port) && !has_edp)
			intel_hdmi_init(dev_priv, VLV_HDMIC, PORT_C);

		if (IS_CHERRYVIEW(dev_priv)) {
			/*
			 * eDP not supported on port D,
			 * so no need to worry about it
			 */
			has_port = intel_bios_is_port_present(dev_priv, PORT_D);
			if (I915_READ(CHV_DP_D) & DP_DETECTED || has_port)
				intel_dp_init(dev_priv, CHV_DP_D, PORT_D);
			if (I915_READ(CHV_HDMID) & SDVO_DETECTED || has_port)
				intel_hdmi_init(dev_priv, CHV_HDMID, PORT_D);
		}

		intel_dsi_init(dev_priv);
	} else if (!IS_GEN2(dev_priv) && !IS_PINEVIEW(dev_priv)) {
		bool found = false;

		if (I915_READ(GEN3_SDVOB) & SDVO_DETECTED) {
			DRM_DEBUG_KMS("probing SDVOB\n");
			found = intel_sdvo_init(dev_priv, GEN3_SDVOB, PORT_B);
			if (!found && IS_G4X(dev_priv)) {
				DRM_DEBUG_KMS("probing HDMI on SDVOB\n");
				intel_hdmi_init(dev_priv, GEN4_HDMIB, PORT_B);
			}

			if (!found && IS_G4X(dev_priv))
				intel_dp_init(dev_priv, DP_B, PORT_B);
		}

		/* Before G4X SDVOC doesn't have its own detect register */

		if (I915_READ(GEN3_SDVOB) & SDVO_DETECTED) {
			DRM_DEBUG_KMS("probing SDVOC\n");
			found = intel_sdvo_init(dev_priv, GEN3_SDVOC, PORT_C);
		}

		if (!found && (I915_READ(GEN3_SDVOC) & SDVO_DETECTED)) {

			if (IS_G4X(dev_priv)) {
				DRM_DEBUG_KMS("probing HDMI on SDVOC\n");
				intel_hdmi_init(dev_priv, GEN4_HDMIC, PORT_C);
			}
			if (IS_G4X(dev_priv))
				intel_dp_init(dev_priv, DP_C, PORT_C);
		}

		if (IS_G4X(dev_priv) && (I915_READ(DP_D) & DP_DETECTED))
			intel_dp_init(dev_priv, DP_D, PORT_D);
	} else if (IS_GEN2(dev_priv))
		intel_dvo_init(dev_priv);

	if (SUPPORTS_TV(dev_priv))
		intel_tv_init(dev_priv);

	intel_psr_init(dev_priv);

	for_each_intel_encoder(&dev_priv->drm, encoder) {
		encoder->base.possible_crtcs = encoder->crtc_mask;
		encoder->base.possible_clones =
			intel_encoder_clones(encoder);
	}

#if IS_ENABLED(CONFIG_DRM_I915_GVT)
	/*
	 * Encoders have been initialized. If we are in VGT mode,
	 * let's inform the HV that it can start Dom U as Dom 0
	 * is ready to accept new Dom Us.
	 */
	gvt_dom0_ready(dev_priv);
#endif

	intel_init_pch_refclk(dev_priv);

	drm_helper_move_panel_connectors_to_head(&dev_priv->drm);
}

static void intel_user_framebuffer_destroy(struct drm_framebuffer *fb)
{
	struct intel_framebuffer *intel_fb = to_intel_framebuffer(fb);

	drm_framebuffer_cleanup(fb);

	i915_gem_object_lock(intel_fb->obj);
	WARN_ON(!intel_fb->obj->framebuffer_references--);
	i915_gem_object_unlock(intel_fb->obj);

	i915_gem_object_put(intel_fb->obj);

	kfree(intel_fb);
}

static int intel_user_framebuffer_create_handle(struct drm_framebuffer *fb,
						struct drm_file *file,
						unsigned int *handle)
{
	struct intel_framebuffer *intel_fb = to_intel_framebuffer(fb);
	struct drm_i915_gem_object *obj = intel_fb->obj;

	if (obj->userptr.mm) {
		DRM_DEBUG("attempting to use a userptr for a framebuffer, denied\n");
		return -EINVAL;
	}

	return drm_gem_handle_create(file, &obj->base, handle);
}

static int intel_user_framebuffer_dirty(struct drm_framebuffer *fb,
					struct drm_file *file,
					unsigned flags, unsigned color,
					struct drm_clip_rect *clips,
					unsigned num_clips)
{
	struct drm_i915_gem_object *obj = intel_fb_obj(fb);

	i915_gem_object_flush_if_display(obj);
	intel_fb_obj_flush(obj, ORIGIN_DIRTYFB);

	return 0;
}

static const struct drm_framebuffer_funcs intel_fb_funcs = {
	.destroy = intel_user_framebuffer_destroy,
	.create_handle = intel_user_framebuffer_create_handle,
	.dirty = intel_user_framebuffer_dirty,
};

static
u32 intel_fb_pitch_limit(struct drm_i915_private *dev_priv,
			 uint64_t fb_modifier, uint32_t pixel_format)
{
	u32 gen = INTEL_GEN(dev_priv);

	if (gen >= 9) {
		int cpp = drm_format_plane_cpp(pixel_format, 0);

		/* "The stride in bytes must not exceed the of the size of 8K
		 *  pixels and 32K bytes."
		 */
		return min(8192 * cpp, 32768);
	} else if (gen >= 5 && !HAS_GMCH_DISPLAY(dev_priv)) {
		return 32*1024;
	} else if (gen >= 4) {
		if (fb_modifier == I915_FORMAT_MOD_X_TILED)
			return 16*1024;
		else
			return 32*1024;
	} else if (gen >= 3) {
		if (fb_modifier == I915_FORMAT_MOD_X_TILED)
			return 8*1024;
		else
			return 16*1024;
	} else {
		/* XXX DSPC is limited to 4k tiled */
		return 8*1024;
	}
}

static int intel_framebuffer_init(struct intel_framebuffer *intel_fb,
				  struct drm_i915_gem_object *obj,
				  struct drm_mode_fb_cmd2 *mode_cmd)
{
	struct drm_i915_private *dev_priv = to_i915(obj->base.dev);
	struct drm_framebuffer *fb = &intel_fb->base;
	struct drm_format_name_buf format_name;
	u32 pitch_limit;
	unsigned int tiling, stride;
	int ret = -EINVAL;
	int i;

	i915_gem_object_lock(obj);
	obj->framebuffer_references++;
	tiling = i915_gem_object_get_tiling(obj);
	stride = i915_gem_object_get_stride(obj);
	i915_gem_object_unlock(obj);

	if (mode_cmd->flags & DRM_MODE_FB_MODIFIERS) {
		/*
		 * If there's a fence, enforce that
		 * the fb modifier and tiling mode match.
		 */
		if (tiling != I915_TILING_NONE &&
		    tiling != intel_fb_modifier_to_tiling(mode_cmd->modifier[0])) {
			DRM_DEBUG_KMS("tiling_mode doesn't match fb modifier\n");
			goto err;
		}
	} else {
		if (tiling == I915_TILING_X) {
			mode_cmd->modifier[0] = I915_FORMAT_MOD_X_TILED;
		} else if (tiling == I915_TILING_Y) {
			DRM_DEBUG_KMS("No Y tiling for legacy addfb\n");
			goto err;
		}
	}

	/* Passed in modifier sanity checking. */
	switch (mode_cmd->modifier[0]) {
	case I915_FORMAT_MOD_Y_TILED_CCS:
	case I915_FORMAT_MOD_Yf_TILED_CCS:
		switch (mode_cmd->pixel_format) {
		case DRM_FORMAT_XBGR8888:
		case DRM_FORMAT_ABGR8888:
		case DRM_FORMAT_XRGB8888:
		case DRM_FORMAT_ARGB8888:
			break;
		default:
			DRM_DEBUG_KMS("RC supported only with RGB8888 formats\n");
			goto err;
		}
		/* fall through */
	case I915_FORMAT_MOD_Y_TILED:
	case I915_FORMAT_MOD_Yf_TILED:
		if (INTEL_GEN(dev_priv) < 9) {
			DRM_DEBUG_KMS("Unsupported tiling 0x%llx!\n",
				      mode_cmd->modifier[0]);
			goto err;
		}
	case DRM_FORMAT_MOD_LINEAR:
	case I915_FORMAT_MOD_X_TILED:
		break;
	default:
		DRM_DEBUG_KMS("Unsupported fb modifier 0x%llx!\n",
			      mode_cmd->modifier[0]);
		goto err;
	}

	/*
	 * gen2/3 display engine uses the fence if present,
	 * so the tiling mode must match the fb modifier exactly.
	 */
	if (INTEL_INFO(dev_priv)->gen < 4 &&
	    tiling != intel_fb_modifier_to_tiling(mode_cmd->modifier[0])) {
		DRM_DEBUG_KMS("tiling_mode must match fb modifier exactly on gen2/3\n");
		goto err;
	}

	pitch_limit = intel_fb_pitch_limit(dev_priv, mode_cmd->modifier[0],
					   mode_cmd->pixel_format);
	if (mode_cmd->pitches[0] > pitch_limit) {
		DRM_DEBUG_KMS("%s pitch (%u) must be at most %d\n",
			      mode_cmd->modifier[0] != DRM_FORMAT_MOD_LINEAR ?
			      "tiled" : "linear",
			      mode_cmd->pitches[0], pitch_limit);
		goto err;
	}

	/*
	 * If there's a fence, enforce that
	 * the fb pitch and fence stride match.
	 */
	if (tiling != I915_TILING_NONE && mode_cmd->pitches[0] != stride) {
		DRM_DEBUG_KMS("pitch (%d) must match tiling stride (%d)\n",
			      mode_cmd->pitches[0], stride);
		goto err;
	}

	/* Reject formats not supported by any plane early. */
	switch (mode_cmd->pixel_format) {
	case DRM_FORMAT_C8:
	case DRM_FORMAT_RGB565:
	case DRM_FORMAT_XRGB8888:
	case DRM_FORMAT_ARGB8888:
		break;
	case DRM_FORMAT_XRGB1555:
		if (INTEL_GEN(dev_priv) > 3) {
			DRM_DEBUG_KMS("unsupported pixel format: %s\n",
				      drm_get_format_name(mode_cmd->pixel_format, &format_name));
			goto err;
		}
		break;
	case DRM_FORMAT_ABGR8888:
		if (!IS_VALLEYVIEW(dev_priv) && !IS_CHERRYVIEW(dev_priv) &&
		    INTEL_GEN(dev_priv) < 9) {
			DRM_DEBUG_KMS("unsupported pixel format: %s\n",
				      drm_get_format_name(mode_cmd->pixel_format, &format_name));
			goto err;
		}
		break;
	case DRM_FORMAT_XBGR8888:
	case DRM_FORMAT_XRGB2101010:
	case DRM_FORMAT_XBGR2101010:
		if (INTEL_GEN(dev_priv) < 4) {
			DRM_DEBUG_KMS("unsupported pixel format: %s\n",
				      drm_get_format_name(mode_cmd->pixel_format, &format_name));
			goto err;
		}
		break;
	case DRM_FORMAT_ABGR2101010:
		if (!IS_VALLEYVIEW(dev_priv) && !IS_CHERRYVIEW(dev_priv)) {
			DRM_DEBUG_KMS("unsupported pixel format: %s\n",
				      drm_get_format_name(mode_cmd->pixel_format, &format_name));
			goto err;
		}
		break;
	case DRM_FORMAT_YUYV:
	case DRM_FORMAT_UYVY:
	case DRM_FORMAT_YVYU:
	case DRM_FORMAT_VYUY:
		if (INTEL_GEN(dev_priv) < 5 && !IS_G4X(dev_priv)) {
			DRM_DEBUG_KMS("unsupported pixel format: %s\n",
				      drm_get_format_name(mode_cmd->pixel_format, &format_name));
			goto err;
		}
		break;
	default:
		DRM_DEBUG_KMS("unsupported pixel format: %s\n",
			      drm_get_format_name(mode_cmd->pixel_format, &format_name));
		goto err;
	}

	/* FIXME need to adjust LINOFF/TILEOFF accordingly. */
	if (mode_cmd->offsets[0] != 0)
		goto err;

	drm_helper_mode_fill_fb_struct(&dev_priv->drm, fb, mode_cmd);

	for (i = 0; i < fb->format->num_planes; i++) {
		u32 stride_alignment;

		if (mode_cmd->handles[i] != mode_cmd->handles[0]) {
			DRM_DEBUG_KMS("bad plane %d handle\n", i);
			goto err;
		}

		stride_alignment = intel_fb_stride_alignment(fb, i);

		/*
		 * Display WA #0531: skl,bxt,kbl,glk
		 *
		 * Render decompression and plane width > 3840
		 * combined with horizontal panning requires the
		 * plane stride to be a multiple of 4. We'll just
		 * require the entire fb to accommodate that to avoid
		 * potential runtime errors at plane configuration time.
		 */
		if (IS_GEN9(dev_priv) && i == 0 && fb->width > 3840 &&
		    (fb->modifier == I915_FORMAT_MOD_Y_TILED_CCS ||
		     fb->modifier == I915_FORMAT_MOD_Yf_TILED_CCS))
			stride_alignment *= 4;

		if (fb->pitches[i] & (stride_alignment - 1)) {
			DRM_DEBUG_KMS("plane %d pitch (%d) must be at least %u byte aligned\n",
				      i, fb->pitches[i], stride_alignment);
			goto err;
		}
	}

	intel_fb->obj = obj;

	ret = intel_fill_fb_info(dev_priv, fb);
	if (ret)
		goto err;

	ret = drm_framebuffer_init(&dev_priv->drm, fb, &intel_fb_funcs);
	if (ret) {
		DRM_ERROR("framebuffer init failed %d\n", ret);
		goto err;
	}

	return 0;

err:
	i915_gem_object_lock(obj);
	obj->framebuffer_references--;
	i915_gem_object_unlock(obj);
	return ret;
}

static struct drm_framebuffer *
intel_user_framebuffer_create(struct drm_device *dev,
			      struct drm_file *filp,
			      const struct drm_mode_fb_cmd2 *user_mode_cmd)
{
	struct drm_framebuffer *fb;
	struct drm_i915_gem_object *obj;
	struct drm_mode_fb_cmd2 mode_cmd = *user_mode_cmd;

	obj = i915_gem_object_lookup(filp, mode_cmd.handles[0]);
	if (!obj)
		return ERR_PTR(-ENOENT);

	fb = intel_framebuffer_create(obj, &mode_cmd);
	if (IS_ERR(fb))
		i915_gem_object_put(obj);

	return fb;
}

static void intel_atomic_state_free(struct drm_atomic_state *state)
{
	struct intel_atomic_state *intel_state = to_intel_atomic_state(state);

	drm_atomic_state_default_release(state);

	i915_sw_fence_fini(&intel_state->commit_ready);

	kfree(state);
}

static const struct drm_mode_config_funcs intel_mode_funcs = {
	.fb_create = intel_user_framebuffer_create,
	.get_format_info = intel_get_format_info,
	.output_poll_changed = intel_fbdev_output_poll_changed,
	.atomic_check = intel_atomic_check,
	.atomic_commit = intel_atomic_commit,
	.atomic_state_alloc = intel_atomic_state_alloc,
	.atomic_state_clear = intel_atomic_state_clear,
	.atomic_state_free = intel_atomic_state_free,
};

/**
 * intel_init_display_hooks - initialize the display modesetting hooks
 * @dev_priv: device private
 */
void intel_init_display_hooks(struct drm_i915_private *dev_priv)
{
	intel_init_cdclk_hooks(dev_priv);

	if (INTEL_INFO(dev_priv)->gen >= 9) {
		dev_priv->display.get_pipe_config = haswell_get_pipe_config;
		dev_priv->display.get_initial_plane_config =
			skylake_get_initial_plane_config;
		dev_priv->display.crtc_compute_clock =
			haswell_crtc_compute_clock;
		dev_priv->display.crtc_enable = haswell_crtc_enable;
		dev_priv->display.crtc_disable = haswell_crtc_disable;
	} else if (HAS_DDI(dev_priv)) {
		dev_priv->display.get_pipe_config = haswell_get_pipe_config;
		dev_priv->display.get_initial_plane_config =
			ironlake_get_initial_plane_config;
		dev_priv->display.crtc_compute_clock =
			haswell_crtc_compute_clock;
		dev_priv->display.crtc_enable = haswell_crtc_enable;
		dev_priv->display.crtc_disable = haswell_crtc_disable;
	} else if (HAS_PCH_SPLIT(dev_priv)) {
		dev_priv->display.get_pipe_config = ironlake_get_pipe_config;
		dev_priv->display.get_initial_plane_config =
			ironlake_get_initial_plane_config;
		dev_priv->display.crtc_compute_clock =
			ironlake_crtc_compute_clock;
		dev_priv->display.crtc_enable = ironlake_crtc_enable;
		dev_priv->display.crtc_disable = ironlake_crtc_disable;
	} else if (IS_CHERRYVIEW(dev_priv)) {
		dev_priv->display.get_pipe_config = i9xx_get_pipe_config;
		dev_priv->display.get_initial_plane_config =
			i9xx_get_initial_plane_config;
		dev_priv->display.crtc_compute_clock = chv_crtc_compute_clock;
		dev_priv->display.crtc_enable = valleyview_crtc_enable;
		dev_priv->display.crtc_disable = i9xx_crtc_disable;
	} else if (IS_VALLEYVIEW(dev_priv)) {
		dev_priv->display.get_pipe_config = i9xx_get_pipe_config;
		dev_priv->display.get_initial_plane_config =
			i9xx_get_initial_plane_config;
		dev_priv->display.crtc_compute_clock = vlv_crtc_compute_clock;
		dev_priv->display.crtc_enable = valleyview_crtc_enable;
		dev_priv->display.crtc_disable = i9xx_crtc_disable;
	} else if (IS_G4X(dev_priv)) {
		dev_priv->display.get_pipe_config = i9xx_get_pipe_config;
		dev_priv->display.get_initial_plane_config =
			i9xx_get_initial_plane_config;
		dev_priv->display.crtc_compute_clock = g4x_crtc_compute_clock;
		dev_priv->display.crtc_enable = i9xx_crtc_enable;
		dev_priv->display.crtc_disable = i9xx_crtc_disable;
	} else if (IS_PINEVIEW(dev_priv)) {
		dev_priv->display.get_pipe_config = i9xx_get_pipe_config;
		dev_priv->display.get_initial_plane_config =
			i9xx_get_initial_plane_config;
		dev_priv->display.crtc_compute_clock = pnv_crtc_compute_clock;
		dev_priv->display.crtc_enable = i9xx_crtc_enable;
		dev_priv->display.crtc_disable = i9xx_crtc_disable;
	} else if (!IS_GEN2(dev_priv)) {
		dev_priv->display.get_pipe_config = i9xx_get_pipe_config;
		dev_priv->display.get_initial_plane_config =
			i9xx_get_initial_plane_config;
		dev_priv->display.crtc_compute_clock = i9xx_crtc_compute_clock;
		dev_priv->display.crtc_enable = i9xx_crtc_enable;
		dev_priv->display.crtc_disable = i9xx_crtc_disable;
	} else {
		dev_priv->display.get_pipe_config = i9xx_get_pipe_config;
		dev_priv->display.get_initial_plane_config =
			i9xx_get_initial_plane_config;
		dev_priv->display.crtc_compute_clock = i8xx_crtc_compute_clock;
		dev_priv->display.crtc_enable = i9xx_crtc_enable;
		dev_priv->display.crtc_disable = i9xx_crtc_disable;
	}

	if (IS_GEN5(dev_priv)) {
		dev_priv->display.fdi_link_train = ironlake_fdi_link_train;
	} else if (IS_GEN6(dev_priv)) {
		dev_priv->display.fdi_link_train = gen6_fdi_link_train;
	} else if (IS_IVYBRIDGE(dev_priv)) {
		/* FIXME: detect B0+ stepping and use auto training */
		dev_priv->display.fdi_link_train = ivb_manual_fdi_link_train;
	} else if (IS_HASWELL(dev_priv) || IS_BROADWELL(dev_priv)) {
		dev_priv->display.fdi_link_train = hsw_fdi_link_train;
	}

	if (dev_priv->info.gen >= 9)
		dev_priv->display.update_crtcs = skl_update_crtcs;
	else
		dev_priv->display.update_crtcs = intel_update_crtcs;
}

/*
 * Some machines (Lenovo U160) do not work with SSC on LVDS for some reason
 */
static void quirk_ssc_force_disable(struct drm_device *dev)
{
	struct drm_i915_private *dev_priv = to_i915(dev);
	dev_priv->quirks |= QUIRK_LVDS_SSC_DISABLE;
	DRM_INFO("applying lvds SSC disable quirk\n");
}

/*
 * A machine (e.g. Acer Aspire 5734Z) may need to invert the panel backlight
 * brightness value
 */
static void quirk_invert_brightness(struct drm_device *dev)
{
	struct drm_i915_private *dev_priv = to_i915(dev);
	dev_priv->quirks |= QUIRK_INVERT_BRIGHTNESS;
	DRM_INFO("applying inverted panel brightness quirk\n");
}

/* Some VBT's incorrectly indicate no backlight is present */
static void quirk_backlight_present(struct drm_device *dev)
{
	struct drm_i915_private *dev_priv = to_i915(dev);
	dev_priv->quirks |= QUIRK_BACKLIGHT_PRESENT;
	DRM_INFO("applying backlight present quirk\n");
}

/* Toshiba Satellite P50-C-18C requires T12 delay to be min 800ms
 * which is 300 ms greater than eDP spec T12 min.
 */
static void quirk_increase_t12_delay(struct drm_device *dev)
{
	struct drm_i915_private *dev_priv = to_i915(dev);

	dev_priv->quirks |= QUIRK_INCREASE_T12_DELAY;
	DRM_INFO("Applying T12 delay quirk\n");
}

struct intel_quirk {
	int device;
	int subsystem_vendor;
	int subsystem_device;
	void (*hook)(struct drm_device *dev);
};

/* For systems that don't have a meaningful PCI subdevice/subvendor ID */
struct intel_dmi_quirk {
	void (*hook)(struct drm_device *dev);
	const struct dmi_system_id (*dmi_id_list)[];
};

static int intel_dmi_reverse_brightness(const struct dmi_system_id *id)
{
	DRM_INFO("Backlight polarity reversed on %s\n", id->ident);
	return 1;
}

static const struct intel_dmi_quirk intel_dmi_quirks[] = {
	{
		.dmi_id_list = &(const struct dmi_system_id[]) {
			{
				.callback = intel_dmi_reverse_brightness,
				.ident = "NCR Corporation",
				.matches = {DMI_MATCH(DMI_SYS_VENDOR, "NCR Corporation"),
					    DMI_MATCH(DMI_PRODUCT_NAME, ""),
				},
			},
			{ }  /* terminating entry */
		},
		.hook = quirk_invert_brightness,
	},
};

static struct intel_quirk intel_quirks[] = {
	/* Lenovo U160 cannot use SSC on LVDS */
	{ 0x0046, 0x17aa, 0x3920, quirk_ssc_force_disable },

	/* Sony Vaio Y cannot use SSC on LVDS */
	{ 0x0046, 0x104d, 0x9076, quirk_ssc_force_disable },

	/* Acer Aspire 5734Z must invert backlight brightness */
	{ 0x2a42, 0x1025, 0x0459, quirk_invert_brightness },

	/* Acer/eMachines G725 */
	{ 0x2a42, 0x1025, 0x0210, quirk_invert_brightness },

	/* Acer/eMachines e725 */
	{ 0x2a42, 0x1025, 0x0212, quirk_invert_brightness },

	/* Acer/Packard Bell NCL20 */
	{ 0x2a42, 0x1025, 0x034b, quirk_invert_brightness },

	/* Acer Aspire 4736Z */
	{ 0x2a42, 0x1025, 0x0260, quirk_invert_brightness },

	/* Acer Aspire 5336 */
	{ 0x2a42, 0x1025, 0x048a, quirk_invert_brightness },

	/* Acer C720 and C720P Chromebooks (Celeron 2955U) have backlights */
	{ 0x0a06, 0x1025, 0x0a11, quirk_backlight_present },

	/* Acer C720 Chromebook (Core i3 4005U) */
	{ 0x0a16, 0x1025, 0x0a11, quirk_backlight_present },

	/* Apple Macbook 2,1 (Core 2 T7400) */
	{ 0x27a2, 0x8086, 0x7270, quirk_backlight_present },

	/* Apple Macbook 4,1 */
	{ 0x2a02, 0x106b, 0x00a1, quirk_backlight_present },

	/* Toshiba CB35 Chromebook (Celeron 2955U) */
	{ 0x0a06, 0x1179, 0x0a88, quirk_backlight_present },

	/* HP Chromebook 14 (Celeron 2955U) */
	{ 0x0a06, 0x103c, 0x21ed, quirk_backlight_present },

	/* Dell Chromebook 11 */
	{ 0x0a06, 0x1028, 0x0a35, quirk_backlight_present },

	/* Dell Chromebook 11 (2015 version) */
	{ 0x0a16, 0x1028, 0x0a35, quirk_backlight_present },

	/* Toshiba Satellite P50-C-18C */
	{ 0x191B, 0x1179, 0xF840, quirk_increase_t12_delay },
};

static void intel_init_quirks(struct drm_device *dev)
{
	struct pci_dev *d = dev->pdev;
	int i;

	for (i = 0; i < ARRAY_SIZE(intel_quirks); i++) {
		struct intel_quirk *q = &intel_quirks[i];

		if (d->device == q->device &&
		    (d->subsystem_vendor == q->subsystem_vendor ||
		     q->subsystem_vendor == PCI_ANY_ID) &&
		    (d->subsystem_device == q->subsystem_device ||
		     q->subsystem_device == PCI_ANY_ID))
			q->hook(dev);
	}
	for (i = 0; i < ARRAY_SIZE(intel_dmi_quirks); i++) {
		if (dmi_check_system(*intel_dmi_quirks[i].dmi_id_list) != 0)
			intel_dmi_quirks[i].hook(dev);
	}
}

/* Disable the VGA plane that we never use */
static void i915_disable_vga(struct drm_i915_private *dev_priv)
{
	struct pci_dev *pdev = dev_priv->drm.pdev;
	u8 sr1;
	i915_reg_t vga_reg = i915_vgacntrl_reg(dev_priv);

	/* WaEnableVGAAccessThroughIOPort:ctg,elk,ilk,snb,ivb,vlv,hsw */
	vga_get_uninterruptible(pdev, VGA_RSRC_LEGACY_IO);
	outb(SR01, VGA_SR_INDEX);
	sr1 = inb(VGA_SR_DATA);
	outb(sr1 | 1<<5, VGA_SR_DATA);
	vga_put(pdev, VGA_RSRC_LEGACY_IO);
	udelay(300);

	I915_WRITE(vga_reg, VGA_DISP_DISABLE);
	POSTING_READ(vga_reg);
}

void intel_modeset_init_hw(struct drm_device *dev)
{
	struct drm_i915_private *dev_priv = to_i915(dev);

	intel_update_cdclk(dev_priv);
	dev_priv->cdclk.logical = dev_priv->cdclk.actual = dev_priv->cdclk.hw;
}

/*
 * Calculate what we think the watermarks should be for the state we've read
 * out of the hardware and then immediately program those watermarks so that
 * we ensure the hardware settings match our internal state.
 *
 * We can calculate what we think WM's should be by creating a duplicate of the
 * current state (which was constructed during hardware readout) and running it
 * through the atomic check code to calculate new watermark values in the
 * state object.
 */
static void sanitize_watermarks(struct drm_device *dev)
{
	struct drm_i915_private *dev_priv = to_i915(dev);
	struct drm_atomic_state *state;
	struct intel_atomic_state *intel_state;
	struct drm_crtc *crtc;
	struct drm_crtc_state *cstate;
	struct drm_modeset_acquire_ctx ctx;
	int ret;
	int i;

	/* Only supported on platforms that use atomic watermark design */
	if (!dev_priv->display.optimize_watermarks)
		return;

	/*
	 * We need to hold connection_mutex before calling duplicate_state so
	 * that the connector loop is protected.
	 */
	drm_modeset_acquire_init(&ctx, 0);
retry:
	ret = drm_modeset_lock_all_ctx(dev, &ctx);
	if (ret == -EDEADLK) {
		drm_modeset_backoff(&ctx);
		goto retry;
	} else if (WARN_ON(ret)) {
		goto fail;
	}

	state = drm_atomic_helper_duplicate_state(dev, &ctx);
	if (WARN_ON(IS_ERR(state)))
		goto fail;

	intel_state = to_intel_atomic_state(state);

	/*
	 * Hardware readout is the only time we don't want to calculate
	 * intermediate watermarks (since we don't trust the current
	 * watermarks).
	 */
	if (!HAS_GMCH_DISPLAY(dev_priv))
		intel_state->skip_intermediate_wm = true;

	ret = intel_atomic_check(dev, state);
	if (ret) {
		/*
		 * If we fail here, it means that the hardware appears to be
		 * programmed in a way that shouldn't be possible, given our
		 * understanding of watermark requirements.  This might mean a
		 * mistake in the hardware readout code or a mistake in the
		 * watermark calculations for a given platform.  Raise a WARN
		 * so that this is noticeable.
		 *
		 * If this actually happens, we'll have to just leave the
		 * BIOS-programmed watermarks untouched and hope for the best.
		 */
		WARN(true, "Could not determine valid watermarks for inherited state\n");
		goto put_state;
	}

	/* Write calculated watermark values back */
	for_each_new_crtc_in_state(state, crtc, cstate, i) {
		struct intel_crtc_state *cs = to_intel_crtc_state(cstate);

		cs->wm.need_postvbl_update = true;
		dev_priv->display.optimize_watermarks(intel_state, cs);

		to_intel_crtc_state(crtc->state)->wm = cs->wm;
	}

put_state:
	drm_atomic_state_put(state);
fail:
	drm_modeset_drop_locks(&ctx);
	drm_modeset_acquire_fini(&ctx);
}


static int intel_sanitize_plane_restriction(struct drm_i915_private *dev_priv)
{
	/*plane restriction feature is only for APL for now*/
	if (!IS_BROXTON(dev_priv) ||
<<<<<<< HEAD
	    !i915_modparams.enable_initial_modeset) {
=======
	    (!intel_vgpu_active(dev_priv) &&
	     !i915_modparams.enable_initial_modeset)) {
>>>>>>> c72b8805
		i915_modparams.avail_planes_per_pipe = 0;
		DRM_INFO("Turning off Plane Restrictions feature\n");
	}

	return i915_modparams.avail_planes_per_pipe;
}

int intel_modeset_init(struct drm_device *dev)
{
	struct drm_i915_private *dev_priv = to_i915(dev);
	struct i915_ggtt *ggtt = &dev_priv->ggtt;
	enum pipe pipe;
	struct intel_crtc *crtc;
	unsigned int  planes_mask[I915_MAX_PIPES];
	unsigned int avail_plane_per_pipe_mask = 0;

	drm_mode_config_init(dev);

	dev->mode_config.min_width = 0;
	dev->mode_config.min_height = 0;

	dev->mode_config.preferred_depth = 24;
	dev->mode_config.prefer_shadow = 1;

	dev->mode_config.allow_fb_modifiers = true;

	dev->mode_config.funcs = &intel_mode_funcs;

	init_llist_head(&dev_priv->atomic_helper.free_list);
	INIT_WORK(&dev_priv->atomic_helper.free_work,
		  intel_atomic_helper_free_state_worker);

	intel_init_quirks(dev);

	intel_init_pm(dev_priv);

	if (INTEL_INFO(dev_priv)->num_pipes == 0)
		return 0;

	/*
	 * There may be no VBT; and if the BIOS enabled SSC we can
	 * just keep using it to avoid unnecessary flicker.  Whereas if the
	 * BIOS isn't using it, don't assume it will work even if the VBT
	 * indicates as much.
	 */
	if (HAS_PCH_IBX(dev_priv) || HAS_PCH_CPT(dev_priv)) {
		bool bios_lvds_use_ssc = !!(I915_READ(PCH_DREF_CONTROL) &
					    DREF_SSC1_ENABLE);

		if (dev_priv->vbt.lvds_use_ssc != bios_lvds_use_ssc) {
			DRM_DEBUG_KMS("SSC %sabled by BIOS, overriding VBT which says %sabled\n",
				     bios_lvds_use_ssc ? "en" : "dis",
				     dev_priv->vbt.lvds_use_ssc ? "en" : "dis");
			dev_priv->vbt.lvds_use_ssc = bios_lvds_use_ssc;
		}
	}

	if (IS_GEN2(dev_priv)) {
		dev->mode_config.max_width = 2048;
		dev->mode_config.max_height = 2048;
	} else if (IS_GEN3(dev_priv)) {
		dev->mode_config.max_width = 4096;
		dev->mode_config.max_height = 4096;
	} else {
		dev->mode_config.max_width = 8192;
		dev->mode_config.max_height = 8192;
	}

	if (IS_I845G(dev_priv) || IS_I865G(dev_priv)) {
		dev->mode_config.cursor_width = IS_I845G(dev_priv) ? 64 : 512;
		dev->mode_config.cursor_height = 1023;
	} else if (IS_GEN2(dev_priv)) {
		dev->mode_config.cursor_width = GEN2_CURSOR_WIDTH;
		dev->mode_config.cursor_height = GEN2_CURSOR_HEIGHT;
	} else {
		dev->mode_config.cursor_width = MAX_CURSOR_WIDTH;
		dev->mode_config.cursor_height = MAX_CURSOR_HEIGHT;
	}

	dev->mode_config.fb_base = ggtt->mappable_base;

	DRM_DEBUG_KMS("%d display pipe%s available.\n",
		      INTEL_INFO(dev_priv)->num_pipes,
		      INTEL_INFO(dev_priv)->num_pipes > 1 ? "s" : "");

	avail_plane_per_pipe_mask = intel_sanitize_plane_restriction(dev_priv);
	DRM_DEBUG_KMS("avail_planes_per_pipe = 0x%x \n", i915_modparams.avail_planes_per_pipe);
	DRM_DEBUG_KMS("domain_plane_owners = 0x%llx \n", i915_modparams.domain_plane_owners);

<<<<<<< HEAD
	for_each_pipe(dev_priv, pipe) {
		planes_mask[pipe] = AVAIL_PLANE_PER_PIPE(dev_priv,
							 avail_plane_per_pipe_mask, pipe);
		DRM_DEBUG_KMS("for pipe %d plane_mask = %d \n", pipe, planes_mask[pipe]);
	}

=======
>>>>>>> c72b8805
	for_each_pipe(dev_priv, pipe) {
		planes_mask[pipe] = AVAIL_PLANE_PER_PIPE(dev_priv,
							 avail_plane_per_pipe_mask, pipe);
		DRM_DEBUG_KMS("for pipe %d plane_mask = %d \n", pipe, planes_mask[pipe]);
	}

<<<<<<< HEAD
=======
	for_each_pipe(dev_priv, pipe) {
		int ret = 0;

>>>>>>> c72b8805
		if (!i915_modparams.avail_planes_per_pipe) {
			ret = intel_crtc_init(dev_priv, pipe);
		} else {
			if (!intel_vgpu_active(dev_priv) || (intel_vgpu_active(dev_priv)
							 && planes_mask[pipe])) {
				ret = intel_crtc_init_restrict_planes(dev_priv,
								      pipe,
								      planes_mask[pipe]);
			}
		}
		if (ret) {
			drm_mode_config_cleanup(dev);
			return ret;
		}
	}

	intel_shared_dpll_init(dev);

	intel_update_czclk(dev_priv);
	intel_modeset_init_hw(dev);

	if (dev_priv->max_cdclk_freq == 0)
		intel_update_max_cdclk(dev_priv);

	/* Just disable it once at startup */
	i915_disable_vga(dev_priv);
	intel_setup_outputs(dev_priv);

	drm_modeset_lock_all(dev);
	intel_modeset_setup_hw_state(dev, dev->mode_config.acquire_ctx);
	drm_modeset_unlock_all(dev);

	for_each_intel_crtc(dev, crtc) {
		struct intel_initial_plane_config plane_config = {};

		if (!crtc->active)
			continue;

		/*
		 * Note that reserving the BIOS fb up front prevents us
		 * from stuffing other stolen allocations like the ring
		 * on top.  This prevents some ugliness at boot time, and
		 * can even allow for smooth boot transitions if the BIOS
		 * fb is large enough for the active pipe configuration.
		 */
		dev_priv->display.get_initial_plane_config(crtc,
							   &plane_config);

		/*
		 * If the fb is shared between multiple heads, we'll
		 * just get the first one.
		 */
		intel_find_initial_plane_obj(crtc, &plane_config);
	}

	/*
	 * Make sure hardware watermarks really match the state we read out.
	 * Note that we need to do this after reconstructing the BIOS fb's
	 * since the watermark calculation done here will use pstate->fb.
	 */
	if (!HAS_GMCH_DISPLAY(dev_priv))
		sanitize_watermarks(dev);

	return 0;
}

void i830_enable_pipe(struct drm_i915_private *dev_priv, enum pipe pipe)
{
	/* 640x480@60Hz, ~25175 kHz */
	struct dpll clock = {
		.m1 = 18,
		.m2 = 7,
		.p1 = 13,
		.p2 = 4,
		.n = 2,
	};
	u32 dpll, fp;
	int i;

	WARN_ON(i9xx_calc_dpll_params(48000, &clock) != 25154);

	DRM_DEBUG_KMS("enabling pipe %c due to force quirk (vco=%d dot=%d)\n",
		      pipe_name(pipe), clock.vco, clock.dot);

	fp = i9xx_dpll_compute_fp(&clock);
	dpll = (I915_READ(DPLL(pipe)) & DPLL_DVO_2X_MODE) |
		DPLL_VGA_MODE_DIS |
		((clock.p1 - 2) << DPLL_FPA01_P1_POST_DIV_SHIFT) |
		PLL_P2_DIVIDE_BY_4 |
		PLL_REF_INPUT_DREFCLK |
		DPLL_VCO_ENABLE;

	I915_WRITE(FP0(pipe), fp);
	I915_WRITE(FP1(pipe), fp);

	I915_WRITE(HTOTAL(pipe), (640 - 1) | ((800 - 1) << 16));
	I915_WRITE(HBLANK(pipe), (640 - 1) | ((800 - 1) << 16));
	I915_WRITE(HSYNC(pipe), (656 - 1) | ((752 - 1) << 16));
	I915_WRITE(VTOTAL(pipe), (480 - 1) | ((525 - 1) << 16));
	I915_WRITE(VBLANK(pipe), (480 - 1) | ((525 - 1) << 16));
	I915_WRITE(VSYNC(pipe), (490 - 1) | ((492 - 1) << 16));
	I915_WRITE(PIPESRC(pipe), ((640 - 1) << 16) | (480 - 1));

	/*
	 * Apparently we need to have VGA mode enabled prior to changing
	 * the P1/P2 dividers. Otherwise the DPLL will keep using the old
	 * dividers, even though the register value does change.
	 */
	I915_WRITE(DPLL(pipe), dpll & ~DPLL_VGA_MODE_DIS);
	I915_WRITE(DPLL(pipe), dpll);

	/* Wait for the clocks to stabilize. */
	POSTING_READ(DPLL(pipe));
	udelay(150);

	/* The pixel multiplier can only be updated once the
	 * DPLL is enabled and the clocks are stable.
	 *
	 * So write it again.
	 */
	I915_WRITE(DPLL(pipe), dpll);

	/* We do this three times for luck */
	for (i = 0; i < 3 ; i++) {
		I915_WRITE(DPLL(pipe), dpll);
		POSTING_READ(DPLL(pipe));
		udelay(150); /* wait for warmup */
	}

	I915_WRITE(PIPECONF(pipe), PIPECONF_ENABLE | PIPECONF_PROGRESSIVE);
	POSTING_READ(PIPECONF(pipe));
}

void i830_disable_pipe(struct drm_i915_private *dev_priv, enum pipe pipe)
{
	struct intel_crtc *crtc = intel_get_crtc_for_pipe(dev_priv, pipe);

	DRM_DEBUG_KMS("disabling pipe %c due to force quirk\n",
		      pipe_name(pipe));

	WARN_ON(I915_READ(DSPCNTR(PLANE_A)) & DISPLAY_PLANE_ENABLE);
	WARN_ON(I915_READ(DSPCNTR(PLANE_B)) & DISPLAY_PLANE_ENABLE);
	WARN_ON(I915_READ(DSPCNTR(PLANE_C)) & DISPLAY_PLANE_ENABLE);
	WARN_ON(I915_READ(CURCNTR(PIPE_A)) & CURSOR_MODE);
	WARN_ON(I915_READ(CURCNTR(PIPE_B)) & CURSOR_MODE);

	I915_WRITE(PIPECONF(pipe), 0);
	POSTING_READ(PIPECONF(pipe));

	intel_wait_for_pipe_scanline_stopped(crtc);

	I915_WRITE(DPLL(pipe), DPLL_VGA_MODE_DIS);
	POSTING_READ(DPLL(pipe));
}

static bool intel_plane_mapping_ok(struct intel_crtc *crtc,
				   struct intel_plane *primary)
{
	struct drm_i915_private *dev_priv = to_i915(crtc->base.dev);
	enum plane plane = primary->plane;
	u32 val = I915_READ(DSPCNTR(plane));

	return (val & DISPLAY_PLANE_ENABLE) == 0 ||
		(val & DISPPLANE_SEL_PIPE_MASK) == DISPPLANE_SEL_PIPE(crtc->pipe);
}

static void
intel_sanitize_plane_mapping(struct drm_i915_private *dev_priv)
{
	struct intel_crtc *crtc;

	if (INTEL_GEN(dev_priv) >= 4)
		return;

	for_each_intel_crtc(&dev_priv->drm, crtc) {
		struct intel_plane *plane =
			to_intel_plane(crtc->base.primary);

		if (intel_plane_mapping_ok(crtc, plane))
			continue;

		DRM_DEBUG_KMS("%s attached to the wrong pipe, disabling plane\n",
			      plane->base.name);
		intel_plane_disable_noatomic(crtc, plane);
	}
}

static bool intel_crtc_has_encoders(struct intel_crtc *crtc)
{
	struct drm_device *dev = crtc->base.dev;
	struct intel_encoder *encoder;

	for_each_encoder_on_crtc(dev, &crtc->base, encoder)
		return true;

	return false;
}

static struct intel_connector *intel_encoder_find_connector(struct intel_encoder *encoder)
{
	struct drm_device *dev = encoder->base.dev;
	struct intel_connector *connector;

	for_each_connector_on_encoder(dev, &encoder->base, connector)
		return connector;

	return NULL;
}

static bool has_pch_trancoder(struct drm_i915_private *dev_priv,
			      enum transcoder pch_transcoder)
{
	return HAS_PCH_IBX(dev_priv) || HAS_PCH_CPT(dev_priv) ||
		(HAS_PCH_LPT_H(dev_priv) && pch_transcoder == TRANSCODER_A);
}

static void intel_sanitize_crtc(struct intel_crtc *crtc,
				struct drm_modeset_acquire_ctx *ctx)
{
	struct drm_device *dev = crtc->base.dev;
	struct drm_i915_private *dev_priv = to_i915(dev);
	enum transcoder cpu_transcoder = crtc->config->cpu_transcoder;

	/* Clear any frame start delays used for debugging left by the BIOS */
	if (!transcoder_is_dsi(cpu_transcoder)) {
		i915_reg_t reg = PIPECONF(cpu_transcoder);

		I915_WRITE(reg,
			   I915_READ(reg) & ~PIPECONF_FRAME_START_DELAY_MASK);
	}

	/* restore vblank interrupts to correct state */
	drm_crtc_vblank_reset(&crtc->base);
	if (crtc->active) {
		struct intel_plane *plane;

		drm_crtc_vblank_on(&crtc->base);

		/* Disable everything but the primary plane */
		for_each_intel_plane_on_crtc(dev, crtc, plane) {
			const struct intel_plane_state *plane_state =
				to_intel_plane_state(plane->base.state);

			if (plane_state->base.visible &&
			    plane->base.type != DRM_PLANE_TYPE_PRIMARY)
				intel_plane_disable_noatomic(crtc, plane);
		}
	}

	/* Adjust the state of the output pipe according to whether we
	 * have active connectors/encoders. */
	if (crtc->active && !intel_crtc_has_encoders(crtc))
		intel_crtc_disable_noatomic(&crtc->base, ctx);

	if (crtc->active || HAS_GMCH_DISPLAY(dev_priv)) {
		/*
		 * We start out with underrun reporting disabled to avoid races.
		 * For correct bookkeeping mark this on active crtcs.
		 *
		 * Also on gmch platforms we dont have any hardware bits to
		 * disable the underrun reporting. Which means we need to start
		 * out with underrun reporting disabled also on inactive pipes,
		 * since otherwise we'll complain about the garbage we read when
		 * e.g. coming up after runtime pm.
		 *
		 * No protection against concurrent access is required - at
		 * worst a fifo underrun happens which also sets this to false.
		 */
		crtc->cpu_fifo_underrun_disabled = true;
		/*
		 * We track the PCH trancoder underrun reporting state
		 * within the crtc. With crtc for pipe A housing the underrun
		 * reporting state for PCH transcoder A, crtc for pipe B housing
		 * it for PCH transcoder B, etc. LPT-H has only PCH transcoder A,
		 * and marking underrun reporting as disabled for the non-existing
		 * PCH transcoders B and C would prevent enabling the south
		 * error interrupt (see cpt_can_enable_serr_int()).
		 */
		if (has_pch_trancoder(dev_priv, (enum transcoder)crtc->pipe))
			crtc->pch_fifo_underrun_disabled = true;
	}
}

static void intel_sanitize_encoder(struct intel_encoder *encoder)
{
	struct intel_connector *connector;

	/* We need to check both for a crtc link (meaning that the
	 * encoder is active and trying to read from a pipe) and the
	 * pipe itself being active. */
	bool has_active_crtc = encoder->base.crtc &&
		to_intel_crtc(encoder->base.crtc)->active;

	connector = intel_encoder_find_connector(encoder);
	if (connector && !has_active_crtc) {
		DRM_DEBUG_KMS("[ENCODER:%d:%s] has active connectors but no active pipe!\n",
			      encoder->base.base.id,
			      encoder->base.name);

		/* Connector is active, but has no active pipe. This is
		 * fallout from our resume register restoring. Disable
		 * the encoder manually again. */
		if (encoder->base.crtc) {
			struct drm_crtc_state *crtc_state = encoder->base.crtc->state;

			DRM_DEBUG_KMS("[ENCODER:%d:%s] manually disabled\n",
				      encoder->base.base.id,
				      encoder->base.name);
			encoder->disable(encoder, to_intel_crtc_state(crtc_state), connector->base.state);
			if (encoder->post_disable)
				encoder->post_disable(encoder, to_intel_crtc_state(crtc_state), connector->base.state);
		}
		encoder->base.crtc = NULL;

		/* Inconsistent output/port/pipe state happens presumably due to
		 * a bug in one of the get_hw_state functions. Or someplace else
		 * in our code, like the register restore mess on resume. Clamp
		 * things to off as a safer default. */

		connector->base.dpms = DRM_MODE_DPMS_OFF;
		connector->base.encoder = NULL;
	}
	/* Enabled encoders without active connectors will be fixed in
	 * the crtc fixup. */
}

void i915_redisable_vga_power_on(struct drm_i915_private *dev_priv)
{
	i915_reg_t vga_reg = i915_vgacntrl_reg(dev_priv);

	if (!(I915_READ(vga_reg) & VGA_DISP_DISABLE)) {
		DRM_DEBUG_KMS("Something enabled VGA plane, disabling it\n");
		i915_disable_vga(dev_priv);
	}
}

void i915_redisable_vga(struct drm_i915_private *dev_priv)
{
	/* This function can be called both from intel_modeset_setup_hw_state or
	 * at a very early point in our resume sequence, where the power well
	 * structures are not yet restored. Since this function is at a very
	 * paranoid "someone might have enabled VGA while we were not looking"
	 * level, just check if the power well is enabled instead of trying to
	 * follow the "don't touch the power well if we don't need it" policy
	 * the rest of the driver uses. */
	if (!intel_display_power_get_if_enabled(dev_priv, POWER_DOMAIN_VGA))
		return;

	i915_redisable_vga_power_on(dev_priv);

	intel_display_power_put(dev_priv, POWER_DOMAIN_VGA);
}

/* FIXME read out full plane state for all planes */
static void readout_plane_state(struct intel_crtc *crtc)
{
	struct drm_i915_private *dev_priv = to_i915(crtc->base.dev);
	struct intel_crtc_state *crtc_state =
		to_intel_crtc_state(crtc->base.state);
	struct intel_plane *plane;

	for_each_intel_plane_on_crtc(&dev_priv->drm, crtc, plane) {
		struct intel_plane_state *plane_state =
			to_intel_plane_state(plane->base.state);
		bool visible = plane->get_hw_state(plane);

		intel_set_plane_visible(crtc_state, plane_state, visible);
	}
}

static void intel_modeset_readout_hw_state(struct drm_device *dev)
{
	struct drm_i915_private *dev_priv = to_i915(dev);
	enum pipe pipe;
	struct intel_crtc *crtc;
	struct intel_encoder *encoder;
	struct intel_connector *connector;
	struct drm_connector_list_iter conn_iter;
	int i;

	dev_priv->active_crtcs = 0;

	for_each_intel_crtc(dev, crtc) {
		struct intel_crtc_state *crtc_state =
			to_intel_crtc_state(crtc->base.state);

		__drm_atomic_helper_crtc_destroy_state(&crtc_state->base);
		memset(crtc_state, 0, sizeof(*crtc_state));
		crtc_state->base.crtc = &crtc->base;

		crtc_state->base.active = crtc_state->base.enable =
			dev_priv->display.get_pipe_config(crtc, crtc_state);

		crtc->base.enabled = crtc_state->base.enable;
		crtc->active = crtc_state->base.active;

		if (crtc_state->base.active)
			dev_priv->active_crtcs |=
				1 << drm_crtc_index(&crtc->base);

		if (crtc->base.primary)
			readout_plane_state(crtc);

		DRM_DEBUG_KMS("[CRTC:%d:%s] hw state readout: %s\n",
			      crtc->base.base.id, crtc->base.name,
			      enableddisabled(crtc_state->base.active));
	}

	for (i = 0; i < dev_priv->num_shared_dpll; i++) {
		struct intel_shared_dpll *pll = &dev_priv->shared_dplls[i];

		pll->on = pll->funcs.get_hw_state(dev_priv, pll,
						  &pll->state.hw_state);
		pll->state.crtc_mask = 0;
		for_each_intel_crtc(dev, crtc) {
			struct intel_crtc_state *crtc_state =
				to_intel_crtc_state(crtc->base.state);

			if (crtc_state->base.active &&
			    crtc_state->shared_dpll == pll)
				pll->state.crtc_mask |=
					1 << drm_crtc_index(&crtc->base);
		}
		pll->active_mask = pll->state.crtc_mask;

		DRM_DEBUG_KMS("%s hw state readout: crtc_mask 0x%08x, on %i\n",
			      pll->name, pll->state.crtc_mask, pll->on);
	}

	for_each_intel_encoder(dev, encoder) {
		pipe = 0;

		if (encoder->get_hw_state(encoder, &pipe)) {
			struct intel_crtc_state *crtc_state;

			crtc = intel_get_crtc_for_pipe(dev_priv, pipe);
			if (!crtc) {
				encoder->base.crtc = NULL;
			} else {
				crtc_state =
					to_intel_crtc_state(crtc->base.state);

				encoder->base.crtc = &crtc->base;
				crtc_state->output_types |= 1 << encoder->type;
				encoder->get_config(encoder, crtc_state);
			}
		} else {
			encoder->base.crtc = NULL;
		}

		DRM_DEBUG_KMS("[ENCODER:%d:%s] hw state readout: %s, pipe %c\n",
			      encoder->base.base.id, encoder->base.name,
			      enableddisabled(encoder->base.crtc),
			      pipe_name(pipe));
	}

	drm_connector_list_iter_begin(dev, &conn_iter);
	for_each_intel_connector_iter(connector, &conn_iter) {
		if (connector->get_hw_state(connector)) {
			connector->base.dpms = DRM_MODE_DPMS_ON;

			encoder = connector->encoder;
			connector->base.encoder = &encoder->base;

			if (encoder->base.crtc &&
			    encoder->base.crtc->state->active) {
				/*
				 * This has to be done during hardware readout
				 * because anything calling .crtc_disable may
				 * rely on the connector_mask being accurate.
				 */
				encoder->base.crtc->state->connector_mask |=
					1 << drm_connector_index(&connector->base);
				encoder->base.crtc->state->encoder_mask |=
					1 << drm_encoder_index(&encoder->base);
			}

		} else {
			connector->base.dpms = DRM_MODE_DPMS_OFF;
			connector->base.encoder = NULL;
		}
		DRM_DEBUG_KMS("[CONNECTOR:%d:%s] hw state readout: %s\n",
			      connector->base.base.id, connector->base.name,
			      enableddisabled(connector->base.encoder));
	}
	drm_connector_list_iter_end(&conn_iter);

	for_each_intel_crtc(dev, crtc) {
		struct intel_crtc_state *crtc_state =
			to_intel_crtc_state(crtc->base.state);
		int pixclk = 0;

		memset(&crtc->base.mode, 0, sizeof(crtc->base.mode));
		if (crtc_state->base.active) {
			intel_mode_from_pipe_config(&crtc->base.mode, crtc_state);
			intel_mode_from_pipe_config(&crtc_state->base.adjusted_mode, crtc_state);
			WARN_ON(drm_atomic_set_mode_for_crtc(crtc->base.state, &crtc->base.mode));

			/*
			 * The initial mode needs to be set in order to keep
			 * the atomic core happy. It wants a valid mode if the
			 * crtc's enabled, so we do the above call.
			 *
			 * But we don't set all the derived state fully, hence
			 * set a flag to indicate that a full recalculation is
			 * needed on the next commit.
			 */
			crtc_state->base.mode.private_flags = I915_MODE_FLAG_INHERITED;

			intel_crtc_compute_pixel_rate(crtc_state);

			if (INTEL_GEN(dev_priv) >= 9 || IS_BROADWELL(dev_priv) ||
			    IS_VALLEYVIEW(dev_priv) || IS_CHERRYVIEW(dev_priv))
				pixclk = crtc_state->pixel_rate;
			else
				WARN_ON(dev_priv->display.modeset_calc_cdclk);

			/* pixel rate mustn't exceed 95% of cdclk with IPS on BDW */
			if (IS_BROADWELL(dev_priv) && crtc_state->ips_enabled)
				pixclk = DIV_ROUND_UP(pixclk * 100, 95);

			drm_calc_timestamping_constants(&crtc->base,
							&crtc_state->base.adjusted_mode);
			update_scanline_offset(crtc);
		}

		dev_priv->min_pixclk[crtc->pipe] = pixclk;

		intel_pipe_config_sanity_check(dev_priv, crtc_state);
	}
}

static void
get_encoder_power_domains(struct drm_i915_private *dev_priv)
{
	struct intel_encoder *encoder;

	for_each_intel_encoder(&dev_priv->drm, encoder) {
		u64 get_domains;
		enum intel_display_power_domain domain;

		if (!encoder->get_power_domains)
			continue;

		get_domains = encoder->get_power_domains(encoder);
		for_each_power_domain(domain, get_domains)
			intel_display_power_get(dev_priv, domain);
	}
}

/* Scan out the current hw modeset state,
 * and sanitizes it to the current state
 */
static void
intel_modeset_setup_hw_state(struct drm_device *dev,
			     struct drm_modeset_acquire_ctx *ctx)
{
	struct drm_i915_private *dev_priv = to_i915(dev);
	enum pipe pipe;
	struct intel_crtc *crtc;
	struct intel_encoder *encoder;
	int i;

	if (IS_HASWELL(dev_priv)) {
		/*
		 * WaRsPkgCStateDisplayPMReq:hsw
		 * System hang if this isn't done before disabling all planes!
		 */
		I915_WRITE(CHICKEN_PAR1_1,
			   I915_READ(CHICKEN_PAR1_1) | FORCE_ARB_IDLE_PLANES);
	}

	intel_modeset_readout_hw_state(dev);

	/* HW state is read out, now we need to sanitize this mess. */
	get_encoder_power_domains(dev_priv);

	intel_sanitize_plane_mapping(dev_priv);

	for_each_intel_encoder(dev, encoder) {
		intel_sanitize_encoder(encoder);
	}

	for_each_pipe(dev_priv, pipe) {
		crtc = intel_get_crtc_for_pipe(dev_priv, pipe);

		if (crtc) {
			intel_sanitize_crtc(crtc, ctx);
			intel_dump_pipe_config(crtc, crtc->config,
					"[setup_hw_state]");
		}
	}

	intel_modeset_update_connector_atomic_state(dev);

	for (i = 0; i < dev_priv->num_shared_dpll; i++) {
		struct intel_shared_dpll *pll = &dev_priv->shared_dplls[i];

		if (!pll->on || pll->active_mask)
			continue;

		DRM_DEBUG_KMS("%s enabled but not in use, disabling\n", pll->name);

		pll->funcs.disable(dev_priv, pll);
		pll->on = false;
	}

	if (IS_G4X(dev_priv)) {
		g4x_wm_get_hw_state(dev);
		g4x_wm_sanitize(dev_priv);
	} else if (IS_VALLEYVIEW(dev_priv) || IS_CHERRYVIEW(dev_priv)) {
		vlv_wm_get_hw_state(dev);
		vlv_wm_sanitize(dev_priv);
	} else if (INTEL_GEN(dev_priv) >= 9) {
		skl_wm_get_hw_state(dev);
	} else if (HAS_PCH_SPLIT(dev_priv)) {
		ilk_wm_get_hw_state(dev);
	}

	for_each_intel_crtc(dev, crtc) {
		u64 put_domains;

		put_domains = modeset_get_crtc_power_domains(&crtc->base, crtc->config);
		if (WARN_ON(put_domains))
			modeset_put_power_domains(dev_priv, put_domains);
	}
	intel_display_set_init_power(dev_priv, false);

	intel_power_domains_verify_state(dev_priv);

	intel_fbc_init_pipe_state(dev_priv);
}

void intel_display_resume(struct drm_device *dev)
{
	struct drm_i915_private *dev_priv = to_i915(dev);
	struct drm_atomic_state *state = dev_priv->modeset_restore_state;
	struct drm_modeset_acquire_ctx ctx;
	int ret;

	dev_priv->modeset_restore_state = NULL;
	if (state)
		state->acquire_ctx = &ctx;

	drm_modeset_acquire_init(&ctx, 0);

	while (1) {
		ret = drm_modeset_lock_all_ctx(dev, &ctx);
		if (ret != -EDEADLK)
			break;

		drm_modeset_backoff(&ctx);
	}

	if (!ret)
		ret = __intel_display_resume(dev, state, &ctx);

	intel_enable_ipc(dev_priv);
	drm_modeset_drop_locks(&ctx);
	drm_modeset_acquire_fini(&ctx);

	if (ret)
		DRM_ERROR("Restoring old state failed with %i\n", ret);
	if (state)
		drm_atomic_state_put(state);
}

void intel_modeset_gem_init(struct drm_device *dev)
{
	struct drm_i915_private *dev_priv = to_i915(dev);

	intel_init_gt_powersave(dev_priv);

	intel_init_clock_gating(dev_priv);

	intel_setup_overlay(dev_priv);
}

int intel_connector_register(struct drm_connector *connector)
{
	struct intel_connector *intel_connector = to_intel_connector(connector);
	int ret;

	ret = intel_backlight_device_register(intel_connector);
	if (ret)
		goto err;

	return 0;

err:
	return ret;
}

void intel_connector_unregister(struct drm_connector *connector)
{
	struct intel_connector *intel_connector = to_intel_connector(connector);

	intel_backlight_device_unregister(intel_connector);
	intel_panel_destroy_backlight(connector);
}

static void intel_hpd_poll_fini(struct drm_device *dev)
{
	struct intel_connector *connector;
	struct drm_connector_list_iter conn_iter;

	/* First disable polling... */
	drm_kms_helper_poll_fini(dev);

	/* Then kill the work that may have been queued by hpd. */
	drm_connector_list_iter_begin(dev, &conn_iter);
	for_each_intel_connector_iter(connector, &conn_iter) {
		if (connector->modeset_retry_work.func)
			cancel_work_sync(&connector->modeset_retry_work);
		if (connector->hdcp_shim) {
			cancel_delayed_work_sync(&connector->hdcp_check_work);
			cancel_work_sync(&connector->hdcp_prop_work);
		}
	}
	drm_connector_list_iter_end(&conn_iter);
}

void intel_modeset_cleanup(struct drm_device *dev)
{
	struct drm_i915_private *dev_priv = to_i915(dev);

	flush_work(&dev_priv->atomic_helper.free_work);
	WARN_ON(!llist_empty(&dev_priv->atomic_helper.free_list));

	intel_disable_gt_powersave(dev_priv);

	/*
	 * Interrupts and polling as the first thing to avoid creating havoc.
	 * Too much stuff here (turning of connectors, ...) would
	 * experience fancy races otherwise.
	 */
	intel_irq_uninstall(dev_priv);

	/*
	 * Due to the hpd irq storm handling the hotplug work can re-arm the
	 * poll handlers. Hence disable polling after hpd handling is shut down.
	 */
	intel_hpd_poll_fini(dev);

	/* poll work can call into fbdev, hence clean that up afterwards */
	intel_fbdev_fini(dev_priv);

	intel_unregister_dsm_handler();

	intel_fbc_global_disable(dev_priv);

	/* flush any delayed tasks or pending work */
	flush_scheduled_work();

	drm_mode_config_cleanup(dev);

	intel_cleanup_overlay(dev_priv);

	intel_cleanup_gt_powersave(dev_priv);

	intel_teardown_gmbus(dev_priv);
}

void intel_connector_attach_encoder(struct intel_connector *connector,
				    struct intel_encoder *encoder)
{
	connector->encoder = encoder;
	drm_mode_connector_attach_encoder(&connector->base,
					  &encoder->base);
}

/*
 * set vga decode state - true == enable VGA decode
 */
int intel_modeset_vga_set_state(struct drm_i915_private *dev_priv, bool state)
{
	unsigned reg = INTEL_GEN(dev_priv) >= 6 ? SNB_GMCH_CTRL : INTEL_GMCH_CTRL;
	u16 gmch_ctrl;

	if (pci_read_config_word(dev_priv->bridge_dev, reg, &gmch_ctrl)) {
		DRM_ERROR("failed to read control word\n");
		return -EIO;
	}

	if (!!(gmch_ctrl & INTEL_GMCH_VGA_DISABLE) == !state)
		return 0;

	if (state)
		gmch_ctrl &= ~INTEL_GMCH_VGA_DISABLE;
	else
		gmch_ctrl |= INTEL_GMCH_VGA_DISABLE;

	if (pci_write_config_word(dev_priv->bridge_dev, reg, gmch_ctrl)) {
		DRM_ERROR("failed to write control word\n");
		return -EIO;
	}

	return 0;
}

#if IS_ENABLED(CONFIG_DRM_I915_CAPTURE_ERROR)

struct intel_display_error_state {

	u32 power_well_driver;

	int num_transcoders;

	struct intel_cursor_error_state {
		u32 control;
		u32 position;
		u32 base;
		u32 size;
	} cursor[I915_MAX_PIPES];

	struct intel_pipe_error_state {
		bool power_domain_on;
		u32 source;
		u32 stat;
	} pipe[I915_MAX_PIPES];

	struct intel_plane_error_state {
		u32 control;
		u32 stride;
		u32 size;
		u32 pos;
		u32 addr;
		u32 surface;
		u32 tile_offset;
	} plane[I915_MAX_PIPES];

	struct intel_transcoder_error_state {
		bool power_domain_on;
		enum transcoder cpu_transcoder;

		u32 conf;

		u32 htotal;
		u32 hblank;
		u32 hsync;
		u32 vtotal;
		u32 vblank;
		u32 vsync;
	} transcoder[4];
};

struct intel_display_error_state *
intel_display_capture_error_state(struct drm_i915_private *dev_priv)
{
	struct intel_display_error_state *error;
	int transcoders[] = {
		TRANSCODER_A,
		TRANSCODER_B,
		TRANSCODER_C,
		TRANSCODER_EDP,
	};
	int i;

	if (INTEL_INFO(dev_priv)->num_pipes == 0)
		return NULL;

	error = kzalloc(sizeof(*error), GFP_ATOMIC);
	if (error == NULL)
		return NULL;

	if (IS_HASWELL(dev_priv) || IS_BROADWELL(dev_priv))
		error->power_well_driver =
			I915_READ(HSW_PWR_WELL_CTL_DRIVER(HSW_DISP_PW_GLOBAL));

	for_each_pipe(dev_priv, i) {
		error->pipe[i].power_domain_on =
			__intel_display_power_is_enabled(dev_priv,
							 POWER_DOMAIN_PIPE(i));
		if (!error->pipe[i].power_domain_on)
			continue;

		error->cursor[i].control = I915_READ(CURCNTR(i));
		error->cursor[i].position = I915_READ(CURPOS(i));
		error->cursor[i].base = I915_READ(CURBASE(i));

		error->plane[i].control = I915_READ(DSPCNTR(i));
		error->plane[i].stride = I915_READ(DSPSTRIDE(i));
		if (INTEL_GEN(dev_priv) <= 3) {
			error->plane[i].size = I915_READ(DSPSIZE(i));
			error->plane[i].pos = I915_READ(DSPPOS(i));
		}
		if (INTEL_GEN(dev_priv) <= 7 && !IS_HASWELL(dev_priv))
			error->plane[i].addr = I915_READ(DSPADDR(i));
		if (INTEL_GEN(dev_priv) >= 4) {
			error->plane[i].surface = I915_READ(DSPSURF(i));
			error->plane[i].tile_offset = I915_READ(DSPTILEOFF(i));
		}

		error->pipe[i].source = I915_READ(PIPESRC(i));

		if (HAS_GMCH_DISPLAY(dev_priv))
			error->pipe[i].stat = I915_READ(PIPESTAT(i));
	}

	/* Note: this does not include DSI transcoders. */
	error->num_transcoders = INTEL_INFO(dev_priv)->num_pipes;
	if (HAS_DDI(dev_priv))
		error->num_transcoders++; /* Account for eDP. */

	for (i = 0; i < error->num_transcoders; i++) {
		enum transcoder cpu_transcoder = transcoders[i];

		error->transcoder[i].power_domain_on =
			__intel_display_power_is_enabled(dev_priv,
				POWER_DOMAIN_TRANSCODER(cpu_transcoder));
		if (!error->transcoder[i].power_domain_on)
			continue;

		error->transcoder[i].cpu_transcoder = cpu_transcoder;

		error->transcoder[i].conf = I915_READ(PIPECONF(cpu_transcoder));
		error->transcoder[i].htotal = I915_READ(HTOTAL(cpu_transcoder));
		error->transcoder[i].hblank = I915_READ(HBLANK(cpu_transcoder));
		error->transcoder[i].hsync = I915_READ(HSYNC(cpu_transcoder));
		error->transcoder[i].vtotal = I915_READ(VTOTAL(cpu_transcoder));
		error->transcoder[i].vblank = I915_READ(VBLANK(cpu_transcoder));
		error->transcoder[i].vsync = I915_READ(VSYNC(cpu_transcoder));
	}

	return error;
}

#define err_printf(e, ...) i915_error_printf(e, __VA_ARGS__)

void
intel_display_print_error_state(struct drm_i915_error_state_buf *m,
				struct intel_display_error_state *error)
{
	struct drm_i915_private *dev_priv = m->i915;
	int i;

	if (!error)
		return;

	err_printf(m, "Num Pipes: %d\n", INTEL_INFO(dev_priv)->num_pipes);
	if (IS_HASWELL(dev_priv) || IS_BROADWELL(dev_priv))
		err_printf(m, "PWR_WELL_CTL2: %08x\n",
			   error->power_well_driver);
	for_each_pipe(dev_priv, i) {
		err_printf(m, "Pipe [%d]:\n", i);
		err_printf(m, "  Power: %s\n",
			   onoff(error->pipe[i].power_domain_on));
		err_printf(m, "  SRC: %08x\n", error->pipe[i].source);
		err_printf(m, "  STAT: %08x\n", error->pipe[i].stat);

		err_printf(m, "Plane [%d]:\n", i);
		err_printf(m, "  CNTR: %08x\n", error->plane[i].control);
		err_printf(m, "  STRIDE: %08x\n", error->plane[i].stride);
		if (INTEL_GEN(dev_priv) <= 3) {
			err_printf(m, "  SIZE: %08x\n", error->plane[i].size);
			err_printf(m, "  POS: %08x\n", error->plane[i].pos);
		}
		if (INTEL_GEN(dev_priv) <= 7 && !IS_HASWELL(dev_priv))
			err_printf(m, "  ADDR: %08x\n", error->plane[i].addr);
		if (INTEL_GEN(dev_priv) >= 4) {
			err_printf(m, "  SURF: %08x\n", error->plane[i].surface);
			err_printf(m, "  TILEOFF: %08x\n", error->plane[i].tile_offset);
		}

		err_printf(m, "Cursor [%d]:\n", i);
		err_printf(m, "  CNTR: %08x\n", error->cursor[i].control);
		err_printf(m, "  POS: %08x\n", error->cursor[i].position);
		err_printf(m, "  BASE: %08x\n", error->cursor[i].base);
	}

	for (i = 0; i < error->num_transcoders; i++) {
		err_printf(m, "CPU transcoder: %s\n",
			   transcoder_name(error->transcoder[i].cpu_transcoder));
		err_printf(m, "  Power: %s\n",
			   onoff(error->transcoder[i].power_domain_on));
		err_printf(m, "  CONF: %08x\n", error->transcoder[i].conf);
		err_printf(m, "  HTOTAL: %08x\n", error->transcoder[i].htotal);
		err_printf(m, "  HBLANK: %08x\n", error->transcoder[i].hblank);
		err_printf(m, "  HSYNC: %08x\n", error->transcoder[i].hsync);
		err_printf(m, "  VTOTAL: %08x\n", error->transcoder[i].vtotal);
		err_printf(m, "  VBLANK: %08x\n", error->transcoder[i].vblank);
		err_printf(m, "  VSYNC: %08x\n", error->transcoder[i].vsync);
	}
}

#endif<|MERGE_RESOLUTION|>--- conflicted
+++ resolved
@@ -13642,10 +13642,7 @@
 		scaler->owned = 1;
 #if IS_ENABLED(CONFIG_DRM_I915_GVT)
 		if (!intel_vgpu_active(dev_priv) &&
-<<<<<<< HEAD
-=======
 		    intel_gvt_active(dev_priv) &&
->>>>>>> c72b8805
 		    dev_priv->gvt->pipe_info[crtc->pipe].scaler_owner[i] != 0)
 			scaler->owned = 0;
 #endif
@@ -14864,12 +14861,8 @@
 {
 	/*plane restriction feature is only for APL for now*/
 	if (!IS_BROXTON(dev_priv) ||
-<<<<<<< HEAD
-	    !i915_modparams.enable_initial_modeset) {
-=======
 	    (!intel_vgpu_active(dev_priv) &&
 	     !i915_modparams.enable_initial_modeset)) {
->>>>>>> c72b8805
 		i915_modparams.avail_planes_per_pipe = 0;
 		DRM_INFO("Turning off Plane Restrictions feature\n");
 	}
@@ -14959,27 +14952,15 @@
 	DRM_DEBUG_KMS("avail_planes_per_pipe = 0x%x \n", i915_modparams.avail_planes_per_pipe);
 	DRM_DEBUG_KMS("domain_plane_owners = 0x%llx \n", i915_modparams.domain_plane_owners);
 
-<<<<<<< HEAD
 	for_each_pipe(dev_priv, pipe) {
 		planes_mask[pipe] = AVAIL_PLANE_PER_PIPE(dev_priv,
 							 avail_plane_per_pipe_mask, pipe);
 		DRM_DEBUG_KMS("for pipe %d plane_mask = %d \n", pipe, planes_mask[pipe]);
 	}
 
-=======
->>>>>>> c72b8805
-	for_each_pipe(dev_priv, pipe) {
-		planes_mask[pipe] = AVAIL_PLANE_PER_PIPE(dev_priv,
-							 avail_plane_per_pipe_mask, pipe);
-		DRM_DEBUG_KMS("for pipe %d plane_mask = %d \n", pipe, planes_mask[pipe]);
-	}
-
-<<<<<<< HEAD
-=======
 	for_each_pipe(dev_priv, pipe) {
 		int ret = 0;
 
->>>>>>> c72b8805
 		if (!i915_modparams.avail_planes_per_pipe) {
 			ret = intel_crtc_init(dev_priv, pipe);
 		} else {
