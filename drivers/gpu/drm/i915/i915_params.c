--- conflicted
+++ resolved
@@ -73,12 +73,8 @@
 	.inject_load_failure = 0,
 	.enable_dpcd_backlight = false,
 	.enable_gvt = false,
-<<<<<<< HEAD
-	.enable_pvmmio = 1,
-=======
 	.enable_pvmmio = PVMMIO_ELSP_SUBMIT | PVMMIO_PLANE_UPDATE |
 			 PVMMIO_PLANE_WM_UPDATE | PVMMIO_PPGTT_UPDATE,
->>>>>>> 9c2b6ffd
 	.enable_gvt_oos = 1,
 	.enable_conformance_check = true,
 	.disable_gvt_fw_loading = true,
