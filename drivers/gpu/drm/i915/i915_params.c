--- conflicted
+++ resolved
@@ -204,13 +204,10 @@
 i915_param_named(enable_conformance_check, bool, 0400,
 	"To toggle the GVT guest conformance feature(default:true)");
 
-<<<<<<< HEAD
-=======
 i915_param_named(enable_pvmmio, uint, 0400,
 	"Enable pv mmio feature and set pvmmio level, default 1."
 	"This parameter could only set from host, guest value is set through vgt_if");
 
->>>>>>> 0d7296a7
 static __always_inline void _print_param(struct drm_printer *p,
 					 const char *name,
 					 const char *type,
