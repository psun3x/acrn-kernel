/*
 * Copyright © 2014 Intel Corporation
 *
 * Permission is hereby granted, free of charge, to any person obtaining a
 * copy of this software and associated documentation files (the
 * "Software"), to deal in the Software without restriction, including
 * without limitation the rights to use, copy, modify, merge, publish,
 * distribute, sub license, and/or sell copies of the Software, and to
 * permit persons to whom the Software is furnished to do so, subject to
 * the following conditions:
 *
 * The above copyright notice and this permission notice (including the
 * next paragraph) shall be included in all copies or substantial portions
 * of the Software.
 *
 * THE SOFTWARE IS PROVIDED "AS IS", WITHOUT WARRANTY OF ANY KIND, EXPRESS OR
 * IMPLIED, INCLUDING BUT NOT LIMITED TO THE WARRANTIES OF MERCHANTABILITY,
 * FITNESS FOR A PARTICULAR PURPOSE AND NONINFRINGEMENT.  IN NO EVENT SHALL
 * THE AUTHORS OR COPYRIGHT HOLDERS BE LIABLE FOR ANY CLAIM, DAMAGES OR OTHER
 * LIABILITY, WHETHER IN AN ACTION OF CONTRACT, TORT OR OTHERWISE, ARISING
 * FROM, OUT OF OR IN CONNECTION WITH THE SOFTWARE OR THE USE OR OTHER DEALINGS
 * IN THE SOFTWARE.
 */

#include "i915_params.h"
#include "i915_drv.h"

#define i915_param_named(name, T, perm, desc) \
	module_param_named(name, i915_modparams.name, T, perm); \
	MODULE_PARM_DESC(name, desc)
#define i915_param_named_unsafe(name, T, perm, desc) \
	module_param_named_unsafe(name, i915_modparams.name, T, perm); \
	MODULE_PARM_DESC(name, desc)

struct i915_params i915_modparams __read_mostly = {
	.modeset = -1,
	.panel_ignore_lid = 1,
	.semaphores = -1,
	.lvds_channel_mode = 0,
	.panel_use_ssc = -1,
	.vbt_sdvo_panel_type = -1,
	.enable_rc6 = -1,
	.enable_dc = -1,
	.enable_fbc = -1,
	.enable_execlists = -1,
	.enable_hangcheck = true,
	.enable_ppgtt = -1,
	.enable_psr = -1,
	.alpha_support = IS_ENABLED(CONFIG_DRM_I915_ALPHA_SUPPORT),
	.disable_power_well = -1,
	.enable_ips = 1,
	.fastboot = 0,
	.prefault_disable = 0,
	.load_detect_test = 0,
	.force_reset_modeset_test = 0,
	.reset = 2,
	.error_capture = true,
	.invert_brightness = 0,
	.disable_display = 0,
	.enable_cmd_parser = true,
	.use_mmio_flip = 0,
	.mmio_debug = 0,
	.verbose_state_checks = 1,
	.nuclear_pageflip = 0,
	.edp_vswing = 0,
	.enable_guc_loading = 1,
	.enable_guc_submission = 1,
	.guc_log_level = -1,
	.guc_firmware_path = NULL,
	.huc_firmware_path = NULL,
	.enable_dp_mst = true,
	.inject_load_failure = 0,
	.enable_dpcd_backlight = false,
	.enable_gvt = false,
	.enable_pvmmio = 1,
	.enable_gvt_oos = 1,
	.enable_conformance_check = true,
	.disable_gvt_fw_loading = true,
	.gvt_workload_priority = 0,
	.enable_initial_modeset = false,
	.splash = NULL,
	.avail_planes_per_pipe = 0,
	.domain_plane_owners = 0,
	.bg_color = 0x00000000,
	.gvt_emulate_hdmi = true,
	.domain_scaler_owner = 0x21100,
};

i915_param_named(modeset, int, 0400,
	"Use kernel modesetting [KMS] (0=disable, "
	"1=on, -1=force vga console preference [default])");

i915_param_named_unsafe(panel_ignore_lid, int, 0600,
	"Override lid status (0=autodetect, 1=autodetect disabled [default], "
	"-1=force lid closed, -2=force lid open)");

i915_param_named_unsafe(semaphores, int, 0400,
	"Use semaphores for inter-ring sync "
	"(default: -1 (use per-chip defaults))");

i915_param_named_unsafe(enable_rc6, int, 0400,
	"Enable power-saving render C-state 6. "
	"Different stages can be selected via bitmask values "
	"(0 = disable; 1 = enable rc6; 2 = enable deep rc6; 4 = enable deepest rc6). "
	"For example, 3 would enable rc6 and deep rc6, and 7 would enable everything. "
	"default: -1 (use per-chip default)");

i915_param_named_unsafe(enable_dc, int, 0400,
	"Enable power-saving display C-states. "
	"(-1=auto [default]; 0=disable; 1=up to DC5; 2=up to DC6)");

i915_param_named_unsafe(enable_fbc, int, 0600,
	"Enable frame buffer compression for power savings "
	"(default: -1 (use per-chip default))");

i915_param_named_unsafe(lvds_channel_mode, int, 0400,
	 "Specify LVDS channel mode "
	 "(0=probe BIOS [default], 1=single-channel, 2=dual-channel)");

i915_param_named_unsafe(panel_use_ssc, int, 0600,
	"Use Spread Spectrum Clock with panels [LVDS/eDP] "
	"(default: auto from VBT)");

i915_param_named_unsafe(vbt_sdvo_panel_type, int, 0400,
	"Override/Ignore selection of SDVO panel mode in the VBT "
	"(-2=ignore, -1=auto [default], index in VBT BIOS table)");

i915_param_named_unsafe(reset, int, 0600,
	"Attempt GPU resets (0=disabled, 1=full gpu reset, 2=engine reset [default])");

i915_param_named_unsafe(vbt_firmware, charp, 0400,
	"Load VBT from specified file under /lib/firmware");

#if IS_ENABLED(CONFIG_DRM_I915_CAPTURE_ERROR)
i915_param_named(error_capture, bool, 0600,
	"Record the GPU state following a hang. "
	"This information in /sys/class/drm/card<N>/error is vital for "
	"triaging and debugging hangs.");
#endif

i915_param_named_unsafe(enable_hangcheck, bool, 0644,
	"Periodically check GPU activity for detecting hangs. "
	"WARNING: Disabling this can cause system wide hangs. "
	"(default: true)");

i915_param_named_unsafe(enable_ppgtt, int, 0400,
	"Override PPGTT usage. "
	"(-1=auto [default], 0=disabled, 1=aliasing, 2=full, 3=full with extended address space)");

i915_param_named_unsafe(enable_execlists, int, 0400,
	"Override execlists usage. "
	"(-1=auto [default], 0=disabled, 1=enabled)");

i915_param_named_unsafe(enable_psr, int, 0600,
	"Enable PSR "
	"(0=disabled, 1=enabled - link mode chosen per-platform, 2=force link-standby mode, 3=force link-off mode) "
	"Default: -1 (use per-chip default)");

i915_param_named_unsafe(alpha_support, bool, 0400,
	"Enable alpha quality driver support for latest hardware. "
	"See also CONFIG_DRM_I915_ALPHA_SUPPORT.");

i915_param_named_unsafe(disable_power_well, int, 0400,
	"Disable display power wells when possible "
	"(-1=auto [default], 0=power wells always on, 1=power wells disabled when possible)");

i915_param_named_unsafe(enable_ips, int, 0600, "Enable IPS (default: true)");

i915_param_named(fastboot, bool, 0600,
	"Try to skip unnecessary mode sets at boot time (default: false)");

i915_param_named_unsafe(prefault_disable, bool, 0600,
	"Disable page prefaulting for pread/pwrite/reloc (default:false). "
	"For developers only.");

i915_param_named_unsafe(load_detect_test, bool, 0600,
	"Force-enable the VGA load detect code for testing (default:false). "
	"For developers only.");

i915_param_named_unsafe(force_reset_modeset_test, bool, 0600,
	"Force a modeset during gpu reset for testing (default:false). "
	"For developers only.");

i915_param_named_unsafe(invert_brightness, int, 0600,
	"Invert backlight brightness "
	"(-1 force normal, 0 machine defaults, 1 force inversion), please "
	"report PCI device ID, subsystem vendor and subsystem device ID "
	"to dri-devel@lists.freedesktop.org, if your machine needs it. "
	"It will then be included in an upcoming module version.");

i915_param_named(disable_display, bool, 0400,
	"Disable display (default: false)");

i915_param_named_unsafe(enable_cmd_parser, bool, 0400,
	"Enable command parsing (true=enabled [default], false=disabled)");

i915_param_named_unsafe(use_mmio_flip, int, 0600,
	"use MMIO flips (-1=never, 0=driver discretion [default], 1=always)");

i915_param_named(mmio_debug, int, 0600,
	"Enable the MMIO debug code for the first N failures (default: off). "
	"This may negatively affect performance.");

i915_param_named(verbose_state_checks, bool, 0600,
	"Enable verbose logs (ie. WARN_ON()) in case of unexpected hw state conditions.");

i915_param_named_unsafe(nuclear_pageflip, bool, 0400,
	"Force enable atomic functionality on platforms that don't have full support yet.");

/* WA to get away with the default setting in VBT for early platforms.Will be removed */
i915_param_named_unsafe(edp_vswing, int, 0400,
	"Ignore/Override vswing pre-emph table selection from VBT "
	"(0=use value from vbt [default], 1=low power swing(200mV),"
	"2=default swing(400mV))");

i915_param_named_unsafe(enable_guc_loading, int, 0400,
	"Enable GuC firmware loading "
<<<<<<< HEAD
	"(-1=auto, 0=never [default], 1=if available, 2=required)");

i915_param_named_unsafe(enable_guc_submission, int, 0400,
	"Enable GuC submission "
	"(-1=auto, 0=never [default], 1=if available, 2=required)");
=======
	"(-1=auto, 0=never, 1=if available [default], 2=required)");

i915_param_named_unsafe(enable_guc_submission, int, 0400,
	"Enable GuC submission "
	"(-1=auto, 0=never, 1=if available [default], 2=required)");
>>>>>>> c72b8805

i915_param_named(guc_log_level, int, 0400,
	"GuC firmware logging level (-1:disabled (default), 0-3:enabled)");

i915_param_named_unsafe(guc_firmware_path, charp, 0400,
	"GuC firmware path to use instead of the default one");

i915_param_named_unsafe(huc_firmware_path, charp, 0400,
	"HuC firmware path to use instead of the default one");

i915_param_named_unsafe(enable_dp_mst, bool, 0600,
	"Enable multi-stream transport (MST) for new DisplayPort sinks. (default: true)");

i915_param_named_unsafe(inject_load_failure, uint, 0400,
	"Force an error after a number of failure check points (0:disabled (default), N:force failure at the Nth failure check point)");

i915_param_named(enable_dpcd_backlight, bool, 0600,
	"Enable support for DPCD backlight control (default:false)");

i915_param_named(enable_gvt, bool, 0400,
	"Enable support for Intel GVT-g graphics virtualization host support(default:false)");

module_param_named(enable_pvmmio, i915_modparams.enable_pvmmio, bool, 0400);
MODULE_PARM_DESC(enable_pvmmio,
	"Enable pv mmio feature, default TRUE. This parameter "
	"could only set from host, guest value is set through vgt_if");

module_param_named(enable_gvt_oos, i915_modparams.enable_gvt_oos, bool, 0400);
MODULE_PARM_DESC(enable_gvt_oos, "To toggle the gvt ppgtt page table OOS (Out of Sync) feature.");

module_param_named(enable_conformance_check, i915_modparams.enable_conformance_check, bool, 0400);
MODULE_PARM_DESC(enable_conformance_check, "To toggle the GVT guest conformance feature.");

module_param_named(disable_gvt_fw_loading, i915_modparams.disable_gvt_fw_loading, bool, 0400);
MODULE_PARM_DESC(disable_gvt_fw_loading, "Disable GVT-g fw loading.");

module_param_named(gvt_workload_priority, i915_modparams.gvt_workload_priority, int, 0600);
MODULE_PARM_DESC(gvt_workload_priority,
	"Set GVT-g workload priority, (range: (-1023, 1023), default: 0, "
	"more positive value means higher priority).");

module_param_named_unsafe(enable_initial_modeset, i915_modparams.enable_initial_modeset, bool, 0400);
MODULE_PARM_DESC(enable_initial_modeset,
		 "Do initial modeset (default : false)");

i915_param_named_unsafe(splash, charp, 0400,
	"Load a splash screen binary image for a specific display splash=<connector>:<image>:w,h,pitch,crtc_x,crtc_y,crtc_w,crtc_h");

module_param_named_unsafe(avail_planes_per_pipe, i915_modparams.avail_planes_per_pipe, uint, 0400);
/* pipeA = BITS 0-3, pipeB = BITS 8-11, pipeC = BITS 16-18
 * +----------+-------+---------+--------+--------+--------+--------+
 * |unused    |unused |  Pipe C | unused | Pipe B | unused | Pipe A |
 * +----------+-------+---------+--------+--------+--------+--------+
 * 31         23      18        15       11       7        3        0
 *
 *
 * BITS 0,1,2,3 - needs to be set planes assigned for pipes A and B
 * and BITs 0,1,2 - for pipe C
 * eg: avail_planes_per_pipe = 0x3 - pipe A=2(planes 1 and 2) , pipeB=0 and pipeC=0 planes
 * eg: avail_planes_per_pipe = 0x5 - pipe A=2(planes 1 and 3) , pipeB=0 and pipeC=0 planes
 * avail_planes_per_pipe = 0x030701 - pipe A =1(plane 1, pipeB=3(planes 1,2 and 3), pipeC=2( planes 1 and 2)
 *
 */
MODULE_PARM_DESC(avail_planes_per_pipe, "plane mask for each	pipe: \
		set BITS 0-3:pipeA 8-11:pipeB 16-18:pipeC to specify the planes that \
		are available eg: 0x030701 : planes 1:pipeA 1,2,3:pipeB \
		1,2:pipeC (0x0 - default value)");
module_param_named_unsafe(domain_plane_owners, i915_modparams.domain_plane_owners, ullong, 0400);
/* pipeA = BITS 0-15 pipeB = 16-31, pipeC = 32-47
 *
 * +----------+------------+-------------+------------+
 * |unused    |  Pipe C    |   Pipe B    |   Pipe A   |
 * +----------+------------+-------------+------------+
 * 63         47           31            15           0
 *
 * Each nibble represents domain id. 0 for Dom0, 1,2,3...0xF for DomUs
 * eg: domain_plane_owners = 0x022111000010 // 0x0221|1100|0010
 * plane		 domain
 * plane_owner1A -0
 * plane_owner2A -1
 * plane_owner3A -0
 * plane_owner4A -0
 * plane_owner1B -0
 * plane_owner2B -0
 * plane_owner3B -1
 * plane_owner4B -1
 * plane_owner1C -1
 * plane_owner2C -2
 * plane_owner3C -2
 *
 *
 */
MODULE_PARM_DESC(domain_plane_owners, "plane owners for each domain and for each pipe \
		ids can be from 0-F,  eg: domain_plane_owners = 0x022111000010 \
		  planes owner: 3C:2 2C:2 1C:1 4B:1 3B:1 2B:1 1B:0 4A:0 3A:0 2A:1 1A:0 \
		  (0x0 - default value)");

module_param_named_unsafe(bg_color, i915_modparams.bg_color, uint, 0400);
MODULE_PARM_DESC(bg_color, "Set the background (canvas) color");

module_param_named(gvt_emulate_hdmi, i915_modparams.gvt_emulate_hdmi, bool, 0400);
MODULE_PARM_DESC(gvt_emulate_hdmi, "GVT-g emulate HDMI or DP port for Guest OS.");

module_param_named_unsafe(domain_scaler_owner,
			  i915_modparams.domain_scaler_owner, int, 0400);
/* pipeA Scaler = BITS 0-7 pipeB scaler = 8-15, pipeC = 16-19
 *
 * +----------+------------+-------------+------------+
 * |unused    |  Pipe C    |   Pipe B    |   Pipe A   |
 * +----------+------------+-------------+------------+
 * 31       20 19        16 15           8 7           0
 *
 * Each nibble represents domain id. 0 for Dom0, 1,2,3...0xF for DomUs
 * eg: domain_plane_owners = 0x00030210 // 0x000|3|02|10
 * plane                 domain
 * scaler_owner1A -0
 * scaler_owner2A -1
 * scaler_owner3A -2
 * scaler_owner4A -0
 * scaler_owner1B -3
 * scaler_owner2B -0
 *
 */
MODULE_PARM_DESC(domain_scaler_owner, "scaler owners for each domain and for\n"
	"each pipe ids can be from 0-F, eg domain_scaler_owners = 0x00030210\n"
	"scaler owner: 1C:3 2B:0 1B:2 2A:1 1A:0 (0x0 - default value)\n");

i915_param_named(fpreempt_timeout, uint, 0600,
	"Wait time in msecs before forcing a preemption with reset (0:never force [default])");<|MERGE_RESOLUTION|>--- conflicted
+++ resolved
@@ -215,19 +215,11 @@
 
 i915_param_named_unsafe(enable_guc_loading, int, 0400,
 	"Enable GuC firmware loading "
-<<<<<<< HEAD
-	"(-1=auto, 0=never [default], 1=if available, 2=required)");
-
-i915_param_named_unsafe(enable_guc_submission, int, 0400,
-	"Enable GuC submission "
-	"(-1=auto, 0=never [default], 1=if available, 2=required)");
-=======
 	"(-1=auto, 0=never, 1=if available [default], 2=required)");
 
 i915_param_named_unsafe(enable_guc_submission, int, 0400,
 	"Enable GuC submission "
 	"(-1=auto, 0=never, 1=if available [default], 2=required)");
->>>>>>> c72b8805
 
 i915_param_named(guc_log_level, int, 0400,
 	"GuC firmware logging level (-1:disabled (default), 0-3:enabled)");
