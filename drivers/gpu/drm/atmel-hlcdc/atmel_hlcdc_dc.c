--- conflicted
+++ resolved
@@ -647,10 +647,6 @@
 	platform_set_drvdata(pdev, dev);
 
 	dc->fbdev = drm_fbdev_cma_init(dev, 24,
-<<<<<<< HEAD
-			dev->mode_config.num_crtc,
-=======
->>>>>>> 786cc154
 			dev->mode_config.num_connector);
 	if (IS_ERR(dc->fbdev))
 		dc->fbdev = NULL;
