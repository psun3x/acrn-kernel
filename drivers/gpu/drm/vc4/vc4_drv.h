/*
 * Copyright (C) 2015 Broadcom
 *
 * This program is free software; you can redistribute it and/or modify
 * it under the terms of the GNU General Public License version 2 as
 * published by the Free Software Foundation.
 */

#include "drmP.h"
#include "drm_gem_cma_helper.h"

#include <drm/drm_encoder.h>

struct vc4_dev {
	struct drm_device *dev;

	struct vc4_hdmi *hdmi;
	struct vc4_hvs *hvs;
	struct vc4_v3d *v3d;
	struct vc4_dpi *dpi;
<<<<<<< HEAD
=======
	struct vc4_dsi *dsi1;
>>>>>>> 786cc154
	struct vc4_vec *vec;

	struct drm_fbdev_cma *fbdev;

	struct vc4_hang_state *hang_state;

	/* The kernel-space BO cache.  Tracks buffers that have been
	 * unreferenced by all other users (refcounts of 0!) but not
	 * yet freed, so we can do cheap allocations.
	 */
	struct vc4_bo_cache {
		/* Array of list heads for entries in the BO cache,
		 * based on number of pages, so we can do O(1) lookups
		 * in the cache when allocating.
		 */
		struct list_head *size_list;
		uint32_t size_list_size;

		/* List of all BOs in the cache, ordered by age, so we
		 * can do O(1) lookups when trying to free old
		 * buffers.
		 */
		struct list_head time_list;
		struct work_struct time_work;
		struct timer_list time_timer;
	} bo_cache;

	struct vc4_bo_stats {
		u32 num_allocated;
		u32 size_allocated;
		u32 num_cached;
		u32 size_cached;
	} bo_stats;

	/* Protects bo_cache and the BO stats. */
	struct mutex bo_lock;

	/* Sequence number for the last job queued in bin_job_list.
	 * Starts at 0 (no jobs emitted).
	 */
	uint64_t emit_seqno;

	/* Sequence number for the last completed job on the GPU.
	 * Starts at 0 (no jobs completed).
	 */
	uint64_t finished_seqno;

	/* List of all struct vc4_exec_info for jobs to be executed in
	 * the binner.  The first job in the list is the one currently
	 * programmed into ct0ca for execution.
	 */
	struct list_head bin_job_list;

	/* List of all struct vc4_exec_info for jobs that have
	 * completed binning and are ready for rendering.  The first
	 * job in the list is the one currently programmed into ct1ca
	 * for execution.
	 */
	struct list_head render_job_list;

	/* List of the finished vc4_exec_infos waiting to be freed by
	 * job_done_work.
	 */
	struct list_head job_done_list;
	/* Spinlock used to synchronize the job_list and seqno
	 * accesses between the IRQ handler and GEM ioctls.
	 */
	spinlock_t job_lock;
	wait_queue_head_t job_wait_queue;
	struct work_struct job_done_work;

	/* List of struct vc4_seqno_cb for callbacks to be made from a
	 * workqueue when the given seqno is passed.
	 */
	struct list_head seqno_cb_list;

	/* The binner overflow memory that's currently set up in
	 * BPOA/BPOS registers.  When overflow occurs and a new one is
	 * allocated, the previous one will be moved to
	 * vc4->current_exec's free list.
	 */
	struct vc4_bo *overflow_mem;
	struct work_struct overflow_mem_work;

	int power_refcount;

	/* Mutex controlling the power refcount. */
	struct mutex power_lock;

	struct {
		struct timer_list timer;
		struct work_struct reset_work;
	} hangcheck;

	struct semaphore async_modeset;
};

static inline struct vc4_dev *
to_vc4_dev(struct drm_device *dev)
{
	return (struct vc4_dev *)dev->dev_private;
}

struct vc4_bo {
	struct drm_gem_cma_object base;

	/* seqno of the last job to render using this BO. */
	uint64_t seqno;

	/* seqno of the last job to use the RCL to write to this BO.
	 *
	 * Note that this doesn't include binner overflow memory
	 * writes.
	 */
	uint64_t write_seqno;

	/* List entry for the BO's position in either
	 * vc4_exec_info->unref_list or vc4_dev->bo_cache.time_list
	 */
	struct list_head unref_head;

	/* Time in jiffies when the BO was put in vc4->bo_cache. */
	unsigned long free_time;

	/* List entry for the BO's position in vc4_dev->bo_cache.size_list */
	struct list_head size_head;

	/* Struct for shader validation state, if created by
	 * DRM_IOCTL_VC4_CREATE_SHADER_BO.
	 */
	struct vc4_validated_shader_info *validated_shader;
};

static inline struct vc4_bo *
to_vc4_bo(struct drm_gem_object *bo)
{
	return (struct vc4_bo *)bo;
}

struct vc4_seqno_cb {
	struct work_struct work;
	uint64_t seqno;
	void (*func)(struct vc4_seqno_cb *cb);
};

struct vc4_v3d {
	struct vc4_dev *vc4;
	struct platform_device *pdev;
	void __iomem *regs;
};

struct vc4_hvs {
	struct platform_device *pdev;
	void __iomem *regs;
	u32 __iomem *dlist;

	/* Memory manager for CRTCs to allocate space in the display
	 * list.  Units are dwords.
	 */
	struct drm_mm dlist_mm;
	/* Memory manager for the LBM memory used by HVS scaling. */
	struct drm_mm lbm_mm;
	spinlock_t mm_lock;

	struct drm_mm_node mitchell_netravali_filter;
};

struct vc4_plane {
	struct drm_plane base;
};

static inline struct vc4_plane *
to_vc4_plane(struct drm_plane *plane)
{
	return (struct vc4_plane *)plane;
}

enum vc4_encoder_type {
	VC4_ENCODER_TYPE_NONE,
	VC4_ENCODER_TYPE_HDMI,
	VC4_ENCODER_TYPE_VEC,
	VC4_ENCODER_TYPE_DSI0,
	VC4_ENCODER_TYPE_DSI1,
	VC4_ENCODER_TYPE_SMI,
	VC4_ENCODER_TYPE_DPI,
};

struct vc4_encoder {
	struct drm_encoder base;
	enum vc4_encoder_type type;
	u32 clock_select;
};

static inline struct vc4_encoder *
to_vc4_encoder(struct drm_encoder *encoder)
{
	return container_of(encoder, struct vc4_encoder, base);
}

#define V3D_READ(offset) readl(vc4->v3d->regs + offset)
#define V3D_WRITE(offset, val) writel(val, vc4->v3d->regs + offset)
#define HVS_READ(offset) readl(vc4->hvs->regs + offset)
#define HVS_WRITE(offset, val) writel(val, vc4->hvs->regs + offset)

struct vc4_exec_info {
	/* Sequence number for this bin/render job. */
	uint64_t seqno;

	/* Latest write_seqno of any BO that binning depends on. */
	uint64_t bin_dep_seqno;

	/* Last current addresses the hardware was processing when the
	 * hangcheck timer checked on us.
	 */
	uint32_t last_ct0ca, last_ct1ca;

	/* Kernel-space copy of the ioctl arguments */
	struct drm_vc4_submit_cl *args;

	/* This is the array of BOs that were looked up at the start of exec.
	 * Command validation will use indices into this array.
	 */
	struct drm_gem_cma_object **bo;
	uint32_t bo_count;

	/* List of BOs that are being written by the RCL.  Other than
	 * the binner temporary storage, this is all the BOs written
	 * by the job.
	 */
	struct drm_gem_cma_object *rcl_write_bo[4];
	uint32_t rcl_write_bo_count;

	/* Pointers for our position in vc4->job_list */
	struct list_head head;

	/* List of other BOs used in the job that need to be released
	 * once the job is complete.
	 */
	struct list_head unref_list;

	/* Current unvalidated indices into @bo loaded by the non-hardware
	 * VC4_PACKET_GEM_HANDLES.
	 */
	uint32_t bo_index[2];

	/* This is the BO where we store the validated command lists, shader
	 * records, and uniforms.
	 */
	struct drm_gem_cma_object *exec_bo;

	/**
	 * This tracks the per-shader-record state (packet 64) that
	 * determines the length of the shader record and the offset
	 * it's expected to be found at.  It gets read in from the
	 * command lists.
	 */
	struct vc4_shader_state {
		uint32_t addr;
		/* Maximum vertex index referenced by any primitive using this
		 * shader state.
		 */
		uint32_t max_index;
	} *shader_state;

	/** How many shader states the user declared they were using. */
	uint32_t shader_state_size;
	/** How many shader state records the validator has seen. */
	uint32_t shader_state_count;

	bool found_tile_binning_mode_config_packet;
	bool found_start_tile_binning_packet;
	bool found_increment_semaphore_packet;
	bool found_flush;
	uint8_t bin_tiles_x, bin_tiles_y;
	struct drm_gem_cma_object *tile_bo;
	uint32_t tile_alloc_offset;

	/**
	 * Computed addresses pointing into exec_bo where we start the
	 * bin thread (ct0) and render thread (ct1).
	 */
	uint32_t ct0ca, ct0ea;
	uint32_t ct1ca, ct1ea;

	/* Pointer to the unvalidated bin CL (if present). */
	void *bin_u;

	/* Pointers to the shader recs.  These paddr gets incremented as CL
	 * packets are relocated in validate_gl_shader_state, and the vaddrs
	 * (u and v) get incremented and size decremented as the shader recs
	 * themselves are validated.
	 */
	void *shader_rec_u;
	void *shader_rec_v;
	uint32_t shader_rec_p;
	uint32_t shader_rec_size;

	/* Pointers to the uniform data.  These pointers are incremented, and
	 * size decremented, as each batch of uniforms is uploaded.
	 */
	void *uniforms_u;
	void *uniforms_v;
	uint32_t uniforms_p;
	uint32_t uniforms_size;
};

static inline struct vc4_exec_info *
vc4_first_bin_job(struct vc4_dev *vc4)
{
	return list_first_entry_or_null(&vc4->bin_job_list,
					struct vc4_exec_info, head);
}

static inline struct vc4_exec_info *
vc4_first_render_job(struct vc4_dev *vc4)
{
	return list_first_entry_or_null(&vc4->render_job_list,
					struct vc4_exec_info, head);
}

static inline struct vc4_exec_info *
vc4_last_render_job(struct vc4_dev *vc4)
{
	if (list_empty(&vc4->render_job_list))
		return NULL;
	return list_last_entry(&vc4->render_job_list,
			       struct vc4_exec_info, head);
}

/**
 * struct vc4_texture_sample_info - saves the offsets into the UBO for texture
 * setup parameters.
 *
 * This will be used at draw time to relocate the reference to the texture
 * contents in p0, and validate that the offset combined with
 * width/height/stride/etc. from p1 and p2/p3 doesn't sample outside the BO.
 * Note that the hardware treats unprovided config parameters as 0, so not all
 * of them need to be set up for every texure sample, and we'll store ~0 as
 * the offset to mark the unused ones.
 *
 * See the VC4 3D architecture guide page 41 ("Texture and Memory Lookup Unit
 * Setup") for definitions of the texture parameters.
 */
struct vc4_texture_sample_info {
	bool is_direct;
	uint32_t p_offset[4];
};

/**
 * struct vc4_validated_shader_info - information about validated shaders that
 * needs to be used from command list validation.
 *
 * For a given shader, each time a shader state record references it, we need
 * to verify that the shader doesn't read more uniforms than the shader state
 * record's uniform BO pointer can provide, and we need to apply relocations
 * and validate the shader state record's uniforms that define the texture
 * samples.
 */
struct vc4_validated_shader_info {
	uint32_t uniforms_size;
	uint32_t uniforms_src_size;
	uint32_t num_texture_samples;
	struct vc4_texture_sample_info *texture_samples;

	uint32_t num_uniform_addr_offsets;
	uint32_t *uniform_addr_offsets;

	bool is_threaded;
};

/**
 * _wait_for - magic (register) wait macro
 *
 * Does the right thing for modeset paths when run under kdgb or similar atomic
 * contexts. Note that it's important that we check the condition again after
 * having timed out, since the timeout could be due to preemption or similar and
 * we've never had a chance to check the condition before the timeout.
 */
#define _wait_for(COND, MS, W) ({ \
	unsigned long timeout__ = jiffies + msecs_to_jiffies(MS) + 1;	\
	int ret__ = 0;							\
	while (!(COND)) {						\
		if (time_after(jiffies, timeout__)) {			\
			if (!(COND))					\
				ret__ = -ETIMEDOUT;			\
			break;						\
		}							\
		if (W && drm_can_sleep())  {				\
			msleep(W);					\
		} else {						\
			cpu_relax();					\
		}							\
	}								\
	ret__;								\
})

#define wait_for(COND, MS) _wait_for(COND, MS, 1)

/* vc4_bo.c */
struct drm_gem_object *vc4_create_object(struct drm_device *dev, size_t size);
void vc4_free_object(struct drm_gem_object *gem_obj);
struct vc4_bo *vc4_bo_create(struct drm_device *dev, size_t size,
			     bool from_cache);
int vc4_dumb_create(struct drm_file *file_priv,
		    struct drm_device *dev,
		    struct drm_mode_create_dumb *args);
struct dma_buf *vc4_prime_export(struct drm_device *dev,
				 struct drm_gem_object *obj, int flags);
int vc4_create_bo_ioctl(struct drm_device *dev, void *data,
			struct drm_file *file_priv);
int vc4_create_shader_bo_ioctl(struct drm_device *dev, void *data,
			       struct drm_file *file_priv);
int vc4_mmap_bo_ioctl(struct drm_device *dev, void *data,
		      struct drm_file *file_priv);
int vc4_get_hang_state_ioctl(struct drm_device *dev, void *data,
			     struct drm_file *file_priv);
int vc4_mmap(struct file *filp, struct vm_area_struct *vma);
int vc4_prime_mmap(struct drm_gem_object *obj, struct vm_area_struct *vma);
void *vc4_prime_vmap(struct drm_gem_object *obj);
void vc4_bo_cache_init(struct drm_device *dev);
void vc4_bo_cache_destroy(struct drm_device *dev);
int vc4_bo_stats_debugfs(struct seq_file *m, void *arg);

/* vc4_crtc.c */
extern struct platform_driver vc4_crtc_driver;
int vc4_enable_vblank(struct drm_device *dev, unsigned int crtc_id);
void vc4_disable_vblank(struct drm_device *dev, unsigned int crtc_id);
bool vc4_event_pending(struct drm_crtc *crtc);
int vc4_crtc_debugfs_regs(struct seq_file *m, void *arg);
int vc4_crtc_get_scanoutpos(struct drm_device *dev, unsigned int crtc_id,
			    unsigned int flags, int *vpos, int *hpos,
			    ktime_t *stime, ktime_t *etime,
			    const struct drm_display_mode *mode);
int vc4_crtc_get_vblank_timestamp(struct drm_device *dev, unsigned int crtc_id,
				  int *max_error, struct timeval *vblank_time,
				  unsigned flags);

/* vc4_debugfs.c */
int vc4_debugfs_init(struct drm_minor *minor);

/* vc4_drv.c */
void __iomem *vc4_ioremap_regs(struct platform_device *dev, int index);

/* vc4_dpi.c */
extern struct platform_driver vc4_dpi_driver;
int vc4_dpi_debugfs_regs(struct seq_file *m, void *unused);

/* vc4_dsi.c */
extern struct platform_driver vc4_dsi_driver;
int vc4_dsi_debugfs_regs(struct seq_file *m, void *unused);

/* vc4_gem.c */
void vc4_gem_init(struct drm_device *dev);
void vc4_gem_destroy(struct drm_device *dev);
int vc4_submit_cl_ioctl(struct drm_device *dev, void *data,
			struct drm_file *file_priv);
int vc4_wait_seqno_ioctl(struct drm_device *dev, void *data,
			 struct drm_file *file_priv);
int vc4_wait_bo_ioctl(struct drm_device *dev, void *data,
		      struct drm_file *file_priv);
void vc4_submit_next_bin_job(struct drm_device *dev);
void vc4_submit_next_render_job(struct drm_device *dev);
void vc4_move_job_to_render(struct drm_device *dev, struct vc4_exec_info *exec);
int vc4_wait_for_seqno(struct drm_device *dev, uint64_t seqno,
		       uint64_t timeout_ns, bool interruptible);
void vc4_job_handle_completed(struct vc4_dev *vc4);
int vc4_queue_seqno_cb(struct drm_device *dev,
		       struct vc4_seqno_cb *cb, uint64_t seqno,
		       void (*func)(struct vc4_seqno_cb *cb));

/* vc4_hdmi.c */
extern struct platform_driver vc4_hdmi_driver;
int vc4_hdmi_debugfs_regs(struct seq_file *m, void *unused);

/* vc4_hdmi.c */
extern struct platform_driver vc4_vec_driver;
int vc4_vec_debugfs_regs(struct seq_file *m, void *unused);

/* vc4_irq.c */
irqreturn_t vc4_irq(int irq, void *arg);
void vc4_irq_preinstall(struct drm_device *dev);
int vc4_irq_postinstall(struct drm_device *dev);
void vc4_irq_uninstall(struct drm_device *dev);
void vc4_irq_reset(struct drm_device *dev);

/* vc4_hvs.c */
extern struct platform_driver vc4_hvs_driver;
void vc4_hvs_dump_state(struct drm_device *dev);
int vc4_hvs_debugfs_regs(struct seq_file *m, void *unused);

/* vc4_kms.c */
int vc4_kms_load(struct drm_device *dev);

/* vc4_plane.c */
struct drm_plane *vc4_plane_init(struct drm_device *dev,
				 enum drm_plane_type type);
u32 vc4_plane_write_dlist(struct drm_plane *plane, u32 __iomem *dlist);
u32 vc4_plane_dlist_size(const struct drm_plane_state *state);
void vc4_plane_async_set_fb(struct drm_plane *plane,
			    struct drm_framebuffer *fb);

/* vc4_v3d.c */
extern struct platform_driver vc4_v3d_driver;
int vc4_v3d_debugfs_ident(struct seq_file *m, void *unused);
int vc4_v3d_debugfs_regs(struct seq_file *m, void *unused);

/* vc4_validate.c */
int
vc4_validate_bin_cl(struct drm_device *dev,
		    void *validated,
		    void *unvalidated,
		    struct vc4_exec_info *exec);

int
vc4_validate_shader_recs(struct drm_device *dev, struct vc4_exec_info *exec);

struct drm_gem_cma_object *vc4_use_bo(struct vc4_exec_info *exec,
				      uint32_t hindex);

int vc4_get_rcl(struct drm_device *dev, struct vc4_exec_info *exec);

bool vc4_check_tex_size(struct vc4_exec_info *exec,
			struct drm_gem_cma_object *fbo,
			uint32_t offset, uint8_t tiling_format,
			uint32_t width, uint32_t height, uint8_t cpp);

/* vc4_validate_shader.c */
struct vc4_validated_shader_info *
vc4_validate_shader(struct drm_gem_cma_object *shader_obj);<|MERGE_RESOLUTION|>--- conflicted
+++ resolved
@@ -18,10 +18,7 @@
 	struct vc4_hvs *hvs;
 	struct vc4_v3d *v3d;
 	struct vc4_dpi *dpi;
-<<<<<<< HEAD
-=======
 	struct vc4_dsi *dsi1;
->>>>>>> 786cc154
 	struct vc4_vec *vec;
 
 	struct drm_fbdev_cma *fbdev;
