--- conflicted
+++ resolved
@@ -2666,11 +2666,7 @@
 		use_bank = 0;
 	}
 
-<<<<<<< HEAD
-	*pos &= 0x3FFFF;
-=======
 	*pos &= (1UL << 22) - 1;
->>>>>>> 786cc154
 
 	if (use_bank) {
 		if ((sh_bank != 0xFFFFFFFF && sh_bank >= adev->gfx.config.max_sh_per_se) ||
