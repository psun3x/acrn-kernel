--- conflicted
+++ resolved
@@ -6376,7 +6376,6 @@
 
 	if (adev->cg_flags & AMD_CG_SUPPORT_GFX_RLC_LS) {
 		pp_support_state = PP_STATE_SUPPORT_LS;
-<<<<<<< HEAD
 
 		if (state == AMD_CG_STATE_UNGATE)
 			pp_state = 0;
@@ -6390,21 +6389,6 @@
 		amd_set_clockgating_by_smu(pp_handle, msg_id);
 	}
 
-=======
-
-		if (state == AMD_CG_STATE_UNGATE)
-			pp_state = 0;
-		else
-			pp_state = PP_STATE_LS;
-
-		msg_id = PP_CG_MSG_ID(PP_GROUP_GFX,
-				PP_BLOCK_GFX_RLC,
-				pp_support_state,
-				pp_state);
-		amd_set_clockgating_by_smu(pp_handle, msg_id);
-	}
-
->>>>>>> 786cc154
 	if (adev->cg_flags & AMD_CG_SUPPORT_GFX_CP_LS) {
 		pp_support_state = PP_STATE_SUPPORT_LS;
 
@@ -7284,11 +7268,7 @@
 	static union {
 		struct amdgpu_ce_ib_state regular;
 		struct amdgpu_ce_ib_state_chained_ib chained;
-<<<<<<< HEAD
-	} ce_payload = {0};
-=======
 	} ce_payload = {};
->>>>>>> 786cc154
 
 	if (ring->adev->virt.chained_ib_support) {
 		ce_payload_addr = csa_addr + offsetof(struct amdgpu_gfx_meta_data_chained_ib, ce_payload);
@@ -7315,11 +7295,7 @@
 	static union {
 		struct amdgpu_de_ib_state regular;
 		struct amdgpu_de_ib_state_chained_ib chained;
-<<<<<<< HEAD
-	} de_payload = {0};
-=======
 	} de_payload = {};
->>>>>>> 786cc154
 
 	gds_addr = csa_addr + 4096;
 	if (ring->adev->virt.chained_ib_support) {
