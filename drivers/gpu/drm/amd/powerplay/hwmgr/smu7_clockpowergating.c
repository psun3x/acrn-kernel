--- conflicted
+++ resolved
@@ -153,28 +153,16 @@
 		cgs_set_clockgating_state(hwmgr->device,
 				AMD_IP_BLOCK_TYPE_UVD,
 				AMD_CG_STATE_GATE);
-		cgs_set_powergating_state(hwmgr->device,
-						AMD_IP_BLOCK_TYPE_UVD,
-						AMD_PG_STATE_GATE);
 		smu7_update_uvd_dpm(hwmgr, true);
 		smu7_powerdown_uvd(hwmgr);
 	} else {
 		smu7_powerup_uvd(hwmgr);
-<<<<<<< HEAD
-		cgs_set_powergating_state(hwmgr->device,
-						AMD_IP_BLOCK_TYPE_UVD,
-						AMD_CG_STATE_UNGATE);
-		cgs_set_clockgating_state(hwmgr->device,
-				AMD_IP_BLOCK_TYPE_UVD,
-				AMD_CG_STATE_UNGATE);
-=======
 		cgs_set_clockgating_state(hwmgr->device,
 				AMD_IP_BLOCK_TYPE_UVD,
 				AMD_CG_STATE_UNGATE);
 		cgs_set_powergating_state(hwmgr->device,
 						AMD_IP_BLOCK_TYPE_UVD,
 						AMD_CG_STATE_UNGATE);
->>>>>>> 786cc154
 		smu7_update_uvd_dpm(hwmgr, false);
 	}
 
