/*
 * Copyright 2011 Red Hat Inc.
 *
 * Permission is hereby granted, free of charge, to any person obtaining a
 * copy of this software and associated documentation files (the "Software"),
 * to deal in the Software without restriction, including without limitation
 * the rights to use, copy, modify, merge, publish, distribute, sublicense,
 * and/or sell copies of the Software, and to permit persons to whom the
 * Software is furnished to do so, subject to the following conditions:
 *
 * The above copyright notice and this permission notice shall be included in
 * all copies or substantial portions of the Software.
 *
 * THE SOFTWARE IS PROVIDED "AS IS", WITHOUT WARRANTY OF ANY KIND, EXPRESS OR
 * IMPLIED, INCLUDING BUT NOT LIMITED TO THE WARRANTIES OF MERCHANTABILITY,
 * FITNESS FOR A PARTICULAR PURPOSE AND NONINFRINGEMENT.  IN NO EVENT SHALL
 * THE COPYRIGHT HOLDER(S) OR AUTHOR(S) BE LIABLE FOR ANY CLAIM, DAMAGES OR
 * OTHER LIABILITY, WHETHER IN AN ACTION OF CONTRACT, TORT OR OTHERWISE,
 * ARISING FROM, OUT OF OR IN CONNECTION WITH THE SOFTWARE OR THE USE OR
 * OTHER DEALINGS IN THE SOFTWARE.
 *
 * Authors: Ben Skeggs
 */

#include <linux/dma-mapping.h>

#include <drm/drmP.h>
#include <drm/drm_atomic.h>
#include <drm/drm_atomic_helper.h>
#include <drm/drm_crtc_helper.h>
#include <drm/drm_dp_helper.h>
#include <drm/drm_fb_helper.h>
#include <drm/drm_plane_helper.h>

#include <nvif/class.h>
#include <nvif/cl0002.h>
#include <nvif/cl5070.h>
#include <nvif/cl507a.h>
#include <nvif/cl507b.h>
#include <nvif/cl507c.h>
#include <nvif/cl507d.h>
#include <nvif/cl507e.h>
#include <nvif/event.h>

#include "nouveau_drv.h"
#include "nouveau_dma.h"
#include "nouveau_gem.h"
#include "nouveau_connector.h"
#include "nouveau_encoder.h"
#include "nouveau_crtc.h"
#include "nouveau_fence.h"
#include "nouveau_fbcon.h"
#include "nv50_display.h"

#define EVO_DMA_NR 9

#define EVO_MASTER  (0x00)
#define EVO_FLIP(c) (0x01 + (c))
#define EVO_OVLY(c) (0x05 + (c))
#define EVO_OIMM(c) (0x09 + (c))
#define EVO_CURS(c) (0x0d + (c))

/* offsets in shared sync bo of various structures */
#define EVO_SYNC(c, o) ((c) * 0x0100 + (o))
#define EVO_MAST_NTFY     EVO_SYNC(      0, 0x00)
#define EVO_FLIP_SEM0(c)  EVO_SYNC((c) + 1, 0x00)
#define EVO_FLIP_SEM1(c)  EVO_SYNC((c) + 1, 0x10)
#define EVO_FLIP_NTFY0(c) EVO_SYNC((c) + 1, 0x20)
#define EVO_FLIP_NTFY1(c) EVO_SYNC((c) + 1, 0x30)

/******************************************************************************
 * Atomic state
 *****************************************************************************/
#define nv50_atom(p) container_of((p), struct nv50_atom, state)

struct nv50_atom {
	struct drm_atomic_state state;

	struct list_head outp;
	bool lock_core;
	bool flush_disable;
};

struct nv50_outp_atom {
	struct list_head head;

	struct drm_encoder *encoder;
	bool flush_disable;

	union {
		struct {
			bool ctrl:1;
		};
		u8 mask;
	} clr;

	union {
		struct {
			bool ctrl:1;
		};
		u8 mask;
	} set;
};

#define nv50_head_atom(p) container_of((p), struct nv50_head_atom, state)

struct nv50_head_atom {
	struct drm_crtc_state state;

	struct {
		u16 iW;
		u16 iH;
		u16 oW;
		u16 oH;
	} view;

	struct nv50_head_mode {
		bool interlace;
		u32 clock;
		struct {
			u16 active;
			u16 synce;
			u16 blanke;
			u16 blanks;
		} h;
		struct {
			u32 active;
			u16 synce;
			u16 blanke;
			u16 blanks;
			u16 blank2s;
			u16 blank2e;
			u16 blankus;
		} v;
	} mode;

	struct {
		u32 handle;
		u64 offset:40;
	} lut;

	struct {
		bool visible;
		u32 handle;
		u64 offset:40;
		u8  format;
		u8  kind:7;
		u8  layout:1;
		u8  block:4;
		u32 pitch:20;
		u16 x;
		u16 y;
		u16 w;
		u16 h;
	} core;

	struct {
		bool visible;
		u32 handle;
		u64 offset:40;
		u8  layout:1;
		u8  format:1;
	} curs;

	struct {
		u8  depth;
		u8  cpp;
		u16 x;
		u16 y;
		u16 w;
		u16 h;
	} base;

	struct {
		u8 cpp;
	} ovly;

	struct {
		bool enable:1;
		u8 bits:2;
		u8 mode:4;
	} dither;

	struct {
		struct {
			u16 cos:12;
			u16 sin:12;
		} sat;
	} procamp;

	union {
		struct {
			bool core:1;
			bool curs:1;
		};
		u8 mask;
	} clr;

	union {
		struct {
			bool core:1;
			bool curs:1;
			bool view:1;
			bool mode:1;
			bool base:1;
			bool ovly:1;
			bool dither:1;
			bool procamp:1;
		};
		u16 mask;
	} set;
};

static inline struct nv50_head_atom *
nv50_head_atom_get(struct drm_atomic_state *state, struct drm_crtc *crtc)
{
	struct drm_crtc_state *statec = drm_atomic_get_crtc_state(state, crtc);
	if (IS_ERR(statec))
		return (void *)statec;
	return nv50_head_atom(statec);
}

#define nv50_wndw_atom(p) container_of((p), struct nv50_wndw_atom, state)

struct nv50_wndw_atom {
	struct drm_plane_state state;
	u8 interval;

	struct drm_rect clip;

	struct {
		u32  handle;
		u16  offset:12;
		bool awaken:1;
	} ntfy;

	struct {
		u32 handle;
		u16 offset:12;
		u32 acquire;
		u32 release;
	} sema;

	struct {
		u8 enable:2;
	} lut;

	struct {
		u8  mode:2;
		u8  interval:4;

		u8  format;
		u8  kind:7;
		u8  layout:1;
		u8  block:4;
		u32 pitch:20;
		u16 w;
		u16 h;

		u32 handle;
		u64 offset;
	} image;

	struct {
		u16 x;
		u16 y;
	} point;

	union {
		struct {
			bool ntfy:1;
			bool sema:1;
			bool image:1;
		};
		u8 mask;
	} clr;

	union {
		struct {
			bool ntfy:1;
			bool sema:1;
			bool image:1;
			bool lut:1;
			bool point:1;
		};
		u8 mask;
	} set;
};

/******************************************************************************
 * EVO channel
 *****************************************************************************/

struct nv50_chan {
	struct nvif_object user;
	struct nvif_device *device;
};

static int
nv50_chan_create(struct nvif_device *device, struct nvif_object *disp,
		 const s32 *oclass, u8 head, void *data, u32 size,
		 struct nv50_chan *chan)
{
	struct nvif_sclass *sclass;
	int ret, i, n;

	chan->device = device;

	ret = n = nvif_object_sclass_get(disp, &sclass);
	if (ret < 0)
		return ret;

	while (oclass[0]) {
		for (i = 0; i < n; i++) {
			if (sclass[i].oclass == oclass[0]) {
				ret = nvif_object_init(disp, 0, oclass[0],
						       data, size, &chan->user);
				if (ret == 0)
					nvif_object_map(&chan->user);
				nvif_object_sclass_put(&sclass);
				return ret;
			}
		}
		oclass++;
	}

	nvif_object_sclass_put(&sclass);
	return -ENOSYS;
}

static void
nv50_chan_destroy(struct nv50_chan *chan)
{
	nvif_object_fini(&chan->user);
}

/******************************************************************************
 * PIO EVO channel
 *****************************************************************************/

struct nv50_pioc {
	struct nv50_chan base;
};

static void
nv50_pioc_destroy(struct nv50_pioc *pioc)
{
	nv50_chan_destroy(&pioc->base);
}

static int
nv50_pioc_create(struct nvif_device *device, struct nvif_object *disp,
		 const s32 *oclass, u8 head, void *data, u32 size,
		 struct nv50_pioc *pioc)
{
	return nv50_chan_create(device, disp, oclass, head, data, size,
				&pioc->base);
}

/******************************************************************************
 * Overlay Immediate
 *****************************************************************************/

struct nv50_oimm {
	struct nv50_pioc base;
};

static int
nv50_oimm_create(struct nvif_device *device, struct nvif_object *disp,
		 int head, struct nv50_oimm *oimm)
{
	struct nv50_disp_cursor_v0 args = {
		.head = head,
	};
	static const s32 oclass[] = {
		GK104_DISP_OVERLAY,
		GF110_DISP_OVERLAY,
		GT214_DISP_OVERLAY,
		G82_DISP_OVERLAY,
		NV50_DISP_OVERLAY,
		0
	};

	return nv50_pioc_create(device, disp, oclass, head, &args, sizeof(args),
				&oimm->base);
}

/******************************************************************************
 * DMA EVO channel
 *****************************************************************************/

struct nv50_dmac_ctxdma {
	struct list_head head;
	struct nvif_object object;
};

struct nv50_dmac {
	struct nv50_chan base;
	dma_addr_t handle;
	u32 *ptr;

	struct nvif_object sync;
	struct nvif_object vram;
	struct list_head ctxdma;

	/* Protects against concurrent pushbuf access to this channel, lock is
	 * grabbed by evo_wait (if the pushbuf reservation is successful) and
	 * dropped again by evo_kick. */
	struct mutex lock;
};

static void
nv50_dmac_ctxdma_del(struct nv50_dmac_ctxdma *ctxdma)
{
	nvif_object_fini(&ctxdma->object);
	list_del(&ctxdma->head);
	kfree(ctxdma);
}

static struct nv50_dmac_ctxdma *
nv50_dmac_ctxdma_new(struct nv50_dmac *dmac, struct nouveau_framebuffer *fb)
{
	struct nouveau_drm *drm = nouveau_drm(fb->base.dev);
	struct nv50_dmac_ctxdma *ctxdma;
	const u8    kind = (fb->nvbo->tile_flags & 0x0000ff00) >> 8;
	const u32 handle = 0xfb000000 | kind;
	struct {
		struct nv_dma_v0 base;
		union {
			struct nv50_dma_v0 nv50;
			struct gf100_dma_v0 gf100;
			struct gf119_dma_v0 gf119;
		};
	} args = {};
	u32 argc = sizeof(args.base);
	int ret;

	list_for_each_entry(ctxdma, &dmac->ctxdma, head) {
		if (ctxdma->object.handle == handle)
			return ctxdma;
	}

	if (!(ctxdma = kzalloc(sizeof(*ctxdma), GFP_KERNEL)))
		return ERR_PTR(-ENOMEM);
	list_add(&ctxdma->head, &dmac->ctxdma);

	args.base.target = NV_DMA_V0_TARGET_VRAM;
	args.base.access = NV_DMA_V0_ACCESS_RDWR;
	args.base.start  = 0;
<<<<<<< HEAD
	args.base.limit  = drm->device.info.ram_user - 1;

	if (drm->device.info.chipset < 0x80) {
		args.nv50.part = NV50_DMA_V0_PART_256;
		argc += sizeof(args.nv50);
	} else
	if (drm->device.info.chipset < 0xc0) {
=======
	args.base.limit  = drm->client.device.info.ram_user - 1;

	if (drm->client.device.info.chipset < 0x80) {
		args.nv50.part = NV50_DMA_V0_PART_256;
		argc += sizeof(args.nv50);
	} else
	if (drm->client.device.info.chipset < 0xc0) {
>>>>>>> 786cc154
		args.nv50.part = NV50_DMA_V0_PART_256;
		args.nv50.kind = kind;
		argc += sizeof(args.nv50);
	} else
<<<<<<< HEAD
	if (drm->device.info.chipset < 0xd0) {
=======
	if (drm->client.device.info.chipset < 0xd0) {
>>>>>>> 786cc154
		args.gf100.kind = kind;
		argc += sizeof(args.gf100);
	} else {
		args.gf119.page = GF119_DMA_V0_PAGE_LP;
		args.gf119.kind = kind;
		argc += sizeof(args.gf119);
	}

	ret = nvif_object_init(&dmac->base.user, handle, NV_DMA_IN_MEMORY,
			       &args, argc, &ctxdma->object);
	if (ret) {
		nv50_dmac_ctxdma_del(ctxdma);
		return ERR_PTR(ret);
	}

	return ctxdma;
}

static void
nv50_dmac_destroy(struct nv50_dmac *dmac, struct nvif_object *disp)
{
	struct nvif_device *device = dmac->base.device;
	struct nv50_dmac_ctxdma *ctxdma, *ctxtmp;

	list_for_each_entry_safe(ctxdma, ctxtmp, &dmac->ctxdma, head) {
		nv50_dmac_ctxdma_del(ctxdma);
	}

	nvif_object_fini(&dmac->vram);
	nvif_object_fini(&dmac->sync);

	nv50_chan_destroy(&dmac->base);

	if (dmac->ptr) {
		struct device *dev = nvxx_device(device)->dev;
		dma_free_coherent(dev, PAGE_SIZE, dmac->ptr, dmac->handle);
	}
}

static int
nv50_dmac_create(struct nvif_device *device, struct nvif_object *disp,
		 const s32 *oclass, u8 head, void *data, u32 size, u64 syncbuf,
		 struct nv50_dmac *dmac)
{
	struct nv50_disp_core_channel_dma_v0 *args = data;
	struct nvif_object pushbuf;
	int ret;

	mutex_init(&dmac->lock);

	dmac->ptr = dma_alloc_coherent(nvxx_device(device)->dev, PAGE_SIZE,
				       &dmac->handle, GFP_KERNEL);
	if (!dmac->ptr)
		return -ENOMEM;

	ret = nvif_object_init(&device->object, 0, NV_DMA_FROM_MEMORY,
			       &(struct nv_dma_v0) {
					.target = NV_DMA_V0_TARGET_PCI_US,
					.access = NV_DMA_V0_ACCESS_RD,
					.start = dmac->handle + 0x0000,
					.limit = dmac->handle + 0x0fff,
			       }, sizeof(struct nv_dma_v0), &pushbuf);
	if (ret)
		return ret;

	args->pushbuf = nvif_handle(&pushbuf);

	ret = nv50_chan_create(device, disp, oclass, head, data, size,
			       &dmac->base);
	nvif_object_fini(&pushbuf);
	if (ret)
		return ret;

	ret = nvif_object_init(&dmac->base.user, 0xf0000000, NV_DMA_IN_MEMORY,
			       &(struct nv_dma_v0) {
					.target = NV_DMA_V0_TARGET_VRAM,
					.access = NV_DMA_V0_ACCESS_RDWR,
					.start = syncbuf + 0x0000,
					.limit = syncbuf + 0x0fff,
			       }, sizeof(struct nv_dma_v0),
			       &dmac->sync);
	if (ret)
		return ret;

	ret = nvif_object_init(&dmac->base.user, 0xf0000001, NV_DMA_IN_MEMORY,
			       &(struct nv_dma_v0) {
					.target = NV_DMA_V0_TARGET_VRAM,
					.access = NV_DMA_V0_ACCESS_RDWR,
					.start = 0,
					.limit = device->info.ram_user - 1,
			       }, sizeof(struct nv_dma_v0),
			       &dmac->vram);
	if (ret)
		return ret;

	INIT_LIST_HEAD(&dmac->ctxdma);
	return ret;
}

/******************************************************************************
 * Core
 *****************************************************************************/

struct nv50_mast {
	struct nv50_dmac base;
};

static int
nv50_core_create(struct nvif_device *device, struct nvif_object *disp,
		 u64 syncbuf, struct nv50_mast *core)
{
	struct nv50_disp_core_channel_dma_v0 args = {
		.pushbuf = 0xb0007d00,
	};
	static const s32 oclass[] = {
		GP102_DISP_CORE_CHANNEL_DMA,
		GP100_DISP_CORE_CHANNEL_DMA,
		GM200_DISP_CORE_CHANNEL_DMA,
		GM107_DISP_CORE_CHANNEL_DMA,
		GK110_DISP_CORE_CHANNEL_DMA,
		GK104_DISP_CORE_CHANNEL_DMA,
		GF110_DISP_CORE_CHANNEL_DMA,
		GT214_DISP_CORE_CHANNEL_DMA,
		GT206_DISP_CORE_CHANNEL_DMA,
		GT200_DISP_CORE_CHANNEL_DMA,
		G82_DISP_CORE_CHANNEL_DMA,
		NV50_DISP_CORE_CHANNEL_DMA,
		0
	};

	return nv50_dmac_create(device, disp, oclass, 0, &args, sizeof(args),
				syncbuf, &core->base);
}

/******************************************************************************
 * Base
 *****************************************************************************/

struct nv50_sync {
	struct nv50_dmac base;
	u32 addr;
	u32 data;
};

static int
nv50_base_create(struct nvif_device *device, struct nvif_object *disp,
		 int head, u64 syncbuf, struct nv50_sync *base)
{
	struct nv50_disp_base_channel_dma_v0 args = {
		.pushbuf = 0xb0007c00 | head,
		.head = head,
	};
	static const s32 oclass[] = {
		GK110_DISP_BASE_CHANNEL_DMA,
		GK104_DISP_BASE_CHANNEL_DMA,
		GF110_DISP_BASE_CHANNEL_DMA,
		GT214_DISP_BASE_CHANNEL_DMA,
		GT200_DISP_BASE_CHANNEL_DMA,
		G82_DISP_BASE_CHANNEL_DMA,
		NV50_DISP_BASE_CHANNEL_DMA,
		0
	};

	return nv50_dmac_create(device, disp, oclass, head, &args, sizeof(args),
				syncbuf, &base->base);
}

/******************************************************************************
 * Overlay
 *****************************************************************************/

struct nv50_ovly {
	struct nv50_dmac base;
};

static int
nv50_ovly_create(struct nvif_device *device, struct nvif_object *disp,
		 int head, u64 syncbuf, struct nv50_ovly *ovly)
{
	struct nv50_disp_overlay_channel_dma_v0 args = {
		.pushbuf = 0xb0007e00 | head,
		.head = head,
	};
	static const s32 oclass[] = {
		GK104_DISP_OVERLAY_CONTROL_DMA,
		GF110_DISP_OVERLAY_CONTROL_DMA,
		GT214_DISP_OVERLAY_CHANNEL_DMA,
		GT200_DISP_OVERLAY_CHANNEL_DMA,
		G82_DISP_OVERLAY_CHANNEL_DMA,
		NV50_DISP_OVERLAY_CHANNEL_DMA,
		0
	};

	return nv50_dmac_create(device, disp, oclass, head, &args, sizeof(args),
				syncbuf, &ovly->base);
}

struct nv50_head {
	struct nouveau_crtc base;
	struct nv50_ovly ovly;
	struct nv50_oimm oimm;
};

#define nv50_head(c) ((struct nv50_head *)nouveau_crtc(c))
#define nv50_ovly(c) (&nv50_head(c)->ovly)
#define nv50_oimm(c) (&nv50_head(c)->oimm)
#define nv50_chan(c) (&(c)->base.base)
#define nv50_vers(c) nv50_chan(c)->user.oclass

struct nv50_disp {
	struct nvif_object *disp;
	struct nv50_mast mast;

	struct nouveau_bo *sync;

	struct mutex mutex;
};

static struct nv50_disp *
nv50_disp(struct drm_device *dev)
{
	return nouveau_display(dev)->priv;
}

#define nv50_mast(d) (&nv50_disp(d)->mast)

/******************************************************************************
 * EVO channel helpers
 *****************************************************************************/
static u32 *
evo_wait(void *evoc, int nr)
{
	struct nv50_dmac *dmac = evoc;
	struct nvif_device *device = dmac->base.device;
	u32 put = nvif_rd32(&dmac->base.user, 0x0000) / 4;

	mutex_lock(&dmac->lock);
	if (put + nr >= (PAGE_SIZE / 4) - 8) {
		dmac->ptr[put] = 0x20000000;

		nvif_wr32(&dmac->base.user, 0x0000, 0x00000000);
		if (nvif_msec(device, 2000,
			if (!nvif_rd32(&dmac->base.user, 0x0004))
				break;
		) < 0) {
			mutex_unlock(&dmac->lock);
			printk(KERN_ERR "nouveau: evo channel stalled\n");
			return NULL;
		}

		put = 0;
	}

	return dmac->ptr + put;
}

static void
evo_kick(u32 *push, void *evoc)
{
	struct nv50_dmac *dmac = evoc;
	nvif_wr32(&dmac->base.user, 0x0000, (push - dmac->ptr) << 2);
	mutex_unlock(&dmac->lock);
}

#define evo_mthd(p,m,s) do {                                                   \
	const u32 _m = (m), _s = (s);                                          \
	if (drm_debug & DRM_UT_KMS)                                            \
		printk(KERN_ERR "%04x %d %s\n", _m, _s, __func__);             \
	*((p)++) = ((_s << 18) | _m);                                          \
} while(0)

#define evo_data(p,d) do {                                                     \
	const u32 _d = (d);                                                    \
	if (drm_debug & DRM_UT_KMS)                                            \
		printk(KERN_ERR "\t%08x\n", _d);                               \
	*((p)++) = _d;                                                         \
} while(0)

/******************************************************************************
 * Plane
 *****************************************************************************/
#define nv50_wndw(p) container_of((p), struct nv50_wndw, plane)

struct nv50_wndw {
	const struct nv50_wndw_func *func;
	struct nv50_dmac *dmac;

	struct drm_plane plane;

	struct nvif_notify notify;
	u16 ntfy;
	u16 sema;
	u32 data;
};

struct nv50_wndw_func {
	void *(*dtor)(struct nv50_wndw *);
	int (*acquire)(struct nv50_wndw *, struct nv50_wndw_atom *asyw,
		       struct nv50_head_atom *asyh);
	void (*release)(struct nv50_wndw *, struct nv50_wndw_atom *asyw,
			struct nv50_head_atom *asyh);
	void (*prepare)(struct nv50_wndw *, struct nv50_head_atom *asyh,
			struct nv50_wndw_atom *asyw);

	void (*sema_set)(struct nv50_wndw *, struct nv50_wndw_atom *);
	void (*sema_clr)(struct nv50_wndw *);
	void (*ntfy_set)(struct nv50_wndw *, struct nv50_wndw_atom *);
	void (*ntfy_clr)(struct nv50_wndw *);
	int (*ntfy_wait_begun)(struct nv50_wndw *, struct nv50_wndw_atom *);
	void (*image_set)(struct nv50_wndw *, struct nv50_wndw_atom *);
	void (*image_clr)(struct nv50_wndw *);
	void (*lut)(struct nv50_wndw *, struct nv50_wndw_atom *);
	void (*point)(struct nv50_wndw *, struct nv50_wndw_atom *);

	u32 (*update)(struct nv50_wndw *, u32 interlock);
};

static int
nv50_wndw_wait_armed(struct nv50_wndw *wndw, struct nv50_wndw_atom *asyw)
{
	if (asyw->set.ntfy)
		return wndw->func->ntfy_wait_begun(wndw, asyw);
	return 0;
}

static u32
nv50_wndw_flush_clr(struct nv50_wndw *wndw, u32 interlock, bool flush,
		    struct nv50_wndw_atom *asyw)
{
	if (asyw->clr.sema && (!asyw->set.sema || flush))
		wndw->func->sema_clr(wndw);
	if (asyw->clr.ntfy && (!asyw->set.ntfy || flush))
		wndw->func->ntfy_clr(wndw);
	if (asyw->clr.image && (!asyw->set.image || flush))
		wndw->func->image_clr(wndw);

	return flush ? wndw->func->update(wndw, interlock) : 0;
}

static u32
nv50_wndw_flush_set(struct nv50_wndw *wndw, u32 interlock,
		    struct nv50_wndw_atom *asyw)
{
	if (interlock) {
		asyw->image.mode = 0;
		asyw->image.interval = 1;
	}

	if (asyw->set.sema ) wndw->func->sema_set (wndw, asyw);
	if (asyw->set.ntfy ) wndw->func->ntfy_set (wndw, asyw);
	if (asyw->set.image) wndw->func->image_set(wndw, asyw);
	if (asyw->set.lut  ) wndw->func->lut      (wndw, asyw);
	if (asyw->set.point) wndw->func->point    (wndw, asyw);

	return wndw->func->update(wndw, interlock);
}

static void
nv50_wndw_atomic_check_release(struct nv50_wndw *wndw,
			       struct nv50_wndw_atom *asyw,
			       struct nv50_head_atom *asyh)
{
	struct nouveau_drm *drm = nouveau_drm(wndw->plane.dev);
	NV_ATOMIC(drm, "%s release\n", wndw->plane.name);
	wndw->func->release(wndw, asyw, asyh);
	asyw->ntfy.handle = 0;
	asyw->sema.handle = 0;
}

static int
nv50_wndw_atomic_check_acquire(struct nv50_wndw *wndw,
			       struct nv50_wndw_atom *asyw,
			       struct nv50_head_atom *asyh)
{
	struct nouveau_framebuffer *fb = nouveau_framebuffer(asyw->state.fb);
	struct nouveau_drm *drm = nouveau_drm(wndw->plane.dev);
	int ret;

	NV_ATOMIC(drm, "%s acquire\n", wndw->plane.name);
	asyw->clip.x1 = 0;
	asyw->clip.y1 = 0;
	asyw->clip.x2 = asyh->state.mode.hdisplay;
	asyw->clip.y2 = asyh->state.mode.vdisplay;

	asyw->image.w = fb->base.width;
	asyw->image.h = fb->base.height;
	asyw->image.kind = (fb->nvbo->tile_flags & 0x0000ff00) >> 8;
	if (asyw->image.kind) {
		asyw->image.layout = 0;
<<<<<<< HEAD
		if (drm->device.info.chipset >= 0xc0)
=======
		if (drm->client.device.info.chipset >= 0xc0)
>>>>>>> 786cc154
			asyw->image.block = fb->nvbo->tile_mode >> 4;
		else
			asyw->image.block = fb->nvbo->tile_mode;
		asyw->image.pitch = (fb->base.pitches[0] / 4) << 4;
	} else {
		asyw->image.layout = 1;
		asyw->image.block  = 0;
		asyw->image.pitch  = fb->base.pitches[0];
	}

	ret = wndw->func->acquire(wndw, asyw, asyh);
	if (ret)
		return ret;

	if (asyw->set.image) {
		if (!(asyw->image.mode = asyw->interval ? 0 : 1))
			asyw->image.interval = asyw->interval;
		else
			asyw->image.interval = 0;
	}

	return 0;
}

static int
nv50_wndw_atomic_check(struct drm_plane *plane, struct drm_plane_state *state)
{
	struct nouveau_drm *drm = nouveau_drm(plane->dev);
	struct nv50_wndw *wndw = nv50_wndw(plane);
	struct nv50_wndw_atom *armw = nv50_wndw_atom(wndw->plane.state);
	struct nv50_wndw_atom *asyw = nv50_wndw_atom(state);
	struct nv50_head_atom *harm = NULL, *asyh = NULL;
	bool varm = false, asyv = false, asym = false;
	int ret;

	NV_ATOMIC(drm, "%s atomic_check\n", plane->name);
	if (asyw->state.crtc) {
		asyh = nv50_head_atom_get(asyw->state.state, asyw->state.crtc);
		if (IS_ERR(asyh))
			return PTR_ERR(asyh);
		asym = drm_atomic_crtc_needs_modeset(&asyh->state);
		asyv = asyh->state.active;
	}

	if (armw->state.crtc) {
		harm = nv50_head_atom_get(asyw->state.state, armw->state.crtc);
		if (IS_ERR(harm))
			return PTR_ERR(harm);
		varm = harm->state.crtc->state->active;
	}

	if (asyv) {
		asyw->point.x = asyw->state.crtc_x;
		asyw->point.y = asyw->state.crtc_y;
		if (memcmp(&armw->point, &asyw->point, sizeof(asyw->point)))
			asyw->set.point = true;

		if (!varm || asym || armw->state.fb != asyw->state.fb) {
			ret = nv50_wndw_atomic_check_acquire(wndw, asyw, asyh);
			if (ret)
				return ret;
		}
	} else
	if (varm) {
		nv50_wndw_atomic_check_release(wndw, asyw, harm);
	} else {
		return 0;
	}

	if (!asyv || asym) {
		asyw->clr.ntfy = armw->ntfy.handle != 0;
		asyw->clr.sema = armw->sema.handle != 0;
		if (wndw->func->image_clr)
			asyw->clr.image = armw->image.handle != 0;
		asyw->set.lut = wndw->func->lut && asyv;
	}

	return 0;
}

static void
nv50_wndw_cleanup_fb(struct drm_plane *plane, struct drm_plane_state *old_state)
<<<<<<< HEAD
{
	struct nouveau_framebuffer *fb = nouveau_framebuffer(old_state->fb);
	struct nouveau_drm *drm = nouveau_drm(plane->dev);

	NV_ATOMIC(drm, "%s cleanup: %p\n", plane->name, old_state->fb);
	if (!old_state->fb)
		return;

	nouveau_bo_unpin(fb->nvbo);
}

static int
nv50_wndw_prepare_fb(struct drm_plane *plane, struct drm_plane_state *state)
{
	struct nouveau_framebuffer *fb = nouveau_framebuffer(state->fb);
	struct nouveau_drm *drm = nouveau_drm(plane->dev);
	struct nv50_wndw *wndw = nv50_wndw(plane);
	struct nv50_wndw_atom *asyw = nv50_wndw_atom(state);
	struct nv50_head_atom *asyh;
	struct nv50_dmac_ctxdma *ctxdma;
	int ret;

	NV_ATOMIC(drm, "%s prepare: %p\n", plane->name, state->fb);
	if (!asyw->state.fb)
		return 0;

	ret = nouveau_bo_pin(fb->nvbo, TTM_PL_FLAG_VRAM, true);
	if (ret)
		return ret;

	ctxdma = nv50_dmac_ctxdma_new(wndw->dmac, fb);
	if (IS_ERR(ctxdma)) {
		nouveau_bo_unpin(fb->nvbo);
		return PTR_ERR(ctxdma);
	}

	asyw->state.fence = reservation_object_get_excl_rcu(fb->nvbo->bo.resv);
	asyw->image.handle = ctxdma->object.handle;
	asyw->image.offset = fb->nvbo->bo.offset;

	if (wndw->func->prepare) {
		asyh = nv50_head_atom_get(asyw->state.state, asyw->state.crtc);
		if (IS_ERR(asyh))
			return PTR_ERR(asyh);

		wndw->func->prepare(wndw, asyh, asyw);
	}
=======
{
	struct nouveau_framebuffer *fb = nouveau_framebuffer(old_state->fb);
	struct nouveau_drm *drm = nouveau_drm(plane->dev);

	NV_ATOMIC(drm, "%s cleanup: %p\n", plane->name, old_state->fb);
	if (!old_state->fb)
		return;

	nouveau_bo_unpin(fb->nvbo);
}

static int
nv50_wndw_prepare_fb(struct drm_plane *plane, struct drm_plane_state *state)
{
	struct nouveau_framebuffer *fb = nouveau_framebuffer(state->fb);
	struct nouveau_drm *drm = nouveau_drm(plane->dev);
	struct nv50_wndw *wndw = nv50_wndw(plane);
	struct nv50_wndw_atom *asyw = nv50_wndw_atom(state);
	struct nv50_head_atom *asyh;
	struct nv50_dmac_ctxdma *ctxdma;
	int ret;

	NV_ATOMIC(drm, "%s prepare: %p\n", plane->name, state->fb);
	if (!asyw->state.fb)
		return 0;

	ret = nouveau_bo_pin(fb->nvbo, TTM_PL_FLAG_VRAM, true);
	if (ret)
		return ret;

	ctxdma = nv50_dmac_ctxdma_new(wndw->dmac, fb);
	if (IS_ERR(ctxdma)) {
		nouveau_bo_unpin(fb->nvbo);
		return PTR_ERR(ctxdma);
	}

	asyw->state.fence = reservation_object_get_excl_rcu(fb->nvbo->bo.resv);
	asyw->image.handle = ctxdma->object.handle;
	asyw->image.offset = fb->nvbo->bo.offset;

	if (wndw->func->prepare) {
		asyh = nv50_head_atom_get(asyw->state.state, asyw->state.crtc);
		if (IS_ERR(asyh))
			return PTR_ERR(asyh);

		wndw->func->prepare(wndw, asyh, asyw);
	}

	return 0;
}

static const struct drm_plane_helper_funcs
nv50_wndw_helper = {
	.prepare_fb = nv50_wndw_prepare_fb,
	.cleanup_fb = nv50_wndw_cleanup_fb,
	.atomic_check = nv50_wndw_atomic_check,
};

static void
nv50_wndw_atomic_destroy_state(struct drm_plane *plane,
			       struct drm_plane_state *state)
{
	struct nv50_wndw_atom *asyw = nv50_wndw_atom(state);
	__drm_atomic_helper_plane_destroy_state(&asyw->state);
	dma_fence_put(asyw->state.fence);
	kfree(asyw);
}

static struct drm_plane_state *
nv50_wndw_atomic_duplicate_state(struct drm_plane *plane)
{
	struct nv50_wndw_atom *armw = nv50_wndw_atom(plane->state);
	struct nv50_wndw_atom *asyw;
	if (!(asyw = kmalloc(sizeof(*asyw), GFP_KERNEL)))
		return NULL;
	__drm_atomic_helper_plane_duplicate_state(plane, &asyw->state);
	asyw->state.fence = NULL;
	asyw->interval = 1;
	asyw->sema = armw->sema;
	asyw->ntfy = armw->ntfy;
	asyw->image = armw->image;
	asyw->point = armw->point;
	asyw->lut = armw->lut;
	asyw->clr.mask = 0;
	asyw->set.mask = 0;
	return &asyw->state;
}
>>>>>>> 786cc154

static void
nv50_wndw_reset(struct drm_plane *plane)
{
	struct nv50_wndw_atom *asyw;

	if (WARN_ON(!(asyw = kzalloc(sizeof(*asyw), GFP_KERNEL))))
		return;

	if (plane->state)
		plane->funcs->atomic_destroy_state(plane, plane->state);
	plane->state = &asyw->state;
	plane->state->plane = plane;
	plane->state->rotation = DRM_ROTATE_0;
}

static void
nv50_wndw_destroy(struct drm_plane *plane)
{
	struct nv50_wndw *wndw = nv50_wndw(plane);
	void *data;
	nvif_notify_fini(&wndw->notify);
	data = wndw->func->dtor(wndw);
	drm_plane_cleanup(&wndw->plane);
	kfree(data);
}

static const struct drm_plane_funcs
nv50_wndw = {
	.update_plane = drm_atomic_helper_update_plane,
	.disable_plane = drm_atomic_helper_disable_plane,
	.destroy = nv50_wndw_destroy,
	.reset = nv50_wndw_reset,
	.set_property = drm_atomic_helper_plane_set_property,
	.atomic_duplicate_state = nv50_wndw_atomic_duplicate_state,
	.atomic_destroy_state = nv50_wndw_atomic_destroy_state,
};

static void
nv50_wndw_fini(struct nv50_wndw *wndw)
{
	nvif_notify_put(&wndw->notify);
}

static void
nv50_wndw_init(struct nv50_wndw *wndw)
{
	nvif_notify_get(&wndw->notify);
}

<<<<<<< HEAD
static const struct drm_plane_helper_funcs
nv50_wndw_helper = {
	.prepare_fb = nv50_wndw_prepare_fb,
	.cleanup_fb = nv50_wndw_cleanup_fb,
	.atomic_check = nv50_wndw_atomic_check,
};

static void
nv50_wndw_atomic_destroy_state(struct drm_plane *plane,
			       struct drm_plane_state *state)
{
	struct nv50_wndw_atom *asyw = nv50_wndw_atom(state);
	__drm_atomic_helper_plane_destroy_state(&asyw->state);
	dma_fence_put(asyw->state.fence);
	kfree(asyw);
}

static struct drm_plane_state *
nv50_wndw_atomic_duplicate_state(struct drm_plane *plane)
{
	struct nv50_wndw_atom *armw = nv50_wndw_atom(plane->state);
	struct nv50_wndw_atom *asyw;
	if (!(asyw = kmalloc(sizeof(*asyw), GFP_KERNEL)))
		return NULL;
	__drm_atomic_helper_plane_duplicate_state(plane, &asyw->state);
	asyw->state.fence = NULL;
	asyw->interval = 1;
	asyw->sema = armw->sema;
	asyw->ntfy = armw->ntfy;
	asyw->image = armw->image;
	asyw->point = armw->point;
	asyw->lut = armw->lut;
	asyw->clr.mask = 0;
	asyw->set.mask = 0;
	return &asyw->state;
}

static void
nv50_wndw_reset(struct drm_plane *plane)
{
	struct nv50_wndw_atom *asyw;

	if (WARN_ON(!(asyw = kzalloc(sizeof(*asyw), GFP_KERNEL))))
		return;

	if (plane->state)
		plane->funcs->atomic_destroy_state(plane, plane->state);
	plane->state = &asyw->state;
	plane->state->plane = plane;
	plane->state->rotation = DRM_ROTATE_0;
}

static void
nv50_wndw_destroy(struct drm_plane *plane)
{
	struct nv50_wndw *wndw = nv50_wndw(plane);
	void *data;
	nvif_notify_fini(&wndw->notify);
	data = wndw->func->dtor(wndw);
	drm_plane_cleanup(&wndw->plane);
	kfree(data);
}
=======
static int
nv50_wndw_ctor(const struct nv50_wndw_func *func, struct drm_device *dev,
	       enum drm_plane_type type, const char *name, int index,
	       struct nv50_dmac *dmac, const u32 *format, int nformat,
	       struct nv50_wndw *wndw)
{
	int ret;

	wndw->func = func;
	wndw->dmac = dmac;

	ret = drm_universal_plane_init(dev, &wndw->plane, 0, &nv50_wndw, format,
				       nformat, type, "%s-%d", name, index);
	if (ret)
		return ret;

	drm_plane_helper_add(&wndw->plane, &nv50_wndw_helper);
	return 0;
}

/******************************************************************************
 * Cursor plane
 *****************************************************************************/
#define nv50_curs(p) container_of((p), struct nv50_curs, wndw)

struct nv50_curs {
	struct nv50_wndw wndw;
	struct nvif_object chan;
};

static u32
nv50_curs_update(struct nv50_wndw *wndw, u32 interlock)
{
	struct nv50_curs *curs = nv50_curs(wndw);
	nvif_wr32(&curs->chan, 0x0080, 0x00000000);
	return 0;
}

static void
nv50_curs_point(struct nv50_wndw *wndw, struct nv50_wndw_atom *asyw)
{
	struct nv50_curs *curs = nv50_curs(wndw);
	nvif_wr32(&curs->chan, 0x0084, (asyw->point.y << 16) | asyw->point.x);
}

static void
nv50_curs_prepare(struct nv50_wndw *wndw, struct nv50_head_atom *asyh,
		  struct nv50_wndw_atom *asyw)
{
	asyh->curs.handle = nv50_disp(wndw->plane.dev)->mast.base.vram.handle;
	asyh->curs.offset = asyw->image.offset;
	asyh->set.curs = asyh->curs.visible;
}

static void
nv50_curs_release(struct nv50_wndw *wndw, struct nv50_wndw_atom *asyw,
		  struct nv50_head_atom *asyh)
{
	asyh->curs.visible = false;
}

static int
nv50_curs_acquire(struct nv50_wndw *wndw, struct nv50_wndw_atom *asyw,
		  struct nv50_head_atom *asyh)
{
	int ret;

	ret = drm_plane_helper_check_state(&asyw->state, &asyw->clip,
					   DRM_PLANE_HELPER_NO_SCALING,
					   DRM_PLANE_HELPER_NO_SCALING,
					   true, true);
	asyh->curs.visible = asyw->state.visible;
	if (ret || !asyh->curs.visible)
		return ret;

	switch (asyw->state.fb->width) {
	case 32: asyh->curs.layout = 0; break;
	case 64: asyh->curs.layout = 1; break;
	default:
		return -EINVAL;
	}

	if (asyw->state.fb->width != asyw->state.fb->height)
		return -EINVAL;

	switch (asyw->state.fb->format->format) {
	case DRM_FORMAT_ARGB8888: asyh->curs.format = 1; break;
	default:
		WARN_ON(1);
		return -EINVAL;
	}
>>>>>>> 786cc154

static const struct drm_plane_funcs
nv50_wndw = {
	.update_plane = drm_atomic_helper_update_plane,
	.disable_plane = drm_atomic_helper_disable_plane,
	.destroy = nv50_wndw_destroy,
	.reset = nv50_wndw_reset,
	.set_property = drm_atomic_helper_plane_set_property,
	.atomic_duplicate_state = nv50_wndw_atomic_duplicate_state,
	.atomic_destroy_state = nv50_wndw_atomic_destroy_state,
};

static void
nv50_wndw_fini(struct nv50_wndw *wndw)
{
	nvif_notify_put(&wndw->notify);
}

static void
nv50_wndw_init(struct nv50_wndw *wndw)
{
	nvif_notify_get(&wndw->notify);
}

static void *
nv50_curs_dtor(struct nv50_wndw *wndw)
{
	struct nv50_curs *curs = nv50_curs(wndw);
	nvif_object_fini(&curs->chan);
	return curs;
}

static const u32
nv50_curs_format[] = {
	DRM_FORMAT_ARGB8888,
};

static const struct nv50_wndw_func
nv50_curs = {
	.dtor = nv50_curs_dtor,
	.acquire = nv50_curs_acquire,
	.release = nv50_curs_release,
	.prepare = nv50_curs_prepare,
	.point = nv50_curs_point,
	.update = nv50_curs_update,
};

static int
<<<<<<< HEAD
nv50_wndw_ctor(const struct nv50_wndw_func *func, struct drm_device *dev,
	       enum drm_plane_type type, const char *name, int index,
	       struct nv50_dmac *dmac, const u32 *format, int nformat,
	       struct nv50_wndw *wndw)
{
	int ret;

	wndw->func = func;
	wndw->dmac = dmac;

	ret = drm_universal_plane_init(dev, &wndw->plane, 0, &nv50_wndw, format,
				       nformat, type, "%s-%d", name, index);
	if (ret)
		return ret;

	drm_plane_helper_add(&wndw->plane, &nv50_wndw_helper);
=======
nv50_curs_new(struct nouveau_drm *drm, struct nv50_head *head,
	      struct nv50_curs **pcurs)
{
	static const struct nvif_mclass curses[] = {
		{ GK104_DISP_CURSOR, 0 },
		{ GF110_DISP_CURSOR, 0 },
		{ GT214_DISP_CURSOR, 0 },
		{   G82_DISP_CURSOR, 0 },
		{  NV50_DISP_CURSOR, 0 },
		{}
	};
	struct nv50_disp_cursor_v0 args = {
		.head = head->base.index,
	};
	struct nv50_disp *disp = nv50_disp(drm->dev);
	struct nv50_curs *curs;
	int cid, ret;

	cid = nvif_mclass(disp->disp, curses);
	if (cid < 0) {
		NV_ERROR(drm, "No supported cursor immediate class\n");
		return cid;
	}

	if (!(curs = *pcurs = kzalloc(sizeof(*curs), GFP_KERNEL)))
		return -ENOMEM;

	ret = nv50_wndw_ctor(&nv50_curs, drm->dev, DRM_PLANE_TYPE_CURSOR,
			     "curs", head->base.index, &disp->mast.base,
			     nv50_curs_format, ARRAY_SIZE(nv50_curs_format),
			     &curs->wndw);
	if (ret) {
		kfree(curs);
		return ret;
	}

	ret = nvif_object_init(disp->disp, 0, curses[cid].oclass, &args,
			       sizeof(args), &curs->chan);
	if (ret) {
		NV_ERROR(drm, "curs%04x allocation failed: %d\n",
			 curses[cid].oclass, ret);
		return ret;
	}

>>>>>>> 786cc154
	return 0;
}

/******************************************************************************
<<<<<<< HEAD
 * Cursor plane
 *****************************************************************************/
#define nv50_curs(p) container_of((p), struct nv50_curs, wndw)

struct nv50_curs {
	struct nv50_wndw wndw;
	struct nvif_object chan;
};

static u32
nv50_curs_update(struct nv50_wndw *wndw, u32 interlock)
{
	struct nv50_curs *curs = nv50_curs(wndw);
	nvif_wr32(&curs->chan, 0x0080, 0x00000000);
	return 0;
}

static void
nv50_curs_point(struct nv50_wndw *wndw, struct nv50_wndw_atom *asyw)
{
	struct nv50_curs *curs = nv50_curs(wndw);
	nvif_wr32(&curs->chan, 0x0084, (asyw->point.y << 16) | asyw->point.x);
}

static void
nv50_curs_prepare(struct nv50_wndw *wndw, struct nv50_head_atom *asyh,
		  struct nv50_wndw_atom *asyw)
{
	asyh->curs.handle = nv50_disp(wndw->plane.dev)->mast.base.vram.handle;
	asyh->curs.offset = asyw->image.offset;
	asyh->set.curs = asyh->curs.visible;
}

static void
nv50_curs_release(struct nv50_wndw *wndw, struct nv50_wndw_atom *asyw,
		  struct nv50_head_atom *asyh)
{
	asyh->curs.visible = false;
}

static int
nv50_curs_acquire(struct nv50_wndw *wndw, struct nv50_wndw_atom *asyw,
		  struct nv50_head_atom *asyh)
{
	int ret;

	ret = drm_plane_helper_check_state(&asyw->state, &asyw->clip,
					   DRM_PLANE_HELPER_NO_SCALING,
					   DRM_PLANE_HELPER_NO_SCALING,
					   true, true);
	asyh->curs.visible = asyw->state.visible;
	if (ret || !asyh->curs.visible)
		return ret;

	switch (asyw->state.fb->width) {
	case 32: asyh->curs.layout = 0; break;
	case 64: asyh->curs.layout = 1; break;
	default:
		return -EINVAL;
	}

	if (asyw->state.fb->width != asyw->state.fb->height)
		return -EINVAL;

	switch (asyw->state.fb->format->format) {
	case DRM_FORMAT_ARGB8888: asyh->curs.format = 1; break;
	default:
		WARN_ON(1);
		return -EINVAL;
	}

	return 0;
}

static void *
nv50_curs_dtor(struct nv50_wndw *wndw)
{
	struct nv50_curs *curs = nv50_curs(wndw);
	nvif_object_fini(&curs->chan);
	return curs;
=======
 * Primary plane
 *****************************************************************************/
#define nv50_base(p) container_of((p), struct nv50_base, wndw)

struct nv50_base {
	struct nv50_wndw wndw;
	struct nv50_sync chan;
	int id;
};

static int
nv50_base_notify(struct nvif_notify *notify)
{
	return NVIF_NOTIFY_KEEP;
}

static void
nv50_base_lut(struct nv50_wndw *wndw, struct nv50_wndw_atom *asyw)
{
	struct nv50_base *base = nv50_base(wndw);
	u32 *push;
	if ((push = evo_wait(&base->chan, 2))) {
		evo_mthd(push, 0x00e0, 1);
		evo_data(push, asyw->lut.enable << 30);
		evo_kick(push, &base->chan);
	}
}

static void
nv50_base_image_clr(struct nv50_wndw *wndw)
{
	struct nv50_base *base = nv50_base(wndw);
	u32 *push;
	if ((push = evo_wait(&base->chan, 4))) {
		evo_mthd(push, 0x0084, 1);
		evo_data(push, 0x00000000);
		evo_mthd(push, 0x00c0, 1);
		evo_data(push, 0x00000000);
		evo_kick(push, &base->chan);
	}
}

static void
nv50_base_image_set(struct nv50_wndw *wndw, struct nv50_wndw_atom *asyw)
{
	struct nv50_base *base = nv50_base(wndw);
	const s32 oclass = base->chan.base.base.user.oclass;
	u32 *push;
	if ((push = evo_wait(&base->chan, 10))) {
		evo_mthd(push, 0x0084, 1);
		evo_data(push, (asyw->image.mode << 8) |
			       (asyw->image.interval << 4));
		evo_mthd(push, 0x00c0, 1);
		evo_data(push, asyw->image.handle);
		if (oclass < G82_DISP_BASE_CHANNEL_DMA) {
			evo_mthd(push, 0x0800, 5);
			evo_data(push, asyw->image.offset >> 8);
			evo_data(push, 0x00000000);
			evo_data(push, (asyw->image.h << 16) | asyw->image.w);
			evo_data(push, (asyw->image.layout << 20) |
					asyw->image.pitch |
					asyw->image.block);
			evo_data(push, (asyw->image.kind << 16) |
				       (asyw->image.format << 8));
		} else
		if (oclass < GF110_DISP_BASE_CHANNEL_DMA) {
			evo_mthd(push, 0x0800, 5);
			evo_data(push, asyw->image.offset >> 8);
			evo_data(push, 0x00000000);
			evo_data(push, (asyw->image.h << 16) | asyw->image.w);
			evo_data(push, (asyw->image.layout << 20) |
					asyw->image.pitch |
					asyw->image.block);
			evo_data(push, asyw->image.format << 8);
		} else {
			evo_mthd(push, 0x0400, 5);
			evo_data(push, asyw->image.offset >> 8);
			evo_data(push, 0x00000000);
			evo_data(push, (asyw->image.h << 16) | asyw->image.w);
			evo_data(push, (asyw->image.layout << 24) |
					asyw->image.pitch |
					asyw->image.block);
			evo_data(push, asyw->image.format << 8);
		}
		evo_kick(push, &base->chan);
	}
}

static void
nv50_base_ntfy_clr(struct nv50_wndw *wndw)
{
	struct nv50_base *base = nv50_base(wndw);
	u32 *push;
	if ((push = evo_wait(&base->chan, 2))) {
		evo_mthd(push, 0x00a4, 1);
		evo_data(push, 0x00000000);
		evo_kick(push, &base->chan);
	}
}

static void
nv50_base_ntfy_set(struct nv50_wndw *wndw, struct nv50_wndw_atom *asyw)
{
	struct nv50_base *base = nv50_base(wndw);
	u32 *push;
	if ((push = evo_wait(&base->chan, 3))) {
		evo_mthd(push, 0x00a0, 2);
		evo_data(push, (asyw->ntfy.awaken << 30) | asyw->ntfy.offset);
		evo_data(push, asyw->ntfy.handle);
		evo_kick(push, &base->chan);
	}
}

static void
nv50_base_sema_clr(struct nv50_wndw *wndw)
{
	struct nv50_base *base = nv50_base(wndw);
	u32 *push;
	if ((push = evo_wait(&base->chan, 2))) {
		evo_mthd(push, 0x0094, 1);
		evo_data(push, 0x00000000);
		evo_kick(push, &base->chan);
	}
}

static void
nv50_base_sema_set(struct nv50_wndw *wndw, struct nv50_wndw_atom *asyw)
{
	struct nv50_base *base = nv50_base(wndw);
	u32 *push;
	if ((push = evo_wait(&base->chan, 5))) {
		evo_mthd(push, 0x0088, 4);
		evo_data(push, asyw->sema.offset);
		evo_data(push, asyw->sema.acquire);
		evo_data(push, asyw->sema.release);
		evo_data(push, asyw->sema.handle);
		evo_kick(push, &base->chan);
	}
}

static u32
nv50_base_update(struct nv50_wndw *wndw, u32 interlock)
{
	struct nv50_base *base = nv50_base(wndw);
	u32 *push;

	if (!(push = evo_wait(&base->chan, 2)))
		return 0;
	evo_mthd(push, 0x0080, 1);
	evo_data(push, interlock);
	evo_kick(push, &base->chan);

	if (base->chan.base.base.user.oclass < GF110_DISP_BASE_CHANNEL_DMA)
		return interlock ? 2 << (base->id * 8) : 0;
	return interlock ? 2 << (base->id * 4) : 0;
>>>>>>> 786cc154
}

static const u32
nv50_curs_format[] = {
	DRM_FORMAT_ARGB8888,
};

static const struct nv50_wndw_func
nv50_curs = {
	.dtor = nv50_curs_dtor,
	.acquire = nv50_curs_acquire,
	.release = nv50_curs_release,
	.prepare = nv50_curs_prepare,
	.point = nv50_curs_point,
	.update = nv50_curs_update,
};

static int
<<<<<<< HEAD
nv50_curs_new(struct nouveau_drm *drm, struct nv50_head *head,
	      struct nv50_curs **pcurs)
{
	static const struct nvif_mclass curses[] = {
		{ GK104_DISP_CURSOR, 0 },
		{ GF110_DISP_CURSOR, 0 },
		{ GT214_DISP_CURSOR, 0 },
		{   G82_DISP_CURSOR, 0 },
		{  NV50_DISP_CURSOR, 0 },
		{}
	};
	struct nv50_disp_cursor_v0 args = {
		.head = head->base.index,
	};
	struct nv50_disp *disp = nv50_disp(drm->dev);
	struct nv50_curs *curs;
	int cid, ret;

	cid = nvif_mclass(disp->disp, curses);
	if (cid < 0) {
		NV_ERROR(drm, "No supported cursor immediate class\n");
		return cid;
	}

	if (!(curs = *pcurs = kzalloc(sizeof(*curs), GFP_KERNEL)))
		return -ENOMEM;

	ret = nv50_wndw_ctor(&nv50_curs, drm->dev, DRM_PLANE_TYPE_CURSOR,
			     "curs", head->base.index, &disp->mast.base,
			     nv50_curs_format, ARRAY_SIZE(nv50_curs_format),
			     &curs->wndw);
	if (ret) {
		kfree(curs);
		return ret;
	}

	ret = nvif_object_init(disp->disp, 0, curses[cid].oclass, &args,
			       sizeof(args), &curs->chan);
	if (ret) {
		NV_ERROR(drm, "curs%04x allocation failed: %d\n",
			 curses[cid].oclass, ret);
		return ret;
	}

	return 0;
=======
nv50_base_ntfy_wait_begun(struct nv50_wndw *wndw, struct nv50_wndw_atom *asyw)
{
	struct nouveau_drm *drm = nouveau_drm(wndw->plane.dev);
	struct nv50_disp *disp = nv50_disp(wndw->plane.dev);
	if (nvif_msec(&drm->client.device, 2000ULL,
		u32 data = nouveau_bo_rd32(disp->sync, asyw->ntfy.offset / 4);
		if ((data & 0xc0000000) == 0x40000000)
			break;
		usleep_range(1, 2);
	) < 0)
		return -ETIMEDOUT;
	return 0;
}

static void
nv50_base_release(struct nv50_wndw *wndw, struct nv50_wndw_atom *asyw,
		  struct nv50_head_atom *asyh)
{
	asyh->base.cpp = 0;
>>>>>>> 786cc154
}

/******************************************************************************
 * Primary plane
 *****************************************************************************/
#define nv50_base(p) container_of((p), struct nv50_base, wndw)

struct nv50_base {
	struct nv50_wndw wndw;
	struct nv50_sync chan;
	int id;
};

static int
<<<<<<< HEAD
nv50_base_notify(struct nvif_notify *notify)
{
	return NVIF_NOTIFY_KEEP;
}

static void
nv50_base_lut(struct nv50_wndw *wndw, struct nv50_wndw_atom *asyw)
{
	struct nv50_base *base = nv50_base(wndw);
	u32 *push;
	if ((push = evo_wait(&base->chan, 2))) {
		evo_mthd(push, 0x00e0, 1);
		evo_data(push, asyw->lut.enable << 30);
		evo_kick(push, &base->chan);
	}
}

static void
nv50_base_image_clr(struct nv50_wndw *wndw)
{
	struct nv50_base *base = nv50_base(wndw);
	u32 *push;
	if ((push = evo_wait(&base->chan, 4))) {
		evo_mthd(push, 0x0084, 1);
		evo_data(push, 0x00000000);
		evo_mthd(push, 0x00c0, 1);
		evo_data(push, 0x00000000);
		evo_kick(push, &base->chan);
	}
}

static void
nv50_base_image_set(struct nv50_wndw *wndw, struct nv50_wndw_atom *asyw)
{
	struct nv50_base *base = nv50_base(wndw);
	const s32 oclass = base->chan.base.base.user.oclass;
	u32 *push;
	if ((push = evo_wait(&base->chan, 10))) {
		evo_mthd(push, 0x0084, 1);
		evo_data(push, (asyw->image.mode << 8) |
			       (asyw->image.interval << 4));
		evo_mthd(push, 0x00c0, 1);
		evo_data(push, asyw->image.handle);
		if (oclass < G82_DISP_BASE_CHANNEL_DMA) {
			evo_mthd(push, 0x0800, 5);
			evo_data(push, asyw->image.offset >> 8);
			evo_data(push, 0x00000000);
			evo_data(push, (asyw->image.h << 16) | asyw->image.w);
			evo_data(push, (asyw->image.layout << 20) |
					asyw->image.pitch |
					asyw->image.block);
			evo_data(push, (asyw->image.kind << 16) |
				       (asyw->image.format << 8));
		} else
		if (oclass < GF110_DISP_BASE_CHANNEL_DMA) {
			evo_mthd(push, 0x0800, 5);
			evo_data(push, asyw->image.offset >> 8);
			evo_data(push, 0x00000000);
			evo_data(push, (asyw->image.h << 16) | asyw->image.w);
			evo_data(push, (asyw->image.layout << 20) |
					asyw->image.pitch |
					asyw->image.block);
			evo_data(push, asyw->image.format << 8);
		} else {
			evo_mthd(push, 0x0400, 5);
			evo_data(push, asyw->image.offset >> 8);
			evo_data(push, 0x00000000);
			evo_data(push, (asyw->image.h << 16) | asyw->image.w);
			evo_data(push, (asyw->image.layout << 24) |
					asyw->image.pitch |
					asyw->image.block);
			evo_data(push, asyw->image.format << 8);
		}
		evo_kick(push, &base->chan);
	}
}

static void
nv50_base_ntfy_clr(struct nv50_wndw *wndw)
{
	struct nv50_base *base = nv50_base(wndw);
	u32 *push;
	if ((push = evo_wait(&base->chan, 2))) {
		evo_mthd(push, 0x00a4, 1);
		evo_data(push, 0x00000000);
		evo_kick(push, &base->chan);
=======
nv50_base_acquire(struct nv50_wndw *wndw, struct nv50_wndw_atom *asyw,
		  struct nv50_head_atom *asyh)
{
	const struct drm_framebuffer *fb = asyw->state.fb;
	int ret;

	if (!fb->format->depth)
		return -EINVAL;

	ret = drm_plane_helper_check_state(&asyw->state, &asyw->clip,
					   DRM_PLANE_HELPER_NO_SCALING,
					   DRM_PLANE_HELPER_NO_SCALING,
					   false, true);
	if (ret)
		return ret;

	asyh->base.depth = fb->format->depth;
	asyh->base.cpp = fb->format->cpp[0];
	asyh->base.x = asyw->state.src.x1 >> 16;
	asyh->base.y = asyw->state.src.y1 >> 16;
	asyh->base.w = asyw->state.fb->width;
	asyh->base.h = asyw->state.fb->height;

	switch (fb->format->format) {
	case DRM_FORMAT_C8         : asyw->image.format = 0x1e; break;
	case DRM_FORMAT_RGB565     : asyw->image.format = 0xe8; break;
	case DRM_FORMAT_XRGB1555   :
	case DRM_FORMAT_ARGB1555   : asyw->image.format = 0xe9; break;
	case DRM_FORMAT_XRGB8888   :
	case DRM_FORMAT_ARGB8888   : asyw->image.format = 0xcf; break;
	case DRM_FORMAT_XBGR2101010:
	case DRM_FORMAT_ABGR2101010: asyw->image.format = 0xd1; break;
	case DRM_FORMAT_XBGR8888   :
	case DRM_FORMAT_ABGR8888   : asyw->image.format = 0xd5; break;
	default:
		WARN_ON(1);
		return -EINVAL;
>>>>>>> 786cc154
	}
}

<<<<<<< HEAD
static void
nv50_base_ntfy_set(struct nv50_wndw *wndw, struct nv50_wndw_atom *asyw)
{
	struct nv50_base *base = nv50_base(wndw);
	u32 *push;
	if ((push = evo_wait(&base->chan, 3))) {
		evo_mthd(push, 0x00a0, 2);
		evo_data(push, (asyw->ntfy.awaken << 30) | asyw->ntfy.offset);
		evo_data(push, asyw->ntfy.handle);
		evo_kick(push, &base->chan);
	}
}

static void
nv50_base_sema_clr(struct nv50_wndw *wndw)
{
	struct nv50_base *base = nv50_base(wndw);
	u32 *push;
	if ((push = evo_wait(&base->chan, 2))) {
		evo_mthd(push, 0x0094, 1);
		evo_data(push, 0x00000000);
		evo_kick(push, &base->chan);
	}
}

static void
nv50_base_sema_set(struct nv50_wndw *wndw, struct nv50_wndw_atom *asyw)
{
	struct nv50_base *base = nv50_base(wndw);
	u32 *push;
	if ((push = evo_wait(&base->chan, 5))) {
		evo_mthd(push, 0x0088, 4);
		evo_data(push, asyw->sema.offset);
		evo_data(push, asyw->sema.acquire);
		evo_data(push, asyw->sema.release);
		evo_data(push, asyw->sema.handle);
		evo_kick(push, &base->chan);
	}
}

static u32
nv50_base_update(struct nv50_wndw *wndw, u32 interlock)
{
	struct nv50_base *base = nv50_base(wndw);
	u32 *push;

	if (!(push = evo_wait(&base->chan, 2)))
		return 0;
	evo_mthd(push, 0x0080, 1);
	evo_data(push, interlock);
	evo_kick(push, &base->chan);

	if (base->chan.base.base.user.oclass < GF110_DISP_BASE_CHANNEL_DMA)
		return interlock ? 2 << (base->id * 8) : 0;
	return interlock ? 2 << (base->id * 4) : 0;
}

static int
nv50_base_ntfy_wait_begun(struct nv50_wndw *wndw, struct nv50_wndw_atom *asyw)
{
	struct nouveau_drm *drm = nouveau_drm(wndw->plane.dev);
	struct nv50_disp *disp = nv50_disp(wndw->plane.dev);
	if (nvif_msec(&drm->device, 2000ULL,
		u32 data = nouveau_bo_rd32(disp->sync, asyw->ntfy.offset / 4);
		if ((data & 0xc0000000) == 0x40000000)
			break;
		usleep_range(1, 2);
	) < 0)
		return -ETIMEDOUT;
=======
	asyw->lut.enable = 1;
	asyw->set.image = true;
	return 0;
}

static void *
nv50_base_dtor(struct nv50_wndw *wndw)
{
	struct nv50_disp *disp = nv50_disp(wndw->plane.dev);
	struct nv50_base *base = nv50_base(wndw);
	nv50_dmac_destroy(&base->chan.base, disp->disp);
	return base;
}

static const u32
nv50_base_format[] = {
	DRM_FORMAT_C8,
	DRM_FORMAT_RGB565,
	DRM_FORMAT_XRGB1555,
	DRM_FORMAT_ARGB1555,
	DRM_FORMAT_XRGB8888,
	DRM_FORMAT_ARGB8888,
	DRM_FORMAT_XBGR2101010,
	DRM_FORMAT_ABGR2101010,
	DRM_FORMAT_XBGR8888,
	DRM_FORMAT_ABGR8888,
};

static const struct nv50_wndw_func
nv50_base = {
	.dtor = nv50_base_dtor,
	.acquire = nv50_base_acquire,
	.release = nv50_base_release,
	.sema_set = nv50_base_sema_set,
	.sema_clr = nv50_base_sema_clr,
	.ntfy_set = nv50_base_ntfy_set,
	.ntfy_clr = nv50_base_ntfy_clr,
	.ntfy_wait_begun = nv50_base_ntfy_wait_begun,
	.image_set = nv50_base_image_set,
	.image_clr = nv50_base_image_clr,
	.lut = nv50_base_lut,
	.update = nv50_base_update,
};

static int
nv50_base_new(struct nouveau_drm *drm, struct nv50_head *head,
	      struct nv50_base **pbase)
{
	struct nv50_disp *disp = nv50_disp(drm->dev);
	struct nv50_base *base;
	int ret;

	if (!(base = *pbase = kzalloc(sizeof(*base), GFP_KERNEL)))
		return -ENOMEM;
	base->id = head->base.index;
	base->wndw.ntfy = EVO_FLIP_NTFY0(base->id);
	base->wndw.sema = EVO_FLIP_SEM0(base->id);
	base->wndw.data = 0x00000000;

	ret = nv50_wndw_ctor(&nv50_base, drm->dev, DRM_PLANE_TYPE_PRIMARY,
			     "base", base->id, &base->chan.base,
			     nv50_base_format, ARRAY_SIZE(nv50_base_format),
			     &base->wndw);
	if (ret) {
		kfree(base);
		return ret;
	}

	ret = nv50_base_create(&drm->client.device, disp->disp, base->id,
			       disp->sync->bo.offset, &base->chan);
	if (ret)
		return ret;

	return nvif_notify_init(&base->chan.base.base.user, nv50_base_notify,
				false,
				NV50_DISP_BASE_CHANNEL_DMA_V0_NTFY_UEVENT,
				&(struct nvif_notify_uevent_req) {},
				sizeof(struct nvif_notify_uevent_req),
				sizeof(struct nvif_notify_uevent_rep),
				&base->wndw.notify);
}

/******************************************************************************
 * Head
 *****************************************************************************/
static void
nv50_head_procamp(struct nv50_head *head, struct nv50_head_atom *asyh)
{
	struct nv50_dmac *core = &nv50_disp(head->base.base.dev)->mast.base;
	u32 *push;
	if ((push = evo_wait(core, 2))) {
		if (core->base.user.oclass < GF110_DISP_CORE_CHANNEL_DMA)
			evo_mthd(push, 0x08a8 + (head->base.index * 0x400), 1);
		else
			evo_mthd(push, 0x0498 + (head->base.index * 0x300), 1);
		evo_data(push, (asyh->procamp.sat.sin << 20) |
			       (asyh->procamp.sat.cos << 8));
		evo_kick(push, core);
	}
}

static void
nv50_head_dither(struct nv50_head *head, struct nv50_head_atom *asyh)
{
	struct nv50_dmac *core = &nv50_disp(head->base.base.dev)->mast.base;
	u32 *push;
	if ((push = evo_wait(core, 2))) {
		if (core->base.user.oclass < GF110_DISP_CORE_CHANNEL_DMA)
			evo_mthd(push, 0x08a0 + (head->base.index * 0x0400), 1);
		else
		if (core->base.user.oclass < GK104_DISP_CORE_CHANNEL_DMA)
			evo_mthd(push, 0x0490 + (head->base.index * 0x0300), 1);
		else
			evo_mthd(push, 0x04a0 + (head->base.index * 0x0300), 1);
		evo_data(push, (asyh->dither.mode << 3) |
			       (asyh->dither.bits << 1) |
			        asyh->dither.enable);
		evo_kick(push, core);
	}
}

static void
nv50_head_ovly(struct nv50_head *head, struct nv50_head_atom *asyh)
{
	struct nv50_dmac *core = &nv50_disp(head->base.base.dev)->mast.base;
	u32 bounds = 0;
	u32 *push;

	if (asyh->base.cpp) {
		switch (asyh->base.cpp) {
		case 8: bounds |= 0x00000500; break;
		case 4: bounds |= 0x00000300; break;
		case 2: bounds |= 0x00000100; break;
		default:
			WARN_ON(1);
			break;
		}
		bounds |= 0x00000001;
	}

	if ((push = evo_wait(core, 2))) {
		if (core->base.user.oclass < GF110_DISP_CORE_CHANNEL_DMA)
			evo_mthd(push, 0x0904 + head->base.index * 0x400, 1);
		else
			evo_mthd(push, 0x04d4 + head->base.index * 0x300, 1);
		evo_data(push, bounds);
		evo_kick(push, core);
	}
}

static void
nv50_head_base(struct nv50_head *head, struct nv50_head_atom *asyh)
{
	struct nv50_dmac *core = &nv50_disp(head->base.base.dev)->mast.base;
	u32 bounds = 0;
	u32 *push;

	if (asyh->base.cpp) {
		switch (asyh->base.cpp) {
		case 8: bounds |= 0x00000500; break;
		case 4: bounds |= 0x00000300; break;
		case 2: bounds |= 0x00000100; break;
		case 1: bounds |= 0x00000000; break;
		default:
			WARN_ON(1);
			break;
		}
		bounds |= 0x00000001;
	}

	if ((push = evo_wait(core, 2))) {
		if (core->base.user.oclass < GF110_DISP_CORE_CHANNEL_DMA)
			evo_mthd(push, 0x0900 + head->base.index * 0x400, 1);
		else
			evo_mthd(push, 0x04d0 + head->base.index * 0x300, 1);
		evo_data(push, bounds);
		evo_kick(push, core);
	}
}

static void
nv50_head_curs_clr(struct nv50_head *head)
{
	struct nv50_dmac *core = &nv50_disp(head->base.base.dev)->mast.base;
	u32 *push;
	if ((push = evo_wait(core, 4))) {
		if (core->base.user.oclass < G82_DISP_CORE_CHANNEL_DMA) {
			evo_mthd(push, 0x0880 + head->base.index * 0x400, 1);
			evo_data(push, 0x05000000);
		} else
		if (core->base.user.oclass < GF110_DISP_CORE_CHANNEL_DMA) {
			evo_mthd(push, 0x0880 + head->base.index * 0x400, 1);
			evo_data(push, 0x05000000);
			evo_mthd(push, 0x089c + head->base.index * 0x400, 1);
			evo_data(push, 0x00000000);
		} else {
			evo_mthd(push, 0x0480 + head->base.index * 0x300, 1);
			evo_data(push, 0x05000000);
			evo_mthd(push, 0x048c + head->base.index * 0x300, 1);
			evo_data(push, 0x00000000);
		}
		evo_kick(push, core);
	}
}

static void
nv50_head_curs_set(struct nv50_head *head, struct nv50_head_atom *asyh)
{
	struct nv50_dmac *core = &nv50_disp(head->base.base.dev)->mast.base;
	u32 *push;
	if ((push = evo_wait(core, 5))) {
		if (core->base.user.oclass < G82_DISP_BASE_CHANNEL_DMA) {
			evo_mthd(push, 0x0880 + head->base.index * 0x400, 2);
			evo_data(push, 0x80000000 | (asyh->curs.layout << 26) |
						    (asyh->curs.format << 24));
			evo_data(push, asyh->curs.offset >> 8);
		} else
		if (core->base.user.oclass < GF110_DISP_BASE_CHANNEL_DMA) {
			evo_mthd(push, 0x0880 + head->base.index * 0x400, 2);
			evo_data(push, 0x80000000 | (asyh->curs.layout << 26) |
						    (asyh->curs.format << 24));
			evo_data(push, asyh->curs.offset >> 8);
			evo_mthd(push, 0x089c + head->base.index * 0x400, 1);
			evo_data(push, asyh->curs.handle);
		} else {
			evo_mthd(push, 0x0480 + head->base.index * 0x300, 2);
			evo_data(push, 0x80000000 | (asyh->curs.layout << 26) |
						    (asyh->curs.format << 24));
			evo_data(push, asyh->curs.offset >> 8);
			evo_mthd(push, 0x048c + head->base.index * 0x300, 1);
			evo_data(push, asyh->curs.handle);
		}
		evo_kick(push, core);
	}
}

static void
nv50_head_core_clr(struct nv50_head *head)
{
	struct nv50_dmac *core = &nv50_disp(head->base.base.dev)->mast.base;
	u32 *push;
	if ((push = evo_wait(core, 2))) {
		if (core->base.user.oclass < GF110_DISP_CORE_CHANNEL_DMA)
			evo_mthd(push, 0x0874 + head->base.index * 0x400, 1);
		else
			evo_mthd(push, 0x0474 + head->base.index * 0x300, 1);
		evo_data(push, 0x00000000);
		evo_kick(push, core);
	}
}

static void
nv50_head_core_set(struct nv50_head *head, struct nv50_head_atom *asyh)
{
	struct nv50_dmac *core = &nv50_disp(head->base.base.dev)->mast.base;
	u32 *push;
	if ((push = evo_wait(core, 9))) {
		if (core->base.user.oclass < G82_DISP_CORE_CHANNEL_DMA) {
			evo_mthd(push, 0x0860 + head->base.index * 0x400, 1);
			evo_data(push, asyh->core.offset >> 8);
			evo_mthd(push, 0x0868 + head->base.index * 0x400, 4);
			evo_data(push, (asyh->core.h << 16) | asyh->core.w);
			evo_data(push, asyh->core.layout << 20 |
				       (asyh->core.pitch >> 8) << 8 |
				       asyh->core.block);
			evo_data(push, asyh->core.kind << 16 |
				       asyh->core.format << 8);
			evo_data(push, asyh->core.handle);
			evo_mthd(push, 0x08c0 + head->base.index * 0x400, 1);
			evo_data(push, (asyh->core.y << 16) | asyh->core.x);
			/* EVO will complain with INVALID_STATE if we have an
			 * active cursor and (re)specify HeadSetContextDmaIso
			 * without also updating HeadSetOffsetCursor.
			 */
			asyh->set.curs = asyh->curs.visible;
		} else
		if (core->base.user.oclass < GF110_DISP_CORE_CHANNEL_DMA) {
			evo_mthd(push, 0x0860 + head->base.index * 0x400, 1);
			evo_data(push, asyh->core.offset >> 8);
			evo_mthd(push, 0x0868 + head->base.index * 0x400, 4);
			evo_data(push, (asyh->core.h << 16) | asyh->core.w);
			evo_data(push, asyh->core.layout << 20 |
				       (asyh->core.pitch >> 8) << 8 |
				       asyh->core.block);
			evo_data(push, asyh->core.format << 8);
			evo_data(push, asyh->core.handle);
			evo_mthd(push, 0x08c0 + head->base.index * 0x400, 1);
			evo_data(push, (asyh->core.y << 16) | asyh->core.x);
		} else {
			evo_mthd(push, 0x0460 + head->base.index * 0x300, 1);
			evo_data(push, asyh->core.offset >> 8);
			evo_mthd(push, 0x0468 + head->base.index * 0x300, 4);
			evo_data(push, (asyh->core.h << 16) | asyh->core.w);
			evo_data(push, asyh->core.layout << 24 |
				       (asyh->core.pitch >> 8) << 8 |
				       asyh->core.block);
			evo_data(push, asyh->core.format << 8);
			evo_data(push, asyh->core.handle);
			evo_mthd(push, 0x04b0 + head->base.index * 0x300, 1);
			evo_data(push, (asyh->core.y << 16) | asyh->core.x);
		}
		evo_kick(push, core);
	}
}

static void
nv50_head_lut_clr(struct nv50_head *head)
{
	struct nv50_dmac *core = &nv50_disp(head->base.base.dev)->mast.base;
	u32 *push;
	if ((push = evo_wait(core, 4))) {
		if (core->base.user.oclass < G82_DISP_CORE_CHANNEL_DMA) {
			evo_mthd(push, 0x0840 + (head->base.index * 0x400), 1);
			evo_data(push, 0x40000000);
		} else
		if (core->base.user.oclass < GF110_DISP_CORE_CHANNEL_DMA) {
			evo_mthd(push, 0x0840 + (head->base.index * 0x400), 1);
			evo_data(push, 0x40000000);
			evo_mthd(push, 0x085c + (head->base.index * 0x400), 1);
			evo_data(push, 0x00000000);
		} else {
			evo_mthd(push, 0x0440 + (head->base.index * 0x300), 1);
			evo_data(push, 0x03000000);
			evo_mthd(push, 0x045c + (head->base.index * 0x300), 1);
			evo_data(push, 0x00000000);
		}
		evo_kick(push, core);
	}
}

static void
nv50_head_lut_set(struct nv50_head *head, struct nv50_head_atom *asyh)
{
	struct nv50_dmac *core = &nv50_disp(head->base.base.dev)->mast.base;
	u32 *push;
	if ((push = evo_wait(core, 7))) {
		if (core->base.user.oclass < G82_DISP_CORE_CHANNEL_DMA) {
			evo_mthd(push, 0x0840 + (head->base.index * 0x400), 2);
			evo_data(push, 0xc0000000);
			evo_data(push, asyh->lut.offset >> 8);
		} else
		if (core->base.user.oclass < GF110_DISP_CORE_CHANNEL_DMA) {
			evo_mthd(push, 0x0840 + (head->base.index * 0x400), 2);
			evo_data(push, 0xc0000000);
			evo_data(push, asyh->lut.offset >> 8);
			evo_mthd(push, 0x085c + (head->base.index * 0x400), 1);
			evo_data(push, asyh->lut.handle);
		} else {
			evo_mthd(push, 0x0440 + (head->base.index * 0x300), 4);
			evo_data(push, 0x83000000);
			evo_data(push, asyh->lut.offset >> 8);
			evo_data(push, 0x00000000);
			evo_data(push, 0x00000000);
			evo_mthd(push, 0x045c + (head->base.index * 0x300), 1);
			evo_data(push, asyh->lut.handle);
		}
		evo_kick(push, core);
	}
}

static void
nv50_head_mode(struct nv50_head *head, struct nv50_head_atom *asyh)
{
	struct nv50_dmac *core = &nv50_disp(head->base.base.dev)->mast.base;
	struct nv50_head_mode *m = &asyh->mode;
	u32 *push;
	if ((push = evo_wait(core, 14))) {
		if (core->base.user.oclass < GF110_DISP_CORE_CHANNEL_DMA) {
			evo_mthd(push, 0x0804 + (head->base.index * 0x400), 2);
			evo_data(push, 0x00800000 | m->clock);
			evo_data(push, m->interlace ? 0x00000002 : 0x00000000);
			evo_mthd(push, 0x0810 + (head->base.index * 0x400), 7);
			evo_data(push, 0x00000000);
			evo_data(push, (m->v.active  << 16) | m->h.active );
			evo_data(push, (m->v.synce   << 16) | m->h.synce  );
			evo_data(push, (m->v.blanke  << 16) | m->h.blanke );
			evo_data(push, (m->v.blanks  << 16) | m->h.blanks );
			evo_data(push, (m->v.blank2e << 16) | m->v.blank2s);
			evo_data(push, asyh->mode.v.blankus);
			evo_mthd(push, 0x082c + (head->base.index * 0x400), 1);
			evo_data(push, 0x00000000);
		} else {
			evo_mthd(push, 0x0410 + (head->base.index * 0x300), 6);
			evo_data(push, 0x00000000);
			evo_data(push, (m->v.active  << 16) | m->h.active );
			evo_data(push, (m->v.synce   << 16) | m->h.synce  );
			evo_data(push, (m->v.blanke  << 16) | m->h.blanke );
			evo_data(push, (m->v.blanks  << 16) | m->h.blanks );
			evo_data(push, (m->v.blank2e << 16) | m->v.blank2s);
			evo_mthd(push, 0x042c + (head->base.index * 0x300), 2);
			evo_data(push, 0x00000000); /* ??? */
			evo_data(push, 0xffffff00);
			evo_mthd(push, 0x0450 + (head->base.index * 0x300), 3);
			evo_data(push, m->clock * 1000);
			evo_data(push, 0x00200000); /* ??? */
			evo_data(push, m->clock * 1000);
		}
		evo_kick(push, core);
	}
}

static void
nv50_head_view(struct nv50_head *head, struct nv50_head_atom *asyh)
{
	struct nv50_dmac *core = &nv50_disp(head->base.base.dev)->mast.base;
	u32 *push;
	if ((push = evo_wait(core, 10))) {
		if (core->base.user.oclass < GF110_DISP_CORE_CHANNEL_DMA) {
			evo_mthd(push, 0x08a4 + (head->base.index * 0x400), 1);
			evo_data(push, 0x00000000);
			evo_mthd(push, 0x08c8 + (head->base.index * 0x400), 1);
			evo_data(push, (asyh->view.iH << 16) | asyh->view.iW);
			evo_mthd(push, 0x08d8 + (head->base.index * 0x400), 2);
			evo_data(push, (asyh->view.oH << 16) | asyh->view.oW);
			evo_data(push, (asyh->view.oH << 16) | asyh->view.oW);
		} else {
			evo_mthd(push, 0x0494 + (head->base.index * 0x300), 1);
			evo_data(push, 0x00000000);
			evo_mthd(push, 0x04b8 + (head->base.index * 0x300), 1);
			evo_data(push, (asyh->view.iH << 16) | asyh->view.iW);
			evo_mthd(push, 0x04c0 + (head->base.index * 0x300), 3);
			evo_data(push, (asyh->view.oH << 16) | asyh->view.oW);
			evo_data(push, (asyh->view.oH << 16) | asyh->view.oW);
			evo_data(push, (asyh->view.oH << 16) | asyh->view.oW);
		}
		evo_kick(push, core);
	}
}

static void
nv50_head_flush_clr(struct nv50_head *head, struct nv50_head_atom *asyh, bool y)
{
	if (asyh->clr.core && (!asyh->set.core || y))
		nv50_head_lut_clr(head);
	if (asyh->clr.core && (!asyh->set.core || y))
		nv50_head_core_clr(head);
	if (asyh->clr.curs && (!asyh->set.curs || y))
		nv50_head_curs_clr(head);
}

static void
nv50_head_flush_set(struct nv50_head *head, struct nv50_head_atom *asyh)
{
	if (asyh->set.view   ) nv50_head_view    (head, asyh);
	if (asyh->set.mode   ) nv50_head_mode    (head, asyh);
	if (asyh->set.core   ) nv50_head_lut_set (head, asyh);
	if (asyh->set.core   ) nv50_head_core_set(head, asyh);
	if (asyh->set.curs   ) nv50_head_curs_set(head, asyh);
	if (asyh->set.base   ) nv50_head_base    (head, asyh);
	if (asyh->set.ovly   ) nv50_head_ovly    (head, asyh);
	if (asyh->set.dither ) nv50_head_dither  (head, asyh);
	if (asyh->set.procamp) nv50_head_procamp (head, asyh);
}

static void
nv50_head_atomic_check_procamp(struct nv50_head_atom *armh,
			       struct nv50_head_atom *asyh,
			       struct nouveau_conn_atom *asyc)
{
	const int vib = asyc->procamp.color_vibrance - 100;
	const int hue = asyc->procamp.vibrant_hue - 90;
	const int adj = (vib > 0) ? 50 : 0;
	asyh->procamp.sat.cos = ((vib * 2047 + adj) / 100) & 0xfff;
	asyh->procamp.sat.sin = ((hue * 2047) / 100) & 0xfff;
	asyh->set.procamp = true;
}

static void
nv50_head_atomic_check_dither(struct nv50_head_atom *armh,
			      struct nv50_head_atom *asyh,
			      struct nouveau_conn_atom *asyc)
{
	struct drm_connector *connector = asyc->state.connector;
	u32 mode = 0x00;

	if (asyc->dither.mode == DITHERING_MODE_AUTO) {
		if (asyh->base.depth > connector->display_info.bpc * 3)
			mode = DITHERING_MODE_DYNAMIC2X2;
	} else {
		mode = asyc->dither.mode;
	}

	if (asyc->dither.depth == DITHERING_DEPTH_AUTO) {
		if (connector->display_info.bpc >= 8)
			mode |= DITHERING_DEPTH_8BPC;
	} else {
		mode |= asyc->dither.depth;
	}

	asyh->dither.enable = mode;
	asyh->dither.bits = mode >> 1;
	asyh->dither.mode = mode >> 3;
	asyh->set.dither = true;
}

static void
nv50_head_atomic_check_view(struct nv50_head_atom *armh,
			    struct nv50_head_atom *asyh,
			    struct nouveau_conn_atom *asyc)
{
	struct drm_connector *connector = asyc->state.connector;
	struct drm_display_mode *omode = &asyh->state.adjusted_mode;
	struct drm_display_mode *umode = &asyh->state.mode;
	int mode = asyc->scaler.mode;
	struct edid *edid;

	if (connector->edid_blob_ptr)
		edid = (struct edid *)connector->edid_blob_ptr->data;
	else
		edid = NULL;

	if (!asyc->scaler.full) {
		if (mode == DRM_MODE_SCALE_NONE)
			omode = umode;
	} else {
		/* Non-EDID LVDS/eDP mode. */
		mode = DRM_MODE_SCALE_FULLSCREEN;
	}

	asyh->view.iW = umode->hdisplay;
	asyh->view.iH = umode->vdisplay;
	asyh->view.oW = omode->hdisplay;
	asyh->view.oH = omode->vdisplay;
	if (omode->flags & DRM_MODE_FLAG_DBLSCAN)
		asyh->view.oH *= 2;

	/* Add overscan compensation if necessary, will keep the aspect
	 * ratio the same as the backend mode unless overridden by the
	 * user setting both hborder and vborder properties.
	 */
	if ((asyc->scaler.underscan.mode == UNDERSCAN_ON ||
	    (asyc->scaler.underscan.mode == UNDERSCAN_AUTO &&
	     drm_detect_hdmi_monitor(edid)))) {
		u32 bX = asyc->scaler.underscan.hborder;
		u32 bY = asyc->scaler.underscan.vborder;
		u32 r = (asyh->view.oH << 19) / asyh->view.oW;

		if (bX) {
			asyh->view.oW -= (bX * 2);
			if (bY) asyh->view.oH -= (bY * 2);
			else    asyh->view.oH  = ((asyh->view.oW * r) + (r / 2)) >> 19;
		} else {
			asyh->view.oW -= (asyh->view.oW >> 4) + 32;
			if (bY) asyh->view.oH -= (bY * 2);
			else    asyh->view.oH  = ((asyh->view.oW * r) + (r / 2)) >> 19;
		}
	}

	/* Handle CENTER/ASPECT scaling, taking into account the areas
	 * removed already for overscan compensation.
	 */
	switch (mode) {
	case DRM_MODE_SCALE_CENTER:
		asyh->view.oW = min((u16)umode->hdisplay, asyh->view.oW);
		asyh->view.oH = min((u16)umode->vdisplay, asyh->view.oH);
		/* fall-through */
	case DRM_MODE_SCALE_ASPECT:
		if (asyh->view.oH < asyh->view.oW) {
			u32 r = (asyh->view.iW << 19) / asyh->view.iH;
			asyh->view.oW = ((asyh->view.oH * r) + (r / 2)) >> 19;
		} else {
			u32 r = (asyh->view.iH << 19) / asyh->view.iW;
			asyh->view.oH = ((asyh->view.oW * r) + (r / 2)) >> 19;
		}
		break;
	default:
		break;
	}

	asyh->set.view = true;
}

static void
nv50_head_atomic_check_mode(struct nv50_head *head, struct nv50_head_atom *asyh)
{
	struct drm_display_mode *mode = &asyh->state.adjusted_mode;
	u32 ilace   = (mode->flags & DRM_MODE_FLAG_INTERLACE) ? 2 : 1;
	u32 vscan   = (mode->flags & DRM_MODE_FLAG_DBLSCAN) ? 2 : 1;
	u32 hbackp  =  mode->htotal - mode->hsync_end;
	u32 vbackp  = (mode->vtotal - mode->vsync_end) * vscan / ilace;
	u32 hfrontp =  mode->hsync_start - mode->hdisplay;
	u32 vfrontp = (mode->vsync_start - mode->vdisplay) * vscan / ilace;
	struct nv50_head_mode *m = &asyh->mode;

	m->h.active = mode->htotal;
	m->h.synce  = mode->hsync_end - mode->hsync_start - 1;
	m->h.blanke = m->h.synce + hbackp;
	m->h.blanks = mode->htotal - hfrontp - 1;

	m->v.active = mode->vtotal * vscan / ilace;
	m->v.synce  = ((mode->vsync_end - mode->vsync_start) * vscan / ilace) - 1;
	m->v.blanke = m->v.synce + vbackp;
	m->v.blanks = m->v.active - vfrontp - 1;

	/*XXX: Safe underestimate, even "0" works */
	m->v.blankus = (m->v.active - mode->vdisplay - 2) * m->h.active;
	m->v.blankus *= 1000;
	m->v.blankus /= mode->clock;

	if (mode->flags & DRM_MODE_FLAG_INTERLACE) {
		m->v.blank2e =  m->v.active + m->v.synce + vbackp;
		m->v.blank2s =  m->v.blank2e + (mode->vdisplay * vscan / ilace);
		m->v.active  = (m->v.active * 2) + 1;
		m->interlace = true;
	} else {
		m->v.blank2e = 0;
		m->v.blank2s = 1;
		m->interlace = false;
	}
	m->clock = mode->clock;

	drm_mode_set_crtcinfo(mode, CRTC_INTERLACE_HALVE_V);
	asyh->set.mode = true;
}

static int
nv50_head_atomic_check(struct drm_crtc *crtc, struct drm_crtc_state *state)
{
	struct nouveau_drm *drm = nouveau_drm(crtc->dev);
	struct nv50_disp *disp = nv50_disp(crtc->dev);
	struct nv50_head *head = nv50_head(crtc);
	struct nv50_head_atom *armh = nv50_head_atom(crtc->state);
	struct nv50_head_atom *asyh = nv50_head_atom(state);
	struct nouveau_conn_atom *asyc = NULL;
	struct drm_connector_state *conns;
	struct drm_connector *conn;
	int i;

	NV_ATOMIC(drm, "%s atomic_check %d\n", crtc->name, asyh->state.active);
	if (asyh->state.active) {
		for_each_connector_in_state(asyh->state.state, conn, conns, i) {
			if (conns->crtc == crtc) {
				asyc = nouveau_conn_atom(conns);
				break;
			}
		}

		if (armh->state.active) {
			if (asyc) {
				if (asyh->state.mode_changed)
					asyc->set.scaler = true;
				if (armh->base.depth != asyh->base.depth)
					asyc->set.dither = true;
			}
		} else {
			asyc->set.mask = ~0;
			asyh->set.mask = ~0;
		}

		if (asyh->state.mode_changed)
			nv50_head_atomic_check_mode(head, asyh);

		if (asyc) {
			if (asyc->set.scaler)
				nv50_head_atomic_check_view(armh, asyh, asyc);
			if (asyc->set.dither)
				nv50_head_atomic_check_dither(armh, asyh, asyc);
			if (asyc->set.procamp)
				nv50_head_atomic_check_procamp(armh, asyh, asyc);
		}

		if ((asyh->core.visible = (asyh->base.cpp != 0))) {
			asyh->core.x = asyh->base.x;
			asyh->core.y = asyh->base.y;
			asyh->core.w = asyh->base.w;
			asyh->core.h = asyh->base.h;
		} else
		if ((asyh->core.visible = asyh->curs.visible)) {
			/*XXX: We need to either find some way of having the
			 *     primary base layer appear black, while still
			 *     being able to display the other layers, or we
			 *     need to allocate a dummy black surface here.
			 */
			asyh->core.x = 0;
			asyh->core.y = 0;
			asyh->core.w = asyh->state.mode.hdisplay;
			asyh->core.h = asyh->state.mode.vdisplay;
		}
		asyh->core.handle = disp->mast.base.vram.handle;
		asyh->core.offset = 0;
		asyh->core.format = 0xcf;
		asyh->core.kind = 0;
		asyh->core.layout = 1;
		asyh->core.block = 0;
		asyh->core.pitch = ALIGN(asyh->core.w, 64) * 4;
		asyh->lut.handle = disp->mast.base.vram.handle;
		asyh->lut.offset = head->base.lut.nvbo->bo.offset;
		asyh->set.base = armh->base.cpp != asyh->base.cpp;
		asyh->set.ovly = armh->ovly.cpp != asyh->ovly.cpp;
	} else {
		asyh->core.visible = false;
		asyh->curs.visible = false;
		asyh->base.cpp = 0;
		asyh->ovly.cpp = 0;
	}

	if (!drm_atomic_crtc_needs_modeset(&asyh->state)) {
		if (asyh->core.visible) {
			if (memcmp(&armh->core, &asyh->core, sizeof(asyh->core)))
				asyh->set.core = true;
		} else
		if (armh->core.visible) {
			asyh->clr.core = true;
		}

		if (asyh->curs.visible) {
			if (memcmp(&armh->curs, &asyh->curs, sizeof(asyh->curs)))
				asyh->set.curs = true;
		} else
		if (armh->curs.visible) {
			asyh->clr.curs = true;
		}
	} else {
		asyh->clr.core = armh->core.visible;
		asyh->clr.curs = armh->curs.visible;
		asyh->set.core = asyh->core.visible;
		asyh->set.curs = asyh->curs.visible;
	}

	if (asyh->clr.mask || asyh->set.mask)
		nv50_atom(asyh->state.state)->lock_core = true;
>>>>>>> 786cc154
	return 0;
}

static void
<<<<<<< HEAD
nv50_base_release(struct nv50_wndw *wndw, struct nv50_wndw_atom *asyw,
		  struct nv50_head_atom *asyh)
{
	asyh->base.cpp = 0;
}

static int
nv50_base_acquire(struct nv50_wndw *wndw, struct nv50_wndw_atom *asyw,
		  struct nv50_head_atom *asyh)
{
	const struct drm_framebuffer *fb = asyw->state.fb;
	int ret;

	if (!fb->format->depth)
		return -EINVAL;

	ret = drm_plane_helper_check_state(&asyw->state, &asyw->clip,
					   DRM_PLANE_HELPER_NO_SCALING,
					   DRM_PLANE_HELPER_NO_SCALING,
					   false, true);
	if (ret)
		return ret;

	asyh->base.depth = fb->format->depth;
	asyh->base.cpp = fb->format->cpp[0];
	asyh->base.x = asyw->state.src.x1 >> 16;
	asyh->base.y = asyw->state.src.y1 >> 16;
	asyh->base.w = asyw->state.fb->width;
	asyh->base.h = asyw->state.fb->height;

	switch (fb->format->format) {
	case DRM_FORMAT_C8         : asyw->image.format = 0x1e; break;
	case DRM_FORMAT_RGB565     : asyw->image.format = 0xe8; break;
	case DRM_FORMAT_XRGB1555   :
	case DRM_FORMAT_ARGB1555   : asyw->image.format = 0xe9; break;
	case DRM_FORMAT_XRGB8888   :
	case DRM_FORMAT_ARGB8888   : asyw->image.format = 0xcf; break;
	case DRM_FORMAT_XBGR2101010:
	case DRM_FORMAT_ABGR2101010: asyw->image.format = 0xd1; break;
	case DRM_FORMAT_XBGR8888   :
	case DRM_FORMAT_ABGR8888   : asyw->image.format = 0xd5; break;
	default:
		WARN_ON(1);
		return -EINVAL;
	}

	asyw->lut.enable = 1;
	asyw->set.image = true;
	return 0;
}

static void *
nv50_base_dtor(struct nv50_wndw *wndw)
{
	struct nv50_disp *disp = nv50_disp(wndw->plane.dev);
	struct nv50_base *base = nv50_base(wndw);
	nv50_dmac_destroy(&base->chan.base, disp->disp);
	return base;
}

static const u32
nv50_base_format[] = {
	DRM_FORMAT_C8,
	DRM_FORMAT_RGB565,
	DRM_FORMAT_XRGB1555,
	DRM_FORMAT_ARGB1555,
	DRM_FORMAT_XRGB8888,
	DRM_FORMAT_ARGB8888,
	DRM_FORMAT_XBGR2101010,
	DRM_FORMAT_ABGR2101010,
	DRM_FORMAT_XBGR8888,
	DRM_FORMAT_ABGR8888,
};

static const struct nv50_wndw_func
nv50_base = {
	.dtor = nv50_base_dtor,
	.acquire = nv50_base_acquire,
	.release = nv50_base_release,
	.sema_set = nv50_base_sema_set,
	.sema_clr = nv50_base_sema_clr,
	.ntfy_set = nv50_base_ntfy_set,
	.ntfy_clr = nv50_base_ntfy_clr,
	.ntfy_wait_begun = nv50_base_ntfy_wait_begun,
	.image_set = nv50_base_image_set,
	.image_clr = nv50_base_image_clr,
	.lut = nv50_base_lut,
	.update = nv50_base_update,
};

static int
nv50_base_new(struct nouveau_drm *drm, struct nv50_head *head,
	      struct nv50_base **pbase)
{
	struct nv50_disp *disp = nv50_disp(drm->dev);
	struct nv50_base *base;
	int ret;

	if (!(base = *pbase = kzalloc(sizeof(*base), GFP_KERNEL)))
		return -ENOMEM;
	base->id = head->base.index;
	base->wndw.ntfy = EVO_FLIP_NTFY0(base->id);
	base->wndw.sema = EVO_FLIP_SEM0(base->id);
	base->wndw.data = 0x00000000;

	ret = nv50_wndw_ctor(&nv50_base, drm->dev, DRM_PLANE_TYPE_PRIMARY,
			     "base", base->id, &base->chan.base,
			     nv50_base_format, ARRAY_SIZE(nv50_base_format),
			     &base->wndw);
	if (ret) {
		kfree(base);
		return ret;
	}

	ret = nv50_base_create(&drm->device, disp->disp, base->id,
			       disp->sync->bo.offset, &base->chan);
	if (ret)
		return ret;

	return nvif_notify_init(&base->chan.base.base.user, nv50_base_notify,
				false,
				NV50_DISP_BASE_CHANNEL_DMA_V0_NTFY_UEVENT,
				&(struct nvif_notify_uevent_req) {},
				sizeof(struct nvif_notify_uevent_req),
				sizeof(struct nvif_notify_uevent_rep),
				&base->wndw.notify);
}

/******************************************************************************
 * Head
 *****************************************************************************/
static void
nv50_head_procamp(struct nv50_head *head, struct nv50_head_atom *asyh)
{
	struct nv50_dmac *core = &nv50_disp(head->base.base.dev)->mast.base;
	u32 *push;
	if ((push = evo_wait(core, 2))) {
		if (core->base.user.oclass < GF110_DISP_CORE_CHANNEL_DMA)
			evo_mthd(push, 0x08a8 + (head->base.index * 0x400), 1);
		else
			evo_mthd(push, 0x0498 + (head->base.index * 0x300), 1);
		evo_data(push, (asyh->procamp.sat.sin << 20) |
			       (asyh->procamp.sat.cos << 8));
		evo_kick(push, core);
	}
}

static void
nv50_head_dither(struct nv50_head *head, struct nv50_head_atom *asyh)
{
	struct nv50_dmac *core = &nv50_disp(head->base.base.dev)->mast.base;
	u32 *push;
	if ((push = evo_wait(core, 2))) {
		if (core->base.user.oclass < GF110_DISP_CORE_CHANNEL_DMA)
			evo_mthd(push, 0x08a0 + (head->base.index * 0x0400), 1);
		else
		if (core->base.user.oclass < GK104_DISP_CORE_CHANNEL_DMA)
			evo_mthd(push, 0x0490 + (head->base.index * 0x0300), 1);
		else
			evo_mthd(push, 0x04a0 + (head->base.index * 0x0300), 1);
		evo_data(push, (asyh->dither.mode << 3) |
			       (asyh->dither.bits << 1) |
			        asyh->dither.enable);
		evo_kick(push, core);
	}
}

static void
nv50_head_ovly(struct nv50_head *head, struct nv50_head_atom *asyh)
{
	struct nv50_dmac *core = &nv50_disp(head->base.base.dev)->mast.base;
	u32 bounds = 0;
	u32 *push;

	if (asyh->base.cpp) {
		switch (asyh->base.cpp) {
		case 8: bounds |= 0x00000500; break;
		case 4: bounds |= 0x00000300; break;
		case 2: bounds |= 0x00000100; break;
		default:
			WARN_ON(1);
			break;
		}
		bounds |= 0x00000001;
	}

	if ((push = evo_wait(core, 2))) {
		if (core->base.user.oclass < GF110_DISP_CORE_CHANNEL_DMA)
			evo_mthd(push, 0x0904 + head->base.index * 0x400, 1);
		else
			evo_mthd(push, 0x04d4 + head->base.index * 0x300, 1);
		evo_data(push, bounds);
		evo_kick(push, core);
	}
}

static void
nv50_head_base(struct nv50_head *head, struct nv50_head_atom *asyh)
{
	struct nv50_dmac *core = &nv50_disp(head->base.base.dev)->mast.base;
	u32 bounds = 0;
	u32 *push;

	if (asyh->base.cpp) {
		switch (asyh->base.cpp) {
		case 8: bounds |= 0x00000500; break;
		case 4: bounds |= 0x00000300; break;
		case 2: bounds |= 0x00000100; break;
		case 1: bounds |= 0x00000000; break;
		default:
			WARN_ON(1);
			break;
		}
		bounds |= 0x00000001;
	}

	if ((push = evo_wait(core, 2))) {
		if (core->base.user.oclass < GF110_DISP_CORE_CHANNEL_DMA)
			evo_mthd(push, 0x0900 + head->base.index * 0x400, 1);
		else
			evo_mthd(push, 0x04d0 + head->base.index * 0x300, 1);
		evo_data(push, bounds);
		evo_kick(push, core);
	}
}

static void
nv50_head_curs_clr(struct nv50_head *head)
{
	struct nv50_dmac *core = &nv50_disp(head->base.base.dev)->mast.base;
	u32 *push;
	if ((push = evo_wait(core, 4))) {
		if (core->base.user.oclass < G82_DISP_CORE_CHANNEL_DMA) {
			evo_mthd(push, 0x0880 + head->base.index * 0x400, 1);
			evo_data(push, 0x05000000);
		} else
		if (core->base.user.oclass < GF110_DISP_CORE_CHANNEL_DMA) {
			evo_mthd(push, 0x0880 + head->base.index * 0x400, 1);
			evo_data(push, 0x05000000);
			evo_mthd(push, 0x089c + head->base.index * 0x400, 1);
			evo_data(push, 0x00000000);
		} else {
			evo_mthd(push, 0x0480 + head->base.index * 0x300, 1);
			evo_data(push, 0x05000000);
			evo_mthd(push, 0x048c + head->base.index * 0x300, 1);
			evo_data(push, 0x00000000);
		}
		evo_kick(push, core);
	}
}

static void
nv50_head_curs_set(struct nv50_head *head, struct nv50_head_atom *asyh)
{
	struct nv50_dmac *core = &nv50_disp(head->base.base.dev)->mast.base;
	u32 *push;
	if ((push = evo_wait(core, 5))) {
		if (core->base.user.oclass < G82_DISP_BASE_CHANNEL_DMA) {
			evo_mthd(push, 0x0880 + head->base.index * 0x400, 2);
			evo_data(push, 0x80000000 | (asyh->curs.layout << 26) |
						    (asyh->curs.format << 24));
			evo_data(push, asyh->curs.offset >> 8);
		} else
		if (core->base.user.oclass < GF110_DISP_BASE_CHANNEL_DMA) {
			evo_mthd(push, 0x0880 + head->base.index * 0x400, 2);
			evo_data(push, 0x80000000 | (asyh->curs.layout << 26) |
						    (asyh->curs.format << 24));
			evo_data(push, asyh->curs.offset >> 8);
			evo_mthd(push, 0x089c + head->base.index * 0x400, 1);
			evo_data(push, asyh->curs.handle);
		} else {
			evo_mthd(push, 0x0480 + head->base.index * 0x300, 2);
			evo_data(push, 0x80000000 | (asyh->curs.layout << 26) |
						    (asyh->curs.format << 24));
			evo_data(push, asyh->curs.offset >> 8);
			evo_mthd(push, 0x048c + head->base.index * 0x300, 1);
			evo_data(push, asyh->curs.handle);
		}
		evo_kick(push, core);
	}
}

static void
nv50_head_core_clr(struct nv50_head *head)
{
	struct nv50_dmac *core = &nv50_disp(head->base.base.dev)->mast.base;
	u32 *push;
	if ((push = evo_wait(core, 2))) {
		if (core->base.user.oclass < GF110_DISP_CORE_CHANNEL_DMA)
			evo_mthd(push, 0x0874 + head->base.index * 0x400, 1);
		else
			evo_mthd(push, 0x0474 + head->base.index * 0x300, 1);
		evo_data(push, 0x00000000);
		evo_kick(push, core);
	}
}

static void
nv50_head_core_set(struct nv50_head *head, struct nv50_head_atom *asyh)
{
	struct nv50_dmac *core = &nv50_disp(head->base.base.dev)->mast.base;
	u32 *push;
	if ((push = evo_wait(core, 9))) {
		if (core->base.user.oclass < G82_DISP_CORE_CHANNEL_DMA) {
			evo_mthd(push, 0x0860 + head->base.index * 0x400, 1);
			evo_data(push, asyh->core.offset >> 8);
			evo_mthd(push, 0x0868 + head->base.index * 0x400, 4);
			evo_data(push, (asyh->core.h << 16) | asyh->core.w);
			evo_data(push, asyh->core.layout << 20 |
				       (asyh->core.pitch >> 8) << 8 |
				       asyh->core.block);
			evo_data(push, asyh->core.kind << 16 |
				       asyh->core.format << 8);
			evo_data(push, asyh->core.handle);
			evo_mthd(push, 0x08c0 + head->base.index * 0x400, 1);
			evo_data(push, (asyh->core.y << 16) | asyh->core.x);
			/* EVO will complain with INVALID_STATE if we have an
			 * active cursor and (re)specify HeadSetContextDmaIso
			 * without also updating HeadSetOffsetCursor.
			 */
			asyh->set.curs = asyh->curs.visible;
		} else
		if (core->base.user.oclass < GF110_DISP_CORE_CHANNEL_DMA) {
			evo_mthd(push, 0x0860 + head->base.index * 0x400, 1);
			evo_data(push, asyh->core.offset >> 8);
			evo_mthd(push, 0x0868 + head->base.index * 0x400, 4);
			evo_data(push, (asyh->core.h << 16) | asyh->core.w);
			evo_data(push, asyh->core.layout << 20 |
				       (asyh->core.pitch >> 8) << 8 |
				       asyh->core.block);
			evo_data(push, asyh->core.format << 8);
			evo_data(push, asyh->core.handle);
			evo_mthd(push, 0x08c0 + head->base.index * 0x400, 1);
			evo_data(push, (asyh->core.y << 16) | asyh->core.x);
		} else {
			evo_mthd(push, 0x0460 + head->base.index * 0x300, 1);
			evo_data(push, asyh->core.offset >> 8);
			evo_mthd(push, 0x0468 + head->base.index * 0x300, 4);
			evo_data(push, (asyh->core.h << 16) | asyh->core.w);
			evo_data(push, asyh->core.layout << 24 |
				       (asyh->core.pitch >> 8) << 8 |
				       asyh->core.block);
			evo_data(push, asyh->core.format << 8);
			evo_data(push, asyh->core.handle);
			evo_mthd(push, 0x04b0 + head->base.index * 0x300, 1);
			evo_data(push, (asyh->core.y << 16) | asyh->core.x);
		}
		evo_kick(push, core);
	}
}

static void
nv50_head_lut_clr(struct nv50_head *head)
{
	struct nv50_dmac *core = &nv50_disp(head->base.base.dev)->mast.base;
	u32 *push;
	if ((push = evo_wait(core, 4))) {
		if (core->base.user.oclass < G82_DISP_CORE_CHANNEL_DMA) {
			evo_mthd(push, 0x0840 + (head->base.index * 0x400), 1);
			evo_data(push, 0x40000000);
		} else
		if (core->base.user.oclass < GF110_DISP_CORE_CHANNEL_DMA) {
			evo_mthd(push, 0x0840 + (head->base.index * 0x400), 1);
			evo_data(push, 0x40000000);
			evo_mthd(push, 0x085c + (head->base.index * 0x400), 1);
			evo_data(push, 0x00000000);
		} else {
			evo_mthd(push, 0x0440 + (head->base.index * 0x300), 1);
			evo_data(push, 0x03000000);
			evo_mthd(push, 0x045c + (head->base.index * 0x300), 1);
			evo_data(push, 0x00000000);
		}
		evo_kick(push, core);
	}
}

static void
nv50_head_lut_set(struct nv50_head *head, struct nv50_head_atom *asyh)
{
	struct nv50_dmac *core = &nv50_disp(head->base.base.dev)->mast.base;
	u32 *push;
	if ((push = evo_wait(core, 7))) {
		if (core->base.user.oclass < G82_DISP_CORE_CHANNEL_DMA) {
			evo_mthd(push, 0x0840 + (head->base.index * 0x400), 2);
			evo_data(push, 0xc0000000);
			evo_data(push, asyh->lut.offset >> 8);
		} else
		if (core->base.user.oclass < GF110_DISP_CORE_CHANNEL_DMA) {
			evo_mthd(push, 0x0840 + (head->base.index * 0x400), 2);
			evo_data(push, 0xc0000000);
			evo_data(push, asyh->lut.offset >> 8);
			evo_mthd(push, 0x085c + (head->base.index * 0x400), 1);
			evo_data(push, asyh->lut.handle);
		} else {
			evo_mthd(push, 0x0440 + (head->base.index * 0x300), 4);
			evo_data(push, 0x83000000);
			evo_data(push, asyh->lut.offset >> 8);
			evo_data(push, 0x00000000);
			evo_data(push, 0x00000000);
			evo_mthd(push, 0x045c + (head->base.index * 0x300), 1);
			evo_data(push, asyh->lut.handle);
		}
		evo_kick(push, core);
	}
}

static void
nv50_head_mode(struct nv50_head *head, struct nv50_head_atom *asyh)
{
	struct nv50_dmac *core = &nv50_disp(head->base.base.dev)->mast.base;
	struct nv50_head_mode *m = &asyh->mode;
	u32 *push;
	if ((push = evo_wait(core, 14))) {
		if (core->base.user.oclass < GF110_DISP_CORE_CHANNEL_DMA) {
			evo_mthd(push, 0x0804 + (head->base.index * 0x400), 2);
			evo_data(push, 0x00800000 | m->clock);
			evo_data(push, m->interlace ? 0x00000002 : 0x00000000);
			evo_mthd(push, 0x0810 + (head->base.index * 0x400), 7);
			evo_data(push, 0x00000000);
			evo_data(push, (m->v.active  << 16) | m->h.active );
			evo_data(push, (m->v.synce   << 16) | m->h.synce  );
			evo_data(push, (m->v.blanke  << 16) | m->h.blanke );
			evo_data(push, (m->v.blanks  << 16) | m->h.blanks );
			evo_data(push, (m->v.blank2e << 16) | m->v.blank2s);
			evo_data(push, asyh->mode.v.blankus);
			evo_mthd(push, 0x082c + (head->base.index * 0x400), 1);
			evo_data(push, 0x00000000);
		} else {
			evo_mthd(push, 0x0410 + (head->base.index * 0x300), 6);
			evo_data(push, 0x00000000);
			evo_data(push, (m->v.active  << 16) | m->h.active );
			evo_data(push, (m->v.synce   << 16) | m->h.synce  );
			evo_data(push, (m->v.blanke  << 16) | m->h.blanke );
			evo_data(push, (m->v.blanks  << 16) | m->h.blanks );
			evo_data(push, (m->v.blank2e << 16) | m->v.blank2s);
			evo_mthd(push, 0x042c + (head->base.index * 0x300), 2);
			evo_data(push, 0x00000000); /* ??? */
			evo_data(push, 0xffffff00);
			evo_mthd(push, 0x0450 + (head->base.index * 0x300), 3);
			evo_data(push, m->clock * 1000);
			evo_data(push, 0x00200000); /* ??? */
			evo_data(push, m->clock * 1000);
		}
		evo_kick(push, core);
	}
}

static void
nv50_head_view(struct nv50_head *head, struct nv50_head_atom *asyh)
{
	struct nv50_dmac *core = &nv50_disp(head->base.base.dev)->mast.base;
	u32 *push;
	if ((push = evo_wait(core, 10))) {
		if (core->base.user.oclass < GF110_DISP_CORE_CHANNEL_DMA) {
			evo_mthd(push, 0x08a4 + (head->base.index * 0x400), 1);
			evo_data(push, 0x00000000);
			evo_mthd(push, 0x08c8 + (head->base.index * 0x400), 1);
			evo_data(push, (asyh->view.iH << 16) | asyh->view.iW);
			evo_mthd(push, 0x08d8 + (head->base.index * 0x400), 2);
			evo_data(push, (asyh->view.oH << 16) | asyh->view.oW);
			evo_data(push, (asyh->view.oH << 16) | asyh->view.oW);
		} else {
			evo_mthd(push, 0x0494 + (head->base.index * 0x300), 1);
			evo_data(push, 0x00000000);
			evo_mthd(push, 0x04b8 + (head->base.index * 0x300), 1);
			evo_data(push, (asyh->view.iH << 16) | asyh->view.iW);
			evo_mthd(push, 0x04c0 + (head->base.index * 0x300), 3);
			evo_data(push, (asyh->view.oH << 16) | asyh->view.oW);
			evo_data(push, (asyh->view.oH << 16) | asyh->view.oW);
			evo_data(push, (asyh->view.oH << 16) | asyh->view.oW);
		}
		evo_kick(push, core);
	}
}

static void
nv50_head_flush_clr(struct nv50_head *head, struct nv50_head_atom *asyh, bool y)
{
	if (asyh->clr.core && (!asyh->set.core || y))
		nv50_head_lut_clr(head);
	if (asyh->clr.core && (!asyh->set.core || y))
		nv50_head_core_clr(head);
	if (asyh->clr.curs && (!asyh->set.curs || y))
		nv50_head_curs_clr(head);
}

static void
nv50_head_flush_set(struct nv50_head *head, struct nv50_head_atom *asyh)
{
	if (asyh->set.view   ) nv50_head_view    (head, asyh);
	if (asyh->set.mode   ) nv50_head_mode    (head, asyh);
	if (asyh->set.core   ) nv50_head_lut_set (head, asyh);
	if (asyh->set.core   ) nv50_head_core_set(head, asyh);
	if (asyh->set.curs   ) nv50_head_curs_set(head, asyh);
	if (asyh->set.base   ) nv50_head_base    (head, asyh);
	if (asyh->set.ovly   ) nv50_head_ovly    (head, asyh);
	if (asyh->set.dither ) nv50_head_dither  (head, asyh);
	if (asyh->set.procamp) nv50_head_procamp (head, asyh);
}

static void
nv50_head_atomic_check_procamp(struct nv50_head_atom *armh,
			       struct nv50_head_atom *asyh,
			       struct nouveau_conn_atom *asyc)
{
	const int vib = asyc->procamp.color_vibrance - 100;
	const int hue = asyc->procamp.vibrant_hue - 90;
	const int adj = (vib > 0) ? 50 : 0;
	asyh->procamp.sat.cos = ((vib * 2047 + adj) / 100) & 0xfff;
	asyh->procamp.sat.sin = ((hue * 2047) / 100) & 0xfff;
	asyh->set.procamp = true;
}

static void
nv50_head_atomic_check_dither(struct nv50_head_atom *armh,
			      struct nv50_head_atom *asyh,
			      struct nouveau_conn_atom *asyc)
{
	struct drm_connector *connector = asyc->state.connector;
	u32 mode = 0x00;

	if (asyc->dither.mode == DITHERING_MODE_AUTO) {
		if (asyh->base.depth > connector->display_info.bpc * 3)
			mode = DITHERING_MODE_DYNAMIC2X2;
	} else {
		mode = asyc->dither.mode;
	}

	if (asyc->dither.depth == DITHERING_DEPTH_AUTO) {
		if (connector->display_info.bpc >= 8)
			mode |= DITHERING_DEPTH_8BPC;
	} else {
		mode |= asyc->dither.depth;
	}

	asyh->dither.enable = mode;
	asyh->dither.bits = mode >> 1;
	asyh->dither.mode = mode >> 3;
	asyh->set.dither = true;
}

static void
nv50_head_atomic_check_view(struct nv50_head_atom *armh,
			    struct nv50_head_atom *asyh,
			    struct nouveau_conn_atom *asyc)
{
	struct drm_connector *connector = asyc->state.connector;
	struct drm_display_mode *omode = &asyh->state.adjusted_mode;
	struct drm_display_mode *umode = &asyh->state.mode;
	int mode = asyc->scaler.mode;
	struct edid *edid;

	if (connector->edid_blob_ptr)
		edid = (struct edid *)connector->edid_blob_ptr->data;
	else
		edid = NULL;

	if (!asyc->scaler.full) {
		if (mode == DRM_MODE_SCALE_NONE)
			omode = umode;
	} else {
		/* Non-EDID LVDS/eDP mode. */
		mode = DRM_MODE_SCALE_FULLSCREEN;
	}

	asyh->view.iW = umode->hdisplay;
	asyh->view.iH = umode->vdisplay;
	asyh->view.oW = omode->hdisplay;
	asyh->view.oH = omode->vdisplay;
	if (omode->flags & DRM_MODE_FLAG_DBLSCAN)
		asyh->view.oH *= 2;

	/* Add overscan compensation if necessary, will keep the aspect
	 * ratio the same as the backend mode unless overridden by the
	 * user setting both hborder and vborder properties.
	 */
	if ((asyc->scaler.underscan.mode == UNDERSCAN_ON ||
	    (asyc->scaler.underscan.mode == UNDERSCAN_AUTO &&
	     drm_detect_hdmi_monitor(edid)))) {
		u32 bX = asyc->scaler.underscan.hborder;
		u32 bY = asyc->scaler.underscan.vborder;
		u32 r = (asyh->view.oH << 19) / asyh->view.oW;

		if (bX) {
			asyh->view.oW -= (bX * 2);
			if (bY) asyh->view.oH -= (bY * 2);
			else    asyh->view.oH  = ((asyh->view.oW * r) + (r / 2)) >> 19;
		} else {
			asyh->view.oW -= (asyh->view.oW >> 4) + 32;
			if (bY) asyh->view.oH -= (bY * 2);
			else    asyh->view.oH  = ((asyh->view.oW * r) + (r / 2)) >> 19;
		}
	}

	/* Handle CENTER/ASPECT scaling, taking into account the areas
	 * removed already for overscan compensation.
	 */
	switch (mode) {
	case DRM_MODE_SCALE_CENTER:
		asyh->view.oW = min((u16)umode->hdisplay, asyh->view.oW);
		asyh->view.oH = min((u16)umode->vdisplay, asyh->view.oH);
		/* fall-through */
	case DRM_MODE_SCALE_ASPECT:
		if (asyh->view.oH < asyh->view.oW) {
			u32 r = (asyh->view.iW << 19) / asyh->view.iH;
			asyh->view.oW = ((asyh->view.oH * r) + (r / 2)) >> 19;
		} else {
			u32 r = (asyh->view.iH << 19) / asyh->view.iW;
			asyh->view.oH = ((asyh->view.oW * r) + (r / 2)) >> 19;
		}
		break;
	default:
		break;
	}

	asyh->set.view = true;
}

static void
nv50_head_atomic_check_mode(struct nv50_head *head, struct nv50_head_atom *asyh)
{
	struct drm_display_mode *mode = &asyh->state.adjusted_mode;
	u32 ilace   = (mode->flags & DRM_MODE_FLAG_INTERLACE) ? 2 : 1;
	u32 vscan   = (mode->flags & DRM_MODE_FLAG_DBLSCAN) ? 2 : 1;
	u32 hbackp  =  mode->htotal - mode->hsync_end;
	u32 vbackp  = (mode->vtotal - mode->vsync_end) * vscan / ilace;
	u32 hfrontp =  mode->hsync_start - mode->hdisplay;
	u32 vfrontp = (mode->vsync_start - mode->vdisplay) * vscan / ilace;
	struct nv50_head_mode *m = &asyh->mode;

	m->h.active = mode->htotal;
	m->h.synce  = mode->hsync_end - mode->hsync_start - 1;
	m->h.blanke = m->h.synce + hbackp;
	m->h.blanks = mode->htotal - hfrontp - 1;

	m->v.active = mode->vtotal * vscan / ilace;
	m->v.synce  = ((mode->vsync_end - mode->vsync_start) * vscan / ilace) - 1;
	m->v.blanke = m->v.synce + vbackp;
	m->v.blanks = m->v.active - vfrontp - 1;

	/*XXX: Safe underestimate, even "0" works */
	m->v.blankus = (m->v.active - mode->vdisplay - 2) * m->h.active;
	m->v.blankus *= 1000;
	m->v.blankus /= mode->clock;

	if (mode->flags & DRM_MODE_FLAG_INTERLACE) {
		m->v.blank2e =  m->v.active + m->v.synce + vbackp;
		m->v.blank2s =  m->v.blank2e + (mode->vdisplay * vscan / ilace);
		m->v.active  = (m->v.active * 2) + 1;
		m->interlace = true;
	} else {
		m->v.blank2e = 0;
		m->v.blank2s = 1;
		m->interlace = false;
	}
	m->clock = mode->clock;

	drm_mode_set_crtcinfo(mode, CRTC_INTERLACE_HALVE_V);
	asyh->set.mode = true;
}

static int
nv50_head_atomic_check(struct drm_crtc *crtc, struct drm_crtc_state *state)
{
	struct nouveau_drm *drm = nouveau_drm(crtc->dev);
	struct nv50_disp *disp = nv50_disp(crtc->dev);
	struct nv50_head *head = nv50_head(crtc);
	struct nv50_head_atom *armh = nv50_head_atom(crtc->state);
	struct nv50_head_atom *asyh = nv50_head_atom(state);
	struct nouveau_conn_atom *asyc = NULL;
	struct drm_connector_state *conns;
	struct drm_connector *conn;
	int i;

	NV_ATOMIC(drm, "%s atomic_check %d\n", crtc->name, asyh->state.active);
	if (asyh->state.active) {
		for_each_connector_in_state(asyh->state.state, conn, conns, i) {
			if (conns->crtc == crtc) {
				asyc = nouveau_conn_atom(conns);
				break;
			}
		}

		if (armh->state.active) {
			if (asyc) {
				if (asyh->state.mode_changed)
					asyc->set.scaler = true;
				if (armh->base.depth != asyh->base.depth)
					asyc->set.dither = true;
			}
		} else {
			asyc->set.mask = ~0;
			asyh->set.mask = ~0;
		}

		if (asyh->state.mode_changed)
			nv50_head_atomic_check_mode(head, asyh);

		if (asyc) {
			if (asyc->set.scaler)
				nv50_head_atomic_check_view(armh, asyh, asyc);
			if (asyc->set.dither)
				nv50_head_atomic_check_dither(armh, asyh, asyc);
			if (asyc->set.procamp)
				nv50_head_atomic_check_procamp(armh, asyh, asyc);
		}

		if ((asyh->core.visible = (asyh->base.cpp != 0))) {
			asyh->core.x = asyh->base.x;
			asyh->core.y = asyh->base.y;
			asyh->core.w = asyh->base.w;
			asyh->core.h = asyh->base.h;
		} else
		if ((asyh->core.visible = asyh->curs.visible)) {
			/*XXX: We need to either find some way of having the
			 *     primary base layer appear black, while still
			 *     being able to display the other layers, or we
			 *     need to allocate a dummy black surface here.
			 */
			asyh->core.x = 0;
			asyh->core.y = 0;
			asyh->core.w = asyh->state.mode.hdisplay;
			asyh->core.h = asyh->state.mode.vdisplay;
		}
		asyh->core.handle = disp->mast.base.vram.handle;
		asyh->core.offset = 0;
		asyh->core.format = 0xcf;
		asyh->core.kind = 0;
		asyh->core.layout = 1;
		asyh->core.block = 0;
		asyh->core.pitch = ALIGN(asyh->core.w, 64) * 4;
		asyh->lut.handle = disp->mast.base.vram.handle;
		asyh->lut.offset = head->base.lut.nvbo->bo.offset;
		asyh->set.base = armh->base.cpp != asyh->base.cpp;
		asyh->set.ovly = armh->ovly.cpp != asyh->ovly.cpp;
	} else {
		asyh->core.visible = false;
		asyh->curs.visible = false;
		asyh->base.cpp = 0;
		asyh->ovly.cpp = 0;
	}

	if (!drm_atomic_crtc_needs_modeset(&asyh->state)) {
		if (asyh->core.visible) {
			if (memcmp(&armh->core, &asyh->core, sizeof(asyh->core)))
				asyh->set.core = true;
		} else
		if (armh->core.visible) {
			asyh->clr.core = true;
		}

		if (asyh->curs.visible) {
			if (memcmp(&armh->curs, &asyh->curs, sizeof(asyh->curs)))
				asyh->set.curs = true;
		} else
		if (armh->curs.visible) {
			asyh->clr.curs = true;
		}
	} else {
		asyh->clr.core = armh->core.visible;
		asyh->clr.curs = armh->curs.visible;
		asyh->set.core = asyh->core.visible;
		asyh->set.curs = asyh->curs.visible;
	}

	if (asyh->clr.mask || asyh->set.mask)
		nv50_atom(asyh->state.state)->lock_core = true;
	return 0;
}

static void
nv50_head_lut_load(struct drm_crtc *crtc)
{
	struct nv50_disp *disp = nv50_disp(crtc->dev);
	struct nouveau_crtc *nv_crtc = nouveau_crtc(crtc);
	void __iomem *lut = nvbo_kmap_obj_iovirtual(nv_crtc->lut.nvbo);
	int i;

	for (i = 0; i < 256; i++) {
		u16 r = nv_crtc->lut.r[i] >> 2;
		u16 g = nv_crtc->lut.g[i] >> 2;
		u16 b = nv_crtc->lut.b[i] >> 2;

		if (disp->disp->oclass < GF110_DISP) {
			writew(r + 0x0000, lut + (i * 0x08) + 0);
			writew(g + 0x0000, lut + (i * 0x08) + 2);
			writew(b + 0x0000, lut + (i * 0x08) + 4);
		} else {
			writew(r + 0x6000, lut + (i * 0x20) + 0);
			writew(g + 0x6000, lut + (i * 0x20) + 2);
			writew(b + 0x6000, lut + (i * 0x20) + 4);
		}
	}
}

static int
nv50_head_mode_set_base_atomic(struct drm_crtc *crtc,
			       struct drm_framebuffer *fb, int x, int y,
			       enum mode_set_atomic state)
{
	WARN_ON(1);
	return 0;
}

static const struct drm_crtc_helper_funcs
nv50_head_help = {
	.mode_set_base_atomic = nv50_head_mode_set_base_atomic,
	.load_lut = nv50_head_lut_load,
	.atomic_check = nv50_head_atomic_check,
};

/* This is identical to the version in the atomic helpers, except that
 * it supports non-vblanked ("async") page flips.
 */
static int
nv50_head_page_flip(struct drm_crtc *crtc, struct drm_framebuffer *fb,
		    struct drm_pending_vblank_event *event, u32 flags)
{
	struct drm_plane *plane = crtc->primary;
	struct drm_atomic_state *state;
	struct drm_plane_state *plane_state;
	struct drm_crtc_state *crtc_state;
	int ret = 0;

	state = drm_atomic_state_alloc(plane->dev);
	if (!state)
		return -ENOMEM;

	state->acquire_ctx = drm_modeset_legacy_acquire_ctx(crtc);
retry:
	crtc_state = drm_atomic_get_crtc_state(state, crtc);
	if (IS_ERR(crtc_state)) {
		ret = PTR_ERR(crtc_state);
		goto fail;
	}
	crtc_state->event = event;

	plane_state = drm_atomic_get_plane_state(state, plane);
	if (IS_ERR(plane_state)) {
		ret = PTR_ERR(plane_state);
		goto fail;
	}

	ret = drm_atomic_set_crtc_for_plane(plane_state, crtc);
	if (ret != 0)
		goto fail;
	drm_atomic_set_fb_for_plane(plane_state, fb);

	/* Make sure we don't accidentally do a full modeset. */
	state->allow_modeset = false;
	if (!crtc_state->active) {
		DRM_DEBUG_ATOMIC("[CRTC:%d] disabled, rejecting legacy flip\n",
				 crtc->base.id);
		ret = -EINVAL;
		goto fail;
	}

	if (flags & DRM_MODE_PAGE_FLIP_ASYNC)
		nv50_wndw_atom(plane_state)->interval = 0;

	ret = drm_atomic_nonblocking_commit(state);
fail:
	if (ret == -EDEADLK)
		goto backoff;

	drm_atomic_state_put(state);
	return ret;

backoff:
	drm_atomic_state_clear(state);
	drm_atomic_legacy_backoff(state);

	/*
	 * Someone might have exchanged the framebuffer while we dropped locks
	 * in the backoff code. We need to fix up the fb refcount tracking the
	 * core does for us.
	 */
	plane->old_fb = plane->fb;

	goto retry;
}

static int
nv50_head_gamma_set(struct drm_crtc *crtc, u16 *r, u16 *g, u16 *b,
		    uint32_t size)
{
	struct nouveau_crtc *nv_crtc = nouveau_crtc(crtc);
	u32 i;

	for (i = 0; i < size; i++) {
		nv_crtc->lut.r[i] = r[i];
		nv_crtc->lut.g[i] = g[i];
		nv_crtc->lut.b[i] = b[i];
	}

	nv50_head_lut_load(crtc);
	return 0;
}

static void
nv50_head_atomic_destroy_state(struct drm_crtc *crtc,
			       struct drm_crtc_state *state)
{
	struct nv50_head_atom *asyh = nv50_head_atom(state);
	__drm_atomic_helper_crtc_destroy_state(&asyh->state);
	kfree(asyh);
}

static struct drm_crtc_state *
nv50_head_atomic_duplicate_state(struct drm_crtc *crtc)
{
	struct nv50_head_atom *armh = nv50_head_atom(crtc->state);
	struct nv50_head_atom *asyh;
	if (!(asyh = kmalloc(sizeof(*asyh), GFP_KERNEL)))
		return NULL;
	__drm_atomic_helper_crtc_duplicate_state(crtc, &asyh->state);
	asyh->view = armh->view;
	asyh->mode = armh->mode;
	asyh->lut  = armh->lut;
	asyh->core = armh->core;
	asyh->curs = armh->curs;
	asyh->base = armh->base;
	asyh->ovly = armh->ovly;
	asyh->dither = armh->dither;
	asyh->procamp = armh->procamp;
	asyh->clr.mask = 0;
	asyh->set.mask = 0;
	return &asyh->state;
}

static void
__drm_atomic_helper_crtc_reset(struct drm_crtc *crtc,
			       struct drm_crtc_state *state)
{
	if (crtc->state)
		crtc->funcs->atomic_destroy_state(crtc, crtc->state);
	crtc->state = state;
	crtc->state->crtc = crtc;
}

static void
nv50_head_reset(struct drm_crtc *crtc)
{
	struct nv50_head_atom *asyh;

	if (WARN_ON(!(asyh = kzalloc(sizeof(*asyh), GFP_KERNEL))))
		return;

	__drm_atomic_helper_crtc_reset(crtc, &asyh->state);
}

static void
nv50_head_destroy(struct drm_crtc *crtc)
{
	struct nouveau_crtc *nv_crtc = nouveau_crtc(crtc);
	struct nv50_disp *disp = nv50_disp(crtc->dev);
	struct nv50_head *head = nv50_head(crtc);

	nv50_dmac_destroy(&head->ovly.base, disp->disp);
	nv50_pioc_destroy(&head->oimm.base);

	nouveau_bo_unmap(nv_crtc->lut.nvbo);
	if (nv_crtc->lut.nvbo)
		nouveau_bo_unpin(nv_crtc->lut.nvbo);
	nouveau_bo_ref(NULL, &nv_crtc->lut.nvbo);

	drm_crtc_cleanup(crtc);
	kfree(crtc);
}

static const struct drm_crtc_funcs
nv50_head_func = {
	.reset = nv50_head_reset,
	.gamma_set = nv50_head_gamma_set,
	.destroy = nv50_head_destroy,
	.set_config = drm_atomic_helper_set_config,
	.page_flip = nv50_head_page_flip,
	.set_property = drm_atomic_helper_crtc_set_property,
	.atomic_duplicate_state = nv50_head_atomic_duplicate_state,
	.atomic_destroy_state = nv50_head_atomic_destroy_state,
};

static int
nv50_head_create(struct drm_device *dev, int index)
{
	struct nouveau_drm *drm = nouveau_drm(dev);
	struct nvif_device *device = &drm->device;
	struct nv50_disp *disp = nv50_disp(dev);
	struct nv50_head *head;
	struct nv50_base *base;
	struct nv50_curs *curs;
	struct drm_crtc *crtc;
	int ret, i;

	head = kzalloc(sizeof(*head), GFP_KERNEL);
	if (!head)
		return -ENOMEM;

	head->base.index = index;
	for (i = 0; i < 256; i++) {
		head->base.lut.r[i] = i << 8;
		head->base.lut.g[i] = i << 8;
		head->base.lut.b[i] = i << 8;
	}

	ret = nv50_base_new(drm, head, &base);
	if (ret == 0)
		ret = nv50_curs_new(drm, head, &curs);
	if (ret) {
		kfree(head);
		return ret;
	}

	crtc = &head->base.base;
	drm_crtc_init_with_planes(dev, crtc, &base->wndw.plane,
				  &curs->wndw.plane, &nv50_head_func,
				  "head-%d", head->base.index);
	drm_crtc_helper_add(crtc, &nv50_head_help);
	drm_mode_crtc_set_gamma_size(crtc, 256);

	ret = nouveau_bo_new(dev, 8192, 0x100, TTM_PL_FLAG_VRAM,
			     0, 0x0000, NULL, NULL, &head->base.lut.nvbo);
	if (!ret) {
		ret = nouveau_bo_pin(head->base.lut.nvbo, TTM_PL_FLAG_VRAM, true);
		if (!ret) {
			ret = nouveau_bo_map(head->base.lut.nvbo);
			if (ret)
				nouveau_bo_unpin(head->base.lut.nvbo);
		}
		if (ret)
			nouveau_bo_ref(NULL, &head->base.lut.nvbo);
	}

	if (ret)
		goto out;

	/* allocate overlay resources */
	ret = nv50_oimm_create(device, disp->disp, index, &head->oimm);
	if (ret)
		goto out;

	ret = nv50_ovly_create(device, disp->disp, index, disp->sync->bo.offset,
			       &head->ovly);
	if (ret)
		goto out;

out:
	if (ret)
		nv50_head_destroy(crtc);
	return ret;
}

/******************************************************************************
 * Output path helpers
 *****************************************************************************/
static int
nv50_outp_atomic_check_view(struct drm_encoder *encoder,
			    struct drm_crtc_state *crtc_state,
			    struct drm_connector_state *conn_state,
			    struct drm_display_mode *native_mode)
{
	struct drm_display_mode *adjusted_mode = &crtc_state->adjusted_mode;
	struct drm_display_mode *mode = &crtc_state->mode;
	struct drm_connector *connector = conn_state->connector;
	struct nouveau_conn_atom *asyc = nouveau_conn_atom(conn_state);
	struct nouveau_drm *drm = nouveau_drm(encoder->dev);

	NV_ATOMIC(drm, "%s atomic_check\n", encoder->name);
	asyc->scaler.full = false;
	if (!native_mode)
		return 0;

	if (asyc->scaler.mode == DRM_MODE_SCALE_NONE) {
		switch (connector->connector_type) {
		case DRM_MODE_CONNECTOR_LVDS:
		case DRM_MODE_CONNECTOR_eDP:
			/* Force use of scaler for non-EDID modes. */
			if (adjusted_mode->type & DRM_MODE_TYPE_DRIVER)
				break;
			mode = native_mode;
			asyc->scaler.full = true;
			break;
		default:
			break;
		}
	} else {
		mode = native_mode;
	}

	if (!drm_mode_equal(adjusted_mode, mode)) {
		drm_mode_copy(adjusted_mode, mode);
		crtc_state->mode_changed = true;
	}

	return 0;
}

static int
nv50_outp_atomic_check(struct drm_encoder *encoder,
		       struct drm_crtc_state *crtc_state,
		       struct drm_connector_state *conn_state)
{
	struct nouveau_connector *nv_connector =
		nouveau_connector(conn_state->connector);
	return nv50_outp_atomic_check_view(encoder, crtc_state, conn_state,
					   nv_connector->native_mode);
}

/******************************************************************************
 * DAC
 *****************************************************************************/
static void
nv50_dac_dpms(struct drm_encoder *encoder, int mode)
{
	struct nouveau_encoder *nv_encoder = nouveau_encoder(encoder);
	struct nv50_disp *disp = nv50_disp(encoder->dev);
	struct {
		struct nv50_disp_mthd_v1 base;
		struct nv50_disp_dac_pwr_v0 pwr;
	} args = {
		.base.version = 1,
		.base.method = NV50_DISP_MTHD_V1_DAC_PWR,
		.base.hasht  = nv_encoder->dcb->hasht,
		.base.hashm  = nv_encoder->dcb->hashm,
		.pwr.state = 1,
		.pwr.data  = 1,
		.pwr.vsync = (mode != DRM_MODE_DPMS_SUSPEND &&
			      mode != DRM_MODE_DPMS_OFF),
		.pwr.hsync = (mode != DRM_MODE_DPMS_STANDBY &&
			      mode != DRM_MODE_DPMS_OFF),
	};

	nvif_mthd(disp->disp, 0, &args, sizeof(args));
}

static void
nv50_dac_disable(struct drm_encoder *encoder)
{
	struct nouveau_encoder *nv_encoder = nouveau_encoder(encoder);
	struct nv50_mast *mast = nv50_mast(encoder->dev);
	const int or = nv_encoder->or;
	u32 *push;

	if (nv_encoder->crtc) {
		push = evo_wait(mast, 4);
		if (push) {
			if (nv50_vers(mast) < GF110_DISP_CORE_CHANNEL_DMA) {
				evo_mthd(push, 0x0400 + (or * 0x080), 1);
				evo_data(push, 0x00000000);
			} else {
				evo_mthd(push, 0x0180 + (or * 0x020), 1);
				evo_data(push, 0x00000000);
			}
			evo_kick(push, mast);
		}
	}

	nv_encoder->crtc = NULL;
}

static void
nv50_dac_enable(struct drm_encoder *encoder)
{
	struct nv50_mast *mast = nv50_mast(encoder->dev);
	struct nouveau_encoder *nv_encoder = nouveau_encoder(encoder);
	struct nouveau_crtc *nv_crtc = nouveau_crtc(encoder->crtc);
	struct drm_display_mode *mode = &nv_crtc->base.state->adjusted_mode;
	u32 *push;

	push = evo_wait(mast, 8);
	if (push) {
		if (nv50_vers(mast) < GF110_DISP_CORE_CHANNEL_DMA) {
			u32 syncs = 0x00000000;

			if (mode->flags & DRM_MODE_FLAG_NHSYNC)
				syncs |= 0x00000001;
			if (mode->flags & DRM_MODE_FLAG_NVSYNC)
				syncs |= 0x00000002;

			evo_mthd(push, 0x0400 + (nv_encoder->or * 0x080), 2);
			evo_data(push, 1 << nv_crtc->index);
			evo_data(push, syncs);
		} else {
			u32 magic = 0x31ec6000 | (nv_crtc->index << 25);
			u32 syncs = 0x00000001;

			if (mode->flags & DRM_MODE_FLAG_NHSYNC)
				syncs |= 0x00000008;
			if (mode->flags & DRM_MODE_FLAG_NVSYNC)
				syncs |= 0x00000010;

			if (mode->flags & DRM_MODE_FLAG_INTERLACE)
				magic |= 0x00000001;

			evo_mthd(push, 0x0404 + (nv_crtc->index * 0x300), 2);
			evo_data(push, syncs);
			evo_data(push, magic);
			evo_mthd(push, 0x0180 + (nv_encoder->or * 0x020), 1);
			evo_data(push, 1 << nv_crtc->index);
		}

		evo_kick(push, mast);
	}

	nv_encoder->crtc = encoder->crtc;
}

static enum drm_connector_status
nv50_dac_detect(struct drm_encoder *encoder, struct drm_connector *connector)
{
	struct nouveau_encoder *nv_encoder = nouveau_encoder(encoder);
	struct nv50_disp *disp = nv50_disp(encoder->dev);
	struct {
		struct nv50_disp_mthd_v1 base;
		struct nv50_disp_dac_load_v0 load;
	} args = {
		.base.version = 1,
		.base.method = NV50_DISP_MTHD_V1_DAC_LOAD,
		.base.hasht  = nv_encoder->dcb->hasht,
		.base.hashm  = nv_encoder->dcb->hashm,
	};
	int ret;

	args.load.data = nouveau_drm(encoder->dev)->vbios.dactestval;
	if (args.load.data == 0)
		args.load.data = 340;

	ret = nvif_mthd(disp->disp, 0, &args, sizeof(args));
	if (ret || !args.load.load)
		return connector_status_disconnected;

	return connector_status_connected;
}

static const struct drm_encoder_helper_funcs
nv50_dac_help = {
	.dpms = nv50_dac_dpms,
	.atomic_check = nv50_outp_atomic_check,
	.enable = nv50_dac_enable,
	.disable = nv50_dac_disable,
	.detect = nv50_dac_detect
};

static void
nv50_dac_destroy(struct drm_encoder *encoder)
{
	drm_encoder_cleanup(encoder);
	kfree(encoder);
}

static const struct drm_encoder_funcs
nv50_dac_func = {
	.destroy = nv50_dac_destroy,
};

static int
nv50_dac_create(struct drm_connector *connector, struct dcb_output *dcbe)
{
	struct nouveau_drm *drm = nouveau_drm(connector->dev);
	struct nvkm_i2c *i2c = nvxx_i2c(&drm->device);
	struct nvkm_i2c_bus *bus;
	struct nouveau_encoder *nv_encoder;
	struct drm_encoder *encoder;
	int type = DRM_MODE_ENCODER_DAC;

	nv_encoder = kzalloc(sizeof(*nv_encoder), GFP_KERNEL);
	if (!nv_encoder)
		return -ENOMEM;
	nv_encoder->dcb = dcbe;
	nv_encoder->or = ffs(dcbe->or) - 1;

	bus = nvkm_i2c_bus_find(i2c, dcbe->i2c_index);
	if (bus)
		nv_encoder->i2c = &bus->i2c;

	encoder = to_drm_encoder(nv_encoder);
	encoder->possible_crtcs = dcbe->heads;
	encoder->possible_clones = 0;
	drm_encoder_init(connector->dev, encoder, &nv50_dac_func, type,
			 "dac-%04x-%04x", dcbe->hasht, dcbe->hashm);
	drm_encoder_helper_add(encoder, &nv50_dac_help);

	drm_mode_connector_attach_encoder(connector, encoder);
	return 0;
}

/******************************************************************************
 * Audio
 *****************************************************************************/
static void
nv50_audio_disable(struct drm_encoder *encoder, struct nouveau_crtc *nv_crtc)
{
	struct nouveau_encoder *nv_encoder = nouveau_encoder(encoder);
	struct nv50_disp *disp = nv50_disp(encoder->dev);
	struct {
		struct nv50_disp_mthd_v1 base;
		struct nv50_disp_sor_hda_eld_v0 eld;
	} args = {
		.base.version = 1,
		.base.method  = NV50_DISP_MTHD_V1_SOR_HDA_ELD,
		.base.hasht   = nv_encoder->dcb->hasht,
		.base.hashm   = (0xf0ff & nv_encoder->dcb->hashm) |
				(0x0100 << nv_crtc->index),
	};

	nvif_mthd(disp->disp, 0, &args, sizeof(args));
}

static void
nv50_audio_enable(struct drm_encoder *encoder, struct drm_display_mode *mode)
{
	struct nouveau_encoder *nv_encoder = nouveau_encoder(encoder);
	struct nouveau_crtc *nv_crtc = nouveau_crtc(encoder->crtc);
	struct nouveau_connector *nv_connector;
	struct nv50_disp *disp = nv50_disp(encoder->dev);
	struct __packed {
		struct {
			struct nv50_disp_mthd_v1 mthd;
			struct nv50_disp_sor_hda_eld_v0 eld;
		} base;
		u8 data[sizeof(nv_connector->base.eld)];
	} args = {
		.base.mthd.version = 1,
		.base.mthd.method  = NV50_DISP_MTHD_V1_SOR_HDA_ELD,
		.base.mthd.hasht   = nv_encoder->dcb->hasht,
		.base.mthd.hashm   = (0xf0ff & nv_encoder->dcb->hashm) |
				     (0x0100 << nv_crtc->index),
	};

	nv_connector = nouveau_encoder_connector_get(nv_encoder);
	if (!drm_detect_monitor_audio(nv_connector->edid))
		return;

	drm_edid_to_eld(&nv_connector->base, nv_connector->edid);
	memcpy(args.data, nv_connector->base.eld, sizeof(args.data));

	nvif_mthd(disp->disp, 0, &args,
		  sizeof(args.base) + drm_eld_size(args.data));
}

/******************************************************************************
 * HDMI
 *****************************************************************************/
static void
nv50_hdmi_disable(struct drm_encoder *encoder, struct nouveau_crtc *nv_crtc)
{
	struct nouveau_encoder *nv_encoder = nouveau_encoder(encoder);
	struct nv50_disp *disp = nv50_disp(encoder->dev);
	struct {
		struct nv50_disp_mthd_v1 base;
		struct nv50_disp_sor_hdmi_pwr_v0 pwr;
	} args = {
		.base.version = 1,
		.base.method = NV50_DISP_MTHD_V1_SOR_HDMI_PWR,
		.base.hasht  = nv_encoder->dcb->hasht,
		.base.hashm  = (0xf0ff & nv_encoder->dcb->hashm) |
			       (0x0100 << nv_crtc->index),
	};

	nvif_mthd(disp->disp, 0, &args, sizeof(args));
}

static void
nv50_hdmi_enable(struct drm_encoder *encoder, struct drm_display_mode *mode)
{
	struct nouveau_encoder *nv_encoder = nouveau_encoder(encoder);
	struct nouveau_crtc *nv_crtc = nouveau_crtc(encoder->crtc);
	struct nv50_disp *disp = nv50_disp(encoder->dev);
	struct {
		struct nv50_disp_mthd_v1 base;
		struct nv50_disp_sor_hdmi_pwr_v0 pwr;
	} args = {
		.base.version = 1,
		.base.method = NV50_DISP_MTHD_V1_SOR_HDMI_PWR,
		.base.hasht  = nv_encoder->dcb->hasht,
		.base.hashm  = (0xf0ff & nv_encoder->dcb->hashm) |
			       (0x0100 << nv_crtc->index),
		.pwr.state = 1,
		.pwr.rekey = 56, /* binary driver, and tegra, constant */
	};
	struct nouveau_connector *nv_connector;
	u32 max_ac_packet;

	nv_connector = nouveau_encoder_connector_get(nv_encoder);
	if (!drm_detect_hdmi_monitor(nv_connector->edid))
		return;

	max_ac_packet  = mode->htotal - mode->hdisplay;
	max_ac_packet -= args.pwr.rekey;
	max_ac_packet -= 18; /* constant from tegra */
	args.pwr.max_ac_packet = max_ac_packet / 32;

	nvif_mthd(disp->disp, 0, &args, sizeof(args));
	nv50_audio_enable(encoder, mode);
}

/******************************************************************************
 * MST
 *****************************************************************************/
#define nv50_mstm(p) container_of((p), struct nv50_mstm, mgr)
#define nv50_mstc(p) container_of((p), struct nv50_mstc, connector)
#define nv50_msto(p) container_of((p), struct nv50_msto, encoder)

struct nv50_mstm {
	struct nouveau_encoder *outp;

	struct drm_dp_mst_topology_mgr mgr;
	struct nv50_msto *msto[4];

	bool modified;
};

struct nv50_mstc {
	struct nv50_mstm *mstm;
	struct drm_dp_mst_port *port;
	struct drm_connector connector;

	struct drm_display_mode *native;
	struct edid *edid;

	int pbn;
};

struct nv50_msto {
	struct drm_encoder encoder;

	struct nv50_head *head;
	struct nv50_mstc *mstc;
	bool disabled;
};

static struct drm_dp_payload *
nv50_msto_payload(struct nv50_msto *msto)
{
	struct nouveau_drm *drm = nouveau_drm(msto->encoder.dev);
	struct nv50_mstc *mstc = msto->mstc;
	struct nv50_mstm *mstm = mstc->mstm;
	int vcpi = mstc->port->vcpi.vcpi, i;

	NV_ATOMIC(drm, "%s: vcpi %d\n", msto->encoder.name, vcpi);
	for (i = 0; i < mstm->mgr.max_payloads; i++) {
		struct drm_dp_payload *payload = &mstm->mgr.payloads[i];
		NV_ATOMIC(drm, "%s: %d: vcpi %d start 0x%02x slots 0x%02x\n",
			  mstm->outp->base.base.name, i, payload->vcpi,
			  payload->start_slot, payload->num_slots);
	}

	for (i = 0; i < mstm->mgr.max_payloads; i++) {
		struct drm_dp_payload *payload = &mstm->mgr.payloads[i];
		if (payload->vcpi == vcpi)
			return payload;
	}

	return NULL;
}

static void
nv50_msto_cleanup(struct nv50_msto *msto)
{
	struct nouveau_drm *drm = nouveau_drm(msto->encoder.dev);
	struct nv50_mstc *mstc = msto->mstc;
	struct nv50_mstm *mstm = mstc->mstm;

	NV_ATOMIC(drm, "%s: msto cleanup\n", msto->encoder.name);
	if (mstc->port && mstc->port->vcpi.vcpi > 0 && !nv50_msto_payload(msto))
		drm_dp_mst_deallocate_vcpi(&mstm->mgr, mstc->port);
	if (msto->disabled) {
		msto->mstc = NULL;
		msto->head = NULL;
		msto->disabled = false;
	}
}

static void
nv50_msto_prepare(struct nv50_msto *msto)
{
	struct nouveau_drm *drm = nouveau_drm(msto->encoder.dev);
	struct nv50_mstc *mstc = msto->mstc;
	struct nv50_mstm *mstm = mstc->mstm;
	struct {
		struct nv50_disp_mthd_v1 base;
		struct nv50_disp_sor_dp_mst_vcpi_v0 vcpi;
	} args = {
		.base.version = 1,
		.base.method = NV50_DISP_MTHD_V1_SOR_DP_MST_VCPI,
		.base.hasht  = mstm->outp->dcb->hasht,
		.base.hashm  = (0xf0ff & mstm->outp->dcb->hashm) |
			       (0x0100 << msto->head->base.index),
	};

	NV_ATOMIC(drm, "%s: msto prepare\n", msto->encoder.name);
	if (mstc->port && mstc->port->vcpi.vcpi > 0) {
		struct drm_dp_payload *payload = nv50_msto_payload(msto);
		if (payload) {
			args.vcpi.start_slot = payload->start_slot;
			args.vcpi.num_slots = payload->num_slots;
			args.vcpi.pbn = mstc->port->vcpi.pbn;
			args.vcpi.aligned_pbn = mstc->port->vcpi.aligned_pbn;
		}
	}

	NV_ATOMIC(drm, "%s: %s: %02x %02x %04x %04x\n",
		  msto->encoder.name, msto->head->base.base.name,
		  args.vcpi.start_slot, args.vcpi.num_slots,
		  args.vcpi.pbn, args.vcpi.aligned_pbn);
	nvif_mthd(&drm->display->disp, 0, &args, sizeof(args));
}

static int
nv50_msto_atomic_check(struct drm_encoder *encoder,
		       struct drm_crtc_state *crtc_state,
		       struct drm_connector_state *conn_state)
{
	struct nv50_mstc *mstc = nv50_mstc(conn_state->connector);
	struct nv50_mstm *mstm = mstc->mstm;
	int bpp = conn_state->connector->display_info.bpc * 3;
	int slots;

	mstc->pbn = drm_dp_calc_pbn_mode(crtc_state->adjusted_mode.clock, bpp);

	slots = drm_dp_find_vcpi_slots(&mstm->mgr, mstc->pbn);
	if (slots < 0)
		return slots;

	return nv50_outp_atomic_check_view(encoder, crtc_state, conn_state,
					   mstc->native);
}

static void
nv50_msto_enable(struct drm_encoder *encoder)
{
	struct nv50_head *head = nv50_head(encoder->crtc);
	struct nv50_msto *msto = nv50_msto(encoder);
	struct nv50_mstc *mstc = NULL;
	struct nv50_mstm *mstm = NULL;
	struct drm_connector *connector;
	u8 proto, depth;
	int slots;
	bool r;

	drm_for_each_connector(connector, encoder->dev) {
		if (connector->state->best_encoder == &msto->encoder) {
			mstc = nv50_mstc(connector);
			mstm = mstc->mstm;
			break;
		}
	}

	if (WARN_ON(!mstc))
		return;

	r = drm_dp_mst_allocate_vcpi(&mstm->mgr, mstc->port, mstc->pbn, &slots);
	WARN_ON(!r);

	if (mstm->outp->dcb->sorconf.link & 1)
		proto = 0x8;
	else
		proto = 0x9;

	switch (mstc->connector.display_info.bpc) {
	case  6: depth = 0x2; break;
	case  8: depth = 0x5; break;
	case 10:
	default: depth = 0x6; break;
	}

	mstm->outp->update(mstm->outp, head->base.index,
			   &head->base.base.state->adjusted_mode, proto, depth);

	msto->head = head;
	msto->mstc = mstc;
	mstm->modified = true;
}

static void
nv50_msto_disable(struct drm_encoder *encoder)
{
	struct nv50_msto *msto = nv50_msto(encoder);
	struct nv50_mstc *mstc = msto->mstc;
	struct nv50_mstm *mstm = mstc->mstm;

	if (mstc->port)
		drm_dp_mst_reset_vcpi_slots(&mstm->mgr, mstc->port);

	mstm->outp->update(mstm->outp, msto->head->base.index, NULL, 0, 0);
	mstm->modified = true;
	msto->disabled = true;
}

static const struct drm_encoder_helper_funcs
nv50_msto_help = {
	.disable = nv50_msto_disable,
	.enable = nv50_msto_enable,
	.atomic_check = nv50_msto_atomic_check,
};

static void
nv50_msto_destroy(struct drm_encoder *encoder)
{
	struct nv50_msto *msto = nv50_msto(encoder);
	drm_encoder_cleanup(&msto->encoder);
	kfree(msto);
}

static const struct drm_encoder_funcs
nv50_msto = {
	.destroy = nv50_msto_destroy,
};

static int
nv50_msto_new(struct drm_device *dev, u32 heads, const char *name, int id,
	      struct nv50_msto **pmsto)
{
	struct nv50_msto *msto;
	int ret;

	if (!(msto = *pmsto = kzalloc(sizeof(*msto), GFP_KERNEL)))
		return -ENOMEM;

	ret = drm_encoder_init(dev, &msto->encoder, &nv50_msto,
			       DRM_MODE_ENCODER_DPMST, "%s-mst-%d", name, id);
	if (ret) {
		kfree(*pmsto);
		*pmsto = NULL;
		return ret;
	}

	drm_encoder_helper_add(&msto->encoder, &nv50_msto_help);
	msto->encoder.possible_crtcs = heads;
	return 0;
}

static struct drm_encoder *
nv50_mstc_atomic_best_encoder(struct drm_connector *connector,
			      struct drm_connector_state *connector_state)
{
	struct nv50_head *head = nv50_head(connector_state->crtc);
	struct nv50_mstc *mstc = nv50_mstc(connector);
	if (mstc->port) {
		struct nv50_mstm *mstm = mstc->mstm;
		return &mstm->msto[head->base.index]->encoder;
	}
	return NULL;
}

static struct drm_encoder *
nv50_mstc_best_encoder(struct drm_connector *connector)
{
	struct nv50_mstc *mstc = nv50_mstc(connector);
	if (mstc->port) {
		struct nv50_mstm *mstm = mstc->mstm;
		return &mstm->msto[0]->encoder;
=======
nv50_head_lut_load(struct drm_crtc *crtc)
{
	struct nv50_disp *disp = nv50_disp(crtc->dev);
	struct nouveau_crtc *nv_crtc = nouveau_crtc(crtc);
	void __iomem *lut = nvbo_kmap_obj_iovirtual(nv_crtc->lut.nvbo);
	int i;

	for (i = 0; i < 256; i++) {
		u16 r = nv_crtc->lut.r[i] >> 2;
		u16 g = nv_crtc->lut.g[i] >> 2;
		u16 b = nv_crtc->lut.b[i] >> 2;

		if (disp->disp->oclass < GF110_DISP) {
			writew(r + 0x0000, lut + (i * 0x08) + 0);
			writew(g + 0x0000, lut + (i * 0x08) + 2);
			writew(b + 0x0000, lut + (i * 0x08) + 4);
		} else {
			writew(r + 0x6000, lut + (i * 0x20) + 0);
			writew(g + 0x6000, lut + (i * 0x20) + 2);
			writew(b + 0x6000, lut + (i * 0x20) + 4);
		}
	}
}

static int
nv50_head_mode_set_base_atomic(struct drm_crtc *crtc,
			       struct drm_framebuffer *fb, int x, int y,
			       enum mode_set_atomic state)
{
	WARN_ON(1);
	return 0;
}

static const struct drm_crtc_helper_funcs
nv50_head_help = {
	.mode_set_base_atomic = nv50_head_mode_set_base_atomic,
	.load_lut = nv50_head_lut_load,
	.atomic_check = nv50_head_atomic_check,
};

/* This is identical to the version in the atomic helpers, except that
 * it supports non-vblanked ("async") page flips.
 */
static int
nv50_head_page_flip(struct drm_crtc *crtc, struct drm_framebuffer *fb,
		    struct drm_pending_vblank_event *event, u32 flags)
{
	struct drm_plane *plane = crtc->primary;
	struct drm_atomic_state *state;
	struct drm_plane_state *plane_state;
	struct drm_crtc_state *crtc_state;
	int ret = 0;

	state = drm_atomic_state_alloc(plane->dev);
	if (!state)
		return -ENOMEM;

	state->acquire_ctx = drm_modeset_legacy_acquire_ctx(crtc);
retry:
	crtc_state = drm_atomic_get_crtc_state(state, crtc);
	if (IS_ERR(crtc_state)) {
		ret = PTR_ERR(crtc_state);
		goto fail;
	}
	crtc_state->event = event;

	plane_state = drm_atomic_get_plane_state(state, plane);
	if (IS_ERR(plane_state)) {
		ret = PTR_ERR(plane_state);
		goto fail;
	}

	ret = drm_atomic_set_crtc_for_plane(plane_state, crtc);
	if (ret != 0)
		goto fail;
	drm_atomic_set_fb_for_plane(plane_state, fb);

	/* Make sure we don't accidentally do a full modeset. */
	state->allow_modeset = false;
	if (!crtc_state->active) {
		DRM_DEBUG_ATOMIC("[CRTC:%d] disabled, rejecting legacy flip\n",
				 crtc->base.id);
		ret = -EINVAL;
		goto fail;
	}

	if (flags & DRM_MODE_PAGE_FLIP_ASYNC)
		nv50_wndw_atom(plane_state)->interval = 0;

	ret = drm_atomic_nonblocking_commit(state);
fail:
	if (ret == -EDEADLK)
		goto backoff;

	drm_atomic_state_put(state);
	return ret;

backoff:
	drm_atomic_state_clear(state);
	drm_atomic_legacy_backoff(state);

	/*
	 * Someone might have exchanged the framebuffer while we dropped locks
	 * in the backoff code. We need to fix up the fb refcount tracking the
	 * core does for us.
	 */
	plane->old_fb = plane->fb;

	goto retry;
}

static int
nv50_head_gamma_set(struct drm_crtc *crtc, u16 *r, u16 *g, u16 *b,
		    uint32_t size)
{
	struct nouveau_crtc *nv_crtc = nouveau_crtc(crtc);
	u32 i;

	for (i = 0; i < size; i++) {
		nv_crtc->lut.r[i] = r[i];
		nv_crtc->lut.g[i] = g[i];
		nv_crtc->lut.b[i] = b[i];
	}

	nv50_head_lut_load(crtc);
	return 0;
}

static void
nv50_head_atomic_destroy_state(struct drm_crtc *crtc,
			       struct drm_crtc_state *state)
{
	struct nv50_head_atom *asyh = nv50_head_atom(state);
	__drm_atomic_helper_crtc_destroy_state(&asyh->state);
	kfree(asyh);
}

static struct drm_crtc_state *
nv50_head_atomic_duplicate_state(struct drm_crtc *crtc)
{
	struct nv50_head_atom *armh = nv50_head_atom(crtc->state);
	struct nv50_head_atom *asyh;
	if (!(asyh = kmalloc(sizeof(*asyh), GFP_KERNEL)))
		return NULL;
	__drm_atomic_helper_crtc_duplicate_state(crtc, &asyh->state);
	asyh->view = armh->view;
	asyh->mode = armh->mode;
	asyh->lut  = armh->lut;
	asyh->core = armh->core;
	asyh->curs = armh->curs;
	asyh->base = armh->base;
	asyh->ovly = armh->ovly;
	asyh->dither = armh->dither;
	asyh->procamp = armh->procamp;
	asyh->clr.mask = 0;
	asyh->set.mask = 0;
	return &asyh->state;
}

static void
__drm_atomic_helper_crtc_reset(struct drm_crtc *crtc,
			       struct drm_crtc_state *state)
{
	if (crtc->state)
		crtc->funcs->atomic_destroy_state(crtc, crtc->state);
	crtc->state = state;
	crtc->state->crtc = crtc;
}

static void
nv50_head_reset(struct drm_crtc *crtc)
{
	struct nv50_head_atom *asyh;

	if (WARN_ON(!(asyh = kzalloc(sizeof(*asyh), GFP_KERNEL))))
		return;

	__drm_atomic_helper_crtc_reset(crtc, &asyh->state);
}

static void
nv50_head_destroy(struct drm_crtc *crtc)
{
	struct nouveau_crtc *nv_crtc = nouveau_crtc(crtc);
	struct nv50_disp *disp = nv50_disp(crtc->dev);
	struct nv50_head *head = nv50_head(crtc);

	nv50_dmac_destroy(&head->ovly.base, disp->disp);
	nv50_pioc_destroy(&head->oimm.base);

	nouveau_bo_unmap(nv_crtc->lut.nvbo);
	if (nv_crtc->lut.nvbo)
		nouveau_bo_unpin(nv_crtc->lut.nvbo);
	nouveau_bo_ref(NULL, &nv_crtc->lut.nvbo);

	drm_crtc_cleanup(crtc);
	kfree(crtc);
}

static const struct drm_crtc_funcs
nv50_head_func = {
	.reset = nv50_head_reset,
	.gamma_set = nv50_head_gamma_set,
	.destroy = nv50_head_destroy,
	.set_config = drm_atomic_helper_set_config,
	.page_flip = nv50_head_page_flip,
	.set_property = drm_atomic_helper_crtc_set_property,
	.atomic_duplicate_state = nv50_head_atomic_duplicate_state,
	.atomic_destroy_state = nv50_head_atomic_destroy_state,
};

static int
nv50_head_create(struct drm_device *dev, int index)
{
	struct nouveau_drm *drm = nouveau_drm(dev);
	struct nvif_device *device = &drm->client.device;
	struct nv50_disp *disp = nv50_disp(dev);
	struct nv50_head *head;
	struct nv50_base *base;
	struct nv50_curs *curs;
	struct drm_crtc *crtc;
	int ret, i;

	head = kzalloc(sizeof(*head), GFP_KERNEL);
	if (!head)
		return -ENOMEM;

	head->base.index = index;
	for (i = 0; i < 256; i++) {
		head->base.lut.r[i] = i << 8;
		head->base.lut.g[i] = i << 8;
		head->base.lut.b[i] = i << 8;
	}

	ret = nv50_base_new(drm, head, &base);
	if (ret == 0)
		ret = nv50_curs_new(drm, head, &curs);
	if (ret) {
		kfree(head);
		return ret;
	}

	crtc = &head->base.base;
	drm_crtc_init_with_planes(dev, crtc, &base->wndw.plane,
				  &curs->wndw.plane, &nv50_head_func,
				  "head-%d", head->base.index);
	drm_crtc_helper_add(crtc, &nv50_head_help);
	drm_mode_crtc_set_gamma_size(crtc, 256);

	ret = nouveau_bo_new(&drm->client, 8192, 0x100, TTM_PL_FLAG_VRAM,
			     0, 0x0000, NULL, NULL, &head->base.lut.nvbo);
	if (!ret) {
		ret = nouveau_bo_pin(head->base.lut.nvbo, TTM_PL_FLAG_VRAM, true);
		if (!ret) {
			ret = nouveau_bo_map(head->base.lut.nvbo);
			if (ret)
				nouveau_bo_unpin(head->base.lut.nvbo);
		}
		if (ret)
			nouveau_bo_ref(NULL, &head->base.lut.nvbo);
	}

	if (ret)
		goto out;

	/* allocate overlay resources */
	ret = nv50_oimm_create(device, disp->disp, index, &head->oimm);
	if (ret)
		goto out;

	ret = nv50_ovly_create(device, disp->disp, index, disp->sync->bo.offset,
			       &head->ovly);
	if (ret)
		goto out;

out:
	if (ret)
		nv50_head_destroy(crtc);
	return ret;
}

/******************************************************************************
 * Output path helpers
 *****************************************************************************/
static int
nv50_outp_atomic_check_view(struct drm_encoder *encoder,
			    struct drm_crtc_state *crtc_state,
			    struct drm_connector_state *conn_state,
			    struct drm_display_mode *native_mode)
{
	struct drm_display_mode *adjusted_mode = &crtc_state->adjusted_mode;
	struct drm_display_mode *mode = &crtc_state->mode;
	struct drm_connector *connector = conn_state->connector;
	struct nouveau_conn_atom *asyc = nouveau_conn_atom(conn_state);
	struct nouveau_drm *drm = nouveau_drm(encoder->dev);

	NV_ATOMIC(drm, "%s atomic_check\n", encoder->name);
	asyc->scaler.full = false;
	if (!native_mode)
		return 0;

	if (asyc->scaler.mode == DRM_MODE_SCALE_NONE) {
		switch (connector->connector_type) {
		case DRM_MODE_CONNECTOR_LVDS:
		case DRM_MODE_CONNECTOR_eDP:
			/* Force use of scaler for non-EDID modes. */
			if (adjusted_mode->type & DRM_MODE_TYPE_DRIVER)
				break;
			mode = native_mode;
			asyc->scaler.full = true;
			break;
		default:
			break;
		}
	} else {
		mode = native_mode;
	}

	if (!drm_mode_equal(adjusted_mode, mode)) {
		drm_mode_copy(adjusted_mode, mode);
		crtc_state->mode_changed = true;
	}

	return 0;
}

static int
nv50_outp_atomic_check(struct drm_encoder *encoder,
		       struct drm_crtc_state *crtc_state,
		       struct drm_connector_state *conn_state)
{
	struct nouveau_connector *nv_connector =
		nouveau_connector(conn_state->connector);
	return nv50_outp_atomic_check_view(encoder, crtc_state, conn_state,
					   nv_connector->native_mode);
}

/******************************************************************************
 * DAC
 *****************************************************************************/
static void
nv50_dac_dpms(struct drm_encoder *encoder, int mode)
{
	struct nouveau_encoder *nv_encoder = nouveau_encoder(encoder);
	struct nv50_disp *disp = nv50_disp(encoder->dev);
	struct {
		struct nv50_disp_mthd_v1 base;
		struct nv50_disp_dac_pwr_v0 pwr;
	} args = {
		.base.version = 1,
		.base.method = NV50_DISP_MTHD_V1_DAC_PWR,
		.base.hasht  = nv_encoder->dcb->hasht,
		.base.hashm  = nv_encoder->dcb->hashm,
		.pwr.state = 1,
		.pwr.data  = 1,
		.pwr.vsync = (mode != DRM_MODE_DPMS_SUSPEND &&
			      mode != DRM_MODE_DPMS_OFF),
		.pwr.hsync = (mode != DRM_MODE_DPMS_STANDBY &&
			      mode != DRM_MODE_DPMS_OFF),
	};

	nvif_mthd(disp->disp, 0, &args, sizeof(args));
}

static void
nv50_dac_disable(struct drm_encoder *encoder)
{
	struct nouveau_encoder *nv_encoder = nouveau_encoder(encoder);
	struct nv50_mast *mast = nv50_mast(encoder->dev);
	const int or = nv_encoder->or;
	u32 *push;

	if (nv_encoder->crtc) {
		push = evo_wait(mast, 4);
		if (push) {
			if (nv50_vers(mast) < GF110_DISP_CORE_CHANNEL_DMA) {
				evo_mthd(push, 0x0400 + (or * 0x080), 1);
				evo_data(push, 0x00000000);
			} else {
				evo_mthd(push, 0x0180 + (or * 0x020), 1);
				evo_data(push, 0x00000000);
			}
			evo_kick(push, mast);
		}
	}

	nv_encoder->crtc = NULL;
}

static void
nv50_dac_enable(struct drm_encoder *encoder)
{
	struct nv50_mast *mast = nv50_mast(encoder->dev);
	struct nouveau_encoder *nv_encoder = nouveau_encoder(encoder);
	struct nouveau_crtc *nv_crtc = nouveau_crtc(encoder->crtc);
	struct drm_display_mode *mode = &nv_crtc->base.state->adjusted_mode;
	u32 *push;

	push = evo_wait(mast, 8);
	if (push) {
		if (nv50_vers(mast) < GF110_DISP_CORE_CHANNEL_DMA) {
			u32 syncs = 0x00000000;

			if (mode->flags & DRM_MODE_FLAG_NHSYNC)
				syncs |= 0x00000001;
			if (mode->flags & DRM_MODE_FLAG_NVSYNC)
				syncs |= 0x00000002;

			evo_mthd(push, 0x0400 + (nv_encoder->or * 0x080), 2);
			evo_data(push, 1 << nv_crtc->index);
			evo_data(push, syncs);
		} else {
			u32 magic = 0x31ec6000 | (nv_crtc->index << 25);
			u32 syncs = 0x00000001;

			if (mode->flags & DRM_MODE_FLAG_NHSYNC)
				syncs |= 0x00000008;
			if (mode->flags & DRM_MODE_FLAG_NVSYNC)
				syncs |= 0x00000010;

			if (mode->flags & DRM_MODE_FLAG_INTERLACE)
				magic |= 0x00000001;

			evo_mthd(push, 0x0404 + (nv_crtc->index * 0x300), 2);
			evo_data(push, syncs);
			evo_data(push, magic);
			evo_mthd(push, 0x0180 + (nv_encoder->or * 0x020), 1);
			evo_data(push, 1 << nv_crtc->index);
		}

		evo_kick(push, mast);
	}

	nv_encoder->crtc = encoder->crtc;
}

static enum drm_connector_status
nv50_dac_detect(struct drm_encoder *encoder, struct drm_connector *connector)
{
	struct nouveau_encoder *nv_encoder = nouveau_encoder(encoder);
	struct nv50_disp *disp = nv50_disp(encoder->dev);
	struct {
		struct nv50_disp_mthd_v1 base;
		struct nv50_disp_dac_load_v0 load;
	} args = {
		.base.version = 1,
		.base.method = NV50_DISP_MTHD_V1_DAC_LOAD,
		.base.hasht  = nv_encoder->dcb->hasht,
		.base.hashm  = nv_encoder->dcb->hashm,
	};
	int ret;

	args.load.data = nouveau_drm(encoder->dev)->vbios.dactestval;
	if (args.load.data == 0)
		args.load.data = 340;

	ret = nvif_mthd(disp->disp, 0, &args, sizeof(args));
	if (ret || !args.load.load)
		return connector_status_disconnected;

	return connector_status_connected;
}

static const struct drm_encoder_helper_funcs
nv50_dac_help = {
	.dpms = nv50_dac_dpms,
	.atomic_check = nv50_outp_atomic_check,
	.enable = nv50_dac_enable,
	.disable = nv50_dac_disable,
	.detect = nv50_dac_detect
};

static void
nv50_dac_destroy(struct drm_encoder *encoder)
{
	drm_encoder_cleanup(encoder);
	kfree(encoder);
}

static const struct drm_encoder_funcs
nv50_dac_func = {
	.destroy = nv50_dac_destroy,
};

static int
nv50_dac_create(struct drm_connector *connector, struct dcb_output *dcbe)
{
	struct nouveau_drm *drm = nouveau_drm(connector->dev);
	struct nvkm_i2c *i2c = nvxx_i2c(&drm->client.device);
	struct nvkm_i2c_bus *bus;
	struct nouveau_encoder *nv_encoder;
	struct drm_encoder *encoder;
	int type = DRM_MODE_ENCODER_DAC;

	nv_encoder = kzalloc(sizeof(*nv_encoder), GFP_KERNEL);
	if (!nv_encoder)
		return -ENOMEM;
	nv_encoder->dcb = dcbe;
	nv_encoder->or = ffs(dcbe->or) - 1;

	bus = nvkm_i2c_bus_find(i2c, dcbe->i2c_index);
	if (bus)
		nv_encoder->i2c = &bus->i2c;

	encoder = to_drm_encoder(nv_encoder);
	encoder->possible_crtcs = dcbe->heads;
	encoder->possible_clones = 0;
	drm_encoder_init(connector->dev, encoder, &nv50_dac_func, type,
			 "dac-%04x-%04x", dcbe->hasht, dcbe->hashm);
	drm_encoder_helper_add(encoder, &nv50_dac_help);

	drm_mode_connector_attach_encoder(connector, encoder);
	return 0;
}

/******************************************************************************
 * Audio
 *****************************************************************************/
static void
nv50_audio_disable(struct drm_encoder *encoder, struct nouveau_crtc *nv_crtc)
{
	struct nouveau_encoder *nv_encoder = nouveau_encoder(encoder);
	struct nv50_disp *disp = nv50_disp(encoder->dev);
	struct {
		struct nv50_disp_mthd_v1 base;
		struct nv50_disp_sor_hda_eld_v0 eld;
	} args = {
		.base.version = 1,
		.base.method  = NV50_DISP_MTHD_V1_SOR_HDA_ELD,
		.base.hasht   = nv_encoder->dcb->hasht,
		.base.hashm   = (0xf0ff & nv_encoder->dcb->hashm) |
				(0x0100 << nv_crtc->index),
	};

	nvif_mthd(disp->disp, 0, &args, sizeof(args));
}

static void
nv50_audio_enable(struct drm_encoder *encoder, struct drm_display_mode *mode)
{
	struct nouveau_encoder *nv_encoder = nouveau_encoder(encoder);
	struct nouveau_crtc *nv_crtc = nouveau_crtc(encoder->crtc);
	struct nouveau_connector *nv_connector;
	struct nv50_disp *disp = nv50_disp(encoder->dev);
	struct __packed {
		struct {
			struct nv50_disp_mthd_v1 mthd;
			struct nv50_disp_sor_hda_eld_v0 eld;
		} base;
		u8 data[sizeof(nv_connector->base.eld)];
	} args = {
		.base.mthd.version = 1,
		.base.mthd.method  = NV50_DISP_MTHD_V1_SOR_HDA_ELD,
		.base.mthd.hasht   = nv_encoder->dcb->hasht,
		.base.mthd.hashm   = (0xf0ff & nv_encoder->dcb->hashm) |
				     (0x0100 << nv_crtc->index),
	};

	nv_connector = nouveau_encoder_connector_get(nv_encoder);
	if (!drm_detect_monitor_audio(nv_connector->edid))
		return;

	drm_edid_to_eld(&nv_connector->base, nv_connector->edid);
	memcpy(args.data, nv_connector->base.eld, sizeof(args.data));

	nvif_mthd(disp->disp, 0, &args,
		  sizeof(args.base) + drm_eld_size(args.data));
}

/******************************************************************************
 * HDMI
 *****************************************************************************/
static void
nv50_hdmi_disable(struct drm_encoder *encoder, struct nouveau_crtc *nv_crtc)
{
	struct nouveau_encoder *nv_encoder = nouveau_encoder(encoder);
	struct nv50_disp *disp = nv50_disp(encoder->dev);
	struct {
		struct nv50_disp_mthd_v1 base;
		struct nv50_disp_sor_hdmi_pwr_v0 pwr;
	} args = {
		.base.version = 1,
		.base.method = NV50_DISP_MTHD_V1_SOR_HDMI_PWR,
		.base.hasht  = nv_encoder->dcb->hasht,
		.base.hashm  = (0xf0ff & nv_encoder->dcb->hashm) |
			       (0x0100 << nv_crtc->index),
	};

	nvif_mthd(disp->disp, 0, &args, sizeof(args));
}

static void
nv50_hdmi_enable(struct drm_encoder *encoder, struct drm_display_mode *mode)
{
	struct nouveau_encoder *nv_encoder = nouveau_encoder(encoder);
	struct nouveau_crtc *nv_crtc = nouveau_crtc(encoder->crtc);
	struct nv50_disp *disp = nv50_disp(encoder->dev);
	struct {
		struct nv50_disp_mthd_v1 base;
		struct nv50_disp_sor_hdmi_pwr_v0 pwr;
	} args = {
		.base.version = 1,
		.base.method = NV50_DISP_MTHD_V1_SOR_HDMI_PWR,
		.base.hasht  = nv_encoder->dcb->hasht,
		.base.hashm  = (0xf0ff & nv_encoder->dcb->hashm) |
			       (0x0100 << nv_crtc->index),
		.pwr.state = 1,
		.pwr.rekey = 56, /* binary driver, and tegra, constant */
	};
	struct nouveau_connector *nv_connector;
	u32 max_ac_packet;

	nv_connector = nouveau_encoder_connector_get(nv_encoder);
	if (!drm_detect_hdmi_monitor(nv_connector->edid))
		return;

	max_ac_packet  = mode->htotal - mode->hdisplay;
	max_ac_packet -= args.pwr.rekey;
	max_ac_packet -= 18; /* constant from tegra */
	args.pwr.max_ac_packet = max_ac_packet / 32;

	nvif_mthd(disp->disp, 0, &args, sizeof(args));
	nv50_audio_enable(encoder, mode);
}

/******************************************************************************
 * MST
 *****************************************************************************/
#define nv50_mstm(p) container_of((p), struct nv50_mstm, mgr)
#define nv50_mstc(p) container_of((p), struct nv50_mstc, connector)
#define nv50_msto(p) container_of((p), struct nv50_msto, encoder)

struct nv50_mstm {
	struct nouveau_encoder *outp;

	struct drm_dp_mst_topology_mgr mgr;
	struct nv50_msto *msto[4];

	bool modified;
};

struct nv50_mstc {
	struct nv50_mstm *mstm;
	struct drm_dp_mst_port *port;
	struct drm_connector connector;

	struct drm_display_mode *native;
	struct edid *edid;

	int pbn;
};

struct nv50_msto {
	struct drm_encoder encoder;

	struct nv50_head *head;
	struct nv50_mstc *mstc;
	bool disabled;
};

static struct drm_dp_payload *
nv50_msto_payload(struct nv50_msto *msto)
{
	struct nouveau_drm *drm = nouveau_drm(msto->encoder.dev);
	struct nv50_mstc *mstc = msto->mstc;
	struct nv50_mstm *mstm = mstc->mstm;
	int vcpi = mstc->port->vcpi.vcpi, i;

	NV_ATOMIC(drm, "%s: vcpi %d\n", msto->encoder.name, vcpi);
	for (i = 0; i < mstm->mgr.max_payloads; i++) {
		struct drm_dp_payload *payload = &mstm->mgr.payloads[i];
		NV_ATOMIC(drm, "%s: %d: vcpi %d start 0x%02x slots 0x%02x\n",
			  mstm->outp->base.base.name, i, payload->vcpi,
			  payload->start_slot, payload->num_slots);
	}

	for (i = 0; i < mstm->mgr.max_payloads; i++) {
		struct drm_dp_payload *payload = &mstm->mgr.payloads[i];
		if (payload->vcpi == vcpi)
			return payload;
	}

	return NULL;
}

static void
nv50_msto_cleanup(struct nv50_msto *msto)
{
	struct nouveau_drm *drm = nouveau_drm(msto->encoder.dev);
	struct nv50_mstc *mstc = msto->mstc;
	struct nv50_mstm *mstm = mstc->mstm;

	NV_ATOMIC(drm, "%s: msto cleanup\n", msto->encoder.name);
	if (mstc->port && mstc->port->vcpi.vcpi > 0 && !nv50_msto_payload(msto))
		drm_dp_mst_deallocate_vcpi(&mstm->mgr, mstc->port);
	if (msto->disabled) {
		msto->mstc = NULL;
		msto->head = NULL;
		msto->disabled = false;
	}
}

static void
nv50_msto_prepare(struct nv50_msto *msto)
{
	struct nouveau_drm *drm = nouveau_drm(msto->encoder.dev);
	struct nv50_mstc *mstc = msto->mstc;
	struct nv50_mstm *mstm = mstc->mstm;
	struct {
		struct nv50_disp_mthd_v1 base;
		struct nv50_disp_sor_dp_mst_vcpi_v0 vcpi;
	} args = {
		.base.version = 1,
		.base.method = NV50_DISP_MTHD_V1_SOR_DP_MST_VCPI,
		.base.hasht  = mstm->outp->dcb->hasht,
		.base.hashm  = (0xf0ff & mstm->outp->dcb->hashm) |
			       (0x0100 << msto->head->base.index),
	};

	NV_ATOMIC(drm, "%s: msto prepare\n", msto->encoder.name);
	if (mstc->port && mstc->port->vcpi.vcpi > 0) {
		struct drm_dp_payload *payload = nv50_msto_payload(msto);
		if (payload) {
			args.vcpi.start_slot = payload->start_slot;
			args.vcpi.num_slots = payload->num_slots;
			args.vcpi.pbn = mstc->port->vcpi.pbn;
			args.vcpi.aligned_pbn = mstc->port->vcpi.aligned_pbn;
		}
	}

	NV_ATOMIC(drm, "%s: %s: %02x %02x %04x %04x\n",
		  msto->encoder.name, msto->head->base.base.name,
		  args.vcpi.start_slot, args.vcpi.num_slots,
		  args.vcpi.pbn, args.vcpi.aligned_pbn);
	nvif_mthd(&drm->display->disp, 0, &args, sizeof(args));
}

static int
nv50_msto_atomic_check(struct drm_encoder *encoder,
		       struct drm_crtc_state *crtc_state,
		       struct drm_connector_state *conn_state)
{
	struct nv50_mstc *mstc = nv50_mstc(conn_state->connector);
	struct nv50_mstm *mstm = mstc->mstm;
	int bpp = conn_state->connector->display_info.bpc * 3;
	int slots;

	mstc->pbn = drm_dp_calc_pbn_mode(crtc_state->adjusted_mode.clock, bpp);

	slots = drm_dp_find_vcpi_slots(&mstm->mgr, mstc->pbn);
	if (slots < 0)
		return slots;

	return nv50_outp_atomic_check_view(encoder, crtc_state, conn_state,
					   mstc->native);
}

static void
nv50_msto_enable(struct drm_encoder *encoder)
{
	struct nv50_head *head = nv50_head(encoder->crtc);
	struct nv50_msto *msto = nv50_msto(encoder);
	struct nv50_mstc *mstc = NULL;
	struct nv50_mstm *mstm = NULL;
	struct drm_connector *connector;
	u8 proto, depth;
	int slots;
	bool r;

	drm_for_each_connector(connector, encoder->dev) {
		if (connector->state->best_encoder == &msto->encoder) {
			mstc = nv50_mstc(connector);
			mstm = mstc->mstm;
			break;
		}
	}

	if (WARN_ON(!mstc))
		return;

	r = drm_dp_mst_allocate_vcpi(&mstm->mgr, mstc->port, mstc->pbn, &slots);
	WARN_ON(!r);

	if (mstm->outp->dcb->sorconf.link & 1)
		proto = 0x8;
	else
		proto = 0x9;

	switch (mstc->connector.display_info.bpc) {
	case  6: depth = 0x2; break;
	case  8: depth = 0x5; break;
	case 10:
	default: depth = 0x6; break;
	}

	mstm->outp->update(mstm->outp, head->base.index,
			   &head->base.base.state->adjusted_mode, proto, depth);

	msto->head = head;
	msto->mstc = mstc;
	mstm->modified = true;
}

static void
nv50_msto_disable(struct drm_encoder *encoder)
{
	struct nv50_msto *msto = nv50_msto(encoder);
	struct nv50_mstc *mstc = msto->mstc;
	struct nv50_mstm *mstm = mstc->mstm;

	if (mstc->port)
		drm_dp_mst_reset_vcpi_slots(&mstm->mgr, mstc->port);

	mstm->outp->update(mstm->outp, msto->head->base.index, NULL, 0, 0);
	mstm->modified = true;
	msto->disabled = true;
}

static const struct drm_encoder_helper_funcs
nv50_msto_help = {
	.disable = nv50_msto_disable,
	.enable = nv50_msto_enable,
	.atomic_check = nv50_msto_atomic_check,
};

static void
nv50_msto_destroy(struct drm_encoder *encoder)
{
	struct nv50_msto *msto = nv50_msto(encoder);
	drm_encoder_cleanup(&msto->encoder);
	kfree(msto);
}

static const struct drm_encoder_funcs
nv50_msto = {
	.destroy = nv50_msto_destroy,
};

static int
nv50_msto_new(struct drm_device *dev, u32 heads, const char *name, int id,
	      struct nv50_msto **pmsto)
{
	struct nv50_msto *msto;
	int ret;

	if (!(msto = *pmsto = kzalloc(sizeof(*msto), GFP_KERNEL)))
		return -ENOMEM;

	ret = drm_encoder_init(dev, &msto->encoder, &nv50_msto,
			       DRM_MODE_ENCODER_DPMST, "%s-mst-%d", name, id);
	if (ret) {
		kfree(*pmsto);
		*pmsto = NULL;
		return ret;
	}

	drm_encoder_helper_add(&msto->encoder, &nv50_msto_help);
	msto->encoder.possible_crtcs = heads;
	return 0;
}

static struct drm_encoder *
nv50_mstc_atomic_best_encoder(struct drm_connector *connector,
			      struct drm_connector_state *connector_state)
{
	struct nv50_head *head = nv50_head(connector_state->crtc);
	struct nv50_mstc *mstc = nv50_mstc(connector);
	if (mstc->port) {
		struct nv50_mstm *mstm = mstc->mstm;
		return &mstm->msto[head->base.index]->encoder;
	}
	return NULL;
}

static struct drm_encoder *
nv50_mstc_best_encoder(struct drm_connector *connector)
{
	struct nv50_mstc *mstc = nv50_mstc(connector);
	if (mstc->port) {
		struct nv50_mstm *mstm = mstc->mstm;
		return &mstm->msto[0]->encoder;
	}
	return NULL;
}

static enum drm_mode_status
nv50_mstc_mode_valid(struct drm_connector *connector,
		     struct drm_display_mode *mode)
{
	return MODE_OK;
}

static int
nv50_mstc_get_modes(struct drm_connector *connector)
{
	struct nv50_mstc *mstc = nv50_mstc(connector);
	int ret = 0;

	mstc->edid = drm_dp_mst_get_edid(&mstc->connector, mstc->port->mgr, mstc->port);
	drm_mode_connector_update_edid_property(&mstc->connector, mstc->edid);
	if (mstc->edid) {
		ret = drm_add_edid_modes(&mstc->connector, mstc->edid);
		drm_edid_to_eld(&mstc->connector, mstc->edid);
>>>>>>> 786cc154
	}
	return NULL;
}

<<<<<<< HEAD
static enum drm_mode_status
nv50_mstc_mode_valid(struct drm_connector *connector,
		     struct drm_display_mode *mode)
{
	return MODE_OK;
}

static int
nv50_mstc_get_modes(struct drm_connector *connector)
{
	struct nv50_mstc *mstc = nv50_mstc(connector);
	int ret = 0;

	mstc->edid = drm_dp_mst_get_edid(&mstc->connector, mstc->port->mgr, mstc->port);
	drm_mode_connector_update_edid_property(&mstc->connector, mstc->edid);
	if (mstc->edid) {
		ret = drm_add_edid_modes(&mstc->connector, mstc->edid);
		drm_edid_to_eld(&mstc->connector, mstc->edid);
	}

	if (!mstc->connector.display_info.bpc)
		mstc->connector.display_info.bpc = 8;

	if (mstc->native)
		drm_mode_destroy(mstc->connector.dev, mstc->native);
	mstc->native = nouveau_conn_native_mode(&mstc->connector);
	return ret;
}

static const struct drm_connector_helper_funcs
nv50_mstc_help = {
	.get_modes = nv50_mstc_get_modes,
	.mode_valid = nv50_mstc_mode_valid,
	.best_encoder = nv50_mstc_best_encoder,
	.atomic_best_encoder = nv50_mstc_atomic_best_encoder,
};

static enum drm_connector_status
nv50_mstc_detect(struct drm_connector *connector, bool force)
{
	struct nv50_mstc *mstc = nv50_mstc(connector);
	if (!mstc->port)
		return connector_status_disconnected;
	return drm_dp_mst_detect_port(connector, mstc->port->mgr, mstc->port);
}

static void
nv50_mstc_destroy(struct drm_connector *connector)
{
	struct nv50_mstc *mstc = nv50_mstc(connector);
	drm_connector_cleanup(&mstc->connector);
	kfree(mstc);
}

=======
	if (!mstc->connector.display_info.bpc)
		mstc->connector.display_info.bpc = 8;

	if (mstc->native)
		drm_mode_destroy(mstc->connector.dev, mstc->native);
	mstc->native = nouveau_conn_native_mode(&mstc->connector);
	return ret;
}

static const struct drm_connector_helper_funcs
nv50_mstc_help = {
	.get_modes = nv50_mstc_get_modes,
	.mode_valid = nv50_mstc_mode_valid,
	.best_encoder = nv50_mstc_best_encoder,
	.atomic_best_encoder = nv50_mstc_atomic_best_encoder,
};

static enum drm_connector_status
nv50_mstc_detect(struct drm_connector *connector, bool force)
{
	struct nv50_mstc *mstc = nv50_mstc(connector);
	if (!mstc->port)
		return connector_status_disconnected;
	return drm_dp_mst_detect_port(connector, mstc->port->mgr, mstc->port);
}

static void
nv50_mstc_destroy(struct drm_connector *connector)
{
	struct nv50_mstc *mstc = nv50_mstc(connector);
	drm_connector_cleanup(&mstc->connector);
	kfree(mstc);
}

>>>>>>> 786cc154
static const struct drm_connector_funcs
nv50_mstc = {
	.dpms = drm_atomic_helper_connector_dpms,
	.reset = nouveau_conn_reset,
	.detect = nv50_mstc_detect,
	.fill_modes = drm_helper_probe_single_connector_modes,
	.set_property = drm_atomic_helper_connector_set_property,
	.destroy = nv50_mstc_destroy,
	.atomic_duplicate_state = nouveau_conn_atomic_duplicate_state,
	.atomic_destroy_state = nouveau_conn_atomic_destroy_state,
	.atomic_set_property = nouveau_conn_atomic_set_property,
	.atomic_get_property = nouveau_conn_atomic_get_property,
};

static int
nv50_mstc_new(struct nv50_mstm *mstm, struct drm_dp_mst_port *port,
	      const char *path, struct nv50_mstc **pmstc)
{
	struct drm_device *dev = mstm->outp->base.base.dev;
	struct nv50_mstc *mstc;
	int ret, i;

	if (!(mstc = *pmstc = kzalloc(sizeof(*mstc), GFP_KERNEL)))
		return -ENOMEM;
	mstc->mstm = mstm;
	mstc->port = port;

	ret = drm_connector_init(dev, &mstc->connector, &nv50_mstc,
				 DRM_MODE_CONNECTOR_DisplayPort);
	if (ret) {
		kfree(*pmstc);
		*pmstc = NULL;
		return ret;
	}

	drm_connector_helper_add(&mstc->connector, &nv50_mstc_help);

	mstc->connector.funcs->reset(&mstc->connector);
	nouveau_conn_attach_properties(&mstc->connector);

	for (i = 0; i < ARRAY_SIZE(mstm->msto) && mstm->msto; i++)
		drm_mode_connector_attach_encoder(&mstc->connector, &mstm->msto[i]->encoder);

	drm_object_attach_property(&mstc->connector.base, dev->mode_config.path_property, 0);
	drm_object_attach_property(&mstc->connector.base, dev->mode_config.tile_property, 0);
	drm_mode_connector_set_path_property(&mstc->connector, path);
	return 0;
}

static void
nv50_mstm_cleanup(struct nv50_mstm *mstm)
{
	struct nouveau_drm *drm = nouveau_drm(mstm->outp->base.base.dev);
	struct drm_encoder *encoder;
	int ret;

	NV_ATOMIC(drm, "%s: mstm cleanup\n", mstm->outp->base.base.name);
	ret = drm_dp_check_act_status(&mstm->mgr);

	ret = drm_dp_update_payload_part2(&mstm->mgr);

	drm_for_each_encoder(encoder, mstm->outp->base.base.dev) {
		if (encoder->encoder_type == DRM_MODE_ENCODER_DPMST) {
			struct nv50_msto *msto = nv50_msto(encoder);
			struct nv50_mstc *mstc = msto->mstc;
			if (mstc && mstc->mstm == mstm)
				nv50_msto_cleanup(msto);
		}
	}

	mstm->modified = false;
}

static void
nv50_mstm_prepare(struct nv50_mstm *mstm)
{
	struct nouveau_drm *drm = nouveau_drm(mstm->outp->base.base.dev);
	struct drm_encoder *encoder;
	int ret;

	NV_ATOMIC(drm, "%s: mstm prepare\n", mstm->outp->base.base.name);
	ret = drm_dp_update_payload_part1(&mstm->mgr);

	drm_for_each_encoder(encoder, mstm->outp->base.base.dev) {
		if (encoder->encoder_type == DRM_MODE_ENCODER_DPMST) {
			struct nv50_msto *msto = nv50_msto(encoder);
			struct nv50_mstc *mstc = msto->mstc;
			if (mstc && mstc->mstm == mstm)
				nv50_msto_prepare(msto);
		}
	}
}

static void
nv50_mstm_hotplug(struct drm_dp_mst_topology_mgr *mgr)
{
	struct nv50_mstm *mstm = nv50_mstm(mgr);
	drm_kms_helper_hotplug_event(mstm->outp->base.base.dev);
}

static void
nv50_mstm_destroy_connector(struct drm_dp_mst_topology_mgr *mgr,
			    struct drm_connector *connector)
{
	struct nouveau_drm *drm = nouveau_drm(connector->dev);
	struct nv50_mstc *mstc = nv50_mstc(connector);

	drm_connector_unregister(&mstc->connector);

	drm_modeset_lock_all(drm->dev);
	drm_fb_helper_remove_one_connector(&drm->fbcon->helper, &mstc->connector);
	mstc->port = NULL;
	drm_modeset_unlock_all(drm->dev);

	drm_connector_unreference(&mstc->connector);
}

static void
nv50_mstm_register_connector(struct drm_connector *connector)
{
	struct nouveau_drm *drm = nouveau_drm(connector->dev);

	drm_modeset_lock_all(drm->dev);
	drm_fb_helper_add_one_connector(&drm->fbcon->helper, connector);
	drm_modeset_unlock_all(drm->dev);

	drm_connector_register(connector);
}

static struct drm_connector *
nv50_mstm_add_connector(struct drm_dp_mst_topology_mgr *mgr,
			struct drm_dp_mst_port *port, const char *path)
{
	struct nv50_mstm *mstm = nv50_mstm(mgr);
	struct nv50_mstc *mstc;
	int ret;

	ret = nv50_mstc_new(mstm, port, path, &mstc);
	if (ret) {
		if (mstc)
			mstc->connector.funcs->destroy(&mstc->connector);
		return NULL;
	}

	return &mstc->connector;
}

static const struct drm_dp_mst_topology_cbs
nv50_mstm = {
	.add_connector = nv50_mstm_add_connector,
	.register_connector = nv50_mstm_register_connector,
	.destroy_connector = nv50_mstm_destroy_connector,
	.hotplug = nv50_mstm_hotplug,
};

void
nv50_mstm_service(struct nv50_mstm *mstm)
{
	struct drm_dp_aux *aux = mstm->mgr.aux;
	bool handled = true;
	int ret;
	u8 esi[8] = {};

	while (handled) {
		ret = drm_dp_dpcd_read(aux, DP_SINK_COUNT_ESI, esi, 8);
		if (ret != 8) {
			drm_dp_mst_topology_mgr_set_mst(&mstm->mgr, false);
			return;
		}

		drm_dp_mst_hpd_irq(&mstm->mgr, esi, &handled);
		if (!handled)
			break;

		drm_dp_dpcd_write(aux, DP_SINK_COUNT_ESI + 1, &esi[1], 3);
	}
}

void
nv50_mstm_remove(struct nv50_mstm *mstm)
{
	if (mstm)
		drm_dp_mst_topology_mgr_set_mst(&mstm->mgr, false);
}

static int
nv50_mstm_enable(struct nv50_mstm *mstm, u8 dpcd, int state)
{
	struct nouveau_encoder *outp = mstm->outp;
	struct {
		struct nv50_disp_mthd_v1 base;
		struct nv50_disp_sor_dp_mst_link_v0 mst;
	} args = {
		.base.version = 1,
		.base.method = NV50_DISP_MTHD_V1_SOR_DP_MST_LINK,
		.base.hasht = outp->dcb->hasht,
		.base.hashm = outp->dcb->hashm,
		.mst.state = state,
	};
	struct nouveau_drm *drm = nouveau_drm(outp->base.base.dev);
	struct nvif_object *disp = &drm->display->disp;
	int ret;

	if (dpcd >= 0x12) {
		ret = drm_dp_dpcd_readb(mstm->mgr.aux, DP_MSTM_CTRL, &dpcd);
		if (ret < 0)
			return ret;

		dpcd &= ~DP_MST_EN;
		if (state)
			dpcd |= DP_MST_EN;

		ret = drm_dp_dpcd_writeb(mstm->mgr.aux, DP_MSTM_CTRL, dpcd);
		if (ret < 0)
			return ret;
	}

	return nvif_mthd(disp, 0, &args, sizeof(args));
}

int
nv50_mstm_detect(struct nv50_mstm *mstm, u8 dpcd[8], int allow)
{
	int ret, state = 0;

	if (!mstm)
		return 0;

	if (dpcd[0] >= 0x12) {
		ret = drm_dp_dpcd_readb(mstm->mgr.aux, DP_MSTM_CAP, &dpcd[1]);
		if (ret < 0)
			return ret;

		if (!(dpcd[1] & DP_MST_CAP))
			dpcd[0] = 0x11;
		else
			state = allow;
	}

	ret = nv50_mstm_enable(mstm, dpcd[0], state);
	if (ret)
		return ret;

	ret = drm_dp_mst_topology_mgr_set_mst(&mstm->mgr, state);
	if (ret)
		return nv50_mstm_enable(mstm, dpcd[0], 0);

	return mstm->mgr.mst_state;
}

static void
nv50_mstm_fini(struct nv50_mstm *mstm)
{
	if (mstm && mstm->mgr.mst_state)
		drm_dp_mst_topology_mgr_suspend(&mstm->mgr);
}

static void
nv50_mstm_init(struct nv50_mstm *mstm)
{
	if (mstm && mstm->mgr.mst_state)
		drm_dp_mst_topology_mgr_resume(&mstm->mgr);
}

static void
nv50_mstm_del(struct nv50_mstm **pmstm)
{
	struct nv50_mstm *mstm = *pmstm;
	if (mstm) {
		kfree(*pmstm);
		*pmstm = NULL;
	}
}

static int
nv50_mstm_new(struct nouveau_encoder *outp, struct drm_dp_aux *aux, int aux_max,
	      int conn_base_id, struct nv50_mstm **pmstm)
{
	const int max_payloads = hweight8(outp->dcb->heads);
	struct drm_device *dev = outp->base.base.dev;
	struct nv50_mstm *mstm;
	int ret, i;
	u8 dpcd;

	/* This is a workaround for some monitors not functioning
	 * correctly in MST mode on initial module load.  I think
	 * some bad interaction with the VBIOS may be responsible.
	 *
	 * A good ol' off and on again seems to work here ;)
	 */
	ret = drm_dp_dpcd_readb(aux, DP_DPCD_REV, &dpcd);
	if (ret >= 0 && dpcd >= 0x12)
		drm_dp_dpcd_writeb(aux, DP_MSTM_CTRL, 0);

	if (!(mstm = *pmstm = kzalloc(sizeof(*mstm), GFP_KERNEL)))
		return -ENOMEM;
	mstm->outp = outp;
	mstm->mgr.cbs = &nv50_mstm;

	ret = drm_dp_mst_topology_mgr_init(&mstm->mgr, dev, aux, aux_max,
					   max_payloads, conn_base_id);
	if (ret)
		return ret;

	for (i = 0; i < max_payloads; i++) {
		ret = nv50_msto_new(dev, outp->dcb->heads, outp->base.base.name,
				    i, &mstm->msto[i]);
		if (ret)
			return ret;
	}

	return 0;
}

/******************************************************************************
 * SOR
 *****************************************************************************/
static void
nv50_sor_dpms(struct drm_encoder *encoder, int mode)
{
	struct nouveau_encoder *nv_encoder = nouveau_encoder(encoder);
	struct nv50_disp *disp = nv50_disp(encoder->dev);
	struct {
		struct nv50_disp_mthd_v1 base;
		struct nv50_disp_sor_pwr_v0 pwr;
	} args = {
		.base.version = 1,
		.base.method = NV50_DISP_MTHD_V1_SOR_PWR,
		.base.hasht  = nv_encoder->dcb->hasht,
		.base.hashm  = nv_encoder->dcb->hashm,
		.pwr.state = mode == DRM_MODE_DPMS_ON,
	};

	nvif_mthd(disp->disp, 0, &args, sizeof(args));
}

static void
nv50_sor_update(struct nouveau_encoder *nv_encoder, u8 head,
		struct drm_display_mode *mode, u8 proto, u8 depth)
{
	struct nv50_dmac *core = &nv50_mast(nv_encoder->base.base.dev)->base;
	u32 *push;

	if (!mode) {
		nv_encoder->ctrl &= ~BIT(head);
		if (!(nv_encoder->ctrl & 0x0000000f))
			nv_encoder->ctrl = 0;
	} else {
		nv_encoder->ctrl |= proto << 8;
		nv_encoder->ctrl |= BIT(head);
	}

	if ((push = evo_wait(core, 6))) {
		if (core->base.user.oclass < GF110_DISP_CORE_CHANNEL_DMA) {
			if (mode) {
				if (mode->flags & DRM_MODE_FLAG_NHSYNC)
					nv_encoder->ctrl |= 0x00001000;
				if (mode->flags & DRM_MODE_FLAG_NVSYNC)
					nv_encoder->ctrl |= 0x00002000;
				nv_encoder->ctrl |= depth << 16;
			}
			evo_mthd(push, 0x0600 + (nv_encoder->or * 0x40), 1);
		} else {
			if (mode) {
				u32 magic = 0x31ec6000 | (head << 25);
				u32 syncs = 0x00000001;
				if (mode->flags & DRM_MODE_FLAG_NHSYNC)
					syncs |= 0x00000008;
				if (mode->flags & DRM_MODE_FLAG_NVSYNC)
					syncs |= 0x00000010;
				if (mode->flags & DRM_MODE_FLAG_INTERLACE)
					magic |= 0x00000001;

				evo_mthd(push, 0x0404 + (head * 0x300), 2);
				evo_data(push, syncs | (depth << 6));
				evo_data(push, magic);
			}
			evo_mthd(push, 0x0200 + (nv_encoder->or * 0x20), 1);
		}
		evo_data(push, nv_encoder->ctrl);
		evo_kick(push, core);
	}
}

static void
nv50_sor_disable(struct drm_encoder *encoder)
{
	struct nouveau_encoder *nv_encoder = nouveau_encoder(encoder);
	struct nouveau_crtc *nv_crtc = nouveau_crtc(nv_encoder->crtc);

	nv_encoder->crtc = NULL;

	if (nv_crtc) {
		struct nvkm_i2c_aux *aux = nv_encoder->aux;
		u8 pwr;

		if (aux) {
			int ret = nvkm_rdaux(aux, DP_SET_POWER, &pwr, 1);
			if (ret == 0) {
				pwr &= ~DP_SET_POWER_MASK;
				pwr |=  DP_SET_POWER_D3;
				nvkm_wraux(aux, DP_SET_POWER, &pwr, 1);
			}
		}

		nv_encoder->update(nv_encoder, nv_crtc->index, NULL, 0, 0);
		nv50_audio_disable(encoder, nv_crtc);
		nv50_hdmi_disable(&nv_encoder->base.base, nv_crtc);
	}
}

static void
nv50_sor_enable(struct drm_encoder *encoder)
{
	struct nouveau_encoder *nv_encoder = nouveau_encoder(encoder);
	struct nouveau_crtc *nv_crtc = nouveau_crtc(encoder->crtc);
	struct drm_display_mode *mode = &nv_crtc->base.state->adjusted_mode;
	struct {
		struct nv50_disp_mthd_v1 base;
		struct nv50_disp_sor_lvds_script_v0 lvds;
	} lvds = {
		.base.version = 1,
		.base.method  = NV50_DISP_MTHD_V1_SOR_LVDS_SCRIPT,
		.base.hasht   = nv_encoder->dcb->hasht,
		.base.hashm   = nv_encoder->dcb->hashm,
	};
	struct nv50_disp *disp = nv50_disp(encoder->dev);
	struct drm_device *dev = encoder->dev;
	struct nouveau_drm *drm = nouveau_drm(dev);
	struct nouveau_connector *nv_connector;
	struct nvbios *bios = &drm->vbios;
	u8 proto = 0xf;
	u8 depth = 0x0;

	nv_connector = nouveau_encoder_connector_get(nv_encoder);
	nv_encoder->crtc = encoder->crtc;

	switch (nv_encoder->dcb->type) {
	case DCB_OUTPUT_TMDS:
		if (nv_encoder->dcb->sorconf.link & 1) {
			proto = 0x1;
			/* Only enable dual-link if:
			 *  - Need to (i.e. rate > 165MHz)
			 *  - DCB says we can
			 *  - Not an HDMI monitor, since there's no dual-link
			 *    on HDMI.
			 */
			if (mode->clock >= 165000 &&
			    nv_encoder->dcb->duallink_possible &&
			    !drm_detect_hdmi_monitor(nv_connector->edid))
				proto |= 0x4;
		} else {
			proto = 0x2;
		}

		nv50_hdmi_enable(&nv_encoder->base.base, mode);
		break;
	case DCB_OUTPUT_LVDS:
		proto = 0x0;

		if (bios->fp_no_ddc) {
			if (bios->fp.dual_link)
				lvds.lvds.script |= 0x0100;
			if (bios->fp.if_is_24bit)
				lvds.lvds.script |= 0x0200;
		} else {
			if (nv_connector->type == DCB_CONNECTOR_LVDS_SPWG) {
				if (((u8 *)nv_connector->edid)[121] == 2)
					lvds.lvds.script |= 0x0100;
			} else
			if (mode->clock >= bios->fp.duallink_transition_clk) {
				lvds.lvds.script |= 0x0100;
			}

			if (lvds.lvds.script & 0x0100) {
				if (bios->fp.strapless_is_24bit & 2)
					lvds.lvds.script |= 0x0200;
			} else {
				if (bios->fp.strapless_is_24bit & 1)
					lvds.lvds.script |= 0x0200;
			}

			if (nv_connector->base.display_info.bpc == 8)
				lvds.lvds.script |= 0x0200;
		}

		nvif_mthd(disp->disp, 0, &lvds, sizeof(lvds));
		break;
	case DCB_OUTPUT_DP:
		if (nv_connector->base.display_info.bpc == 6)
			depth = 0x2;
		else
		if (nv_connector->base.display_info.bpc == 8)
			depth = 0x5;
		else
			depth = 0x6;

		if (nv_encoder->dcb->sorconf.link & 1)
			proto = 0x8;
		else
			proto = 0x9;

		nv50_audio_enable(encoder, mode);
		break;
	default:
		BUG();
		break;
	}

	nv_encoder->update(nv_encoder, nv_crtc->index, mode, proto, depth);
}

static const struct drm_encoder_helper_funcs
nv50_sor_help = {
	.dpms = nv50_sor_dpms,
	.atomic_check = nv50_outp_atomic_check,
	.enable = nv50_sor_enable,
	.disable = nv50_sor_disable,
};

static void
nv50_sor_destroy(struct drm_encoder *encoder)
{
	struct nouveau_encoder *nv_encoder = nouveau_encoder(encoder);
	nv50_mstm_del(&nv_encoder->dp.mstm);
	drm_encoder_cleanup(encoder);
	kfree(encoder);
}

static const struct drm_encoder_funcs
nv50_sor_func = {
	.destroy = nv50_sor_destroy,
};

static int
nv50_sor_create(struct drm_connector *connector, struct dcb_output *dcbe)
{
	struct nouveau_connector *nv_connector = nouveau_connector(connector);
	struct nouveau_drm *drm = nouveau_drm(connector->dev);
	struct nvkm_i2c *i2c = nvxx_i2c(&drm->client.device);
	struct nouveau_encoder *nv_encoder;
	struct drm_encoder *encoder;
	int type, ret;

	switch (dcbe->type) {
	case DCB_OUTPUT_LVDS: type = DRM_MODE_ENCODER_LVDS; break;
	case DCB_OUTPUT_TMDS:
	case DCB_OUTPUT_DP:
	default:
		type = DRM_MODE_ENCODER_TMDS;
		break;
	}

	nv_encoder = kzalloc(sizeof(*nv_encoder), GFP_KERNEL);
	if (!nv_encoder)
		return -ENOMEM;
	nv_encoder->dcb = dcbe;
	nv_encoder->or = ffs(dcbe->or) - 1;
	nv_encoder->update = nv50_sor_update;

	encoder = to_drm_encoder(nv_encoder);
	encoder->possible_crtcs = dcbe->heads;
	encoder->possible_clones = 0;
	drm_encoder_init(connector->dev, encoder, &nv50_sor_func, type,
			 "sor-%04x-%04x", dcbe->hasht, dcbe->hashm);
	drm_encoder_helper_add(encoder, &nv50_sor_help);

	drm_mode_connector_attach_encoder(connector, encoder);

	if (dcbe->type == DCB_OUTPUT_DP) {
		struct nvkm_i2c_aux *aux =
			nvkm_i2c_aux_find(i2c, dcbe->i2c_index);
		if (aux) {
			nv_encoder->i2c = &aux->i2c;
			nv_encoder->aux = aux;
		}

		/*TODO: Use DP Info Table to check for support. */
		if (nv50_disp(encoder->dev)->disp->oclass >= GF110_DISP) {
			ret = nv50_mstm_new(nv_encoder, &nv_connector->aux, 16,
					    nv_connector->base.base.id,
					    &nv_encoder->dp.mstm);
			if (ret)
				return ret;
		}
	} else {
		struct nvkm_i2c_bus *bus =
			nvkm_i2c_bus_find(i2c, dcbe->i2c_index);
		if (bus)
			nv_encoder->i2c = &bus->i2c;
	}

	return 0;
}

/******************************************************************************
 * PIOR
 *****************************************************************************/
static void
nv50_pior_dpms(struct drm_encoder *encoder, int mode)
{
	struct nouveau_encoder *nv_encoder = nouveau_encoder(encoder);
	struct nv50_disp *disp = nv50_disp(encoder->dev);
	struct {
		struct nv50_disp_mthd_v1 base;
		struct nv50_disp_pior_pwr_v0 pwr;
	} args = {
		.base.version = 1,
		.base.method = NV50_DISP_MTHD_V1_PIOR_PWR,
		.base.hasht  = nv_encoder->dcb->hasht,
		.base.hashm  = nv_encoder->dcb->hashm,
		.pwr.state = mode == DRM_MODE_DPMS_ON,
		.pwr.type = nv_encoder->dcb->type,
	};

	nvif_mthd(disp->disp, 0, &args, sizeof(args));
}

static int
nv50_pior_atomic_check(struct drm_encoder *encoder,
		       struct drm_crtc_state *crtc_state,
		       struct drm_connector_state *conn_state)
{
	int ret = nv50_outp_atomic_check(encoder, crtc_state, conn_state);
	if (ret)
		return ret;
	crtc_state->adjusted_mode.clock *= 2;
	return 0;
}

static void
nv50_pior_disable(struct drm_encoder *encoder)
{
	struct nouveau_encoder *nv_encoder = nouveau_encoder(encoder);
	struct nv50_mast *mast = nv50_mast(encoder->dev);
	const int or = nv_encoder->or;
	u32 *push;

	if (nv_encoder->crtc) {
		push = evo_wait(mast, 4);
		if (push) {
			if (nv50_vers(mast) < GF110_DISP_CORE_CHANNEL_DMA) {
				evo_mthd(push, 0x0700 + (or * 0x040), 1);
				evo_data(push, 0x00000000);
			}
			evo_kick(push, mast);
		}
	}

	nv_encoder->crtc = NULL;
}

static void
nv50_pior_enable(struct drm_encoder *encoder)
{
	struct nv50_mast *mast = nv50_mast(encoder->dev);
	struct nouveau_encoder *nv_encoder = nouveau_encoder(encoder);
	struct nouveau_crtc *nv_crtc = nouveau_crtc(encoder->crtc);
	struct nouveau_connector *nv_connector;
	struct drm_display_mode *mode = &nv_crtc->base.state->adjusted_mode;
	u8 owner = 1 << nv_crtc->index;
	u8 proto, depth;
	u32 *push;

	nv_connector = nouveau_encoder_connector_get(nv_encoder);
	switch (nv_connector->base.display_info.bpc) {
	case 10: depth = 0x6; break;
	case  8: depth = 0x5; break;
	case  6: depth = 0x2; break;
	default: depth = 0x0; break;
	}

	switch (nv_encoder->dcb->type) {
	case DCB_OUTPUT_TMDS:
	case DCB_OUTPUT_DP:
		proto = 0x0;
		break;
	default:
		BUG();
		break;
	}

	push = evo_wait(mast, 8);
	if (push) {
		if (nv50_vers(mast) < GF110_DISP_CORE_CHANNEL_DMA) {
			u32 ctrl = (depth << 16) | (proto << 8) | owner;
			if (mode->flags & DRM_MODE_FLAG_NHSYNC)
				ctrl |= 0x00001000;
			if (mode->flags & DRM_MODE_FLAG_NVSYNC)
				ctrl |= 0x00002000;
			evo_mthd(push, 0x0700 + (nv_encoder->or * 0x040), 1);
			evo_data(push, ctrl);
		}

		evo_kick(push, mast);
	}

	nv_encoder->crtc = encoder->crtc;
}

static const struct drm_encoder_helper_funcs
nv50_pior_help = {
	.dpms = nv50_pior_dpms,
	.atomic_check = nv50_pior_atomic_check,
	.enable = nv50_pior_enable,
	.disable = nv50_pior_disable,
};

static void
nv50_pior_destroy(struct drm_encoder *encoder)
{
	drm_encoder_cleanup(encoder);
	kfree(encoder);
}

static const struct drm_encoder_funcs
nv50_pior_func = {
	.destroy = nv50_pior_destroy,
};

static int
nv50_pior_create(struct drm_connector *connector, struct dcb_output *dcbe)
{
	struct nouveau_drm *drm = nouveau_drm(connector->dev);
	struct nvkm_i2c *i2c = nvxx_i2c(&drm->client.device);
	struct nvkm_i2c_bus *bus = NULL;
	struct nvkm_i2c_aux *aux = NULL;
	struct i2c_adapter *ddc;
	struct nouveau_encoder *nv_encoder;
	struct drm_encoder *encoder;
	int type;

	switch (dcbe->type) {
	case DCB_OUTPUT_TMDS:
		bus  = nvkm_i2c_bus_find(i2c, NVKM_I2C_BUS_EXT(dcbe->extdev));
		ddc  = bus ? &bus->i2c : NULL;
		type = DRM_MODE_ENCODER_TMDS;
		break;
	case DCB_OUTPUT_DP:
		aux  = nvkm_i2c_aux_find(i2c, NVKM_I2C_AUX_EXT(dcbe->extdev));
		ddc  = aux ? &aux->i2c : NULL;
		type = DRM_MODE_ENCODER_TMDS;
		break;
	default:
		return -ENODEV;
	}

	nv_encoder = kzalloc(sizeof(*nv_encoder), GFP_KERNEL);
	if (!nv_encoder)
		return -ENOMEM;
	nv_encoder->dcb = dcbe;
	nv_encoder->or = ffs(dcbe->or) - 1;
	nv_encoder->i2c = ddc;
	nv_encoder->aux = aux;

	encoder = to_drm_encoder(nv_encoder);
	encoder->possible_crtcs = dcbe->heads;
	encoder->possible_clones = 0;
	drm_encoder_init(connector->dev, encoder, &nv50_pior_func, type,
			 "pior-%04x-%04x", dcbe->hasht, dcbe->hashm);
	drm_encoder_helper_add(encoder, &nv50_pior_help);

	drm_mode_connector_attach_encoder(connector, encoder);
	return 0;
}

/******************************************************************************
 * Atomic
 *****************************************************************************/

static void
nv50_disp_atomic_commit_core(struct nouveau_drm *drm, u32 interlock)
{
	struct nv50_disp *disp = nv50_disp(drm->dev);
	struct nv50_dmac *core = &disp->mast.base;
	struct nv50_mstm *mstm;
	struct drm_encoder *encoder;
	u32 *push;

	NV_ATOMIC(drm, "commit core %08x\n", interlock);

	drm_for_each_encoder(encoder, drm->dev) {
		if (encoder->encoder_type != DRM_MODE_ENCODER_DPMST) {
			mstm = nouveau_encoder(encoder)->dp.mstm;
			if (mstm && mstm->modified)
				nv50_mstm_prepare(mstm);
		}
	}

	if ((push = evo_wait(core, 5))) {
		evo_mthd(push, 0x0084, 1);
		evo_data(push, 0x80000000);
		evo_mthd(push, 0x0080, 2);
		evo_data(push, interlock);
		evo_data(push, 0x00000000);
		nouveau_bo_wr32(disp->sync, 0, 0x00000000);
		evo_kick(push, core);
<<<<<<< HEAD
		if (nvif_msec(&drm->device, 2000ULL,
=======
		if (nvif_msec(&drm->client.device, 2000ULL,
>>>>>>> 786cc154
			if (nouveau_bo_rd32(disp->sync, 0))
				break;
			usleep_range(1, 2);
		) < 0)
			NV_ERROR(drm, "EVO timeout\n");
	}

	drm_for_each_encoder(encoder, drm->dev) {
		if (encoder->encoder_type != DRM_MODE_ENCODER_DPMST) {
			mstm = nouveau_encoder(encoder)->dp.mstm;
			if (mstm && mstm->modified)
				nv50_mstm_cleanup(mstm);
		}
	}
}

static void
nv50_disp_atomic_commit_tail(struct drm_atomic_state *state)
{
	struct drm_device *dev = state->dev;
	struct drm_crtc_state *crtc_state;
	struct drm_crtc *crtc;
	struct drm_plane_state *plane_state;
	struct drm_plane *plane;
	struct nouveau_drm *drm = nouveau_drm(dev);
	struct nv50_disp *disp = nv50_disp(dev);
	struct nv50_atom *atom = nv50_atom(state);
	struct nv50_outp_atom *outp, *outt;
	u32 interlock_core = 0;
	u32 interlock_chan = 0;
	int i;
<<<<<<< HEAD

	NV_ATOMIC(drm, "commit %d %d\n", atom->lock_core, atom->flush_disable);
	drm_atomic_helper_wait_for_fences(dev, state, false);
	drm_atomic_helper_wait_for_dependencies(state);
	drm_atomic_helper_update_legacy_modeset_state(dev, state);

=======

	NV_ATOMIC(drm, "commit %d %d\n", atom->lock_core, atom->flush_disable);
	drm_atomic_helper_wait_for_fences(dev, state, false);
	drm_atomic_helper_wait_for_dependencies(state);
	drm_atomic_helper_update_legacy_modeset_state(dev, state);

>>>>>>> 786cc154
	if (atom->lock_core)
		mutex_lock(&disp->mutex);

	/* Disable head(s). */
	for_each_crtc_in_state(state, crtc, crtc_state, i) {
		struct nv50_head_atom *asyh = nv50_head_atom(crtc->state);
		struct nv50_head *head = nv50_head(crtc);

		NV_ATOMIC(drm, "%s: clr %04x (set %04x)\n", crtc->name,
			  asyh->clr.mask, asyh->set.mask);

		if (asyh->clr.mask) {
			nv50_head_flush_clr(head, asyh, atom->flush_disable);
			interlock_core |= 1;
		}
	}

	/* Disable plane(s). */
	for_each_plane_in_state(state, plane, plane_state, i) {
		struct nv50_wndw_atom *asyw = nv50_wndw_atom(plane->state);
		struct nv50_wndw *wndw = nv50_wndw(plane);

		NV_ATOMIC(drm, "%s: clr %02x (set %02x)\n", plane->name,
			  asyw->clr.mask, asyw->set.mask);
		if (!asyw->clr.mask)
			continue;

		interlock_chan |= nv50_wndw_flush_clr(wndw, interlock_core,
						      atom->flush_disable,
						      asyw);
	}

	/* Disable output path(s). */
	list_for_each_entry(outp, &atom->outp, head) {
		const struct drm_encoder_helper_funcs *help;
		struct drm_encoder *encoder;

		encoder = outp->encoder;
		help = encoder->helper_private;

		NV_ATOMIC(drm, "%s: clr %02x (set %02x)\n", encoder->name,
			  outp->clr.mask, outp->set.mask);

		if (outp->clr.mask) {
			help->disable(encoder);
			interlock_core |= 1;
			if (outp->flush_disable) {
				nv50_disp_atomic_commit_core(drm, interlock_chan);
				interlock_core = 0;
				interlock_chan = 0;
			}
		}
	}

	/* Flush disable. */
	if (interlock_core) {
		if (atom->flush_disable) {
			nv50_disp_atomic_commit_core(drm, interlock_chan);
			interlock_core = 0;
			interlock_chan = 0;
		}
	}

	/* Update output path(s). */
	list_for_each_entry_safe(outp, outt, &atom->outp, head) {
		const struct drm_encoder_helper_funcs *help;
		struct drm_encoder *encoder;

		encoder = outp->encoder;
		help = encoder->helper_private;

		NV_ATOMIC(drm, "%s: set %02x (clr %02x)\n", encoder->name,
			  outp->set.mask, outp->clr.mask);

		if (outp->set.mask) {
			help->enable(encoder);
			interlock_core = 1;
		}

		list_del(&outp->head);
		kfree(outp);
	}

	/* Update head(s). */
	for_each_crtc_in_state(state, crtc, crtc_state, i) {
		struct nv50_head_atom *asyh = nv50_head_atom(crtc->state);
		struct nv50_head *head = nv50_head(crtc);

		NV_ATOMIC(drm, "%s: set %04x (clr %04x)\n", crtc->name,
			  asyh->set.mask, asyh->clr.mask);

		if (asyh->set.mask) {
			nv50_head_flush_set(head, asyh);
			interlock_core = 1;
		}
	}

<<<<<<< HEAD
=======
	for_each_crtc_in_state(state, crtc, crtc_state, i) {
		if (crtc->state->event)
			drm_crtc_vblank_get(crtc);
	}

>>>>>>> 786cc154
	/* Update plane(s). */
	for_each_plane_in_state(state, plane, plane_state, i) {
		struct nv50_wndw_atom *asyw = nv50_wndw_atom(plane->state);
		struct nv50_wndw *wndw = nv50_wndw(plane);

		NV_ATOMIC(drm, "%s: set %02x (clr %02x)\n", plane->name,
			  asyw->set.mask, asyw->clr.mask);
		if ( !asyw->set.mask &&
		    (!asyw->clr.mask || atom->flush_disable))
			continue;

		interlock_chan |= nv50_wndw_flush_set(wndw, interlock_core, asyw);
	}

	/* Flush update. */
	if (interlock_core) {
		if (!interlock_chan && atom->state.legacy_cursor_update) {
			u32 *push = evo_wait(&disp->mast, 2);
			if (push) {
				evo_mthd(push, 0x0080, 1);
				evo_data(push, 0x00000000);
				evo_kick(push, &disp->mast);
			}
		} else {
			nv50_disp_atomic_commit_core(drm, interlock_chan);
		}
	}

	if (atom->lock_core)
		mutex_unlock(&disp->mutex);

	/* Wait for HW to signal completion. */
	for_each_plane_in_state(state, plane, plane_state, i) {
		struct nv50_wndw_atom *asyw = nv50_wndw_atom(plane->state);
		struct nv50_wndw *wndw = nv50_wndw(plane);
		int ret = nv50_wndw_wait_armed(wndw, asyw);
		if (ret)
			NV_ERROR(drm, "%s: timeout\n", plane->name);
	}

	for_each_crtc_in_state(state, crtc, crtc_state, i) {
		if (crtc->state->event) {
			unsigned long flags;
			/* Get correct count/ts if racing with vblank irq */
			drm_accurate_vblank_count(crtc);
			spin_lock_irqsave(&crtc->dev->event_lock, flags);
			drm_crtc_send_vblank_event(crtc, crtc->state->event);
			spin_unlock_irqrestore(&crtc->dev->event_lock, flags);
			crtc->state->event = NULL;
<<<<<<< HEAD
=======
			drm_crtc_vblank_put(crtc);
>>>>>>> 786cc154
		}
	}

	drm_atomic_helper_commit_hw_done(state);
	drm_atomic_helper_cleanup_planes(dev, state);
	drm_atomic_helper_commit_cleanup_done(state);
	drm_atomic_state_put(state);
}

static void
nv50_disp_atomic_commit_work(struct work_struct *work)
{
	struct drm_atomic_state *state =
		container_of(work, typeof(*state), commit_work);
	nv50_disp_atomic_commit_tail(state);
}

static int
nv50_disp_atomic_commit(struct drm_device *dev,
			struct drm_atomic_state *state, bool nonblock)
{
	struct nouveau_drm *drm = nouveau_drm(dev);
	struct nv50_disp *disp = nv50_disp(dev);
	struct drm_plane_state *plane_state;
	struct drm_plane *plane;
	struct drm_crtc *crtc;
	bool active = false;
	int ret, i;

	ret = pm_runtime_get_sync(dev->dev);
	if (ret < 0 && ret != -EACCES)
		return ret;

	ret = drm_atomic_helper_setup_commit(state, nonblock);
	if (ret)
		goto done;

	INIT_WORK(&state->commit_work, nv50_disp_atomic_commit_work);

	ret = drm_atomic_helper_prepare_planes(dev, state);
	if (ret)
		goto done;

	if (!nonblock) {
		ret = drm_atomic_helper_wait_for_fences(dev, state, true);
		if (ret)
			goto done;
	}

	for_each_plane_in_state(state, plane, plane_state, i) {
		struct nv50_wndw_atom *asyw = nv50_wndw_atom(plane_state);
		struct nv50_wndw *wndw = nv50_wndw(plane);
		if (asyw->set.image) {
			asyw->ntfy.handle = wndw->dmac->sync.handle;
			asyw->ntfy.offset = wndw->ntfy;
			asyw->ntfy.awaken = false;
			asyw->set.ntfy = true;
			nouveau_bo_wr32(disp->sync, wndw->ntfy / 4, 0x00000000);
			wndw->ntfy ^= 0x10;
		}
	}

	drm_atomic_helper_swap_state(state, true);
	drm_atomic_state_get(state);

	if (nonblock)
		queue_work(system_unbound_wq, &state->commit_work);
	else
		nv50_disp_atomic_commit_tail(state);

	drm_for_each_crtc(crtc, dev) {
		if (crtc->state->enable) {
			if (!drm->have_disp_power_ref) {
				drm->have_disp_power_ref = true;
				return ret;
			}
			active = true;
			break;
		}
	}

	if (!active && drm->have_disp_power_ref) {
		pm_runtime_put_autosuspend(dev->dev);
		drm->have_disp_power_ref = false;
	}

done:
	pm_runtime_put_autosuspend(dev->dev);
	return ret;
}

static struct nv50_outp_atom *
nv50_disp_outp_atomic_add(struct nv50_atom *atom, struct drm_encoder *encoder)
{
	struct nv50_outp_atom *outp;

	list_for_each_entry(outp, &atom->outp, head) {
		if (outp->encoder == encoder)
			return outp;
	}

	outp = kzalloc(sizeof(*outp), GFP_KERNEL);
	if (!outp)
		return ERR_PTR(-ENOMEM);

	list_add(&outp->head, &atom->outp);
	outp->encoder = encoder;
	return outp;
}

static int
nv50_disp_outp_atomic_check_clr(struct nv50_atom *atom,
				struct drm_connector *connector)
{
	struct drm_encoder *encoder = connector->state->best_encoder;
	struct drm_crtc_state *crtc_state;
	struct drm_crtc *crtc;
	struct nv50_outp_atom *outp;

	if (!(crtc = connector->state->crtc))
		return 0;

	crtc_state = drm_atomic_get_existing_crtc_state(&atom->state, crtc);
	if (crtc->state->active && drm_atomic_crtc_needs_modeset(crtc_state)) {
		outp = nv50_disp_outp_atomic_add(atom, encoder);
		if (IS_ERR(outp))
			return PTR_ERR(outp);

		if (outp->encoder->encoder_type == DRM_MODE_ENCODER_DPMST) {
			outp->flush_disable = true;
			atom->flush_disable = true;
		}
		outp->clr.ctrl = true;
		atom->lock_core = true;
	}

	return 0;
}

static int
nv50_disp_outp_atomic_check_set(struct nv50_atom *atom,
				struct drm_connector_state *connector_state)
{
	struct drm_encoder *encoder = connector_state->best_encoder;
	struct drm_crtc_state *crtc_state;
	struct drm_crtc *crtc;
	struct nv50_outp_atom *outp;

	if (!(crtc = connector_state->crtc))
		return 0;

	crtc_state = drm_atomic_get_existing_crtc_state(&atom->state, crtc);
	if (crtc_state->active && drm_atomic_crtc_needs_modeset(crtc_state)) {
		outp = nv50_disp_outp_atomic_add(atom, encoder);
		if (IS_ERR(outp))
			return PTR_ERR(outp);

		outp->set.ctrl = true;
		atom->lock_core = true;
	}

	return 0;
}

static int
nv50_disp_atomic_check(struct drm_device *dev, struct drm_atomic_state *state)
{
	struct nv50_atom *atom = nv50_atom(state);
	struct drm_connector_state *connector_state;
	struct drm_connector *connector;
	int ret, i;

	ret = drm_atomic_helper_check(dev, state);
	if (ret)
		return ret;

	for_each_connector_in_state(state, connector, connector_state, i) {
		ret = nv50_disp_outp_atomic_check_clr(atom, connector);
		if (ret)
			return ret;

		ret = nv50_disp_outp_atomic_check_set(atom, connector_state);
		if (ret)
			return ret;
	}

	return 0;
}

static void
nv50_disp_atomic_state_clear(struct drm_atomic_state *state)
{
	struct nv50_atom *atom = nv50_atom(state);
	struct nv50_outp_atom *outp, *outt;

	list_for_each_entry_safe(outp, outt, &atom->outp, head) {
		list_del(&outp->head);
		kfree(outp);
	}

	drm_atomic_state_default_clear(state);
}

static void
nv50_disp_atomic_state_free(struct drm_atomic_state *state)
{
	struct nv50_atom *atom = nv50_atom(state);
	drm_atomic_state_default_release(&atom->state);
	kfree(atom);
}

static struct drm_atomic_state *
nv50_disp_atomic_state_alloc(struct drm_device *dev)
{
	struct nv50_atom *atom;
	if (!(atom = kzalloc(sizeof(*atom), GFP_KERNEL)) ||
	    drm_atomic_state_init(dev, &atom->state) < 0) {
		kfree(atom);
		return NULL;
	}
	INIT_LIST_HEAD(&atom->outp);
	return &atom->state;
}

static const struct drm_mode_config_funcs
nv50_disp_func = {
	.fb_create = nouveau_user_framebuffer_create,
	.output_poll_changed = nouveau_fbcon_output_poll_changed,
	.atomic_check = nv50_disp_atomic_check,
	.atomic_commit = nv50_disp_atomic_commit,
	.atomic_state_alloc = nv50_disp_atomic_state_alloc,
	.atomic_state_clear = nv50_disp_atomic_state_clear,
	.atomic_state_free = nv50_disp_atomic_state_free,
};

/******************************************************************************
 * Init
 *****************************************************************************/

void
nv50_display_fini(struct drm_device *dev)
{
	struct nouveau_encoder *nv_encoder;
	struct drm_encoder *encoder;
	struct drm_plane *plane;

	drm_for_each_plane(plane, dev) {
		struct nv50_wndw *wndw = nv50_wndw(plane);
		if (plane->funcs != &nv50_wndw)
			continue;
		nv50_wndw_fini(wndw);
	}

	list_for_each_entry(encoder, &dev->mode_config.encoder_list, head) {
		if (encoder->encoder_type != DRM_MODE_ENCODER_DPMST) {
			nv_encoder = nouveau_encoder(encoder);
			nv50_mstm_fini(nv_encoder->dp.mstm);
		}
	}
}

int
nv50_display_init(struct drm_device *dev)
{
	struct drm_encoder *encoder;
	struct drm_plane *plane;
	struct drm_crtc *crtc;
	u32 *push;

	push = evo_wait(nv50_mast(dev), 32);
	if (!push)
		return -EBUSY;

	evo_mthd(push, 0x0088, 1);
	evo_data(push, nv50_mast(dev)->base.sync.handle);
	evo_kick(push, nv50_mast(dev));

	list_for_each_entry(encoder, &dev->mode_config.encoder_list, head) {
		if (encoder->encoder_type != DRM_MODE_ENCODER_DPMST) {
			const struct drm_encoder_helper_funcs *help;
			struct nouveau_encoder *nv_encoder;

			nv_encoder = nouveau_encoder(encoder);
			help = encoder->helper_private;
			if (help && help->dpms)
				help->dpms(encoder, DRM_MODE_DPMS_ON);

			nv50_mstm_init(nv_encoder->dp.mstm);
		}
	}

	drm_for_each_crtc(crtc, dev) {
		nv50_head_lut_load(crtc);
	}

	drm_for_each_plane(plane, dev) {
		struct nv50_wndw *wndw = nv50_wndw(plane);
		if (plane->funcs != &nv50_wndw)
			continue;
		nv50_wndw_init(wndw);
	}

	return 0;
}

void
nv50_display_destroy(struct drm_device *dev)
{
	struct nv50_disp *disp = nv50_disp(dev);

	nv50_dmac_destroy(&disp->mast.base, disp->disp);

	nouveau_bo_unmap(disp->sync);
	if (disp->sync)
		nouveau_bo_unpin(disp->sync);
	nouveau_bo_ref(NULL, &disp->sync);

	nouveau_display(dev)->priv = NULL;
	kfree(disp);
}

MODULE_PARM_DESC(atomic, "Expose atomic ioctl (default: disabled)");
static int nouveau_atomic = 0;
module_param_named(atomic, nouveau_atomic, int, 0400);

int
nv50_display_create(struct drm_device *dev)
{
	struct nvif_device *device = &nouveau_drm(dev)->client.device;
	struct nouveau_drm *drm = nouveau_drm(dev);
	struct dcb_table *dcb = &drm->vbios.dcb;
	struct drm_connector *connector, *tmp;
	struct nv50_disp *disp;
	struct dcb_output *dcbe;
	int crtcs, ret, i;

	disp = kzalloc(sizeof(*disp), GFP_KERNEL);
	if (!disp)
		return -ENOMEM;

	mutex_init(&disp->mutex);

	nouveau_display(dev)->priv = disp;
	nouveau_display(dev)->dtor = nv50_display_destroy;
	nouveau_display(dev)->init = nv50_display_init;
	nouveau_display(dev)->fini = nv50_display_fini;
	disp->disp = &nouveau_display(dev)->disp;
	dev->mode_config.funcs = &nv50_disp_func;
	if (nouveau_atomic)
		dev->driver->driver_features |= DRIVER_ATOMIC;

	/* small shared memory area we use for notifiers and semaphores */
	ret = nouveau_bo_new(&drm->client, 4096, 0x1000, TTM_PL_FLAG_VRAM,
			     0, 0x0000, NULL, NULL, &disp->sync);
	if (!ret) {
		ret = nouveau_bo_pin(disp->sync, TTM_PL_FLAG_VRAM, true);
		if (!ret) {
			ret = nouveau_bo_map(disp->sync);
			if (ret)
				nouveau_bo_unpin(disp->sync);
		}
		if (ret)
			nouveau_bo_ref(NULL, &disp->sync);
	}

	if (ret)
		goto out;

	/* allocate master evo channel */
	ret = nv50_core_create(device, disp->disp, disp->sync->bo.offset,
			      &disp->mast);
	if (ret)
		goto out;

	/* create crtc objects to represent the hw heads */
	if (disp->disp->oclass >= GF110_DISP)
		crtcs = nvif_rd32(&device->object, 0x022448);
	else
		crtcs = 2;

	for (i = 0; i < crtcs; i++) {
		ret = nv50_head_create(dev, i);
		if (ret)
			goto out;
	}

	/* create encoder/connector objects based on VBIOS DCB table */
	for (i = 0, dcbe = &dcb->entry[0]; i < dcb->entries; i++, dcbe++) {
		connector = nouveau_connector_create(dev, dcbe->connector);
		if (IS_ERR(connector))
			continue;

		if (dcbe->location == DCB_LOC_ON_CHIP) {
			switch (dcbe->type) {
			case DCB_OUTPUT_TMDS:
			case DCB_OUTPUT_LVDS:
			case DCB_OUTPUT_DP:
				ret = nv50_sor_create(connector, dcbe);
				break;
			case DCB_OUTPUT_ANALOG:
				ret = nv50_dac_create(connector, dcbe);
				break;
			default:
				ret = -ENODEV;
				break;
			}
		} else {
			ret = nv50_pior_create(connector, dcbe);
		}

		if (ret) {
			NV_WARN(drm, "failed to create encoder %d/%d/%d: %d\n",
				     dcbe->location, dcbe->type,
				     ffs(dcbe->or) - 1, ret);
			ret = 0;
		}
	}

	/* cull any connectors we created that don't have an encoder */
	list_for_each_entry_safe(connector, tmp, &dev->mode_config.connector_list, head) {
		if (connector->encoder_ids[0])
			continue;

		NV_WARN(drm, "%s has no encoders, removing\n",
			connector->name);
		connector->funcs->destroy(connector);
	}

out:
	if (ret)
		nv50_display_destroy(dev);
	return ret;
}<|MERGE_RESOLUTION|>--- conflicted
+++ resolved
@@ -447,15 +447,6 @@
 	args.base.target = NV_DMA_V0_TARGET_VRAM;
 	args.base.access = NV_DMA_V0_ACCESS_RDWR;
 	args.base.start  = 0;
-<<<<<<< HEAD
-	args.base.limit  = drm->device.info.ram_user - 1;
-
-	if (drm->device.info.chipset < 0x80) {
-		args.nv50.part = NV50_DMA_V0_PART_256;
-		argc += sizeof(args.nv50);
-	} else
-	if (drm->device.info.chipset < 0xc0) {
-=======
 	args.base.limit  = drm->client.device.info.ram_user - 1;
 
 	if (drm->client.device.info.chipset < 0x80) {
@@ -463,16 +454,11 @@
 		argc += sizeof(args.nv50);
 	} else
 	if (drm->client.device.info.chipset < 0xc0) {
->>>>>>> 786cc154
 		args.nv50.part = NV50_DMA_V0_PART_256;
 		args.nv50.kind = kind;
 		argc += sizeof(args.nv50);
 	} else
-<<<<<<< HEAD
-	if (drm->device.info.chipset < 0xd0) {
-=======
 	if (drm->client.device.info.chipset < 0xd0) {
->>>>>>> 786cc154
 		args.gf100.kind = kind;
 		argc += sizeof(args.gf100);
 	} else {
@@ -862,11 +848,7 @@
 	asyw->image.kind = (fb->nvbo->tile_flags & 0x0000ff00) >> 8;
 	if (asyw->image.kind) {
 		asyw->image.layout = 0;
-<<<<<<< HEAD
-		if (drm->device.info.chipset >= 0xc0)
-=======
 		if (drm->client.device.info.chipset >= 0xc0)
->>>>>>> 786cc154
 			asyw->image.block = fb->nvbo->tile_mode >> 4;
 		else
 			asyw->image.block = fb->nvbo->tile_mode;
@@ -949,55 +931,6 @@
 
 static void
 nv50_wndw_cleanup_fb(struct drm_plane *plane, struct drm_plane_state *old_state)
-<<<<<<< HEAD
-{
-	struct nouveau_framebuffer *fb = nouveau_framebuffer(old_state->fb);
-	struct nouveau_drm *drm = nouveau_drm(plane->dev);
-
-	NV_ATOMIC(drm, "%s cleanup: %p\n", plane->name, old_state->fb);
-	if (!old_state->fb)
-		return;
-
-	nouveau_bo_unpin(fb->nvbo);
-}
-
-static int
-nv50_wndw_prepare_fb(struct drm_plane *plane, struct drm_plane_state *state)
-{
-	struct nouveau_framebuffer *fb = nouveau_framebuffer(state->fb);
-	struct nouveau_drm *drm = nouveau_drm(plane->dev);
-	struct nv50_wndw *wndw = nv50_wndw(plane);
-	struct nv50_wndw_atom *asyw = nv50_wndw_atom(state);
-	struct nv50_head_atom *asyh;
-	struct nv50_dmac_ctxdma *ctxdma;
-	int ret;
-
-	NV_ATOMIC(drm, "%s prepare: %p\n", plane->name, state->fb);
-	if (!asyw->state.fb)
-		return 0;
-
-	ret = nouveau_bo_pin(fb->nvbo, TTM_PL_FLAG_VRAM, true);
-	if (ret)
-		return ret;
-
-	ctxdma = nv50_dmac_ctxdma_new(wndw->dmac, fb);
-	if (IS_ERR(ctxdma)) {
-		nouveau_bo_unpin(fb->nvbo);
-		return PTR_ERR(ctxdma);
-	}
-
-	asyw->state.fence = reservation_object_get_excl_rcu(fb->nvbo->bo.resv);
-	asyw->image.handle = ctxdma->object.handle;
-	asyw->image.offset = fb->nvbo->bo.offset;
-
-	if (wndw->func->prepare) {
-		asyh = nv50_head_atom_get(asyw->state.state, asyw->state.crtc);
-		if (IS_ERR(asyh))
-			return PTR_ERR(asyh);
-
-		wndw->func->prepare(wndw, asyh, asyw);
-	}
-=======
 {
 	struct nouveau_framebuffer *fb = nouveau_framebuffer(old_state->fb);
 	struct nouveau_drm *drm = nouveau_drm(plane->dev);
@@ -1085,7 +1018,6 @@
 	asyw->set.mask = 0;
 	return &asyw->state;
 }
->>>>>>> 786cc154
 
 static void
 nv50_wndw_reset(struct drm_plane *plane)
@@ -1136,70 +1068,6 @@
 	nvif_notify_get(&wndw->notify);
 }
 
-<<<<<<< HEAD
-static const struct drm_plane_helper_funcs
-nv50_wndw_helper = {
-	.prepare_fb = nv50_wndw_prepare_fb,
-	.cleanup_fb = nv50_wndw_cleanup_fb,
-	.atomic_check = nv50_wndw_atomic_check,
-};
-
-static void
-nv50_wndw_atomic_destroy_state(struct drm_plane *plane,
-			       struct drm_plane_state *state)
-{
-	struct nv50_wndw_atom *asyw = nv50_wndw_atom(state);
-	__drm_atomic_helper_plane_destroy_state(&asyw->state);
-	dma_fence_put(asyw->state.fence);
-	kfree(asyw);
-}
-
-static struct drm_plane_state *
-nv50_wndw_atomic_duplicate_state(struct drm_plane *plane)
-{
-	struct nv50_wndw_atom *armw = nv50_wndw_atom(plane->state);
-	struct nv50_wndw_atom *asyw;
-	if (!(asyw = kmalloc(sizeof(*asyw), GFP_KERNEL)))
-		return NULL;
-	__drm_atomic_helper_plane_duplicate_state(plane, &asyw->state);
-	asyw->state.fence = NULL;
-	asyw->interval = 1;
-	asyw->sema = armw->sema;
-	asyw->ntfy = armw->ntfy;
-	asyw->image = armw->image;
-	asyw->point = armw->point;
-	asyw->lut = armw->lut;
-	asyw->clr.mask = 0;
-	asyw->set.mask = 0;
-	return &asyw->state;
-}
-
-static void
-nv50_wndw_reset(struct drm_plane *plane)
-{
-	struct nv50_wndw_atom *asyw;
-
-	if (WARN_ON(!(asyw = kzalloc(sizeof(*asyw), GFP_KERNEL))))
-		return;
-
-	if (plane->state)
-		plane->funcs->atomic_destroy_state(plane, plane->state);
-	plane->state = &asyw->state;
-	plane->state->plane = plane;
-	plane->state->rotation = DRM_ROTATE_0;
-}
-
-static void
-nv50_wndw_destroy(struct drm_plane *plane)
-{
-	struct nv50_wndw *wndw = nv50_wndw(plane);
-	void *data;
-	nvif_notify_fini(&wndw->notify);
-	data = wndw->func->dtor(wndw);
-	drm_plane_cleanup(&wndw->plane);
-	kfree(data);
-}
-=======
 static int
 nv50_wndw_ctor(const struct nv50_wndw_func *func, struct drm_device *dev,
 	       enum drm_plane_type type, const char *name, int index,
@@ -1291,29 +1159,8 @@
 		WARN_ON(1);
 		return -EINVAL;
 	}
->>>>>>> 786cc154
-
-static const struct drm_plane_funcs
-nv50_wndw = {
-	.update_plane = drm_atomic_helper_update_plane,
-	.disable_plane = drm_atomic_helper_disable_plane,
-	.destroy = nv50_wndw_destroy,
-	.reset = nv50_wndw_reset,
-	.set_property = drm_atomic_helper_plane_set_property,
-	.atomic_duplicate_state = nv50_wndw_atomic_duplicate_state,
-	.atomic_destroy_state = nv50_wndw_atomic_destroy_state,
-};
-
-static void
-nv50_wndw_fini(struct nv50_wndw *wndw)
-{
-	nvif_notify_put(&wndw->notify);
-}
-
-static void
-nv50_wndw_init(struct nv50_wndw *wndw)
-{
-	nvif_notify_get(&wndw->notify);
+
+	return 0;
 }
 
 static void *
@@ -1340,24 +1187,6 @@
 };
 
 static int
-<<<<<<< HEAD
-nv50_wndw_ctor(const struct nv50_wndw_func *func, struct drm_device *dev,
-	       enum drm_plane_type type, const char *name, int index,
-	       struct nv50_dmac *dmac, const u32 *format, int nformat,
-	       struct nv50_wndw *wndw)
-{
-	int ret;
-
-	wndw->func = func;
-	wndw->dmac = dmac;
-
-	ret = drm_universal_plane_init(dev, &wndw->plane, 0, &nv50_wndw, format,
-				       nformat, type, "%s-%d", name, index);
-	if (ret)
-		return ret;
-
-	drm_plane_helper_add(&wndw->plane, &nv50_wndw_helper);
-=======
 nv50_curs_new(struct nouveau_drm *drm, struct nv50_head *head,
 	      struct nv50_curs **pcurs)
 {
@@ -1402,93 +1231,10 @@
 		return ret;
 	}
 
->>>>>>> 786cc154
 	return 0;
 }
 
 /******************************************************************************
-<<<<<<< HEAD
- * Cursor plane
- *****************************************************************************/
-#define nv50_curs(p) container_of((p), struct nv50_curs, wndw)
-
-struct nv50_curs {
-	struct nv50_wndw wndw;
-	struct nvif_object chan;
-};
-
-static u32
-nv50_curs_update(struct nv50_wndw *wndw, u32 interlock)
-{
-	struct nv50_curs *curs = nv50_curs(wndw);
-	nvif_wr32(&curs->chan, 0x0080, 0x00000000);
-	return 0;
-}
-
-static void
-nv50_curs_point(struct nv50_wndw *wndw, struct nv50_wndw_atom *asyw)
-{
-	struct nv50_curs *curs = nv50_curs(wndw);
-	nvif_wr32(&curs->chan, 0x0084, (asyw->point.y << 16) | asyw->point.x);
-}
-
-static void
-nv50_curs_prepare(struct nv50_wndw *wndw, struct nv50_head_atom *asyh,
-		  struct nv50_wndw_atom *asyw)
-{
-	asyh->curs.handle = nv50_disp(wndw->plane.dev)->mast.base.vram.handle;
-	asyh->curs.offset = asyw->image.offset;
-	asyh->set.curs = asyh->curs.visible;
-}
-
-static void
-nv50_curs_release(struct nv50_wndw *wndw, struct nv50_wndw_atom *asyw,
-		  struct nv50_head_atom *asyh)
-{
-	asyh->curs.visible = false;
-}
-
-static int
-nv50_curs_acquire(struct nv50_wndw *wndw, struct nv50_wndw_atom *asyw,
-		  struct nv50_head_atom *asyh)
-{
-	int ret;
-
-	ret = drm_plane_helper_check_state(&asyw->state, &asyw->clip,
-					   DRM_PLANE_HELPER_NO_SCALING,
-					   DRM_PLANE_HELPER_NO_SCALING,
-					   true, true);
-	asyh->curs.visible = asyw->state.visible;
-	if (ret || !asyh->curs.visible)
-		return ret;
-
-	switch (asyw->state.fb->width) {
-	case 32: asyh->curs.layout = 0; break;
-	case 64: asyh->curs.layout = 1; break;
-	default:
-		return -EINVAL;
-	}
-
-	if (asyw->state.fb->width != asyw->state.fb->height)
-		return -EINVAL;
-
-	switch (asyw->state.fb->format->format) {
-	case DRM_FORMAT_ARGB8888: asyh->curs.format = 1; break;
-	default:
-		WARN_ON(1);
-		return -EINVAL;
-	}
-
-	return 0;
-}
-
-static void *
-nv50_curs_dtor(struct nv50_wndw *wndw)
-{
-	struct nv50_curs *curs = nv50_curs(wndw);
-	nvif_object_fini(&curs->chan);
-	return curs;
-=======
  * Primary plane
  *****************************************************************************/
 #define nv50_base(p) container_of((p), struct nv50_base, wndw)
@@ -1644,72 +1390,9 @@
 	if (base->chan.base.base.user.oclass < GF110_DISP_BASE_CHANNEL_DMA)
 		return interlock ? 2 << (base->id * 8) : 0;
 	return interlock ? 2 << (base->id * 4) : 0;
->>>>>>> 786cc154
-}
-
-static const u32
-nv50_curs_format[] = {
-	DRM_FORMAT_ARGB8888,
-};
-
-static const struct nv50_wndw_func
-nv50_curs = {
-	.dtor = nv50_curs_dtor,
-	.acquire = nv50_curs_acquire,
-	.release = nv50_curs_release,
-	.prepare = nv50_curs_prepare,
-	.point = nv50_curs_point,
-	.update = nv50_curs_update,
-};
+}
 
 static int
-<<<<<<< HEAD
-nv50_curs_new(struct nouveau_drm *drm, struct nv50_head *head,
-	      struct nv50_curs **pcurs)
-{
-	static const struct nvif_mclass curses[] = {
-		{ GK104_DISP_CURSOR, 0 },
-		{ GF110_DISP_CURSOR, 0 },
-		{ GT214_DISP_CURSOR, 0 },
-		{   G82_DISP_CURSOR, 0 },
-		{  NV50_DISP_CURSOR, 0 },
-		{}
-	};
-	struct nv50_disp_cursor_v0 args = {
-		.head = head->base.index,
-	};
-	struct nv50_disp *disp = nv50_disp(drm->dev);
-	struct nv50_curs *curs;
-	int cid, ret;
-
-	cid = nvif_mclass(disp->disp, curses);
-	if (cid < 0) {
-		NV_ERROR(drm, "No supported cursor immediate class\n");
-		return cid;
-	}
-
-	if (!(curs = *pcurs = kzalloc(sizeof(*curs), GFP_KERNEL)))
-		return -ENOMEM;
-
-	ret = nv50_wndw_ctor(&nv50_curs, drm->dev, DRM_PLANE_TYPE_CURSOR,
-			     "curs", head->base.index, &disp->mast.base,
-			     nv50_curs_format, ARRAY_SIZE(nv50_curs_format),
-			     &curs->wndw);
-	if (ret) {
-		kfree(curs);
-		return ret;
-	}
-
-	ret = nvif_object_init(disp->disp, 0, curses[cid].oclass, &args,
-			       sizeof(args), &curs->chan);
-	if (ret) {
-		NV_ERROR(drm, "curs%04x allocation failed: %d\n",
-			 curses[cid].oclass, ret);
-		return ret;
-	}
-
-	return 0;
-=======
 nv50_base_ntfy_wait_begun(struct nv50_wndw *wndw, struct nv50_wndw_atom *asyw)
 {
 	struct nouveau_drm *drm = nouveau_drm(wndw->plane.dev);
@@ -1729,109 +1412,9 @@
 		  struct nv50_head_atom *asyh)
 {
 	asyh->base.cpp = 0;
->>>>>>> 786cc154
-}
-
-/******************************************************************************
- * Primary plane
- *****************************************************************************/
-#define nv50_base(p) container_of((p), struct nv50_base, wndw)
-
-struct nv50_base {
-	struct nv50_wndw wndw;
-	struct nv50_sync chan;
-	int id;
-};
+}
 
 static int
-<<<<<<< HEAD
-nv50_base_notify(struct nvif_notify *notify)
-{
-	return NVIF_NOTIFY_KEEP;
-}
-
-static void
-nv50_base_lut(struct nv50_wndw *wndw, struct nv50_wndw_atom *asyw)
-{
-	struct nv50_base *base = nv50_base(wndw);
-	u32 *push;
-	if ((push = evo_wait(&base->chan, 2))) {
-		evo_mthd(push, 0x00e0, 1);
-		evo_data(push, asyw->lut.enable << 30);
-		evo_kick(push, &base->chan);
-	}
-}
-
-static void
-nv50_base_image_clr(struct nv50_wndw *wndw)
-{
-	struct nv50_base *base = nv50_base(wndw);
-	u32 *push;
-	if ((push = evo_wait(&base->chan, 4))) {
-		evo_mthd(push, 0x0084, 1);
-		evo_data(push, 0x00000000);
-		evo_mthd(push, 0x00c0, 1);
-		evo_data(push, 0x00000000);
-		evo_kick(push, &base->chan);
-	}
-}
-
-static void
-nv50_base_image_set(struct nv50_wndw *wndw, struct nv50_wndw_atom *asyw)
-{
-	struct nv50_base *base = nv50_base(wndw);
-	const s32 oclass = base->chan.base.base.user.oclass;
-	u32 *push;
-	if ((push = evo_wait(&base->chan, 10))) {
-		evo_mthd(push, 0x0084, 1);
-		evo_data(push, (asyw->image.mode << 8) |
-			       (asyw->image.interval << 4));
-		evo_mthd(push, 0x00c0, 1);
-		evo_data(push, asyw->image.handle);
-		if (oclass < G82_DISP_BASE_CHANNEL_DMA) {
-			evo_mthd(push, 0x0800, 5);
-			evo_data(push, asyw->image.offset >> 8);
-			evo_data(push, 0x00000000);
-			evo_data(push, (asyw->image.h << 16) | asyw->image.w);
-			evo_data(push, (asyw->image.layout << 20) |
-					asyw->image.pitch |
-					asyw->image.block);
-			evo_data(push, (asyw->image.kind << 16) |
-				       (asyw->image.format << 8));
-		} else
-		if (oclass < GF110_DISP_BASE_CHANNEL_DMA) {
-			evo_mthd(push, 0x0800, 5);
-			evo_data(push, asyw->image.offset >> 8);
-			evo_data(push, 0x00000000);
-			evo_data(push, (asyw->image.h << 16) | asyw->image.w);
-			evo_data(push, (asyw->image.layout << 20) |
-					asyw->image.pitch |
-					asyw->image.block);
-			evo_data(push, asyw->image.format << 8);
-		} else {
-			evo_mthd(push, 0x0400, 5);
-			evo_data(push, asyw->image.offset >> 8);
-			evo_data(push, 0x00000000);
-			evo_data(push, (asyw->image.h << 16) | asyw->image.w);
-			evo_data(push, (asyw->image.layout << 24) |
-					asyw->image.pitch |
-					asyw->image.block);
-			evo_data(push, asyw->image.format << 8);
-		}
-		evo_kick(push, &base->chan);
-	}
-}
-
-static void
-nv50_base_ntfy_clr(struct nv50_wndw *wndw)
-{
-	struct nv50_base *base = nv50_base(wndw);
-	u32 *push;
-	if ((push = evo_wait(&base->chan, 2))) {
-		evo_mthd(push, 0x00a4, 1);
-		evo_data(push, 0x00000000);
-		evo_kick(push, &base->chan);
-=======
 nv50_base_acquire(struct nv50_wndw *wndw, struct nv50_wndw_atom *asyw,
 		  struct nv50_head_atom *asyh)
 {
@@ -1869,81 +1452,8 @@
 	default:
 		WARN_ON(1);
 		return -EINVAL;
->>>>>>> 786cc154
-	}
-}
-
-<<<<<<< HEAD
-static void
-nv50_base_ntfy_set(struct nv50_wndw *wndw, struct nv50_wndw_atom *asyw)
-{
-	struct nv50_base *base = nv50_base(wndw);
-	u32 *push;
-	if ((push = evo_wait(&base->chan, 3))) {
-		evo_mthd(push, 0x00a0, 2);
-		evo_data(push, (asyw->ntfy.awaken << 30) | asyw->ntfy.offset);
-		evo_data(push, asyw->ntfy.handle);
-		evo_kick(push, &base->chan);
-	}
-}
-
-static void
-nv50_base_sema_clr(struct nv50_wndw *wndw)
-{
-	struct nv50_base *base = nv50_base(wndw);
-	u32 *push;
-	if ((push = evo_wait(&base->chan, 2))) {
-		evo_mthd(push, 0x0094, 1);
-		evo_data(push, 0x00000000);
-		evo_kick(push, &base->chan);
-	}
-}
-
-static void
-nv50_base_sema_set(struct nv50_wndw *wndw, struct nv50_wndw_atom *asyw)
-{
-	struct nv50_base *base = nv50_base(wndw);
-	u32 *push;
-	if ((push = evo_wait(&base->chan, 5))) {
-		evo_mthd(push, 0x0088, 4);
-		evo_data(push, asyw->sema.offset);
-		evo_data(push, asyw->sema.acquire);
-		evo_data(push, asyw->sema.release);
-		evo_data(push, asyw->sema.handle);
-		evo_kick(push, &base->chan);
-	}
-}
-
-static u32
-nv50_base_update(struct nv50_wndw *wndw, u32 interlock)
-{
-	struct nv50_base *base = nv50_base(wndw);
-	u32 *push;
-
-	if (!(push = evo_wait(&base->chan, 2)))
-		return 0;
-	evo_mthd(push, 0x0080, 1);
-	evo_data(push, interlock);
-	evo_kick(push, &base->chan);
-
-	if (base->chan.base.base.user.oclass < GF110_DISP_BASE_CHANNEL_DMA)
-		return interlock ? 2 << (base->id * 8) : 0;
-	return interlock ? 2 << (base->id * 4) : 0;
-}
-
-static int
-nv50_base_ntfy_wait_begun(struct nv50_wndw *wndw, struct nv50_wndw_atom *asyw)
-{
-	struct nouveau_drm *drm = nouveau_drm(wndw->plane.dev);
-	struct nv50_disp *disp = nv50_disp(wndw->plane.dev);
-	if (nvif_msec(&drm->device, 2000ULL,
-		u32 data = nouveau_bo_rd32(disp->sync, asyw->ntfy.offset / 4);
-		if ((data & 0xc0000000) == 0x40000000)
-			break;
-		usleep_range(1, 2);
-	) < 0)
-		return -ETIMEDOUT;
-=======
+	}
+
 	asyw->lut.enable = 1;
 	asyw->set.image = true;
 	return 0;
@@ -2665,779 +2175,6 @@
 
 	if (asyh->clr.mask || asyh->set.mask)
 		nv50_atom(asyh->state.state)->lock_core = true;
->>>>>>> 786cc154
-	return 0;
-}
-
-static void
-<<<<<<< HEAD
-nv50_base_release(struct nv50_wndw *wndw, struct nv50_wndw_atom *asyw,
-		  struct nv50_head_atom *asyh)
-{
-	asyh->base.cpp = 0;
-}
-
-static int
-nv50_base_acquire(struct nv50_wndw *wndw, struct nv50_wndw_atom *asyw,
-		  struct nv50_head_atom *asyh)
-{
-	const struct drm_framebuffer *fb = asyw->state.fb;
-	int ret;
-
-	if (!fb->format->depth)
-		return -EINVAL;
-
-	ret = drm_plane_helper_check_state(&asyw->state, &asyw->clip,
-					   DRM_PLANE_HELPER_NO_SCALING,
-					   DRM_PLANE_HELPER_NO_SCALING,
-					   false, true);
-	if (ret)
-		return ret;
-
-	asyh->base.depth = fb->format->depth;
-	asyh->base.cpp = fb->format->cpp[0];
-	asyh->base.x = asyw->state.src.x1 >> 16;
-	asyh->base.y = asyw->state.src.y1 >> 16;
-	asyh->base.w = asyw->state.fb->width;
-	asyh->base.h = asyw->state.fb->height;
-
-	switch (fb->format->format) {
-	case DRM_FORMAT_C8         : asyw->image.format = 0x1e; break;
-	case DRM_FORMAT_RGB565     : asyw->image.format = 0xe8; break;
-	case DRM_FORMAT_XRGB1555   :
-	case DRM_FORMAT_ARGB1555   : asyw->image.format = 0xe9; break;
-	case DRM_FORMAT_XRGB8888   :
-	case DRM_FORMAT_ARGB8888   : asyw->image.format = 0xcf; break;
-	case DRM_FORMAT_XBGR2101010:
-	case DRM_FORMAT_ABGR2101010: asyw->image.format = 0xd1; break;
-	case DRM_FORMAT_XBGR8888   :
-	case DRM_FORMAT_ABGR8888   : asyw->image.format = 0xd5; break;
-	default:
-		WARN_ON(1);
-		return -EINVAL;
-	}
-
-	asyw->lut.enable = 1;
-	asyw->set.image = true;
-	return 0;
-}
-
-static void *
-nv50_base_dtor(struct nv50_wndw *wndw)
-{
-	struct nv50_disp *disp = nv50_disp(wndw->plane.dev);
-	struct nv50_base *base = nv50_base(wndw);
-	nv50_dmac_destroy(&base->chan.base, disp->disp);
-	return base;
-}
-
-static const u32
-nv50_base_format[] = {
-	DRM_FORMAT_C8,
-	DRM_FORMAT_RGB565,
-	DRM_FORMAT_XRGB1555,
-	DRM_FORMAT_ARGB1555,
-	DRM_FORMAT_XRGB8888,
-	DRM_FORMAT_ARGB8888,
-	DRM_FORMAT_XBGR2101010,
-	DRM_FORMAT_ABGR2101010,
-	DRM_FORMAT_XBGR8888,
-	DRM_FORMAT_ABGR8888,
-};
-
-static const struct nv50_wndw_func
-nv50_base = {
-	.dtor = nv50_base_dtor,
-	.acquire = nv50_base_acquire,
-	.release = nv50_base_release,
-	.sema_set = nv50_base_sema_set,
-	.sema_clr = nv50_base_sema_clr,
-	.ntfy_set = nv50_base_ntfy_set,
-	.ntfy_clr = nv50_base_ntfy_clr,
-	.ntfy_wait_begun = nv50_base_ntfy_wait_begun,
-	.image_set = nv50_base_image_set,
-	.image_clr = nv50_base_image_clr,
-	.lut = nv50_base_lut,
-	.update = nv50_base_update,
-};
-
-static int
-nv50_base_new(struct nouveau_drm *drm, struct nv50_head *head,
-	      struct nv50_base **pbase)
-{
-	struct nv50_disp *disp = nv50_disp(drm->dev);
-	struct nv50_base *base;
-	int ret;
-
-	if (!(base = *pbase = kzalloc(sizeof(*base), GFP_KERNEL)))
-		return -ENOMEM;
-	base->id = head->base.index;
-	base->wndw.ntfy = EVO_FLIP_NTFY0(base->id);
-	base->wndw.sema = EVO_FLIP_SEM0(base->id);
-	base->wndw.data = 0x00000000;
-
-	ret = nv50_wndw_ctor(&nv50_base, drm->dev, DRM_PLANE_TYPE_PRIMARY,
-			     "base", base->id, &base->chan.base,
-			     nv50_base_format, ARRAY_SIZE(nv50_base_format),
-			     &base->wndw);
-	if (ret) {
-		kfree(base);
-		return ret;
-	}
-
-	ret = nv50_base_create(&drm->device, disp->disp, base->id,
-			       disp->sync->bo.offset, &base->chan);
-	if (ret)
-		return ret;
-
-	return nvif_notify_init(&base->chan.base.base.user, nv50_base_notify,
-				false,
-				NV50_DISP_BASE_CHANNEL_DMA_V0_NTFY_UEVENT,
-				&(struct nvif_notify_uevent_req) {},
-				sizeof(struct nvif_notify_uevent_req),
-				sizeof(struct nvif_notify_uevent_rep),
-				&base->wndw.notify);
-}
-
-/******************************************************************************
- * Head
- *****************************************************************************/
-static void
-nv50_head_procamp(struct nv50_head *head, struct nv50_head_atom *asyh)
-{
-	struct nv50_dmac *core = &nv50_disp(head->base.base.dev)->mast.base;
-	u32 *push;
-	if ((push = evo_wait(core, 2))) {
-		if (core->base.user.oclass < GF110_DISP_CORE_CHANNEL_DMA)
-			evo_mthd(push, 0x08a8 + (head->base.index * 0x400), 1);
-		else
-			evo_mthd(push, 0x0498 + (head->base.index * 0x300), 1);
-		evo_data(push, (asyh->procamp.sat.sin << 20) |
-			       (asyh->procamp.sat.cos << 8));
-		evo_kick(push, core);
-	}
-}
-
-static void
-nv50_head_dither(struct nv50_head *head, struct nv50_head_atom *asyh)
-{
-	struct nv50_dmac *core = &nv50_disp(head->base.base.dev)->mast.base;
-	u32 *push;
-	if ((push = evo_wait(core, 2))) {
-		if (core->base.user.oclass < GF110_DISP_CORE_CHANNEL_DMA)
-			evo_mthd(push, 0x08a0 + (head->base.index * 0x0400), 1);
-		else
-		if (core->base.user.oclass < GK104_DISP_CORE_CHANNEL_DMA)
-			evo_mthd(push, 0x0490 + (head->base.index * 0x0300), 1);
-		else
-			evo_mthd(push, 0x04a0 + (head->base.index * 0x0300), 1);
-		evo_data(push, (asyh->dither.mode << 3) |
-			       (asyh->dither.bits << 1) |
-			        asyh->dither.enable);
-		evo_kick(push, core);
-	}
-}
-
-static void
-nv50_head_ovly(struct nv50_head *head, struct nv50_head_atom *asyh)
-{
-	struct nv50_dmac *core = &nv50_disp(head->base.base.dev)->mast.base;
-	u32 bounds = 0;
-	u32 *push;
-
-	if (asyh->base.cpp) {
-		switch (asyh->base.cpp) {
-		case 8: bounds |= 0x00000500; break;
-		case 4: bounds |= 0x00000300; break;
-		case 2: bounds |= 0x00000100; break;
-		default:
-			WARN_ON(1);
-			break;
-		}
-		bounds |= 0x00000001;
-	}
-
-	if ((push = evo_wait(core, 2))) {
-		if (core->base.user.oclass < GF110_DISP_CORE_CHANNEL_DMA)
-			evo_mthd(push, 0x0904 + head->base.index * 0x400, 1);
-		else
-			evo_mthd(push, 0x04d4 + head->base.index * 0x300, 1);
-		evo_data(push, bounds);
-		evo_kick(push, core);
-	}
-}
-
-static void
-nv50_head_base(struct nv50_head *head, struct nv50_head_atom *asyh)
-{
-	struct nv50_dmac *core = &nv50_disp(head->base.base.dev)->mast.base;
-	u32 bounds = 0;
-	u32 *push;
-
-	if (asyh->base.cpp) {
-		switch (asyh->base.cpp) {
-		case 8: bounds |= 0x00000500; break;
-		case 4: bounds |= 0x00000300; break;
-		case 2: bounds |= 0x00000100; break;
-		case 1: bounds |= 0x00000000; break;
-		default:
-			WARN_ON(1);
-			break;
-		}
-		bounds |= 0x00000001;
-	}
-
-	if ((push = evo_wait(core, 2))) {
-		if (core->base.user.oclass < GF110_DISP_CORE_CHANNEL_DMA)
-			evo_mthd(push, 0x0900 + head->base.index * 0x400, 1);
-		else
-			evo_mthd(push, 0x04d0 + head->base.index * 0x300, 1);
-		evo_data(push, bounds);
-		evo_kick(push, core);
-	}
-}
-
-static void
-nv50_head_curs_clr(struct nv50_head *head)
-{
-	struct nv50_dmac *core = &nv50_disp(head->base.base.dev)->mast.base;
-	u32 *push;
-	if ((push = evo_wait(core, 4))) {
-		if (core->base.user.oclass < G82_DISP_CORE_CHANNEL_DMA) {
-			evo_mthd(push, 0x0880 + head->base.index * 0x400, 1);
-			evo_data(push, 0x05000000);
-		} else
-		if (core->base.user.oclass < GF110_DISP_CORE_CHANNEL_DMA) {
-			evo_mthd(push, 0x0880 + head->base.index * 0x400, 1);
-			evo_data(push, 0x05000000);
-			evo_mthd(push, 0x089c + head->base.index * 0x400, 1);
-			evo_data(push, 0x00000000);
-		} else {
-			evo_mthd(push, 0x0480 + head->base.index * 0x300, 1);
-			evo_data(push, 0x05000000);
-			evo_mthd(push, 0x048c + head->base.index * 0x300, 1);
-			evo_data(push, 0x00000000);
-		}
-		evo_kick(push, core);
-	}
-}
-
-static void
-nv50_head_curs_set(struct nv50_head *head, struct nv50_head_atom *asyh)
-{
-	struct nv50_dmac *core = &nv50_disp(head->base.base.dev)->mast.base;
-	u32 *push;
-	if ((push = evo_wait(core, 5))) {
-		if (core->base.user.oclass < G82_DISP_BASE_CHANNEL_DMA) {
-			evo_mthd(push, 0x0880 + head->base.index * 0x400, 2);
-			evo_data(push, 0x80000000 | (asyh->curs.layout << 26) |
-						    (asyh->curs.format << 24));
-			evo_data(push, asyh->curs.offset >> 8);
-		} else
-		if (core->base.user.oclass < GF110_DISP_BASE_CHANNEL_DMA) {
-			evo_mthd(push, 0x0880 + head->base.index * 0x400, 2);
-			evo_data(push, 0x80000000 | (asyh->curs.layout << 26) |
-						    (asyh->curs.format << 24));
-			evo_data(push, asyh->curs.offset >> 8);
-			evo_mthd(push, 0x089c + head->base.index * 0x400, 1);
-			evo_data(push, asyh->curs.handle);
-		} else {
-			evo_mthd(push, 0x0480 + head->base.index * 0x300, 2);
-			evo_data(push, 0x80000000 | (asyh->curs.layout << 26) |
-						    (asyh->curs.format << 24));
-			evo_data(push, asyh->curs.offset >> 8);
-			evo_mthd(push, 0x048c + head->base.index * 0x300, 1);
-			evo_data(push, asyh->curs.handle);
-		}
-		evo_kick(push, core);
-	}
-}
-
-static void
-nv50_head_core_clr(struct nv50_head *head)
-{
-	struct nv50_dmac *core = &nv50_disp(head->base.base.dev)->mast.base;
-	u32 *push;
-	if ((push = evo_wait(core, 2))) {
-		if (core->base.user.oclass < GF110_DISP_CORE_CHANNEL_DMA)
-			evo_mthd(push, 0x0874 + head->base.index * 0x400, 1);
-		else
-			evo_mthd(push, 0x0474 + head->base.index * 0x300, 1);
-		evo_data(push, 0x00000000);
-		evo_kick(push, core);
-	}
-}
-
-static void
-nv50_head_core_set(struct nv50_head *head, struct nv50_head_atom *asyh)
-{
-	struct nv50_dmac *core = &nv50_disp(head->base.base.dev)->mast.base;
-	u32 *push;
-	if ((push = evo_wait(core, 9))) {
-		if (core->base.user.oclass < G82_DISP_CORE_CHANNEL_DMA) {
-			evo_mthd(push, 0x0860 + head->base.index * 0x400, 1);
-			evo_data(push, asyh->core.offset >> 8);
-			evo_mthd(push, 0x0868 + head->base.index * 0x400, 4);
-			evo_data(push, (asyh->core.h << 16) | asyh->core.w);
-			evo_data(push, asyh->core.layout << 20 |
-				       (asyh->core.pitch >> 8) << 8 |
-				       asyh->core.block);
-			evo_data(push, asyh->core.kind << 16 |
-				       asyh->core.format << 8);
-			evo_data(push, asyh->core.handle);
-			evo_mthd(push, 0x08c0 + head->base.index * 0x400, 1);
-			evo_data(push, (asyh->core.y << 16) | asyh->core.x);
-			/* EVO will complain with INVALID_STATE if we have an
-			 * active cursor and (re)specify HeadSetContextDmaIso
-			 * without also updating HeadSetOffsetCursor.
-			 */
-			asyh->set.curs = asyh->curs.visible;
-		} else
-		if (core->base.user.oclass < GF110_DISP_CORE_CHANNEL_DMA) {
-			evo_mthd(push, 0x0860 + head->base.index * 0x400, 1);
-			evo_data(push, asyh->core.offset >> 8);
-			evo_mthd(push, 0x0868 + head->base.index * 0x400, 4);
-			evo_data(push, (asyh->core.h << 16) | asyh->core.w);
-			evo_data(push, asyh->core.layout << 20 |
-				       (asyh->core.pitch >> 8) << 8 |
-				       asyh->core.block);
-			evo_data(push, asyh->core.format << 8);
-			evo_data(push, asyh->core.handle);
-			evo_mthd(push, 0x08c0 + head->base.index * 0x400, 1);
-			evo_data(push, (asyh->core.y << 16) | asyh->core.x);
-		} else {
-			evo_mthd(push, 0x0460 + head->base.index * 0x300, 1);
-			evo_data(push, asyh->core.offset >> 8);
-			evo_mthd(push, 0x0468 + head->base.index * 0x300, 4);
-			evo_data(push, (asyh->core.h << 16) | asyh->core.w);
-			evo_data(push, asyh->core.layout << 24 |
-				       (asyh->core.pitch >> 8) << 8 |
-				       asyh->core.block);
-			evo_data(push, asyh->core.format << 8);
-			evo_data(push, asyh->core.handle);
-			evo_mthd(push, 0x04b0 + head->base.index * 0x300, 1);
-			evo_data(push, (asyh->core.y << 16) | asyh->core.x);
-		}
-		evo_kick(push, core);
-	}
-}
-
-static void
-nv50_head_lut_clr(struct nv50_head *head)
-{
-	struct nv50_dmac *core = &nv50_disp(head->base.base.dev)->mast.base;
-	u32 *push;
-	if ((push = evo_wait(core, 4))) {
-		if (core->base.user.oclass < G82_DISP_CORE_CHANNEL_DMA) {
-			evo_mthd(push, 0x0840 + (head->base.index * 0x400), 1);
-			evo_data(push, 0x40000000);
-		} else
-		if (core->base.user.oclass < GF110_DISP_CORE_CHANNEL_DMA) {
-			evo_mthd(push, 0x0840 + (head->base.index * 0x400), 1);
-			evo_data(push, 0x40000000);
-			evo_mthd(push, 0x085c + (head->base.index * 0x400), 1);
-			evo_data(push, 0x00000000);
-		} else {
-			evo_mthd(push, 0x0440 + (head->base.index * 0x300), 1);
-			evo_data(push, 0x03000000);
-			evo_mthd(push, 0x045c + (head->base.index * 0x300), 1);
-			evo_data(push, 0x00000000);
-		}
-		evo_kick(push, core);
-	}
-}
-
-static void
-nv50_head_lut_set(struct nv50_head *head, struct nv50_head_atom *asyh)
-{
-	struct nv50_dmac *core = &nv50_disp(head->base.base.dev)->mast.base;
-	u32 *push;
-	if ((push = evo_wait(core, 7))) {
-		if (core->base.user.oclass < G82_DISP_CORE_CHANNEL_DMA) {
-			evo_mthd(push, 0x0840 + (head->base.index * 0x400), 2);
-			evo_data(push, 0xc0000000);
-			evo_data(push, asyh->lut.offset >> 8);
-		} else
-		if (core->base.user.oclass < GF110_DISP_CORE_CHANNEL_DMA) {
-			evo_mthd(push, 0x0840 + (head->base.index * 0x400), 2);
-			evo_data(push, 0xc0000000);
-			evo_data(push, asyh->lut.offset >> 8);
-			evo_mthd(push, 0x085c + (head->base.index * 0x400), 1);
-			evo_data(push, asyh->lut.handle);
-		} else {
-			evo_mthd(push, 0x0440 + (head->base.index * 0x300), 4);
-			evo_data(push, 0x83000000);
-			evo_data(push, asyh->lut.offset >> 8);
-			evo_data(push, 0x00000000);
-			evo_data(push, 0x00000000);
-			evo_mthd(push, 0x045c + (head->base.index * 0x300), 1);
-			evo_data(push, asyh->lut.handle);
-		}
-		evo_kick(push, core);
-	}
-}
-
-static void
-nv50_head_mode(struct nv50_head *head, struct nv50_head_atom *asyh)
-{
-	struct nv50_dmac *core = &nv50_disp(head->base.base.dev)->mast.base;
-	struct nv50_head_mode *m = &asyh->mode;
-	u32 *push;
-	if ((push = evo_wait(core, 14))) {
-		if (core->base.user.oclass < GF110_DISP_CORE_CHANNEL_DMA) {
-			evo_mthd(push, 0x0804 + (head->base.index * 0x400), 2);
-			evo_data(push, 0x00800000 | m->clock);
-			evo_data(push, m->interlace ? 0x00000002 : 0x00000000);
-			evo_mthd(push, 0x0810 + (head->base.index * 0x400), 7);
-			evo_data(push, 0x00000000);
-			evo_data(push, (m->v.active  << 16) | m->h.active );
-			evo_data(push, (m->v.synce   << 16) | m->h.synce  );
-			evo_data(push, (m->v.blanke  << 16) | m->h.blanke );
-			evo_data(push, (m->v.blanks  << 16) | m->h.blanks );
-			evo_data(push, (m->v.blank2e << 16) | m->v.blank2s);
-			evo_data(push, asyh->mode.v.blankus);
-			evo_mthd(push, 0x082c + (head->base.index * 0x400), 1);
-			evo_data(push, 0x00000000);
-		} else {
-			evo_mthd(push, 0x0410 + (head->base.index * 0x300), 6);
-			evo_data(push, 0x00000000);
-			evo_data(push, (m->v.active  << 16) | m->h.active );
-			evo_data(push, (m->v.synce   << 16) | m->h.synce  );
-			evo_data(push, (m->v.blanke  << 16) | m->h.blanke );
-			evo_data(push, (m->v.blanks  << 16) | m->h.blanks );
-			evo_data(push, (m->v.blank2e << 16) | m->v.blank2s);
-			evo_mthd(push, 0x042c + (head->base.index * 0x300), 2);
-			evo_data(push, 0x00000000); /* ??? */
-			evo_data(push, 0xffffff00);
-			evo_mthd(push, 0x0450 + (head->base.index * 0x300), 3);
-			evo_data(push, m->clock * 1000);
-			evo_data(push, 0x00200000); /* ??? */
-			evo_data(push, m->clock * 1000);
-		}
-		evo_kick(push, core);
-	}
-}
-
-static void
-nv50_head_view(struct nv50_head *head, struct nv50_head_atom *asyh)
-{
-	struct nv50_dmac *core = &nv50_disp(head->base.base.dev)->mast.base;
-	u32 *push;
-	if ((push = evo_wait(core, 10))) {
-		if (core->base.user.oclass < GF110_DISP_CORE_CHANNEL_DMA) {
-			evo_mthd(push, 0x08a4 + (head->base.index * 0x400), 1);
-			evo_data(push, 0x00000000);
-			evo_mthd(push, 0x08c8 + (head->base.index * 0x400), 1);
-			evo_data(push, (asyh->view.iH << 16) | asyh->view.iW);
-			evo_mthd(push, 0x08d8 + (head->base.index * 0x400), 2);
-			evo_data(push, (asyh->view.oH << 16) | asyh->view.oW);
-			evo_data(push, (asyh->view.oH << 16) | asyh->view.oW);
-		} else {
-			evo_mthd(push, 0x0494 + (head->base.index * 0x300), 1);
-			evo_data(push, 0x00000000);
-			evo_mthd(push, 0x04b8 + (head->base.index * 0x300), 1);
-			evo_data(push, (asyh->view.iH << 16) | asyh->view.iW);
-			evo_mthd(push, 0x04c0 + (head->base.index * 0x300), 3);
-			evo_data(push, (asyh->view.oH << 16) | asyh->view.oW);
-			evo_data(push, (asyh->view.oH << 16) | asyh->view.oW);
-			evo_data(push, (asyh->view.oH << 16) | asyh->view.oW);
-		}
-		evo_kick(push, core);
-	}
-}
-
-static void
-nv50_head_flush_clr(struct nv50_head *head, struct nv50_head_atom *asyh, bool y)
-{
-	if (asyh->clr.core && (!asyh->set.core || y))
-		nv50_head_lut_clr(head);
-	if (asyh->clr.core && (!asyh->set.core || y))
-		nv50_head_core_clr(head);
-	if (asyh->clr.curs && (!asyh->set.curs || y))
-		nv50_head_curs_clr(head);
-}
-
-static void
-nv50_head_flush_set(struct nv50_head *head, struct nv50_head_atom *asyh)
-{
-	if (asyh->set.view   ) nv50_head_view    (head, asyh);
-	if (asyh->set.mode   ) nv50_head_mode    (head, asyh);
-	if (asyh->set.core   ) nv50_head_lut_set (head, asyh);
-	if (asyh->set.core   ) nv50_head_core_set(head, asyh);
-	if (asyh->set.curs   ) nv50_head_curs_set(head, asyh);
-	if (asyh->set.base   ) nv50_head_base    (head, asyh);
-	if (asyh->set.ovly   ) nv50_head_ovly    (head, asyh);
-	if (asyh->set.dither ) nv50_head_dither  (head, asyh);
-	if (asyh->set.procamp) nv50_head_procamp (head, asyh);
-}
-
-static void
-nv50_head_atomic_check_procamp(struct nv50_head_atom *armh,
-			       struct nv50_head_atom *asyh,
-			       struct nouveau_conn_atom *asyc)
-{
-	const int vib = asyc->procamp.color_vibrance - 100;
-	const int hue = asyc->procamp.vibrant_hue - 90;
-	const int adj = (vib > 0) ? 50 : 0;
-	asyh->procamp.sat.cos = ((vib * 2047 + adj) / 100) & 0xfff;
-	asyh->procamp.sat.sin = ((hue * 2047) / 100) & 0xfff;
-	asyh->set.procamp = true;
-}
-
-static void
-nv50_head_atomic_check_dither(struct nv50_head_atom *armh,
-			      struct nv50_head_atom *asyh,
-			      struct nouveau_conn_atom *asyc)
-{
-	struct drm_connector *connector = asyc->state.connector;
-	u32 mode = 0x00;
-
-	if (asyc->dither.mode == DITHERING_MODE_AUTO) {
-		if (asyh->base.depth > connector->display_info.bpc * 3)
-			mode = DITHERING_MODE_DYNAMIC2X2;
-	} else {
-		mode = asyc->dither.mode;
-	}
-
-	if (asyc->dither.depth == DITHERING_DEPTH_AUTO) {
-		if (connector->display_info.bpc >= 8)
-			mode |= DITHERING_DEPTH_8BPC;
-	} else {
-		mode |= asyc->dither.depth;
-	}
-
-	asyh->dither.enable = mode;
-	asyh->dither.bits = mode >> 1;
-	asyh->dither.mode = mode >> 3;
-	asyh->set.dither = true;
-}
-
-static void
-nv50_head_atomic_check_view(struct nv50_head_atom *armh,
-			    struct nv50_head_atom *asyh,
-			    struct nouveau_conn_atom *asyc)
-{
-	struct drm_connector *connector = asyc->state.connector;
-	struct drm_display_mode *omode = &asyh->state.adjusted_mode;
-	struct drm_display_mode *umode = &asyh->state.mode;
-	int mode = asyc->scaler.mode;
-	struct edid *edid;
-
-	if (connector->edid_blob_ptr)
-		edid = (struct edid *)connector->edid_blob_ptr->data;
-	else
-		edid = NULL;
-
-	if (!asyc->scaler.full) {
-		if (mode == DRM_MODE_SCALE_NONE)
-			omode = umode;
-	} else {
-		/* Non-EDID LVDS/eDP mode. */
-		mode = DRM_MODE_SCALE_FULLSCREEN;
-	}
-
-	asyh->view.iW = umode->hdisplay;
-	asyh->view.iH = umode->vdisplay;
-	asyh->view.oW = omode->hdisplay;
-	asyh->view.oH = omode->vdisplay;
-	if (omode->flags & DRM_MODE_FLAG_DBLSCAN)
-		asyh->view.oH *= 2;
-
-	/* Add overscan compensation if necessary, will keep the aspect
-	 * ratio the same as the backend mode unless overridden by the
-	 * user setting both hborder and vborder properties.
-	 */
-	if ((asyc->scaler.underscan.mode == UNDERSCAN_ON ||
-	    (asyc->scaler.underscan.mode == UNDERSCAN_AUTO &&
-	     drm_detect_hdmi_monitor(edid)))) {
-		u32 bX = asyc->scaler.underscan.hborder;
-		u32 bY = asyc->scaler.underscan.vborder;
-		u32 r = (asyh->view.oH << 19) / asyh->view.oW;
-
-		if (bX) {
-			asyh->view.oW -= (bX * 2);
-			if (bY) asyh->view.oH -= (bY * 2);
-			else    asyh->view.oH  = ((asyh->view.oW * r) + (r / 2)) >> 19;
-		} else {
-			asyh->view.oW -= (asyh->view.oW >> 4) + 32;
-			if (bY) asyh->view.oH -= (bY * 2);
-			else    asyh->view.oH  = ((asyh->view.oW * r) + (r / 2)) >> 19;
-		}
-	}
-
-	/* Handle CENTER/ASPECT scaling, taking into account the areas
-	 * removed already for overscan compensation.
-	 */
-	switch (mode) {
-	case DRM_MODE_SCALE_CENTER:
-		asyh->view.oW = min((u16)umode->hdisplay, asyh->view.oW);
-		asyh->view.oH = min((u16)umode->vdisplay, asyh->view.oH);
-		/* fall-through */
-	case DRM_MODE_SCALE_ASPECT:
-		if (asyh->view.oH < asyh->view.oW) {
-			u32 r = (asyh->view.iW << 19) / asyh->view.iH;
-			asyh->view.oW = ((asyh->view.oH * r) + (r / 2)) >> 19;
-		} else {
-			u32 r = (asyh->view.iH << 19) / asyh->view.iW;
-			asyh->view.oH = ((asyh->view.oW * r) + (r / 2)) >> 19;
-		}
-		break;
-	default:
-		break;
-	}
-
-	asyh->set.view = true;
-}
-
-static void
-nv50_head_atomic_check_mode(struct nv50_head *head, struct nv50_head_atom *asyh)
-{
-	struct drm_display_mode *mode = &asyh->state.adjusted_mode;
-	u32 ilace   = (mode->flags & DRM_MODE_FLAG_INTERLACE) ? 2 : 1;
-	u32 vscan   = (mode->flags & DRM_MODE_FLAG_DBLSCAN) ? 2 : 1;
-	u32 hbackp  =  mode->htotal - mode->hsync_end;
-	u32 vbackp  = (mode->vtotal - mode->vsync_end) * vscan / ilace;
-	u32 hfrontp =  mode->hsync_start - mode->hdisplay;
-	u32 vfrontp = (mode->vsync_start - mode->vdisplay) * vscan / ilace;
-	struct nv50_head_mode *m = &asyh->mode;
-
-	m->h.active = mode->htotal;
-	m->h.synce  = mode->hsync_end - mode->hsync_start - 1;
-	m->h.blanke = m->h.synce + hbackp;
-	m->h.blanks = mode->htotal - hfrontp - 1;
-
-	m->v.active = mode->vtotal * vscan / ilace;
-	m->v.synce  = ((mode->vsync_end - mode->vsync_start) * vscan / ilace) - 1;
-	m->v.blanke = m->v.synce + vbackp;
-	m->v.blanks = m->v.active - vfrontp - 1;
-
-	/*XXX: Safe underestimate, even "0" works */
-	m->v.blankus = (m->v.active - mode->vdisplay - 2) * m->h.active;
-	m->v.blankus *= 1000;
-	m->v.blankus /= mode->clock;
-
-	if (mode->flags & DRM_MODE_FLAG_INTERLACE) {
-		m->v.blank2e =  m->v.active + m->v.synce + vbackp;
-		m->v.blank2s =  m->v.blank2e + (mode->vdisplay * vscan / ilace);
-		m->v.active  = (m->v.active * 2) + 1;
-		m->interlace = true;
-	} else {
-		m->v.blank2e = 0;
-		m->v.blank2s = 1;
-		m->interlace = false;
-	}
-	m->clock = mode->clock;
-
-	drm_mode_set_crtcinfo(mode, CRTC_INTERLACE_HALVE_V);
-	asyh->set.mode = true;
-}
-
-static int
-nv50_head_atomic_check(struct drm_crtc *crtc, struct drm_crtc_state *state)
-{
-	struct nouveau_drm *drm = nouveau_drm(crtc->dev);
-	struct nv50_disp *disp = nv50_disp(crtc->dev);
-	struct nv50_head *head = nv50_head(crtc);
-	struct nv50_head_atom *armh = nv50_head_atom(crtc->state);
-	struct nv50_head_atom *asyh = nv50_head_atom(state);
-	struct nouveau_conn_atom *asyc = NULL;
-	struct drm_connector_state *conns;
-	struct drm_connector *conn;
-	int i;
-
-	NV_ATOMIC(drm, "%s atomic_check %d\n", crtc->name, asyh->state.active);
-	if (asyh->state.active) {
-		for_each_connector_in_state(asyh->state.state, conn, conns, i) {
-			if (conns->crtc == crtc) {
-				asyc = nouveau_conn_atom(conns);
-				break;
-			}
-		}
-
-		if (armh->state.active) {
-			if (asyc) {
-				if (asyh->state.mode_changed)
-					asyc->set.scaler = true;
-				if (armh->base.depth != asyh->base.depth)
-					asyc->set.dither = true;
-			}
-		} else {
-			asyc->set.mask = ~0;
-			asyh->set.mask = ~0;
-		}
-
-		if (asyh->state.mode_changed)
-			nv50_head_atomic_check_mode(head, asyh);
-
-		if (asyc) {
-			if (asyc->set.scaler)
-				nv50_head_atomic_check_view(armh, asyh, asyc);
-			if (asyc->set.dither)
-				nv50_head_atomic_check_dither(armh, asyh, asyc);
-			if (asyc->set.procamp)
-				nv50_head_atomic_check_procamp(armh, asyh, asyc);
-		}
-
-		if ((asyh->core.visible = (asyh->base.cpp != 0))) {
-			asyh->core.x = asyh->base.x;
-			asyh->core.y = asyh->base.y;
-			asyh->core.w = asyh->base.w;
-			asyh->core.h = asyh->base.h;
-		} else
-		if ((asyh->core.visible = asyh->curs.visible)) {
-			/*XXX: We need to either find some way of having the
-			 *     primary base layer appear black, while still
-			 *     being able to display the other layers, or we
-			 *     need to allocate a dummy black surface here.
-			 */
-			asyh->core.x = 0;
-			asyh->core.y = 0;
-			asyh->core.w = asyh->state.mode.hdisplay;
-			asyh->core.h = asyh->state.mode.vdisplay;
-		}
-		asyh->core.handle = disp->mast.base.vram.handle;
-		asyh->core.offset = 0;
-		asyh->core.format = 0xcf;
-		asyh->core.kind = 0;
-		asyh->core.layout = 1;
-		asyh->core.block = 0;
-		asyh->core.pitch = ALIGN(asyh->core.w, 64) * 4;
-		asyh->lut.handle = disp->mast.base.vram.handle;
-		asyh->lut.offset = head->base.lut.nvbo->bo.offset;
-		asyh->set.base = armh->base.cpp != asyh->base.cpp;
-		asyh->set.ovly = armh->ovly.cpp != asyh->ovly.cpp;
-	} else {
-		asyh->core.visible = false;
-		asyh->curs.visible = false;
-		asyh->base.cpp = 0;
-		asyh->ovly.cpp = 0;
-	}
-
-	if (!drm_atomic_crtc_needs_modeset(&asyh->state)) {
-		if (asyh->core.visible) {
-			if (memcmp(&armh->core, &asyh->core, sizeof(asyh->core)))
-				asyh->set.core = true;
-		} else
-		if (armh->core.visible) {
-			asyh->clr.core = true;
-		}
-
-		if (asyh->curs.visible) {
-			if (memcmp(&armh->curs, &asyh->curs, sizeof(asyh->curs)))
-				asyh->set.curs = true;
-		} else
-		if (armh->curs.visible) {
-			asyh->clr.curs = true;
-		}
-	} else {
-		asyh->clr.core = armh->core.visible;
-		asyh->clr.curs = armh->curs.visible;
-		asyh->set.core = asyh->core.visible;
-		asyh->set.curs = asyh->curs.visible;
-	}
-
-	if (asyh->clr.mask || asyh->set.mask)
-		nv50_atom(asyh->state.state)->lock_core = true;
 	return 0;
 }
 
@@ -3657,7 +2394,7 @@
 nv50_head_create(struct drm_device *dev, int index)
 {
 	struct nouveau_drm *drm = nouveau_drm(dev);
-	struct nvif_device *device = &drm->device;
+	struct nvif_device *device = &drm->client.device;
 	struct nv50_disp *disp = nv50_disp(dev);
 	struct nv50_head *head;
 	struct nv50_base *base;
@@ -3691,7 +2428,7 @@
 	drm_crtc_helper_add(crtc, &nv50_head_help);
 	drm_mode_crtc_set_gamma_size(crtc, 256);
 
-	ret = nouveau_bo_new(dev, 8192, 0x100, TTM_PL_FLAG_VRAM,
+	ret = nouveau_bo_new(&drm->client, 8192, 0x100, TTM_PL_FLAG_VRAM,
 			     0, 0x0000, NULL, NULL, &head->base.lut.nvbo);
 	if (!ret) {
 		ret = nouveau_bo_pin(head->base.lut.nvbo, TTM_PL_FLAG_VRAM, true);
@@ -3930,7 +2667,7 @@
 nv50_dac_create(struct drm_connector *connector, struct dcb_output *dcbe)
 {
 	struct nouveau_drm *drm = nouveau_drm(connector->dev);
-	struct nvkm_i2c *i2c = nvxx_i2c(&drm->device);
+	struct nvkm_i2c *i2c = nvxx_i2c(&drm->client.device);
 	struct nvkm_i2c_bus *bus;
 	struct nouveau_encoder *nv_encoder;
 	struct drm_encoder *encoder;
@@ -4323,916 +3060,10 @@
 	if (mstc->port) {
 		struct nv50_mstm *mstm = mstc->mstm;
 		return &mstm->msto[0]->encoder;
-=======
-nv50_head_lut_load(struct drm_crtc *crtc)
-{
-	struct nv50_disp *disp = nv50_disp(crtc->dev);
-	struct nouveau_crtc *nv_crtc = nouveau_crtc(crtc);
-	void __iomem *lut = nvbo_kmap_obj_iovirtual(nv_crtc->lut.nvbo);
-	int i;
-
-	for (i = 0; i < 256; i++) {
-		u16 r = nv_crtc->lut.r[i] >> 2;
-		u16 g = nv_crtc->lut.g[i] >> 2;
-		u16 b = nv_crtc->lut.b[i] >> 2;
-
-		if (disp->disp->oclass < GF110_DISP) {
-			writew(r + 0x0000, lut + (i * 0x08) + 0);
-			writew(g + 0x0000, lut + (i * 0x08) + 2);
-			writew(b + 0x0000, lut + (i * 0x08) + 4);
-		} else {
-			writew(r + 0x6000, lut + (i * 0x20) + 0);
-			writew(g + 0x6000, lut + (i * 0x20) + 2);
-			writew(b + 0x6000, lut + (i * 0x20) + 4);
-		}
-	}
-}
-
-static int
-nv50_head_mode_set_base_atomic(struct drm_crtc *crtc,
-			       struct drm_framebuffer *fb, int x, int y,
-			       enum mode_set_atomic state)
-{
-	WARN_ON(1);
-	return 0;
-}
-
-static const struct drm_crtc_helper_funcs
-nv50_head_help = {
-	.mode_set_base_atomic = nv50_head_mode_set_base_atomic,
-	.load_lut = nv50_head_lut_load,
-	.atomic_check = nv50_head_atomic_check,
-};
-
-/* This is identical to the version in the atomic helpers, except that
- * it supports non-vblanked ("async") page flips.
- */
-static int
-nv50_head_page_flip(struct drm_crtc *crtc, struct drm_framebuffer *fb,
-		    struct drm_pending_vblank_event *event, u32 flags)
-{
-	struct drm_plane *plane = crtc->primary;
-	struct drm_atomic_state *state;
-	struct drm_plane_state *plane_state;
-	struct drm_crtc_state *crtc_state;
-	int ret = 0;
-
-	state = drm_atomic_state_alloc(plane->dev);
-	if (!state)
-		return -ENOMEM;
-
-	state->acquire_ctx = drm_modeset_legacy_acquire_ctx(crtc);
-retry:
-	crtc_state = drm_atomic_get_crtc_state(state, crtc);
-	if (IS_ERR(crtc_state)) {
-		ret = PTR_ERR(crtc_state);
-		goto fail;
-	}
-	crtc_state->event = event;
-
-	plane_state = drm_atomic_get_plane_state(state, plane);
-	if (IS_ERR(plane_state)) {
-		ret = PTR_ERR(plane_state);
-		goto fail;
-	}
-
-	ret = drm_atomic_set_crtc_for_plane(plane_state, crtc);
-	if (ret != 0)
-		goto fail;
-	drm_atomic_set_fb_for_plane(plane_state, fb);
-
-	/* Make sure we don't accidentally do a full modeset. */
-	state->allow_modeset = false;
-	if (!crtc_state->active) {
-		DRM_DEBUG_ATOMIC("[CRTC:%d] disabled, rejecting legacy flip\n",
-				 crtc->base.id);
-		ret = -EINVAL;
-		goto fail;
-	}
-
-	if (flags & DRM_MODE_PAGE_FLIP_ASYNC)
-		nv50_wndw_atom(plane_state)->interval = 0;
-
-	ret = drm_atomic_nonblocking_commit(state);
-fail:
-	if (ret == -EDEADLK)
-		goto backoff;
-
-	drm_atomic_state_put(state);
-	return ret;
-
-backoff:
-	drm_atomic_state_clear(state);
-	drm_atomic_legacy_backoff(state);
-
-	/*
-	 * Someone might have exchanged the framebuffer while we dropped locks
-	 * in the backoff code. We need to fix up the fb refcount tracking the
-	 * core does for us.
-	 */
-	plane->old_fb = plane->fb;
-
-	goto retry;
-}
-
-static int
-nv50_head_gamma_set(struct drm_crtc *crtc, u16 *r, u16 *g, u16 *b,
-		    uint32_t size)
-{
-	struct nouveau_crtc *nv_crtc = nouveau_crtc(crtc);
-	u32 i;
-
-	for (i = 0; i < size; i++) {
-		nv_crtc->lut.r[i] = r[i];
-		nv_crtc->lut.g[i] = g[i];
-		nv_crtc->lut.b[i] = b[i];
-	}
-
-	nv50_head_lut_load(crtc);
-	return 0;
-}
-
-static void
-nv50_head_atomic_destroy_state(struct drm_crtc *crtc,
-			       struct drm_crtc_state *state)
-{
-	struct nv50_head_atom *asyh = nv50_head_atom(state);
-	__drm_atomic_helper_crtc_destroy_state(&asyh->state);
-	kfree(asyh);
-}
-
-static struct drm_crtc_state *
-nv50_head_atomic_duplicate_state(struct drm_crtc *crtc)
-{
-	struct nv50_head_atom *armh = nv50_head_atom(crtc->state);
-	struct nv50_head_atom *asyh;
-	if (!(asyh = kmalloc(sizeof(*asyh), GFP_KERNEL)))
-		return NULL;
-	__drm_atomic_helper_crtc_duplicate_state(crtc, &asyh->state);
-	asyh->view = armh->view;
-	asyh->mode = armh->mode;
-	asyh->lut  = armh->lut;
-	asyh->core = armh->core;
-	asyh->curs = armh->curs;
-	asyh->base = armh->base;
-	asyh->ovly = armh->ovly;
-	asyh->dither = armh->dither;
-	asyh->procamp = armh->procamp;
-	asyh->clr.mask = 0;
-	asyh->set.mask = 0;
-	return &asyh->state;
-}
-
-static void
-__drm_atomic_helper_crtc_reset(struct drm_crtc *crtc,
-			       struct drm_crtc_state *state)
-{
-	if (crtc->state)
-		crtc->funcs->atomic_destroy_state(crtc, crtc->state);
-	crtc->state = state;
-	crtc->state->crtc = crtc;
-}
-
-static void
-nv50_head_reset(struct drm_crtc *crtc)
-{
-	struct nv50_head_atom *asyh;
-
-	if (WARN_ON(!(asyh = kzalloc(sizeof(*asyh), GFP_KERNEL))))
-		return;
-
-	__drm_atomic_helper_crtc_reset(crtc, &asyh->state);
-}
-
-static void
-nv50_head_destroy(struct drm_crtc *crtc)
-{
-	struct nouveau_crtc *nv_crtc = nouveau_crtc(crtc);
-	struct nv50_disp *disp = nv50_disp(crtc->dev);
-	struct nv50_head *head = nv50_head(crtc);
-
-	nv50_dmac_destroy(&head->ovly.base, disp->disp);
-	nv50_pioc_destroy(&head->oimm.base);
-
-	nouveau_bo_unmap(nv_crtc->lut.nvbo);
-	if (nv_crtc->lut.nvbo)
-		nouveau_bo_unpin(nv_crtc->lut.nvbo);
-	nouveau_bo_ref(NULL, &nv_crtc->lut.nvbo);
-
-	drm_crtc_cleanup(crtc);
-	kfree(crtc);
-}
-
-static const struct drm_crtc_funcs
-nv50_head_func = {
-	.reset = nv50_head_reset,
-	.gamma_set = nv50_head_gamma_set,
-	.destroy = nv50_head_destroy,
-	.set_config = drm_atomic_helper_set_config,
-	.page_flip = nv50_head_page_flip,
-	.set_property = drm_atomic_helper_crtc_set_property,
-	.atomic_duplicate_state = nv50_head_atomic_duplicate_state,
-	.atomic_destroy_state = nv50_head_atomic_destroy_state,
-};
-
-static int
-nv50_head_create(struct drm_device *dev, int index)
-{
-	struct nouveau_drm *drm = nouveau_drm(dev);
-	struct nvif_device *device = &drm->client.device;
-	struct nv50_disp *disp = nv50_disp(dev);
-	struct nv50_head *head;
-	struct nv50_base *base;
-	struct nv50_curs *curs;
-	struct drm_crtc *crtc;
-	int ret, i;
-
-	head = kzalloc(sizeof(*head), GFP_KERNEL);
-	if (!head)
-		return -ENOMEM;
-
-	head->base.index = index;
-	for (i = 0; i < 256; i++) {
-		head->base.lut.r[i] = i << 8;
-		head->base.lut.g[i] = i << 8;
-		head->base.lut.b[i] = i << 8;
-	}
-
-	ret = nv50_base_new(drm, head, &base);
-	if (ret == 0)
-		ret = nv50_curs_new(drm, head, &curs);
-	if (ret) {
-		kfree(head);
-		return ret;
-	}
-
-	crtc = &head->base.base;
-	drm_crtc_init_with_planes(dev, crtc, &base->wndw.plane,
-				  &curs->wndw.plane, &nv50_head_func,
-				  "head-%d", head->base.index);
-	drm_crtc_helper_add(crtc, &nv50_head_help);
-	drm_mode_crtc_set_gamma_size(crtc, 256);
-
-	ret = nouveau_bo_new(&drm->client, 8192, 0x100, TTM_PL_FLAG_VRAM,
-			     0, 0x0000, NULL, NULL, &head->base.lut.nvbo);
-	if (!ret) {
-		ret = nouveau_bo_pin(head->base.lut.nvbo, TTM_PL_FLAG_VRAM, true);
-		if (!ret) {
-			ret = nouveau_bo_map(head->base.lut.nvbo);
-			if (ret)
-				nouveau_bo_unpin(head->base.lut.nvbo);
-		}
-		if (ret)
-			nouveau_bo_ref(NULL, &head->base.lut.nvbo);
-	}
-
-	if (ret)
-		goto out;
-
-	/* allocate overlay resources */
-	ret = nv50_oimm_create(device, disp->disp, index, &head->oimm);
-	if (ret)
-		goto out;
-
-	ret = nv50_ovly_create(device, disp->disp, index, disp->sync->bo.offset,
-			       &head->ovly);
-	if (ret)
-		goto out;
-
-out:
-	if (ret)
-		nv50_head_destroy(crtc);
-	return ret;
-}
-
-/******************************************************************************
- * Output path helpers
- *****************************************************************************/
-static int
-nv50_outp_atomic_check_view(struct drm_encoder *encoder,
-			    struct drm_crtc_state *crtc_state,
-			    struct drm_connector_state *conn_state,
-			    struct drm_display_mode *native_mode)
-{
-	struct drm_display_mode *adjusted_mode = &crtc_state->adjusted_mode;
-	struct drm_display_mode *mode = &crtc_state->mode;
-	struct drm_connector *connector = conn_state->connector;
-	struct nouveau_conn_atom *asyc = nouveau_conn_atom(conn_state);
-	struct nouveau_drm *drm = nouveau_drm(encoder->dev);
-
-	NV_ATOMIC(drm, "%s atomic_check\n", encoder->name);
-	asyc->scaler.full = false;
-	if (!native_mode)
-		return 0;
-
-	if (asyc->scaler.mode == DRM_MODE_SCALE_NONE) {
-		switch (connector->connector_type) {
-		case DRM_MODE_CONNECTOR_LVDS:
-		case DRM_MODE_CONNECTOR_eDP:
-			/* Force use of scaler for non-EDID modes. */
-			if (adjusted_mode->type & DRM_MODE_TYPE_DRIVER)
-				break;
-			mode = native_mode;
-			asyc->scaler.full = true;
-			break;
-		default:
-			break;
-		}
-	} else {
-		mode = native_mode;
-	}
-
-	if (!drm_mode_equal(adjusted_mode, mode)) {
-		drm_mode_copy(adjusted_mode, mode);
-		crtc_state->mode_changed = true;
-	}
-
-	return 0;
-}
-
-static int
-nv50_outp_atomic_check(struct drm_encoder *encoder,
-		       struct drm_crtc_state *crtc_state,
-		       struct drm_connector_state *conn_state)
-{
-	struct nouveau_connector *nv_connector =
-		nouveau_connector(conn_state->connector);
-	return nv50_outp_atomic_check_view(encoder, crtc_state, conn_state,
-					   nv_connector->native_mode);
-}
-
-/******************************************************************************
- * DAC
- *****************************************************************************/
-static void
-nv50_dac_dpms(struct drm_encoder *encoder, int mode)
-{
-	struct nouveau_encoder *nv_encoder = nouveau_encoder(encoder);
-	struct nv50_disp *disp = nv50_disp(encoder->dev);
-	struct {
-		struct nv50_disp_mthd_v1 base;
-		struct nv50_disp_dac_pwr_v0 pwr;
-	} args = {
-		.base.version = 1,
-		.base.method = NV50_DISP_MTHD_V1_DAC_PWR,
-		.base.hasht  = nv_encoder->dcb->hasht,
-		.base.hashm  = nv_encoder->dcb->hashm,
-		.pwr.state = 1,
-		.pwr.data  = 1,
-		.pwr.vsync = (mode != DRM_MODE_DPMS_SUSPEND &&
-			      mode != DRM_MODE_DPMS_OFF),
-		.pwr.hsync = (mode != DRM_MODE_DPMS_STANDBY &&
-			      mode != DRM_MODE_DPMS_OFF),
-	};
-
-	nvif_mthd(disp->disp, 0, &args, sizeof(args));
-}
-
-static void
-nv50_dac_disable(struct drm_encoder *encoder)
-{
-	struct nouveau_encoder *nv_encoder = nouveau_encoder(encoder);
-	struct nv50_mast *mast = nv50_mast(encoder->dev);
-	const int or = nv_encoder->or;
-	u32 *push;
-
-	if (nv_encoder->crtc) {
-		push = evo_wait(mast, 4);
-		if (push) {
-			if (nv50_vers(mast) < GF110_DISP_CORE_CHANNEL_DMA) {
-				evo_mthd(push, 0x0400 + (or * 0x080), 1);
-				evo_data(push, 0x00000000);
-			} else {
-				evo_mthd(push, 0x0180 + (or * 0x020), 1);
-				evo_data(push, 0x00000000);
-			}
-			evo_kick(push, mast);
-		}
-	}
-
-	nv_encoder->crtc = NULL;
-}
-
-static void
-nv50_dac_enable(struct drm_encoder *encoder)
-{
-	struct nv50_mast *mast = nv50_mast(encoder->dev);
-	struct nouveau_encoder *nv_encoder = nouveau_encoder(encoder);
-	struct nouveau_crtc *nv_crtc = nouveau_crtc(encoder->crtc);
-	struct drm_display_mode *mode = &nv_crtc->base.state->adjusted_mode;
-	u32 *push;
-
-	push = evo_wait(mast, 8);
-	if (push) {
-		if (nv50_vers(mast) < GF110_DISP_CORE_CHANNEL_DMA) {
-			u32 syncs = 0x00000000;
-
-			if (mode->flags & DRM_MODE_FLAG_NHSYNC)
-				syncs |= 0x00000001;
-			if (mode->flags & DRM_MODE_FLAG_NVSYNC)
-				syncs |= 0x00000002;
-
-			evo_mthd(push, 0x0400 + (nv_encoder->or * 0x080), 2);
-			evo_data(push, 1 << nv_crtc->index);
-			evo_data(push, syncs);
-		} else {
-			u32 magic = 0x31ec6000 | (nv_crtc->index << 25);
-			u32 syncs = 0x00000001;
-
-			if (mode->flags & DRM_MODE_FLAG_NHSYNC)
-				syncs |= 0x00000008;
-			if (mode->flags & DRM_MODE_FLAG_NVSYNC)
-				syncs |= 0x00000010;
-
-			if (mode->flags & DRM_MODE_FLAG_INTERLACE)
-				magic |= 0x00000001;
-
-			evo_mthd(push, 0x0404 + (nv_crtc->index * 0x300), 2);
-			evo_data(push, syncs);
-			evo_data(push, magic);
-			evo_mthd(push, 0x0180 + (nv_encoder->or * 0x020), 1);
-			evo_data(push, 1 << nv_crtc->index);
-		}
-
-		evo_kick(push, mast);
-	}
-
-	nv_encoder->crtc = encoder->crtc;
-}
-
-static enum drm_connector_status
-nv50_dac_detect(struct drm_encoder *encoder, struct drm_connector *connector)
-{
-	struct nouveau_encoder *nv_encoder = nouveau_encoder(encoder);
-	struct nv50_disp *disp = nv50_disp(encoder->dev);
-	struct {
-		struct nv50_disp_mthd_v1 base;
-		struct nv50_disp_dac_load_v0 load;
-	} args = {
-		.base.version = 1,
-		.base.method = NV50_DISP_MTHD_V1_DAC_LOAD,
-		.base.hasht  = nv_encoder->dcb->hasht,
-		.base.hashm  = nv_encoder->dcb->hashm,
-	};
-	int ret;
-
-	args.load.data = nouveau_drm(encoder->dev)->vbios.dactestval;
-	if (args.load.data == 0)
-		args.load.data = 340;
-
-	ret = nvif_mthd(disp->disp, 0, &args, sizeof(args));
-	if (ret || !args.load.load)
-		return connector_status_disconnected;
-
-	return connector_status_connected;
-}
-
-static const struct drm_encoder_helper_funcs
-nv50_dac_help = {
-	.dpms = nv50_dac_dpms,
-	.atomic_check = nv50_outp_atomic_check,
-	.enable = nv50_dac_enable,
-	.disable = nv50_dac_disable,
-	.detect = nv50_dac_detect
-};
-
-static void
-nv50_dac_destroy(struct drm_encoder *encoder)
-{
-	drm_encoder_cleanup(encoder);
-	kfree(encoder);
-}
-
-static const struct drm_encoder_funcs
-nv50_dac_func = {
-	.destroy = nv50_dac_destroy,
-};
-
-static int
-nv50_dac_create(struct drm_connector *connector, struct dcb_output *dcbe)
-{
-	struct nouveau_drm *drm = nouveau_drm(connector->dev);
-	struct nvkm_i2c *i2c = nvxx_i2c(&drm->client.device);
-	struct nvkm_i2c_bus *bus;
-	struct nouveau_encoder *nv_encoder;
-	struct drm_encoder *encoder;
-	int type = DRM_MODE_ENCODER_DAC;
-
-	nv_encoder = kzalloc(sizeof(*nv_encoder), GFP_KERNEL);
-	if (!nv_encoder)
-		return -ENOMEM;
-	nv_encoder->dcb = dcbe;
-	nv_encoder->or = ffs(dcbe->or) - 1;
-
-	bus = nvkm_i2c_bus_find(i2c, dcbe->i2c_index);
-	if (bus)
-		nv_encoder->i2c = &bus->i2c;
-
-	encoder = to_drm_encoder(nv_encoder);
-	encoder->possible_crtcs = dcbe->heads;
-	encoder->possible_clones = 0;
-	drm_encoder_init(connector->dev, encoder, &nv50_dac_func, type,
-			 "dac-%04x-%04x", dcbe->hasht, dcbe->hashm);
-	drm_encoder_helper_add(encoder, &nv50_dac_help);
-
-	drm_mode_connector_attach_encoder(connector, encoder);
-	return 0;
-}
-
-/******************************************************************************
- * Audio
- *****************************************************************************/
-static void
-nv50_audio_disable(struct drm_encoder *encoder, struct nouveau_crtc *nv_crtc)
-{
-	struct nouveau_encoder *nv_encoder = nouveau_encoder(encoder);
-	struct nv50_disp *disp = nv50_disp(encoder->dev);
-	struct {
-		struct nv50_disp_mthd_v1 base;
-		struct nv50_disp_sor_hda_eld_v0 eld;
-	} args = {
-		.base.version = 1,
-		.base.method  = NV50_DISP_MTHD_V1_SOR_HDA_ELD,
-		.base.hasht   = nv_encoder->dcb->hasht,
-		.base.hashm   = (0xf0ff & nv_encoder->dcb->hashm) |
-				(0x0100 << nv_crtc->index),
-	};
-
-	nvif_mthd(disp->disp, 0, &args, sizeof(args));
-}
-
-static void
-nv50_audio_enable(struct drm_encoder *encoder, struct drm_display_mode *mode)
-{
-	struct nouveau_encoder *nv_encoder = nouveau_encoder(encoder);
-	struct nouveau_crtc *nv_crtc = nouveau_crtc(encoder->crtc);
-	struct nouveau_connector *nv_connector;
-	struct nv50_disp *disp = nv50_disp(encoder->dev);
-	struct __packed {
-		struct {
-			struct nv50_disp_mthd_v1 mthd;
-			struct nv50_disp_sor_hda_eld_v0 eld;
-		} base;
-		u8 data[sizeof(nv_connector->base.eld)];
-	} args = {
-		.base.mthd.version = 1,
-		.base.mthd.method  = NV50_DISP_MTHD_V1_SOR_HDA_ELD,
-		.base.mthd.hasht   = nv_encoder->dcb->hasht,
-		.base.mthd.hashm   = (0xf0ff & nv_encoder->dcb->hashm) |
-				     (0x0100 << nv_crtc->index),
-	};
-
-	nv_connector = nouveau_encoder_connector_get(nv_encoder);
-	if (!drm_detect_monitor_audio(nv_connector->edid))
-		return;
-
-	drm_edid_to_eld(&nv_connector->base, nv_connector->edid);
-	memcpy(args.data, nv_connector->base.eld, sizeof(args.data));
-
-	nvif_mthd(disp->disp, 0, &args,
-		  sizeof(args.base) + drm_eld_size(args.data));
-}
-
-/******************************************************************************
- * HDMI
- *****************************************************************************/
-static void
-nv50_hdmi_disable(struct drm_encoder *encoder, struct nouveau_crtc *nv_crtc)
-{
-	struct nouveau_encoder *nv_encoder = nouveau_encoder(encoder);
-	struct nv50_disp *disp = nv50_disp(encoder->dev);
-	struct {
-		struct nv50_disp_mthd_v1 base;
-		struct nv50_disp_sor_hdmi_pwr_v0 pwr;
-	} args = {
-		.base.version = 1,
-		.base.method = NV50_DISP_MTHD_V1_SOR_HDMI_PWR,
-		.base.hasht  = nv_encoder->dcb->hasht,
-		.base.hashm  = (0xf0ff & nv_encoder->dcb->hashm) |
-			       (0x0100 << nv_crtc->index),
-	};
-
-	nvif_mthd(disp->disp, 0, &args, sizeof(args));
-}
-
-static void
-nv50_hdmi_enable(struct drm_encoder *encoder, struct drm_display_mode *mode)
-{
-	struct nouveau_encoder *nv_encoder = nouveau_encoder(encoder);
-	struct nouveau_crtc *nv_crtc = nouveau_crtc(encoder->crtc);
-	struct nv50_disp *disp = nv50_disp(encoder->dev);
-	struct {
-		struct nv50_disp_mthd_v1 base;
-		struct nv50_disp_sor_hdmi_pwr_v0 pwr;
-	} args = {
-		.base.version = 1,
-		.base.method = NV50_DISP_MTHD_V1_SOR_HDMI_PWR,
-		.base.hasht  = nv_encoder->dcb->hasht,
-		.base.hashm  = (0xf0ff & nv_encoder->dcb->hashm) |
-			       (0x0100 << nv_crtc->index),
-		.pwr.state = 1,
-		.pwr.rekey = 56, /* binary driver, and tegra, constant */
-	};
-	struct nouveau_connector *nv_connector;
-	u32 max_ac_packet;
-
-	nv_connector = nouveau_encoder_connector_get(nv_encoder);
-	if (!drm_detect_hdmi_monitor(nv_connector->edid))
-		return;
-
-	max_ac_packet  = mode->htotal - mode->hdisplay;
-	max_ac_packet -= args.pwr.rekey;
-	max_ac_packet -= 18; /* constant from tegra */
-	args.pwr.max_ac_packet = max_ac_packet / 32;
-
-	nvif_mthd(disp->disp, 0, &args, sizeof(args));
-	nv50_audio_enable(encoder, mode);
-}
-
-/******************************************************************************
- * MST
- *****************************************************************************/
-#define nv50_mstm(p) container_of((p), struct nv50_mstm, mgr)
-#define nv50_mstc(p) container_of((p), struct nv50_mstc, connector)
-#define nv50_msto(p) container_of((p), struct nv50_msto, encoder)
-
-struct nv50_mstm {
-	struct nouveau_encoder *outp;
-
-	struct drm_dp_mst_topology_mgr mgr;
-	struct nv50_msto *msto[4];
-
-	bool modified;
-};
-
-struct nv50_mstc {
-	struct nv50_mstm *mstm;
-	struct drm_dp_mst_port *port;
-	struct drm_connector connector;
-
-	struct drm_display_mode *native;
-	struct edid *edid;
-
-	int pbn;
-};
-
-struct nv50_msto {
-	struct drm_encoder encoder;
-
-	struct nv50_head *head;
-	struct nv50_mstc *mstc;
-	bool disabled;
-};
-
-static struct drm_dp_payload *
-nv50_msto_payload(struct nv50_msto *msto)
-{
-	struct nouveau_drm *drm = nouveau_drm(msto->encoder.dev);
-	struct nv50_mstc *mstc = msto->mstc;
-	struct nv50_mstm *mstm = mstc->mstm;
-	int vcpi = mstc->port->vcpi.vcpi, i;
-
-	NV_ATOMIC(drm, "%s: vcpi %d\n", msto->encoder.name, vcpi);
-	for (i = 0; i < mstm->mgr.max_payloads; i++) {
-		struct drm_dp_payload *payload = &mstm->mgr.payloads[i];
-		NV_ATOMIC(drm, "%s: %d: vcpi %d start 0x%02x slots 0x%02x\n",
-			  mstm->outp->base.base.name, i, payload->vcpi,
-			  payload->start_slot, payload->num_slots);
-	}
-
-	for (i = 0; i < mstm->mgr.max_payloads; i++) {
-		struct drm_dp_payload *payload = &mstm->mgr.payloads[i];
-		if (payload->vcpi == vcpi)
-			return payload;
-	}
-
+	}
 	return NULL;
 }
 
-static void
-nv50_msto_cleanup(struct nv50_msto *msto)
-{
-	struct nouveau_drm *drm = nouveau_drm(msto->encoder.dev);
-	struct nv50_mstc *mstc = msto->mstc;
-	struct nv50_mstm *mstm = mstc->mstm;
-
-	NV_ATOMIC(drm, "%s: msto cleanup\n", msto->encoder.name);
-	if (mstc->port && mstc->port->vcpi.vcpi > 0 && !nv50_msto_payload(msto))
-		drm_dp_mst_deallocate_vcpi(&mstm->mgr, mstc->port);
-	if (msto->disabled) {
-		msto->mstc = NULL;
-		msto->head = NULL;
-		msto->disabled = false;
-	}
-}
-
-static void
-nv50_msto_prepare(struct nv50_msto *msto)
-{
-	struct nouveau_drm *drm = nouveau_drm(msto->encoder.dev);
-	struct nv50_mstc *mstc = msto->mstc;
-	struct nv50_mstm *mstm = mstc->mstm;
-	struct {
-		struct nv50_disp_mthd_v1 base;
-		struct nv50_disp_sor_dp_mst_vcpi_v0 vcpi;
-	} args = {
-		.base.version = 1,
-		.base.method = NV50_DISP_MTHD_V1_SOR_DP_MST_VCPI,
-		.base.hasht  = mstm->outp->dcb->hasht,
-		.base.hashm  = (0xf0ff & mstm->outp->dcb->hashm) |
-			       (0x0100 << msto->head->base.index),
-	};
-
-	NV_ATOMIC(drm, "%s: msto prepare\n", msto->encoder.name);
-	if (mstc->port && mstc->port->vcpi.vcpi > 0) {
-		struct drm_dp_payload *payload = nv50_msto_payload(msto);
-		if (payload) {
-			args.vcpi.start_slot = payload->start_slot;
-			args.vcpi.num_slots = payload->num_slots;
-			args.vcpi.pbn = mstc->port->vcpi.pbn;
-			args.vcpi.aligned_pbn = mstc->port->vcpi.aligned_pbn;
-		}
-	}
-
-	NV_ATOMIC(drm, "%s: %s: %02x %02x %04x %04x\n",
-		  msto->encoder.name, msto->head->base.base.name,
-		  args.vcpi.start_slot, args.vcpi.num_slots,
-		  args.vcpi.pbn, args.vcpi.aligned_pbn);
-	nvif_mthd(&drm->display->disp, 0, &args, sizeof(args));
-}
-
-static int
-nv50_msto_atomic_check(struct drm_encoder *encoder,
-		       struct drm_crtc_state *crtc_state,
-		       struct drm_connector_state *conn_state)
-{
-	struct nv50_mstc *mstc = nv50_mstc(conn_state->connector);
-	struct nv50_mstm *mstm = mstc->mstm;
-	int bpp = conn_state->connector->display_info.bpc * 3;
-	int slots;
-
-	mstc->pbn = drm_dp_calc_pbn_mode(crtc_state->adjusted_mode.clock, bpp);
-
-	slots = drm_dp_find_vcpi_slots(&mstm->mgr, mstc->pbn);
-	if (slots < 0)
-		return slots;
-
-	return nv50_outp_atomic_check_view(encoder, crtc_state, conn_state,
-					   mstc->native);
-}
-
-static void
-nv50_msto_enable(struct drm_encoder *encoder)
-{
-	struct nv50_head *head = nv50_head(encoder->crtc);
-	struct nv50_msto *msto = nv50_msto(encoder);
-	struct nv50_mstc *mstc = NULL;
-	struct nv50_mstm *mstm = NULL;
-	struct drm_connector *connector;
-	u8 proto, depth;
-	int slots;
-	bool r;
-
-	drm_for_each_connector(connector, encoder->dev) {
-		if (connector->state->best_encoder == &msto->encoder) {
-			mstc = nv50_mstc(connector);
-			mstm = mstc->mstm;
-			break;
-		}
-	}
-
-	if (WARN_ON(!mstc))
-		return;
-
-	r = drm_dp_mst_allocate_vcpi(&mstm->mgr, mstc->port, mstc->pbn, &slots);
-	WARN_ON(!r);
-
-	if (mstm->outp->dcb->sorconf.link & 1)
-		proto = 0x8;
-	else
-		proto = 0x9;
-
-	switch (mstc->connector.display_info.bpc) {
-	case  6: depth = 0x2; break;
-	case  8: depth = 0x5; break;
-	case 10:
-	default: depth = 0x6; break;
-	}
-
-	mstm->outp->update(mstm->outp, head->base.index,
-			   &head->base.base.state->adjusted_mode, proto, depth);
-
-	msto->head = head;
-	msto->mstc = mstc;
-	mstm->modified = true;
-}
-
-static void
-nv50_msto_disable(struct drm_encoder *encoder)
-{
-	struct nv50_msto *msto = nv50_msto(encoder);
-	struct nv50_mstc *mstc = msto->mstc;
-	struct nv50_mstm *mstm = mstc->mstm;
-
-	if (mstc->port)
-		drm_dp_mst_reset_vcpi_slots(&mstm->mgr, mstc->port);
-
-	mstm->outp->update(mstm->outp, msto->head->base.index, NULL, 0, 0);
-	mstm->modified = true;
-	msto->disabled = true;
-}
-
-static const struct drm_encoder_helper_funcs
-nv50_msto_help = {
-	.disable = nv50_msto_disable,
-	.enable = nv50_msto_enable,
-	.atomic_check = nv50_msto_atomic_check,
-};
-
-static void
-nv50_msto_destroy(struct drm_encoder *encoder)
-{
-	struct nv50_msto *msto = nv50_msto(encoder);
-	drm_encoder_cleanup(&msto->encoder);
-	kfree(msto);
-}
-
-static const struct drm_encoder_funcs
-nv50_msto = {
-	.destroy = nv50_msto_destroy,
-};
-
-static int
-nv50_msto_new(struct drm_device *dev, u32 heads, const char *name, int id,
-	      struct nv50_msto **pmsto)
-{
-	struct nv50_msto *msto;
-	int ret;
-
-	if (!(msto = *pmsto = kzalloc(sizeof(*msto), GFP_KERNEL)))
-		return -ENOMEM;
-
-	ret = drm_encoder_init(dev, &msto->encoder, &nv50_msto,
-			       DRM_MODE_ENCODER_DPMST, "%s-mst-%d", name, id);
-	if (ret) {
-		kfree(*pmsto);
-		*pmsto = NULL;
-		return ret;
-	}
-
-	drm_encoder_helper_add(&msto->encoder, &nv50_msto_help);
-	msto->encoder.possible_crtcs = heads;
-	return 0;
-}
-
-static struct drm_encoder *
-nv50_mstc_atomic_best_encoder(struct drm_connector *connector,
-			      struct drm_connector_state *connector_state)
-{
-	struct nv50_head *head = nv50_head(connector_state->crtc);
-	struct nv50_mstc *mstc = nv50_mstc(connector);
-	if (mstc->port) {
-		struct nv50_mstm *mstm = mstc->mstm;
-		return &mstm->msto[head->base.index]->encoder;
-	}
-	return NULL;
-}
-
-static struct drm_encoder *
-nv50_mstc_best_encoder(struct drm_connector *connector)
-{
-	struct nv50_mstc *mstc = nv50_mstc(connector);
-	if (mstc->port) {
-		struct nv50_mstm *mstm = mstc->mstm;
-		return &mstm->msto[0]->encoder;
-	}
-	return NULL;
-}
-
-static enum drm_mode_status
-nv50_mstc_mode_valid(struct drm_connector *connector,
-		     struct drm_display_mode *mode)
-{
-	return MODE_OK;
-}
-
-static int
-nv50_mstc_get_modes(struct drm_connector *connector)
-{
-	struct nv50_mstc *mstc = nv50_mstc(connector);
-	int ret = 0;
-
-	mstc->edid = drm_dp_mst_get_edid(&mstc->connector, mstc->port->mgr, mstc->port);
-	drm_mode_connector_update_edid_property(&mstc->connector, mstc->edid);
-	if (mstc->edid) {
-		ret = drm_add_edid_modes(&mstc->connector, mstc->edid);
-		drm_edid_to_eld(&mstc->connector, mstc->edid);
->>>>>>> 786cc154
-	}
-	return NULL;
-}
-
-<<<<<<< HEAD
 static enum drm_mode_status
 nv50_mstc_mode_valid(struct drm_connector *connector,
 		     struct drm_display_mode *mode)
@@ -5287,42 +3118,6 @@
 	kfree(mstc);
 }
 
-=======
-	if (!mstc->connector.display_info.bpc)
-		mstc->connector.display_info.bpc = 8;
-
-	if (mstc->native)
-		drm_mode_destroy(mstc->connector.dev, mstc->native);
-	mstc->native = nouveau_conn_native_mode(&mstc->connector);
-	return ret;
-}
-
-static const struct drm_connector_helper_funcs
-nv50_mstc_help = {
-	.get_modes = nv50_mstc_get_modes,
-	.mode_valid = nv50_mstc_mode_valid,
-	.best_encoder = nv50_mstc_best_encoder,
-	.atomic_best_encoder = nv50_mstc_atomic_best_encoder,
-};
-
-static enum drm_connector_status
-nv50_mstc_detect(struct drm_connector *connector, bool force)
-{
-	struct nv50_mstc *mstc = nv50_mstc(connector);
-	if (!mstc->port)
-		return connector_status_disconnected;
-	return drm_dp_mst_detect_port(connector, mstc->port->mgr, mstc->port);
-}
-
-static void
-nv50_mstc_destroy(struct drm_connector *connector)
-{
-	struct nv50_mstc *mstc = nv50_mstc(connector);
-	drm_connector_cleanup(&mstc->connector);
-	kfree(mstc);
-}
-
->>>>>>> 786cc154
 static const struct drm_connector_funcs
 nv50_mstc = {
 	.dpms = drm_atomic_helper_connector_dpms,
@@ -6120,11 +3915,7 @@
 		evo_data(push, 0x00000000);
 		nouveau_bo_wr32(disp->sync, 0, 0x00000000);
 		evo_kick(push, core);
-<<<<<<< HEAD
-		if (nvif_msec(&drm->device, 2000ULL,
-=======
 		if (nvif_msec(&drm->client.device, 2000ULL,
->>>>>>> 786cc154
 			if (nouveau_bo_rd32(disp->sync, 0))
 				break;
 			usleep_range(1, 2);
@@ -6156,21 +3947,12 @@
 	u32 interlock_core = 0;
 	u32 interlock_chan = 0;
 	int i;
-<<<<<<< HEAD
 
 	NV_ATOMIC(drm, "commit %d %d\n", atom->lock_core, atom->flush_disable);
 	drm_atomic_helper_wait_for_fences(dev, state, false);
 	drm_atomic_helper_wait_for_dependencies(state);
 	drm_atomic_helper_update_legacy_modeset_state(dev, state);
 
-=======
-
-	NV_ATOMIC(drm, "commit %d %d\n", atom->lock_core, atom->flush_disable);
-	drm_atomic_helper_wait_for_fences(dev, state, false);
-	drm_atomic_helper_wait_for_dependencies(state);
-	drm_atomic_helper_update_legacy_modeset_state(dev, state);
-
->>>>>>> 786cc154
 	if (atom->lock_core)
 		mutex_lock(&disp->mutex);
 
@@ -6268,14 +4050,11 @@
 		}
 	}
 
-<<<<<<< HEAD
-=======
 	for_each_crtc_in_state(state, crtc, crtc_state, i) {
 		if (crtc->state->event)
 			drm_crtc_vblank_get(crtc);
 	}
 
->>>>>>> 786cc154
 	/* Update plane(s). */
 	for_each_plane_in_state(state, plane, plane_state, i) {
 		struct nv50_wndw_atom *asyw = nv50_wndw_atom(plane->state);
@@ -6325,10 +4104,7 @@
 			drm_crtc_send_vblank_event(crtc, crtc->state->event);
 			spin_unlock_irqrestore(&crtc->dev->event_lock, flags);
 			crtc->state->event = NULL;
-<<<<<<< HEAD
-=======
 			drm_crtc_vblank_put(crtc);
->>>>>>> 786cc154
 		}
 	}
 
