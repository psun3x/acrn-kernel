/*
 * Copyright 2003 NVIDIA, Corporation
 * Copyright 2006 Dave Airlie
 * Copyright 2007 Maarten Maathuis
 * Copyright 2007-2009 Stuart Bennett
 *
 * Permission is hereby granted, free of charge, to any person obtaining a
 * copy of this software and associated documentation files (the "Software"),
 * to deal in the Software without restriction, including without limitation
 * the rights to use, copy, modify, merge, publish, distribute, sublicense,
 * and/or sell copies of the Software, and to permit persons to whom the
 * Software is furnished to do so, subject to the following conditions:
 *
 * The above copyright notice and this permission notice (including the next
 * paragraph) shall be included in all copies or substantial portions of the
 * Software.
 *
 * THE SOFTWARE IS PROVIDED "AS IS", WITHOUT WARRANTY OF ANY KIND, EXPRESS OR
 * IMPLIED, INCLUDING BUT NOT LIMITED TO THE WARRANTIES OF MERCHANTABILITY,
 * FITNESS FOR A PARTICULAR PURPOSE AND NONINFRINGEMENT.  IN NO EVENT SHALL
 * THE AUTHORS OR COPYRIGHT HOLDERS BE LIABLE FOR ANY CLAIM, DAMAGES OR OTHER
 * LIABILITY, WHETHER IN AN ACTION OF CONTRACT, TORT OR OTHERWISE, ARISING
 * FROM, OUT OF OR IN CONNECTION WITH THE SOFTWARE OR THE USE OR OTHER
 * DEALINGS IN THE SOFTWARE.
 */

#include <drm/drmP.h>
#include <drm/drm_crtc_helper.h>

#include "nouveau_drv.h"
#include "nouveau_reg.h"
#include "nouveau_encoder.h"
#include "nouveau_connector.h"
#include "nouveau_crtc.h"
#include "hw.h"
#include "nvreg.h"

#include <drm/i2c/sil164.h>

#include <subdev/i2c.h>

#define FP_TG_CONTROL_ON  (NV_PRAMDAC_FP_TG_CONTROL_DISPEN_POS |	\
			   NV_PRAMDAC_FP_TG_CONTROL_HSYNC_POS |		\
			   NV_PRAMDAC_FP_TG_CONTROL_VSYNC_POS)
#define FP_TG_CONTROL_OFF (NV_PRAMDAC_FP_TG_CONTROL_DISPEN_DISABLE |	\
			   NV_PRAMDAC_FP_TG_CONTROL_HSYNC_DISABLE |	\
			   NV_PRAMDAC_FP_TG_CONTROL_VSYNC_DISABLE)

static inline bool is_fpc_off(uint32_t fpc)
{
	return ((fpc & (FP_TG_CONTROL_ON | FP_TG_CONTROL_OFF)) ==
			FP_TG_CONTROL_OFF);
}

int nv04_dfp_get_bound_head(struct drm_device *dev, struct dcb_output *dcbent)
{
	/* special case of nv_read_tmds to find crtc associated with an output.
	 * this does not give a correct answer for off-chip dvi, but there's no
	 * use for such an answer anyway
	 */
	int ramdac = (dcbent->or & DCB_OUTPUT_C) >> 2;

	NVWriteRAMDAC(dev, ramdac, NV_PRAMDAC_FP_TMDS_CONTROL,
	NV_PRAMDAC_FP_TMDS_CONTROL_WRITE_DISABLE | 0x4);
	return ((NVReadRAMDAC(dev, ramdac, NV_PRAMDAC_FP_TMDS_DATA) & 0x8) >> 3) ^ ramdac;
}

void nv04_dfp_bind_head(struct drm_device *dev, struct dcb_output *dcbent,
			int head, bool dl)
{
	/* The BIOS scripts don't do this for us, sadly
	 * Luckily we do know the values ;-)
	 *
	 * head < 0 indicates we wish to force a setting with the overrideval
	 * (for VT restore etc.)
	 */

	int ramdac = (dcbent->or & DCB_OUTPUT_C) >> 2;
	uint8_t tmds04 = 0x80;

	if (head != ramdac)
		tmds04 = 0x88;

	if (dcbent->type == DCB_OUTPUT_LVDS)
		tmds04 |= 0x01;

	nv_write_tmds(dev, dcbent->or, 0, 0x04, tmds04);

	if (dl)	/* dual link */
		nv_write_tmds(dev, dcbent->or, 1, 0x04, tmds04 ^ 0x08);
}

void nv04_dfp_disable(struct drm_device *dev, int head)
{
	struct nv04_crtc_reg *crtcstate = nv04_display(dev)->mode_reg.crtc_reg;

	if (NVReadRAMDAC(dev, head, NV_PRAMDAC_FP_TG_CONTROL) &
	    FP_TG_CONTROL_ON) {
		/* digital remnants must be cleaned before new crtc
		 * values programmed.  delay is time for the vga stuff
		 * to realise it's in control again
		 */
		NVWriteRAMDAC(dev, head, NV_PRAMDAC_FP_TG_CONTROL,
			      FP_TG_CONTROL_OFF);
		msleep(50);
	}
	/* don't inadvertently turn it on when state written later */
	crtcstate[head].fp_control = FP_TG_CONTROL_OFF;
	crtcstate[head].CRTC[NV_CIO_CRE_LCD__INDEX] &=
		~NV_CIO_CRE_LCD_ROUTE_MASK;
}

void nv04_dfp_update_fp_control(struct drm_encoder *encoder, int mode)
{
	struct drm_device *dev = encoder->dev;
	struct drm_crtc *crtc;
	struct nouveau_crtc *nv_crtc;
	uint32_t *fpc;

	if (mode == DRM_MODE_DPMS_ON) {
		nv_crtc = nouveau_crtc(encoder->crtc);
		fpc = &nv04_display(dev)->mode_reg.crtc_reg[nv_crtc->index].fp_control;

		if (is_fpc_off(*fpc)) {
			/* using saved value is ok, as (is_digital && dpms_on &&
			 * fp_control==OFF) is (at present) *only* true when
			 * fpc's most recent change was by below "off" code
			 */
			*fpc = nv_crtc->dpms_saved_fp_control;
		}

		nv_crtc->fp_users |= 1 << nouveau_encoder(encoder)->dcb->index;
		NVWriteRAMDAC(dev, nv_crtc->index, NV_PRAMDAC_FP_TG_CONTROL, *fpc);
	} else {
		list_for_each_entry(crtc, &dev->mode_config.crtc_list, head) {
			nv_crtc = nouveau_crtc(crtc);
			fpc = &nv04_display(dev)->mode_reg.crtc_reg[nv_crtc->index].fp_control;

			nv_crtc->fp_users &= ~(1 << nouveau_encoder(encoder)->dcb->index);
			if (!is_fpc_off(*fpc) && !nv_crtc->fp_users) {
				nv_crtc->dpms_saved_fp_control = *fpc;
				/* cut the FP output */
				*fpc &= ~FP_TG_CONTROL_ON;
				*fpc |= FP_TG_CONTROL_OFF;
				NVWriteRAMDAC(dev, nv_crtc->index,
					      NV_PRAMDAC_FP_TG_CONTROL, *fpc);
			}
		}
	}
}

static struct drm_encoder *get_tmds_slave(struct drm_encoder *encoder)
{
	struct drm_device *dev = encoder->dev;
	struct dcb_output *dcb = nouveau_encoder(encoder)->dcb;
	struct drm_encoder *slave;

	if (dcb->type != DCB_OUTPUT_TMDS || dcb->location == DCB_LOC_ON_CHIP)
		return NULL;

	/* Some BIOSes (e.g. the one in a Quadro FX1000) report several
	 * TMDS transmitters at the same I2C address, in the same I2C
	 * bus. This can still work because in that case one of them is
	 * always hard-wired to a reasonable configuration using straps,
	 * and the other one needs to be programmed.
	 *
	 * I don't think there's a way to know which is which, even the
	 * blob programs the one exposed via I2C for *both* heads, so
	 * let's do the same.
	 */
	list_for_each_entry(slave, &dev->mode_config.encoder_list, head) {
		struct dcb_output *slave_dcb = nouveau_encoder(slave)->dcb;

		if (slave_dcb->type == DCB_OUTPUT_TMDS && get_slave_funcs(slave) &&
		    slave_dcb->tmdsconf.slave_addr == dcb->tmdsconf.slave_addr)
			return slave;
	}

	return NULL;
}

static bool nv04_dfp_mode_fixup(struct drm_encoder *encoder,
				const struct drm_display_mode *mode,
				struct drm_display_mode *adjusted_mode)
{
	struct nouveau_encoder *nv_encoder = nouveau_encoder(encoder);
	struct nouveau_connector *nv_connector = nouveau_encoder_connector_get(nv_encoder);

	if (!nv_connector->native_mode ||
	    nv_connector->scaling_mode == DRM_MODE_SCALE_NONE ||
	    mode->hdisplay > nv_connector->native_mode->hdisplay ||
	    mode->vdisplay > nv_connector->native_mode->vdisplay) {
		nv_encoder->mode = *adjusted_mode;

	} else {
		nv_encoder->mode = *nv_connector->native_mode;
		adjusted_mode->clock = nv_connector->native_mode->clock;
	}

	return true;
}

static void nv04_dfp_prepare_sel_clk(struct drm_device *dev,
				     struct nouveau_encoder *nv_encoder, int head)
{
	struct nv04_mode_state *state = &nv04_display(dev)->mode_reg;
	uint32_t bits1618 = nv_encoder->dcb->or & DCB_OUTPUT_A ? 0x10000 : 0x40000;

	if (nv_encoder->dcb->location != DCB_LOC_ON_CHIP)
		return;

	/* SEL_CLK is only used on the primary ramdac
	 * It toggles spread spectrum PLL output and sets the bindings of PLLs
	 * to heads on digital outputs
	 */
	if (head)
		state->sel_clk |= bits1618;
	else
		state->sel_clk &= ~bits1618;

	/* nv30:
	 *	bit 0		NVClk spread spectrum on/off
	 *	bit 2		MemClk spread spectrum on/off
	 * 	bit 4		PixClk1 spread spectrum on/off toggle
	 * 	bit 6		PixClk2 spread spectrum on/off toggle
	 *
	 * nv40 (observations from bios behaviour and mmio traces):
	 * 	bits 4&6	as for nv30
	 * 	bits 5&7	head dependent as for bits 4&6, but do not appear with 4&6;
	 * 			maybe a different spread mode
	 * 	bits 8&10	seen on dual-link dvi outputs, purpose unknown (set by POST scripts)
	 * 	The logic behind turning spread spectrum on/off in the first place,
	 * 	and which bit-pair to use, is unclear on nv40 (for earlier cards, the fp table
	 * 	entry has the necessary info)
	 */
	if (nv_encoder->dcb->type == DCB_OUTPUT_LVDS && nv04_display(dev)->saved_reg.sel_clk & 0xf0) {
		int shift = (nv04_display(dev)->saved_reg.sel_clk & 0x50) ? 0 : 1;

		state->sel_clk &= ~0xf0;
		state->sel_clk |= (head ? 0x40 : 0x10) << shift;
	}
}

static void nv04_dfp_prepare(struct drm_encoder *encoder)
{
	struct nouveau_encoder *nv_encoder = nouveau_encoder(encoder);
	const struct drm_encoder_helper_funcs *helper = encoder->helper_private;
	struct drm_device *dev = encoder->dev;
	int head = nouveau_crtc(encoder->crtc)->index;
	struct nv04_crtc_reg *crtcstate = nv04_display(dev)->mode_reg.crtc_reg;
	uint8_t *cr_lcd = &crtcstate[head].CRTC[NV_CIO_CRE_LCD__INDEX];
	uint8_t *cr_lcd_oth = &crtcstate[head ^ 1].CRTC[NV_CIO_CRE_LCD__INDEX];

	helper->dpms(encoder, DRM_MODE_DPMS_OFF);

	nv04_dfp_prepare_sel_clk(dev, nv_encoder, head);

	*cr_lcd = (*cr_lcd & ~NV_CIO_CRE_LCD_ROUTE_MASK) | 0x3;

	if (nv_two_heads(dev)) {
		if (nv_encoder->dcb->location == DCB_LOC_ON_CHIP)
			*cr_lcd |= head ? 0x0 : 0x8;
		else {
			*cr_lcd |= (nv_encoder->dcb->or << 4) & 0x30;
			if (nv_encoder->dcb->type == DCB_OUTPUT_LVDS)
				*cr_lcd |= 0x30;
			if ((*cr_lcd & 0x30) == (*cr_lcd_oth & 0x30)) {
				/* avoid being connected to both crtcs */
				*cr_lcd_oth &= ~0x30;
				NVWriteVgaCrtc(dev, head ^ 1,
					       NV_CIO_CRE_LCD__INDEX,
					       *cr_lcd_oth);
			}
		}
	}
}


static void nv04_dfp_mode_set(struct drm_encoder *encoder,
			      struct drm_display_mode *mode,
			      struct drm_display_mode *adjusted_mode)
{
	struct drm_device *dev = encoder->dev;
	struct nvif_object *device = &nouveau_drm(dev)->client.device.object;
	struct nouveau_drm *drm = nouveau_drm(dev);
	struct nouveau_crtc *nv_crtc = nouveau_crtc(encoder->crtc);
	struct nv04_crtc_reg *regp = &nv04_display(dev)->mode_reg.crtc_reg[nv_crtc->index];
	struct nv04_crtc_reg *savep = &nv04_display(dev)->saved_reg.crtc_reg[nv_crtc->index];
	struct nouveau_connector *nv_connector = nouveau_crtc_connector_get(nv_crtc);
	struct nouveau_encoder *nv_encoder = nouveau_encoder(encoder);
	struct drm_display_mode *output_mode = &nv_encoder->mode;
	struct drm_connector *connector = &nv_connector->base;
	const struct drm_framebuffer *fb = encoder->crtc->primary->fb;
	uint32_t mode_ratio, panel_ratio;

	NV_DEBUG(drm, "Output mode on CRTC %d:\n", nv_crtc->index);
	drm_mode_debug_printmodeline(output_mode);

	/* Initialize the FP registers in this CRTC. */
	regp->fp_horiz_regs[FP_DISPLAY_END] = output_mode->hdisplay - 1;
	regp->fp_horiz_regs[FP_TOTAL] = output_mode->htotal - 1;
	if (!nv_gf4_disp_arch(dev) ||
	    (output_mode->hsync_start - output_mode->hdisplay) >=
					drm->vbios.digital_min_front_porch)
		regp->fp_horiz_regs[FP_CRTC] = output_mode->hdisplay;
	else
		regp->fp_horiz_regs[FP_CRTC] = output_mode->hsync_start - drm->vbios.digital_min_front_porch - 1;
	regp->fp_horiz_regs[FP_SYNC_START] = output_mode->hsync_start - 1;
	regp->fp_horiz_regs[FP_SYNC_END] = output_mode->hsync_end - 1;
	regp->fp_horiz_regs[FP_VALID_START] = output_mode->hskew;
	regp->fp_horiz_regs[FP_VALID_END] = output_mode->hdisplay - 1;

	regp->fp_vert_regs[FP_DISPLAY_END] = output_mode->vdisplay - 1;
	regp->fp_vert_regs[FP_TOTAL] = output_mode->vtotal - 1;
	regp->fp_vert_regs[FP_CRTC] = output_mode->vtotal - 5 - 1;
	regp->fp_vert_regs[FP_SYNC_START] = output_mode->vsync_start - 1;
	regp->fp_vert_regs[FP_SYNC_END] = output_mode->vsync_end - 1;
	regp->fp_vert_regs[FP_VALID_START] = 0;
	regp->fp_vert_regs[FP_VALID_END] = output_mode->vdisplay - 1;

	/* bit26: a bit seen on some g7x, no as yet discernable purpose */
	regp->fp_control = NV_PRAMDAC_FP_TG_CONTROL_DISPEN_POS |
			   (savep->fp_control & (1 << 26 | NV_PRAMDAC_FP_TG_CONTROL_READ_PROG));
	/* Deal with vsync/hsync polarity */
	/* LVDS screens do set this, but modes with +ve syncs are very rare */
	if (output_mode->flags & DRM_MODE_FLAG_PVSYNC)
		regp->fp_control |= NV_PRAMDAC_FP_TG_CONTROL_VSYNC_POS;
	if (output_mode->flags & DRM_MODE_FLAG_PHSYNC)
		regp->fp_control |= NV_PRAMDAC_FP_TG_CONTROL_HSYNC_POS;
	/* panel scaling first, as native would get set otherwise */
	if (nv_connector->scaling_mode == DRM_MODE_SCALE_NONE ||
	    nv_connector->scaling_mode == DRM_MODE_SCALE_CENTER)	/* panel handles it */
		regp->fp_control |= NV_PRAMDAC_FP_TG_CONTROL_MODE_CENTER;
	else if (adjusted_mode->hdisplay == output_mode->hdisplay &&
		 adjusted_mode->vdisplay == output_mode->vdisplay) /* native mode */
		regp->fp_control |= NV_PRAMDAC_FP_TG_CONTROL_MODE_NATIVE;
	else /* gpu needs to scale */
		regp->fp_control |= NV_PRAMDAC_FP_TG_CONTROL_MODE_SCALE;
	if (nvif_rd32(device, NV_PEXTDEV_BOOT_0) & NV_PEXTDEV_BOOT_0_STRAP_FP_IFACE_12BIT)
		regp->fp_control |= NV_PRAMDAC_FP_TG_CONTROL_WIDTH_12;
	if (nv_encoder->dcb->location != DCB_LOC_ON_CHIP &&
	    output_mode->clock > 165000)
		regp->fp_control |= (2 << 24);
	if (nv_encoder->dcb->type == DCB_OUTPUT_LVDS) {
		bool duallink = false, dummy;
		if (nv_connector->edid &&
		    nv_connector->type == DCB_CONNECTOR_LVDS_SPWG) {
			duallink = (((u8 *)nv_connector->edid)[121] == 2);
		} else {
			nouveau_bios_parse_lvds_table(dev, output_mode->clock,
						      &duallink, &dummy);
		}

		if (duallink)
			regp->fp_control |= (8 << 28);
	} else
	if (output_mode->clock > 165000)
		regp->fp_control |= (8 << 28);

	regp->fp_debug_0 = NV_PRAMDAC_FP_DEBUG_0_YWEIGHT_ROUND |
			   NV_PRAMDAC_FP_DEBUG_0_XWEIGHT_ROUND |
			   NV_PRAMDAC_FP_DEBUG_0_YINTERP_BILINEAR |
			   NV_PRAMDAC_FP_DEBUG_0_XINTERP_BILINEAR |
			   NV_RAMDAC_FP_DEBUG_0_TMDS_ENABLED |
			   NV_PRAMDAC_FP_DEBUG_0_YSCALE_ENABLE |
			   NV_PRAMDAC_FP_DEBUG_0_XSCALE_ENABLE;

	/* We want automatic scaling */
	regp->fp_debug_1 = 0;
	/* This can override HTOTAL and VTOTAL */
	regp->fp_debug_2 = 0;

	/* Use 20.12 fixed point format to avoid floats */
	mode_ratio = (1 << 12) * adjusted_mode->hdisplay / adjusted_mode->vdisplay;
	panel_ratio = (1 << 12) * output_mode->hdisplay / output_mode->vdisplay;
	/* if ratios are equal, SCALE_ASPECT will automatically (and correctly)
	 * get treated the same as SCALE_FULLSCREEN */
	if (nv_connector->scaling_mode == DRM_MODE_SCALE_ASPECT &&
	    mode_ratio != panel_ratio) {
		uint32_t diff, scale;
		bool divide_by_2 = nv_gf4_disp_arch(dev);

		if (mode_ratio < panel_ratio) {
			/* vertical needs to expand to glass size (automatic)
			 * horizontal needs to be scaled at vertical scale factor
			 * to maintain aspect */

			scale = (1 << 12) * adjusted_mode->vdisplay / output_mode->vdisplay;
			regp->fp_debug_1 = NV_PRAMDAC_FP_DEBUG_1_XSCALE_TESTMODE_ENABLE |
					   XLATE(scale, divide_by_2, NV_PRAMDAC_FP_DEBUG_1_XSCALE_VALUE);

			/* restrict area of screen used, horizontally */
			diff = output_mode->hdisplay -
			       output_mode->vdisplay * mode_ratio / (1 << 12);
			regp->fp_horiz_regs[FP_VALID_START] += diff / 2;
			regp->fp_horiz_regs[FP_VALID_END] -= diff / 2;
		}

		if (mode_ratio > panel_ratio) {
			/* horizontal needs to expand to glass size (automatic)
			 * vertical needs to be scaled at horizontal scale factor
			 * to maintain aspect */

			scale = (1 << 12) * adjusted_mode->hdisplay / output_mode->hdisplay;
			regp->fp_debug_1 = NV_PRAMDAC_FP_DEBUG_1_YSCALE_TESTMODE_ENABLE |
					   XLATE(scale, divide_by_2, NV_PRAMDAC_FP_DEBUG_1_YSCALE_VALUE);

			/* restrict area of screen used, vertically */
			diff = output_mode->vdisplay -
			       (1 << 12) * output_mode->hdisplay / mode_ratio;
			regp->fp_vert_regs[FP_VALID_START] += diff / 2;
			regp->fp_vert_regs[FP_VALID_END] -= diff / 2;
		}
	}

	/* Output property. */
	if ((nv_connector->dithering_mode == DITHERING_MODE_ON) ||
	    (nv_connector->dithering_mode == DITHERING_MODE_AUTO &&
	     fb->format->depth > connector->display_info.bpc * 3)) {
<<<<<<< HEAD
		if (drm->device.info.chipset == 0x11)
=======
		if (drm->client.device.info.chipset == 0x11)
>>>>>>> 786cc154
			regp->dither = savep->dither | 0x00010000;
		else {
			int i;
			regp->dither = savep->dither | 0x00000001;
			for (i = 0; i < 3; i++) {
				regp->dither_regs[i] = 0xe4e4e4e4;
				regp->dither_regs[i + 3] = 0x44444444;
			}
		}
	} else {
		if (drm->client.device.info.chipset != 0x11) {
			/* reset them */
			int i;
			for (i = 0; i < 3; i++) {
				regp->dither_regs[i] = savep->dither_regs[i];
				regp->dither_regs[i + 3] = savep->dither_regs[i + 3];
			}
		}
		regp->dither = savep->dither;
	}

	regp->fp_margin_color = 0;
}

static void nv04_dfp_commit(struct drm_encoder *encoder)
{
	struct drm_device *dev = encoder->dev;
	struct nouveau_drm *drm = nouveau_drm(dev);
	const struct drm_encoder_helper_funcs *helper = encoder->helper_private;
	struct nouveau_crtc *nv_crtc = nouveau_crtc(encoder->crtc);
	struct nouveau_encoder *nv_encoder = nouveau_encoder(encoder);
	struct dcb_output *dcbe = nv_encoder->dcb;
	int head = nouveau_crtc(encoder->crtc)->index;
	struct drm_encoder *slave_encoder;

	if (dcbe->type == DCB_OUTPUT_TMDS)
		run_tmds_table(dev, dcbe, head, nv_encoder->mode.clock);
	else if (dcbe->type == DCB_OUTPUT_LVDS)
		call_lvds_script(dev, dcbe, head, LVDS_RESET, nv_encoder->mode.clock);

	/* update fp_control state for any changes made by scripts,
	 * so correct value is written at DPMS on */
	nv04_display(dev)->mode_reg.crtc_reg[head].fp_control =
		NVReadRAMDAC(dev, head, NV_PRAMDAC_FP_TG_CONTROL);

	/* This could use refinement for flatpanels, but it should work this way */
	if (drm->client.device.info.chipset < 0x44)
		NVWriteRAMDAC(dev, 0, NV_PRAMDAC_TEST_CONTROL + nv04_dac_output_offset(encoder), 0xf0000000);
	else
		NVWriteRAMDAC(dev, 0, NV_PRAMDAC_TEST_CONTROL + nv04_dac_output_offset(encoder), 0x00100000);

	/* Init external transmitters */
	slave_encoder = get_tmds_slave(encoder);
	if (slave_encoder)
		get_slave_funcs(slave_encoder)->mode_set(
			slave_encoder, &nv_encoder->mode, &nv_encoder->mode);

	helper->dpms(encoder, DRM_MODE_DPMS_ON);

	NV_DEBUG(drm, "Output %s is running on CRTC %d using output %c\n",
		 nouveau_encoder_connector_get(nv_encoder)->base.name,
		 nv_crtc->index, '@' + ffs(nv_encoder->dcb->or));
}

static void nv04_dfp_update_backlight(struct drm_encoder *encoder, int mode)
{
#ifdef __powerpc__
	struct drm_device *dev = encoder->dev;
	struct nvif_object *device = &nouveau_drm(dev)->client.device.object;

	/* BIOS scripts usually take care of the backlight, thanks
	 * Apple for your consistency.
	 */
	if (dev->pdev->device == 0x0174 || dev->pdev->device == 0x0179 ||
	    dev->pdev->device == 0x0189 || dev->pdev->device == 0x0329) {
		if (mode == DRM_MODE_DPMS_ON) {
			nvif_mask(device, NV_PBUS_DEBUG_DUALHEAD_CTL, 1 << 31, 1 << 31);
			nvif_mask(device, NV_PCRTC_GPIO_EXT, 3, 1);
		} else {
			nvif_mask(device, NV_PBUS_DEBUG_DUALHEAD_CTL, 1 << 31, 0);
			nvif_mask(device, NV_PCRTC_GPIO_EXT, 3, 0);
		}
	}
#endif
}

static inline bool is_powersaving_dpms(int mode)
{
	return mode != DRM_MODE_DPMS_ON && mode != NV_DPMS_CLEARED;
}

static void nv04_lvds_dpms(struct drm_encoder *encoder, int mode)
{
	struct drm_device *dev = encoder->dev;
	struct drm_crtc *crtc = encoder->crtc;
	struct nouveau_drm *drm = nouveau_drm(dev);
	struct nouveau_encoder *nv_encoder = nouveau_encoder(encoder);
	bool was_powersaving = is_powersaving_dpms(nv_encoder->last_dpms);

	if (nv_encoder->last_dpms == mode)
		return;
	nv_encoder->last_dpms = mode;

	NV_DEBUG(drm, "Setting dpms mode %d on lvds encoder (output %d)\n",
		 mode, nv_encoder->dcb->index);

	if (was_powersaving && is_powersaving_dpms(mode))
		return;

	if (nv_encoder->dcb->lvdsconf.use_power_scripts) {
		/* when removing an output, crtc may not be set, but PANEL_OFF
		 * must still be run
		 */
		int head = crtc ? nouveau_crtc(crtc)->index :
			   nv04_dfp_get_bound_head(dev, nv_encoder->dcb);

		if (mode == DRM_MODE_DPMS_ON) {
			call_lvds_script(dev, nv_encoder->dcb, head,
					 LVDS_PANEL_ON, nv_encoder->mode.clock);
		} else
			/* pxclk of 0 is fine for PANEL_OFF, and for a
			 * disconnected LVDS encoder there is no native_mode
			 */
			call_lvds_script(dev, nv_encoder->dcb, head,
					 LVDS_PANEL_OFF, 0);
	}

	nv04_dfp_update_backlight(encoder, mode);
	nv04_dfp_update_fp_control(encoder, mode);

	if (mode == DRM_MODE_DPMS_ON)
		nv04_dfp_prepare_sel_clk(dev, nv_encoder, nouveau_crtc(crtc)->index);
	else {
		nv04_display(dev)->mode_reg.sel_clk = NVReadRAMDAC(dev, 0, NV_PRAMDAC_SEL_CLK);
		nv04_display(dev)->mode_reg.sel_clk &= ~0xf0;
	}
	NVWriteRAMDAC(dev, 0, NV_PRAMDAC_SEL_CLK, nv04_display(dev)->mode_reg.sel_clk);
}

static void nv04_tmds_dpms(struct drm_encoder *encoder, int mode)
{
	struct nouveau_drm *drm = nouveau_drm(encoder->dev);
	struct nouveau_encoder *nv_encoder = nouveau_encoder(encoder);

	if (nv_encoder->last_dpms == mode)
		return;
	nv_encoder->last_dpms = mode;

	NV_DEBUG(drm, "Setting dpms mode %d on tmds encoder (output %d)\n",
		 mode, nv_encoder->dcb->index);

	nv04_dfp_update_backlight(encoder, mode);
	nv04_dfp_update_fp_control(encoder, mode);
}

static void nv04_dfp_save(struct drm_encoder *encoder)
{
	struct nouveau_encoder *nv_encoder = nouveau_encoder(encoder);
	struct drm_device *dev = encoder->dev;

	if (nv_two_heads(dev))
		nv_encoder->restore.head =
			nv04_dfp_get_bound_head(dev, nv_encoder->dcb);
}

static void nv04_dfp_restore(struct drm_encoder *encoder)
{
	struct nouveau_encoder *nv_encoder = nouveau_encoder(encoder);
	struct drm_device *dev = encoder->dev;
	int head = nv_encoder->restore.head;

	if (nv_encoder->dcb->type == DCB_OUTPUT_LVDS) {
		struct nouveau_connector *connector =
			nouveau_encoder_connector_get(nv_encoder);

		if (connector && connector->native_mode)
			call_lvds_script(dev, nv_encoder->dcb, head,
					 LVDS_PANEL_ON,
					 connector->native_mode->clock);

	} else if (nv_encoder->dcb->type == DCB_OUTPUT_TMDS) {
		int clock = nouveau_hw_pllvals_to_clk
					(&nv04_display(dev)->saved_reg.crtc_reg[head].pllvals);

		run_tmds_table(dev, nv_encoder->dcb, head, clock);
	}

	nv_encoder->last_dpms = NV_DPMS_CLEARED;
}

static void nv04_dfp_destroy(struct drm_encoder *encoder)
{
	struct nouveau_encoder *nv_encoder = nouveau_encoder(encoder);

	if (get_slave_funcs(encoder))
		get_slave_funcs(encoder)->destroy(encoder);

	drm_encoder_cleanup(encoder);
	kfree(nv_encoder);
}

static void nv04_tmds_slave_init(struct drm_encoder *encoder)
{
	struct drm_device *dev = encoder->dev;
	struct dcb_output *dcb = nouveau_encoder(encoder)->dcb;
	struct nouveau_drm *drm = nouveau_drm(dev);
	struct nvkm_i2c *i2c = nvxx_i2c(&drm->client.device);
	struct nvkm_i2c_bus *bus = nvkm_i2c_bus_find(i2c, NVKM_I2C_BUS_PRI);
	struct nvkm_i2c_bus_probe info[] = {
		{
		    {
		        .type = "sil164",
		        .addr = (dcb->tmdsconf.slave_addr == 0x7 ? 0x3a : 0x38),
		        .platform_data = &(struct sil164_encoder_params) {
		            SIL164_INPUT_EDGE_RISING
		         }
		    }, 0
		},
		{ }
	};
	int type;

	if (!nv_gf4_disp_arch(dev) || !bus || get_tmds_slave(encoder))
		return;

	type = nvkm_i2c_bus_probe(bus, "TMDS transmitter", info, NULL, NULL);
	if (type < 0)
		return;

	drm_i2c_encoder_init(dev, to_encoder_slave(encoder),
			     &bus->i2c, &info[type].dev);
}

static const struct drm_encoder_helper_funcs nv04_lvds_helper_funcs = {
	.dpms = nv04_lvds_dpms,
	.mode_fixup = nv04_dfp_mode_fixup,
	.prepare = nv04_dfp_prepare,
	.commit = nv04_dfp_commit,
	.mode_set = nv04_dfp_mode_set,
	.detect = NULL,
};

static const struct drm_encoder_helper_funcs nv04_tmds_helper_funcs = {
	.dpms = nv04_tmds_dpms,
	.mode_fixup = nv04_dfp_mode_fixup,
	.prepare = nv04_dfp_prepare,
	.commit = nv04_dfp_commit,
	.mode_set = nv04_dfp_mode_set,
	.detect = NULL,
};

static const struct drm_encoder_funcs nv04_dfp_funcs = {
	.destroy = nv04_dfp_destroy,
};

int
nv04_dfp_create(struct drm_connector *connector, struct dcb_output *entry)
{
	const struct drm_encoder_helper_funcs *helper;
	struct nouveau_encoder *nv_encoder = NULL;
	struct drm_encoder *encoder;
	int type;

	switch (entry->type) {
	case DCB_OUTPUT_TMDS:
		type = DRM_MODE_ENCODER_TMDS;
		helper = &nv04_tmds_helper_funcs;
		break;
	case DCB_OUTPUT_LVDS:
		type = DRM_MODE_ENCODER_LVDS;
		helper = &nv04_lvds_helper_funcs;
		break;
	default:
		return -EINVAL;
	}

	nv_encoder = kzalloc(sizeof(*nv_encoder), GFP_KERNEL);
	if (!nv_encoder)
		return -ENOMEM;

	nv_encoder->enc_save = nv04_dfp_save;
	nv_encoder->enc_restore = nv04_dfp_restore;

	encoder = to_drm_encoder(nv_encoder);

	nv_encoder->dcb = entry;
	nv_encoder->or = ffs(entry->or) - 1;

	drm_encoder_init(connector->dev, encoder, &nv04_dfp_funcs, type, NULL);
	drm_encoder_helper_add(encoder, helper);

	encoder->possible_crtcs = entry->heads;
	encoder->possible_clones = 0;

	if (entry->type == DCB_OUTPUT_TMDS &&
	    entry->location != DCB_LOC_ON_CHIP)
		nv04_tmds_slave_init(encoder);

	drm_mode_connector_attach_encoder(connector, encoder);
	return 0;
}<|MERGE_RESOLUTION|>--- conflicted
+++ resolved
@@ -417,11 +417,7 @@
 	if ((nv_connector->dithering_mode == DITHERING_MODE_ON) ||
 	    (nv_connector->dithering_mode == DITHERING_MODE_AUTO &&
 	     fb->format->depth > connector->display_info.bpc * 3)) {
-<<<<<<< HEAD
-		if (drm->device.info.chipset == 0x11)
-=======
 		if (drm->client.device.info.chipset == 0x11)
->>>>>>> 786cc154
 			regp->dither = savep->dither | 0x00010000;
 		else {
 			int i;
