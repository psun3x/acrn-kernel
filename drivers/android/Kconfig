menu "Android"

config ANDROID
	bool "Android Drivers"
	---help---
	  Enable support for various drivers needed on the Android platform

if ANDROID

config ANDROID_BINDER_IPC
	bool "Android Binder IPC Driver"
	depends on MMU
	default n
	---help---
	  Binder is used in Android for both communication between processes,
	  and remote method invocation.

	  This means one Android process can call a method/routine in another
	  Android process, using Binder to identify, invoke and pass arguments
	  between said processes.

config ANDROID_BINDER_DEVICES
	string "Android Binder devices"
	depends on ANDROID_BINDER_IPC
<<<<<<< HEAD
	default "binder"
=======
	default "binder,hwbinder,vndbinder"
>>>>>>> 95c782ac
	---help---
	  Default value for the binder.devices parameter.

	  The binder.devices parameter is a comma-separated list of strings
	  that specifies the names of the binder device nodes that will be
	  created. Each binder device has its own context manager, and is
	  therefore logically separated from the other devices.

config ANDROID_BINDER_IPC_32BIT
	bool
	depends on !64BIT && ANDROID_BINDER_IPC
	default y
	---help---
	  The Binder API has been changed to support both 32 and 64bit
	  applications in a mixed environment.

	  Enable this to support an old 32-bit Android user-space (v4.4 and
	  earlier).

	  Note that enabling this will break newer Android user-space.

endif # if ANDROID

endmenu<|MERGE_RESOLUTION|>--- conflicted
+++ resolved
@@ -22,11 +22,7 @@
 config ANDROID_BINDER_DEVICES
 	string "Android Binder devices"
 	depends on ANDROID_BINDER_IPC
-<<<<<<< HEAD
-	default "binder"
-=======
 	default "binder,hwbinder,vndbinder"
->>>>>>> 95c782ac
 	---help---
 	  Default value for the binder.devices parameter.
 
