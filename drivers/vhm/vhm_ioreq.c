/*
 * virtio and hyperviosr service module (VHM): ioreq multi client feature
 *
 * This file is provided under a dual BSD/GPLv2 license.  When using or
 * redistributing this file, you may do so under either license.
 *
 * GPL LICENSE SUMMARY
 *
 * Copyright (c) 2017 Intel Corporation. All rights reserved.
 *
 * This program is free software; you can redistribute it and/or modify
 * it under the terms of version 2 of the GNU General Public License as
 * published by the Free Software Foundation.
 *
 * This program is distributed in the hope that it will be useful, but
 * WITHOUT ANY WARRANTY; without even the implied warranty of
 * MERCHANTABILITY or FITNESS FOR A PARTICULAR PURPOSE.  See the GNU
 * General Public License for more details.
 *
 * BSD LICENSE
 *
 * Copyright (C) 2017 Intel Corporation. All rights reserved.
 *
 * Redistribution and use in source and binary forms, with or without
 * modification, are permitted provided that the following conditions
 * are met:
 *
 *   * Redistributions of source code must retain the above copyright
 *     notice, this list of conditions and the following disclaimer.
 *   * Redistributions in binary form must reproduce the above copyright
 *     notice, this list of conditions and the following disclaimer in
 *     the documentation and/or other materials provided with the
 *     distribution.
 *   * Neither the name of Intel Corporation nor the names of its
 *     contributors may be used to endorse or promote products derived
 *     from this software without specific prior written permission.
 *
 * THIS SOFTWARE IS PROVIDED BY THE COPYRIGHT HOLDERS AND CONTRIBUTORS
 * "AS IS" AND ANY EXPRESS OR IMPLIED WARRANTIES, INCLUDING, BUT NOT
 * LIMITED TO, THE IMPLIED WARRANTIES OF MERCHANTABILITY AND FITNESS FOR
 * A PARTICULAR PURPOSE ARE DISCLAIMED. IN NO EVENT SHALL THE COPYRIGHT
 * OWNER OR CONTRIBUTORS BE LIABLE FOR ANY DIRECT, INDIRECT, INCIDENTAL,
 * SPECIAL, EXEMPLARY, OR CONSEQUENTIAL DAMAGES (INCLUDING, BUT NOT
 * LIMITED TO, PROCUREMENT OF SUBSTITUTE GOODS OR SERVICES; LOSS OF USE,
 * DATA, OR PROFITS; OR BUSINESS INTERRUPTION) HOWEVER CAUSED AND ON ANY
 * THEORY OF LIABILITY, WHETHER IN CONTRACT, STRICT LIABILITY, OR TORT
 * (INCLUDING NEGLIGENCE OR OTHERWISE) ARISING IN ANY WAY OUT OF THE USE
 * OF THIS SOFTWARE, EVEN IF ADVISED OF THE POSSIBILITY OF SUCH DAMAGE.
 *
 * Jason Chen CJ <jason.cj.chen@intel.com>
 *
 */

#include <linux/slab.h>
#include <linux/wait.h>
#include <linux/freezer.h>
#include <linux/sched.h>
#include <linux/kthread.h>
#include <linux/list.h>
#include <linux/mm.h>
#include <linux/poll.h>
#include <linux/delay.h>
#include <linux/vhm/acrn_common.h>
#include <linux/vhm/acrn_vhm_ioreq.h>
#include <linux/vhm/vhm_vm_mngt.h>
#include <linux/vhm/vhm_hypercall.h>

struct ioreq_range {
	struct list_head list;
	uint32_t type;
	long start;
	long end;
};

struct ioreq_client {
	/* client name */
	char name[16];
	/* client id */
	int id;
	/* vm this client belongs to */
	unsigned long vmid;
	/* list node for this ioreq_client */
	struct list_head list;
	/*
	 * is this client fallback?
	 * there is only one fallback client in a vm - dm
	 * a fallback client shares IOReq buffer pages
	 * a fallback client handles all left IOReq not handled by other clients
	 * a fallback client does not need add io ranges
	 * a fallback client handles ioreq in its own context
	 */
	bool fallback;

	volatile bool destroying;
	volatile bool kthread_exit;

	/* client covered io ranges - N/A for fallback client */
	struct list_head range_list;
	spinlock_t range_lock;

	/*
	 *   this req records the req number this client need handle
	 */
	DECLARE_BITMAP(ioreqs_map, VHM_REQUEST_MAX);

	/*
	 * client ioreq handler:
	 *   if client provides a handler, it means vhm need create a kthread
	 *   to call the handler while there is ioreq.
	 *   if client doesn't provide a handler, client should handle ioreq
	 *   in its own context when calls acrn_ioreq_attach_client.
	 *
	 *   NOTE: for fallback client, there is no ioreq handler.
	 */
	ioreq_handler_t handler;
	bool vhm_create_kthread;
	struct task_struct *thread;
	wait_queue_head_t wq;

	/* pci bdf trap */
	bool trap_bdf;
	int pci_bus;
	int pci_dev;
	int pci_func;
};

#define MAX_CLIENT 64
static struct ioreq_client *clients[MAX_CLIENT];
static DECLARE_BITMAP(client_bitmap, MAX_CLIENT);

static void acrn_ioreq_notify_client(struct ioreq_client *client);

static inline bool is_range_type(uint32_t type)
{
	return (type == REQ_MMIO || type == REQ_PORTIO || type == REQ_WP);
}

static int alloc_client(void)
{
	struct ioreq_client *client;
	int i;

	i = find_first_zero_bit(client_bitmap, MAX_CLIENT);
	if (i >= MAX_CLIENT)
		return -ENOMEM;
	set_bit(i, client_bitmap);

	client = kzalloc(sizeof(struct ioreq_client), GFP_KERNEL);
	if (!client)
		return -ENOMEM;
	client->id = i;
	clients[i] = client;

	return i;
}

static void free_client(int i)
{
	if (i < MAX_CLIENT && i >= 0) {
		if (test_and_clear_bit(i, client_bitmap)) {
			kfree(clients[i]);
			clients[i] = NULL;
		}
	}
}

int acrn_ioreq_create_client(unsigned long vmid, ioreq_handler_t handler,
	char *name)
{
	struct vhm_vm *vm;
	struct ioreq_client *client;
	unsigned long flags;
	int client_id;

	might_sleep();

	vm = find_get_vm(vmid);
	if (unlikely(vm == NULL)) {
		pr_err("vhm-ioreq: failed to find vm from vmid %ld\n",
			vmid);
		return -EINVAL;
	}
	if (unlikely(vm->req_buf == NULL)) {
		pr_err("vhm-ioreq: vm[%ld]'s reqbuf is not ready\n",
			vmid);
		put_vm(vm);
		return -EINVAL;
	}

	client_id = alloc_client();
	if (unlikely(client_id < 0)) {
		pr_err("vhm-ioreq: vm[%ld] failed to alloc ioreq "
			"client id\n", vmid);
		put_vm(vm);
		return -EINVAL;
	}

	client = clients[client_id];

	if (handler) {
		client->handler = handler;
		client->vhm_create_kthread = true;
	}

	client->vmid = vmid;
	if (name)
		strncpy(client->name, name, sizeof(client->name) - 1);
	spin_lock_init(&client->range_lock);
	INIT_LIST_HEAD(&client->range_list);
	init_waitqueue_head(&client->wq);

	spin_lock_irqsave(&vm->ioreq_client_lock, flags);
	list_add(&client->list, &vm->ioreq_client_list);
	spin_unlock_irqrestore(&vm->ioreq_client_lock, flags);

	put_vm(vm);

	pr_info("vhm-ioreq: created ioreq client %d\n", client_id);

	return client_id;
}

int acrn_ioreq_create_fallback_client(unsigned long vmid, char *name)
{
	struct vhm_vm *vm;
	int client_id;

	vm = find_get_vm(vmid);
	if (unlikely(vm == NULL)) {
		pr_err("vhm-ioreq: failed to find vm from vmid %ld\n",
			vmid);
		return -EINVAL;
	}

	if (unlikely(vm->ioreq_fallback_client > 0)) {
		pr_err("vhm-ioreq: there is already fallback "
				"client exist for vm %ld\n",
				vmid);
		put_vm(vm);
		return -EINVAL;
	}

	client_id = acrn_ioreq_create_client(vmid, NULL, name);
	if (unlikely(client_id < 0)) {
		put_vm(vm);
		return -EINVAL;
	}

	clients[client_id]->fallback = true;
	vm->ioreq_fallback_client = client_id;

	put_vm(vm);

	return client_id;
}

static void acrn_ioreq_destroy_client_pervm(struct ioreq_client *client,
		struct vhm_vm *vm)
{
	struct list_head *pos, *tmp;
	unsigned long flags;

	client->destroying = true;
	acrn_ioreq_notify_client(client);

	/* the client thread will mark kthread_exit flag as true before exit,
	 * so wait for it exited.
	 */
	while (!client->kthread_exit)
		msleep(10);

	spin_lock_irqsave(&client->range_lock, flags);
	list_for_each_safe(pos, tmp, &client->range_list) {
		struct ioreq_range *range =
			container_of(pos, struct ioreq_range, list);
		list_del(&range->list);
		kfree(range);
	}
	spin_unlock_irqrestore(&client->range_lock, flags);

	spin_lock_irqsave(&vm->ioreq_client_lock, flags);
	list_del(&client->list);
	spin_unlock_irqrestore(&vm->ioreq_client_lock, flags);
	free_client(client->id);

	if (client->id == vm->ioreq_fallback_client)
		vm->ioreq_fallback_client = -1;
}

void acrn_ioreq_destroy_client(int client_id)
{
	struct vhm_vm *vm;
	struct ioreq_client *client;

	if (client_id < 0 || client_id >= MAX_CLIENT) {
		pr_err("vhm-ioreq: no client for id %d\n", client_id);
		return;
	}
	client = clients[client_id];
	if (!client) {
		pr_err("vhm-ioreq: no client for id %d\n", client_id);
		return;
	}

	might_sleep();

	vm = find_get_vm(client->vmid);
	if (unlikely(vm == NULL)) {
		pr_err("vhm-ioreq: failed to find vm from vmid %ld\n",
			client->vmid);
		return;
	}

	acrn_ioreq_destroy_client_pervm(client, vm);

	put_vm(vm);
}

static void __attribute__((unused)) dump_iorange(struct ioreq_client *client)
{
	struct list_head *pos;
	unsigned long flags;

	spin_lock_irqsave(&client->range_lock, flags);
	list_for_each(pos, &client->range_list) {
		struct ioreq_range *range =
			container_of(pos, struct ioreq_range, list);
		pr_debug("\tio range: type %d, start 0x%lx, "
			"end 0x%lx\n", range->type, range->start, range->end);
	}
	spin_unlock_irqrestore(&client->range_lock, flags);
}

/*
 * NOTE: here just add iorange entry directly, no check for the overlap..
 * please client take care of it
 */
int acrn_ioreq_add_iorange(int client_id, uint32_t type,
	long start, long end)
{
	struct ioreq_client *client;
	struct ioreq_range *range;
	unsigned long flags;

	if (client_id < 0 || client_id >= MAX_CLIENT) {
		pr_err("vhm-ioreq: no client for id %d\n", client_id);
		return -EFAULT;
	}
	client = clients[client_id];
	if (!client) {
		pr_err("vhm-ioreq: no client for id %d\n", client_id);
		return -EFAULT;
	}

	if (end < start) {
		pr_err("vhm-ioreq: end < start\n");
		return -EFAULT;
	}

	might_sleep();

	range = kzalloc(sizeof(struct ioreq_range), GFP_KERNEL);
	if (!range) {
		pr_err("vhm-ioreq: failed to alloc ioreq range\n");
		return -ENOMEM;
	}
	range->type = type;
	range->start = start;
	range->end = end;

	spin_lock_irqsave(&client->range_lock, flags);
	list_add(&range->list, &client->range_list);
	spin_unlock_irqrestore(&client->range_lock, flags);

	return 0;
}

int acrn_ioreq_del_iorange(int client_id, uint32_t type,
	long start, long end)
{
	struct ioreq_client *client;
	struct ioreq_range *range;
	struct list_head *pos, *tmp;
	unsigned long flags;

	if (client_id < 0 || client_id >= MAX_CLIENT) {
		pr_err("vhm-ioreq: no client for id %d\n", client_id);
		return -EFAULT;
	}
	client = clients[client_id];
	if (!client) {
		pr_err("vhm-ioreq: no client for id %d\n", client_id);
		return -EFAULT;
	}

	if (end < start) {
		pr_err("vhm-ioreq: end < start\n");
		return -EFAULT;
	}

	might_sleep();

	spin_lock_irqsave(&client->range_lock, flags);
	list_for_each_safe(pos, tmp, &client->range_list) {
		range = container_of(pos, struct ioreq_range, list);
		if (range->type == type) {
			if (is_range_type(type)) {
				if (start == range->start &&
					end == range->end) {
					list_del(&range->list);
					kfree(range);
					break;
				}
			} else {
				list_del(&range->list);
				kfree(range);
				break;
			}
		}
	}
	spin_unlock_irqrestore(&client->range_lock, flags);

	return 0;
}

static inline bool is_destroying(struct ioreq_client *client)
{
	if (client)
		return client->destroying;
	else
		return true;
}

static inline bool has_pending_request(struct ioreq_client *client)
{
	if (client)
		return !bitmap_empty(client->ioreqs_map, VHM_REQUEST_MAX);
	else
		return false;
}

struct vhm_request *acrn_ioreq_get_reqbuf(int client_id)
{
	struct ioreq_client *client;
	struct vhm_vm *vm;

	if (client_id < 0 || client_id >= MAX_CLIENT) {
		pr_err("vhm-ioreq: no client for id %d\n", client_id);
		return NULL;
	}
	client = clients[client_id];
	if (!client) {
		pr_err("vhm-ioreq: no client for id %d\n", client_id);
		return NULL;
	}
	vm = find_get_vm(client->vmid);
	if (unlikely(vm == NULL)) {
		pr_err("vhm-ioreq: failed to find vm from vmid %ld\n",
			client->vmid);
		return NULL;
	}

	if (vm->req_buf == NULL) {
		pr_warn("vhm-ioreq: the req buf page not ready yet "
			"for vmid %ld\n", client->vmid);
	}
	put_vm(vm);
	return (struct vhm_request *)vm->req_buf;
}

static int ioreq_client_thread(void *data)
{
	struct ioreq_client *client;
	int ret, client_id = (unsigned long)data;

	while (1) {
		client = clients[client_id];
		if (is_destroying(client)) {
			pr_info("vhm-ioreq: client destroying->stop thread\n");
			break;
		}
		if (has_pending_request(client)) {
			if (client->handler) {
				ret = client->handler(client->id,
					client->ioreqs_map);
				if (ret < 0)
					BUG();
			} else {
				pr_err("vhm-ioreq: no ioreq handler\n");
				break;
			}
		} else
			wait_event_freezable(client->wq,
				(has_pending_request(client) ||
				is_destroying(client)));
	}

	/* the client thread such as for hyper-dma will exit from here,
	 * so mark kthread_exit as true before exit */
	client->kthread_exit = true;

	return 0;
}

int acrn_ioreq_attach_client(int client_id, bool check_kthread_stop)
{
	struct ioreq_client *client;

	if (client_id < 0 || client_id >= MAX_CLIENT) {
		pr_err("vhm-ioreq: no client for id %d\n", client_id);
		return -EFAULT;
	}
	client = clients[client_id];
	if (!client) {
		pr_err("vhm-ioreq: no client for id %d\n", client_id);
		return -EFAULT;
	}

	if (client->vhm_create_kthread) {
		if (client->thread) {
			pr_warn("vhm-ioreq: kthread already exist"
					" for client %s\n", client->name);
			return 0;
		}
		client->thread = kthread_run(ioreq_client_thread,
				(void *)(unsigned long)client_id,
				"ioreq_client[%ld]:%s",
				client->vmid, client->name);
		if (IS_ERR(client->thread)) {
			pr_err("vhm-ioreq: failed to run kthread "
					"for client %s\n", client->name);
			return -ENOMEM;
		}
	} else {
		might_sleep();

		if (check_kthread_stop) {
			wait_event_freezable(client->wq,
				(kthread_should_stop() ||
				has_pending_request(client) ||
				is_destroying(client)));
			if (kthread_should_stop())
				client->kthread_exit = true;
		} else {
			wait_event_freezable(client->wq,
				(has_pending_request(client) ||
				is_destroying(client)));
		}

		if (is_destroying(client)) {
			/* the client thread for vcpu will exit from here,
			 * so mark kthread_exit as true before exit */
			client->kthread_exit = true;
			return 1;
		}
	}

	return 0;
}

void acrn_ioreq_intercept_bdf(int client_id, int bus, int dev, int func)
{
	struct ioreq_client *client;

	if (client_id < 0 || client_id >= MAX_CLIENT) {
		pr_err("vhm-ioreq: no client for id %d\n", client_id);
		return;
	}
	client = clients[client_id];
	if (!client) {
		pr_err("vhm-ioreq: no client for id %d\n", client_id);
		return;
	}
	client->trap_bdf = true;
	client->pci_bus = bus;
	client->pci_dev = dev;
	client->pci_func = func;
}

void acrn_ioreq_unintercept_bdf(int client_id)
{
	struct ioreq_client *client;

	if (client_id < 0 || client_id >= MAX_CLIENT) {
		pr_err("vhm-ioreq: no client for id %d\n", client_id);
		return;
	}
	client = clients[client_id];
	if (!client) {
		pr_err("vhm-ioreq: no client for id %d\n", client_id);
		return;
	}
	client->trap_bdf = false;
	client->pci_bus = -1;
	client->pci_dev = -1;
	client->pci_func = -1;
}

static void acrn_ioreq_notify_client(struct ioreq_client *client)
{
	/* if client thread is in waitqueue, wake up it */
	if (waitqueue_active(&client->wq))
		wake_up_interruptible(&client->wq);
}

static bool req_in_range(struct ioreq_range *range, struct vhm_request *req)
{
	bool ret = false;

	if (range->type == req->type) {
		switch (req->type) {
		case REQ_MMIO:
		case REQ_WP:
		{
			if (req->reqs.mmio_request.address >= range->start &&
				(req->reqs.mmio_request.address +
				req->reqs.mmio_request.size - 1) <= range->end)
				ret = true;
			break;
		}
		case REQ_PORTIO: {
			if (req->reqs.pio_request.address >= range->start &&
				(req->reqs.pio_request.address +
				req->reqs.pio_request.size - 1) <= range->end)
				ret = true;
			break;
		}

		default:
			ret = false;
			break;
		}
	}

	return ret;
}

static bool is_cfg_addr(struct vhm_request *req)
{
	return (req->type == REQ_PORTIO &&
		(req->reqs.pio_request.address >= 0xcf8 &&
		req->reqs.pio_request.address < 0xcf8+4));
}

static bool is_cfg_data(struct vhm_request *req)
{
	return (req->type == REQ_PORTIO &&
		(req->reqs.pio_request.address >= 0xcfc &&
		req->reqs.pio_request.address < 0xcfc+4));
}

static int cached_bus;
static int cached_dev;
static int cached_func;
static int cached_reg;
static int cached_enable;
#define PCI_REGMAX      255     /* highest supported config register addr.*/
#define PCI_FUNCMAX	7       /* highest supported function number */
#define PCI_SLOTMAX	31      /* highest supported slot number */
#define PCI_BUSMAX	255     /* highest supported bus number */
#define CONF1_ENABLE	0x80000000ul
static int handle_cf8cfc(struct vhm_vm *vm, struct vhm_request *req, int vcpu)
{
	int req_handled = 0;

	/*XXX: like DM, assume cfg address write is size 4 */
	if (is_cfg_addr(req)) {
		if (req->reqs.pio_request.direction == REQUEST_WRITE) {
			if (req->reqs.pio_request.size == 4) {
				int value = req->reqs.pio_request.value;

				cached_bus = (value >> 16) & PCI_BUSMAX;
				cached_dev = (value >> 11) & PCI_SLOTMAX;
				cached_func = (value >> 8) & PCI_FUNCMAX;
				cached_reg = value & PCI_REGMAX;
				cached_enable =
					(value & CONF1_ENABLE) == CONF1_ENABLE;
				req_handled = 1;
			}
		} else {
			if (req->reqs.pio_request.size == 4) {
				req->reqs.pio_request.value =
					(cached_bus << 16) |
					(cached_dev << 11) | (cached_func << 8)
					| cached_reg;
				if (cached_enable)
					req->reqs.pio_request.value |=
					CONF1_ENABLE;
				req_handled = 1;
			}
		}
	} else if (is_cfg_data(req)) {
		if (!cached_enable) {
			if (req->reqs.pio_request.direction == REQUEST_READ)
				req->reqs.pio_request.value = 0xffffffff;
			req_handled = 1;
		} else {
			/* pci request is same as io request at top */
			int offset = req->reqs.pio_request.address - 0xcfc;

			req->type = REQ_PCICFG;
			req->reqs.pci_request.bus = cached_bus;
			req->reqs.pci_request.dev = cached_dev;
			req->reqs.pci_request.func = cached_func;
			req->reqs.pci_request.reg = cached_reg + offset;
		}
	}

	if (req_handled) {
		smp_mb();
		atomic_set(&req->processed, REQ_STATE_COMPLETE);
		if (hcall_notify_req_finish(vm->vmid, vcpu) < 0) {
			pr_err("vhm-ioreq: failed to "
				"notify request finished !\n");
			return -EFAULT;
		}
	}

	return req_handled;
}

static bool bdf_match(struct ioreq_client *client)
{
	return (client->trap_bdf &&
		client->pci_bus == cached_bus &&
		client->pci_dev == cached_dev &&
		client->pci_func == cached_func);
}

static struct ioreq_client *acrn_ioreq_find_client_by_request(struct vhm_vm *vm,
	struct vhm_request *req)
{
	struct list_head *pos, *range_pos;
	struct ioreq_client *client;
	struct ioreq_client *target_client = NULL, *fallback_client = NULL;
	struct ioreq_range *range;
	bool found = false;

	spin_lock(&vm->ioreq_client_lock);
	list_for_each(pos, &vm->ioreq_client_list) {
		client = container_of(pos, struct ioreq_client, list);

		if (client->fallback) {
			fallback_client = client;
			continue;
		}

		if (req->type == REQ_PCICFG) {
			if (bdf_match(client)) { /* bdf match client */
				target_client = client;
				break;
			} else /* other or fallback client */
				continue;
		}

		spin_lock(&client->range_lock);
		list_for_each(range_pos, &client->range_list) {
			range =
			container_of(range_pos, struct ioreq_range, list);
			if (req_in_range(range, req)) {
				found = true;
				target_client = client;
				break;
			}
		}
		spin_unlock(&client->range_lock);

		if (found)
			break;
	}
	spin_unlock(&vm->ioreq_client_lock);

	if (target_client)
		return target_client;

	if (fallback_client)
		return fallback_client;

	return NULL;
}

int acrn_ioreq_distribute_request(struct vhm_vm *vm)
{
	struct vhm_request *req;
	struct list_head *pos;
	struct ioreq_client *client;
	int i, vcpu_num;

	vcpu_num = atomic_read(&vm->vcpu_num);
	for (i = 0; i < vcpu_num; i++) {
		req = vm->req_buf->req_queue + i;

		/* This function is called in tasklet only on SOS CPU0. Thus it
		 * is safe to read the state first and update it later as long
		 * as the update is atomic. */
		if (atomic_read(&req->processed) == REQ_STATE_PENDING) {
			if (handle_cf8cfc(vm, req, i))
				continue;
			client = acrn_ioreq_find_client_by_request(vm, req);
			if (client == NULL) {
				pr_err("vhm-ioreq: failed to "
						"find ioreq client -> "
						"BUG\n");
				BUG();
			} else {
				req->client = client->id;
<<<<<<< HEAD
=======
				atomic_set(&req->processed, REQ_STATE_PROCESSING);
>>>>>>> 0647d75f
				set_bit(i, client->ioreqs_map);
			}
		}
	}

	spin_lock(&vm->ioreq_client_lock);
	list_for_each(pos, &vm->ioreq_client_list) {
		client = container_of(pos, struct ioreq_client, list);
		if (has_pending_request(client))
			acrn_ioreq_notify_client(client);
	}
	spin_unlock(&vm->ioreq_client_lock);

	return 0;
}

int acrn_ioreq_complete_request(int client_id, uint64_t vcpu)
{
	struct ioreq_client *client;
	int ret;

	if (client_id < 0 || client_id >= MAX_CLIENT) {
		pr_err("vhm-ioreq: no client for id %d\n", client_id);
		return -EINVAL;
	}
	client = clients[client_id];
	if (!client) {
		pr_err("vhm-ioreq: no client for id %d\n", client_id);
		return -EINVAL;
	}

	clear_bit(vcpu, client->ioreqs_map);
	ret = hcall_notify_req_finish(client->vmid, vcpu);
	if (ret < 0) {
		pr_err("vhm-ioreq: failed to notify request finished !\n");
		return -EFAULT;
	}

	return 0;
}

unsigned int vhm_dev_poll(struct file *filep, poll_table *wait)
{
	struct vhm_vm *vm = filep->private_data;
	struct ioreq_client *fallback_client;
	unsigned int ret = 0;

	if (vm == NULL || vm->req_buf == NULL ||
		vm->ioreq_fallback_client <= 0) {
		pr_err("vhm: invalid VM !\n");
		ret = POLLERR;
		return ret;
	}

	fallback_client = clients[vm->ioreq_fallback_client];
	if (!fallback_client) {
		pr_err("vhm-ioreq: no client for id %d\n",
			vm->ioreq_fallback_client);
		return -EINVAL;
	}

	poll_wait(filep, &fallback_client->wq, wait);
	if (has_pending_request(fallback_client) ||
		is_destroying(fallback_client))
		ret = POLLIN | POLLRDNORM;

	return ret;
}

int acrn_ioreq_init(struct vhm_vm *vm, unsigned long vma)
{
	struct acrn_set_ioreq_buffer set_buffer;
	struct page *page;
	int ret;

	if (vm->req_buf)
		return -EEXIST;

	ret = get_user_pages_fast(vma, 1, 1, &page);
	if (unlikely(ret != 1) || (page == NULL)) {
		pr_err("vhm-ioreq: failed to pin request buffer!\n");
		return -ENOMEM;
	}

	vm->req_buf = page_address(page);
	vm->pg = page;

	set_buffer.req_buf = page_to_phys(page);

	ret = hcall_set_ioreq_buffer(vm->vmid, virt_to_phys(&set_buffer));
	if (ret < 0) {
		pr_err("vhm-ioreq: failed to set request buffer !\n");
		return -EFAULT;
	}

	/* reserve 0, let client_id start from 1 */
	set_bit(0, client_bitmap);

	pr_info("vhm-ioreq: init request buffer @ %p!\n",
		vm->req_buf);

	return 0;
}

void acrn_ioreq_free(struct vhm_vm *vm)
{
	struct list_head *pos, *tmp;

	list_for_each_safe(pos, tmp, &vm->ioreq_client_list) {
		struct ioreq_client *client =
			container_of(pos, struct ioreq_client, list);
		acrn_ioreq_destroy_client_pervm(client, vm);
	}

	if (vm->req_buf && vm->pg) {
		put_page(vm->pg);
		vm->pg = NULL;
		vm->req_buf = NULL;
	}
}<|MERGE_RESOLUTION|>--- conflicted
+++ resolved
@@ -804,10 +804,7 @@
 				BUG();
 			} else {
 				req->client = client->id;
-<<<<<<< HEAD
-=======
 				atomic_set(&req->processed, REQ_STATE_PROCESSING);
->>>>>>> 0647d75f
 				set_bit(i, client->ioreqs_map);
 			}
 		}
