--- conflicted
+++ resolved
@@ -148,7 +148,6 @@
 {
 	return acrn_hypercall2(HC_ASSIGN_PTDEV, vmid, bdf);
 }
-<<<<<<< HEAD
 
 inline long hcall_deassign_ptdev(unsigned long vmid, unsigned long bdf)
 {
@@ -164,28 +163,6 @@
 		unsigned long pt_irq)
 {
 	return acrn_hypercall2(HC_RESET_PTDEV_INTR_INFO, vmid, pt_irq);
-}
-
-inline long hcall_remap_pci_msix(unsigned long vmid, unsigned long msi)
-{
-	return  acrn_hypercall2(HC_VM_PCI_MSIX_REMAP, vmid, msi);
-=======
-
-inline long hcall_deassign_ptdev(unsigned long vmid, unsigned long bdf)
-{
-	return acrn_hypercall2(HC_DEASSIGN_PTDEV, vmid, bdf);
-}
-
-inline long hcall_set_ptdev_intr_info(unsigned long vmid, unsigned long pt_irq)
-{
-	return acrn_hypercall2(HC_SET_PTDEV_INTR_INFO, vmid, pt_irq);
-}
-
-inline long hcall_reset_ptdev_intr_info(unsigned long vmid,
-		unsigned long pt_irq)
-{
-	return acrn_hypercall2(HC_RESET_PTDEV_INTR_INFO, vmid, pt_irq);
->>>>>>> 0d7296a7
 }
 
 inline long hcall_vm_gpa2hpa(unsigned long vmid, unsigned long addr)
