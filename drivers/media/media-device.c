/*
 * Media device
 *
 * Copyright (C) 2010 Nokia Corporation
 *
 * Contacts: Laurent Pinchart <laurent.pinchart@ideasonboard.com>
 *	     Sakari Ailus <sakari.ailus@iki.fi>
 *
 * This program is free software; you can redistribute it and/or modify
 * it under the terms of the GNU General Public License version 2 as
 * published by the Free Software Foundation.
 *
 * This program is distributed in the hope that it will be useful,
 * but WITHOUT ANY WARRANTY; without even the implied warranty of
 * MERCHANTABILITY or FITNESS FOR A PARTICULAR PURPOSE.  See the
 * GNU General Public License for more details.
 */

/* We need to access legacy defines from linux/media.h */
#define __NEED_MEDIA_LEGACY_API

#include <linux/atomic.h>
#include <linux/compat.h>
#include <linux/export.h>
#include <linux/idr.h>
#include <linux/ioctl.h>
#include <linux/media.h>
#include <linux/slab.h>
#include <linux/types.h>
#include <linux/pci.h>
#include <linux/usb.h>
#include <linux/wait.h>

#include <media/media-device.h>
#include <media/media-devnode.h>
#include <media/media-entity.h>

#ifdef CONFIG_MEDIA_CONTROLLER

static char *__request_state[] = {
	"IDLE",
	"QUEUED",
	"DELETED",
	"COMPLETED",
};

#define request_state(i)			\
	((i) < ARRAY_SIZE(__request_state) ? __request_state[i] : "UNKNOWN")


struct media_device_fh {
	struct media_devnode_fh fh;
	struct list_head requests;
	struct {
		struct list_head head;
		wait_queue_head_t wait;
		atomic_t sequence;
	} kevents;
};

static inline struct media_device_fh *media_device_fh(struct file *filp)
{
	return container_of(filp->private_data, struct media_device_fh, fh);
}

/* -----------------------------------------------------------------------------
 * Requests
 */

/**
 * media_device_request_find - Find a request based from its ID
 * @mdev: The media device
 * @reqid: The request ID
 *
 * Find and return the request associated with the given ID, or NULL if no such
 * request exists.
 *
 * When the function returns a non-NULL request it increases its reference
 * count. The caller is responsible for releasing the reference by calling
 * media_device_request_put() on the request.
 */
struct media_device_request *
media_device_request_find(struct media_device *mdev, u16 reqid)
{
	struct media_device_request *req;
	unsigned long flags;
	bool found = false;

	spin_lock_irqsave(&mdev->req_lock, flags);
	list_for_each_entry(req, &mdev->requests, list) {
		if (req->id == reqid) {
			kref_get(&req->kref);
			found = true;
			break;
		}
	}
	spin_unlock_irqrestore(&mdev->req_lock, flags);

	if (!found) {
		dev_dbg(mdev->dev,
			"request: can't find %u\n", reqid);
		return NULL;
	}

	return req;
}
EXPORT_SYMBOL_GPL(media_device_request_find);

void media_device_request_get(struct media_device_request *req)
{
	kref_get(&req->kref);
}
EXPORT_SYMBOL_GPL(media_device_request_get);

static void media_device_request_queue_event(struct media_device *mdev,
					     struct media_device_request *req,
					     struct media_device_fh *fh)
{
	struct media_kevent *kev = req->kev;
	struct media_event *ev = &kev->ev;

	lockdep_assert_held(&mdev->req_lock);

	ev->sequence = atomic_inc_return(&fh->kevents.sequence);
	ev->type = MEDIA_EVENT_TYPE_REQUEST_COMPLETE;
	ev->req_complete.id = req->id;

	list_add(&kev->list, &fh->kevents.head);
	req->kev = NULL;
	req->state = MEDIA_DEVICE_REQUEST_STATE_COMPLETE;
	wake_up(&fh->kevents.wait);
}

static void media_device_request_release(struct kref *kref)
{
	struct media_device_request *req =
		container_of(kref, struct media_device_request, kref);
	struct media_device *mdev = req->mdev;

	dev_dbg(mdev->dev, "release request %u\n", req->id);

	ida_simple_remove(&mdev->req_ids, req->id);

	kfree(req->kev);
	req->kev = NULL;

	mdev->ops->req_free(mdev, req);
}

void media_device_request_put(struct media_device_request *req)
{
	kref_put(&req->kref, media_device_request_release);
}
EXPORT_SYMBOL_GPL(media_device_request_put);

static int media_device_request_alloc(struct media_device *mdev,
				      struct file *filp,
				      struct media_request_cmd *cmd)
{
	struct media_device_fh *fh = media_device_fh(filp);
	struct media_device_request *req;
	struct media_kevent *kev;
	unsigned long flags;
	int id = ida_simple_get(&mdev->req_ids, 1, 0, GFP_KERNEL);
	int ret;

	if (id < 0) {
		dev_dbg(mdev->dev, "request: unable to obtain new id\n");
		return id;
	}

	kev = kzalloc(sizeof(*kev), GFP_KERNEL);
	if (!kev) {
		ret = -ENOMEM;
		goto out_ida_simple_remove;
	}

	req = mdev->ops->req_alloc(mdev);
	if (!req) {
		ret = -ENOMEM;
		goto out_kev_free;
	}

	req->mdev = mdev;
	req->id = id;
	req->filp = filp;
	req->state = MEDIA_DEVICE_REQUEST_STATE_IDLE;
	req->kev = kev;
	kref_init(&req->kref);

	spin_lock_irqsave(&mdev->req_lock, flags);
	list_add_tail(&req->list, &mdev->requests);
	list_add_tail(&req->fh_list, &fh->requests);
	spin_unlock_irqrestore(&mdev->req_lock, flags);

	cmd->request = req->id;

	dev_dbg(mdev->dev, "request: allocated id %u\n", req->id);

	return 0;

out_kev_free:
	kfree(kev);

out_ida_simple_remove:
	ida_simple_remove(&mdev->req_ids, id);

	return ret;
}

static int media_device_request_delete(struct media_device *mdev,
				       struct media_device_request *req)
{
	unsigned long flags;

	spin_lock_irqsave(&mdev->req_lock, flags);

	if (req->state != MEDIA_DEVICE_REQUEST_STATE_IDLE) {
		spin_unlock_irqrestore(&mdev->req_lock, flags);
		dev_dbg(mdev->dev, "request: can't delete %u, state %s\n",
			req->id, request_state(req->state));
		return -EINVAL;
	}

	req->state = MEDIA_DEVICE_REQUEST_STATE_DELETED;

	if (req->filp) {
		/*
		 * If the file handle is gone by now the
		 * request has already been deleted from the
		 * two lists.
		 */
		list_del(&req->list);
		list_del(&req->fh_list);
		req->filp = NULL;
	}

	spin_unlock_irqrestore(&mdev->req_lock, flags);

	media_device_request_put(req);

	return 0;
}

void media_device_request_complete(struct media_device *mdev,
				   struct media_device_request *req)
{
	struct file *filp;
	unsigned long flags;

	spin_lock_irqsave(&mdev->req_lock, flags);

	if (req->state == MEDIA_DEVICE_REQUEST_STATE_IDLE) {
		dev_dbg(mdev->dev,
			"request: not completing an idle request %u\n",
			req->id);
		spin_unlock_irqrestore(&mdev->req_lock, flags);
		return;
	}

	if (WARN_ON(req->state != MEDIA_DEVICE_REQUEST_STATE_QUEUED)) {
		dev_dbg(mdev->dev, "request: can't delete %u, state %s\n",
			req->id, request_state(req->state));
		spin_unlock_irqrestore(&mdev->req_lock, flags);
		return;
	}

	req->state = MEDIA_DEVICE_REQUEST_STATE_COMPLETE;
	filp = req->filp;
	if (filp) {
		/*
		 * If the file handle is still around we remove if
		 * from the lists here. Otherwise it has been removed
		 * when the file handle closed.
		 */
		list_del(&req->list);
		list_del(&req->fh_list);
		/* If the user asked for an event, let's queue one. */
		if (req->flags & MEDIA_REQ_FL_COMPLETE_EVENT)
			media_device_request_queue_event(
				mdev, req, media_device_fh(filp));
		req->filp = NULL;
	}

	spin_unlock_irqrestore(&mdev->req_lock, flags);

	/*
	 * The driver holds a reference to a request if the filp
	 * pointer is non-NULL: the file handle associated to the
	 * request may have been released by now, i.e. filp is NULL.
	 */
	if (filp)
		media_device_request_put(req);
}
EXPORT_SYMBOL_GPL(media_device_request_complete);

static int media_device_request_queue_apply(
	struct media_device *mdev, struct media_device_request *req,
	u32 req_flags, int (*fn)(struct media_device *mdev,
				 struct media_device_request *req), bool queue)
{
	char *str = queue ? "queue" : "apply";
	unsigned long flags;
	int rval = 0;

	if (!fn)
		return -ENOSYS;

	spin_lock_irqsave(&mdev->req_lock, flags);
	if (req->state != MEDIA_DEVICE_REQUEST_STATE_IDLE) {
		rval = -EINVAL;
		dev_dbg(mdev->dev,
			"request: unable to %s %u, request in state %s\n",
			str, req->id, request_state(req->state));
	} else {
		req->state = MEDIA_DEVICE_REQUEST_STATE_QUEUED;
		req->flags = req_flags;
	}
	spin_unlock_irqrestore(&mdev->req_lock, flags);

	if (rval)
		return rval;

	rval = fn(mdev, req);
	if (rval) {
		spin_lock_irqsave(&mdev->req_lock, flags);
		req->state = MEDIA_DEVICE_REQUEST_STATE_IDLE;
		spin_unlock_irqrestore(&mdev->req_lock, flags);
		dev_dbg(mdev->dev,
			"request: can't %s %u\n", str, req->id);
	} else {
		dev_dbg(mdev->dev,
			"request: %s %u\n", str, req->id);
	}

	return rval;
}

static long media_device_request_cmd(struct media_device *mdev,
				     struct file *filp,
				     struct media_request_cmd *cmd)
{
	struct media_device_request *req = NULL;
	int ret;

	if (!mdev->ops || !mdev->ops->req_alloc || !mdev->ops->req_free)
		return -ENOTTY;

	if (cmd->cmd != MEDIA_REQ_CMD_ALLOC) {
		req = media_device_request_find(mdev, cmd->request);
		if (!req)
			return -EINVAL;
	}

	switch (cmd->cmd) {
	case MEDIA_REQ_CMD_ALLOC:
		ret = media_device_request_alloc(mdev, filp, cmd);
		break;

	case MEDIA_REQ_CMD_DELETE:
		ret = media_device_request_delete(mdev, req);
		break;

	case MEDIA_REQ_CMD_APPLY:
		ret = media_device_request_queue_apply(mdev, req, cmd->flags,
						       mdev->ops->req_apply,
						       false);
		break;

	case MEDIA_REQ_CMD_QUEUE:
		ret = media_device_request_queue_apply(mdev, req, cmd->flags,
						       mdev->ops->req_queue,
						       true);
		break;

	default:
		ret = -EINVAL;
		break;
	}

	if (req)
		media_device_request_put(req);

	if (ret < 0)
		return ret;

	return 0;
}

/* -----------------------------------------------------------------------------
 * Userspace API
 */

static inline void __user *media_get_uptr(__u64 arg)
{
	return (void __user *)(uintptr_t)arg;
}

static int media_device_open(struct file *filp)
{
	struct media_device_fh *fh;

	fh = kzalloc(sizeof(*fh), GFP_KERNEL);
	if (!fh)
		return -ENOMEM;

	INIT_LIST_HEAD(&fh->requests);
	INIT_LIST_HEAD(&fh->kevents.head);
	init_waitqueue_head(&fh->kevents.wait);
	atomic_set(&fh->kevents.sequence, -1);
	filp->private_data = &fh->fh;

	return 0;
}

static int media_device_close(struct file *filp)
{
	struct media_device_fh *fh = media_device_fh(filp);
	struct media_device *mdev = fh->fh.devnode->media_dev;

	spin_lock_irq(&mdev->req_lock);
	while (!list_empty(&fh->requests)) {
		struct media_device_request *req =
			list_first_entry(&fh->requests, typeof(*req), fh_list);

		list_del(&req->list);
		list_del(&req->fh_list);
		req->filp = NULL;
		spin_unlock_irq(&mdev->req_lock);
		media_device_request_put(req);
		spin_lock_irq(&mdev->req_lock);
	}

	while (!list_empty(&fh->kevents.head)) {
		struct media_kevent *kev =
			list_first_entry(&fh->kevents.head, typeof(*kev), list);

		list_del(&kev->list);
		spin_unlock_irq(&mdev->req_lock);
		kfree(kev);
		spin_lock_irq(&mdev->req_lock);
	}
	spin_unlock_irq(&mdev->req_lock);

	kfree(fh);

	return 0;
}

<<<<<<< HEAD
static int media_device_get_info(struct media_device *dev,
				 struct file *filp,
				 struct media_device_info *info)
=======
static long media_device_get_info(struct media_device *dev, void *arg)
>>>>>>> da6bee3c
{
	struct media_device_info *info = arg;

	memset(info, 0, sizeof(*info));

	if (dev->driver_name[0])
		strlcpy(info->driver, dev->driver_name, sizeof(info->driver));
	else
		strlcpy(info->driver, dev->dev->driver->name,
			sizeof(info->driver));

	strlcpy(info->model, dev->model, sizeof(info->model));
	strlcpy(info->serial, dev->serial, sizeof(info->serial));
	strlcpy(info->bus_info, dev->bus_info, sizeof(info->bus_info));

	info->media_version = LINUX_VERSION_CODE;
	info->driver_version = info->media_version;
	info->hw_revision = dev->hw_revision;

	return 0;
}

static struct media_entity *find_entity(struct media_device *mdev, u32 id)
{
	struct media_entity *entity;
	int next = id & MEDIA_ENT_ID_FLAG_NEXT;

	id &= ~MEDIA_ENT_ID_FLAG_NEXT;

	media_device_for_each_entity(entity, mdev) {
		if (((media_entity_id(entity) == id) && !next) ||
		    ((media_entity_id(entity) > id) && next)) {
			return entity;
		}
	}

	return NULL;
}

<<<<<<< HEAD
static long media_device_enum_entities(struct media_device *mdev,
				       struct file *filp,
				       struct media_entity_desc *entd)
=======
static long media_device_enum_entities(struct media_device *mdev, void *arg)
>>>>>>> da6bee3c
{
	struct media_entity_desc *entd = arg;
	struct media_entity *ent;

	ent = find_entity(mdev, entd->id);
	if (ent == NULL)
		return -EINVAL;

	memset(entd, 0, sizeof(*entd));

	entd->id = media_entity_id(ent);
	if (ent->name)
		strlcpy(entd->name, ent->name, sizeof(entd->name));
	entd->type = ent->function;
	entd->revision = 0;		/* Unused */
	entd->flags = ent->flags;
	entd->group_id = 0;		/* Unused */
	entd->pads = ent->num_pads;
	entd->links = ent->num_links - ent->num_backlinks;

	/*
	 * Workaround for a bug at media-ctl <= v1.10 that makes it to
	 * do the wrong thing if the entity function doesn't belong to
	 * either MEDIA_ENT_F_OLD_BASE or MEDIA_ENT_F_OLD_SUBDEV_BASE
	 * Ranges.
	 *
	 * Non-subdevices are expected to be at the MEDIA_ENT_F_OLD_BASE,
	 * or, otherwise, will be silently ignored by media-ctl when
	 * printing the graphviz diagram. So, map them into the devnode
	 * old range.
	 */
	if (ent->function < MEDIA_ENT_F_OLD_BASE ||
	    ent->function > MEDIA_ENT_F_TUNER) {
		if (is_media_entity_v4l2_subdev(ent))
			entd->type = MEDIA_ENT_F_V4L2_SUBDEV_UNKNOWN;
		else if (ent->function != MEDIA_ENT_F_IO_V4L)
			entd->type = MEDIA_ENT_T_DEVNODE_UNKNOWN;
	}

	memcpy(&entd->raw, &ent->info, sizeof(ent->info));

	return 0;
}

static void media_device_kpad_to_upad(const struct media_pad *kpad,
				      struct media_pad_desc *upad)
{
	upad->entity = media_entity_id(kpad->entity);
	upad->index = kpad->index;
	upad->flags = kpad->flags;
}

<<<<<<< HEAD
static long media_device_enum_links(struct media_device *mdev,
					struct file *filp,
				    struct media_links_enum *links)
=======
static long media_device_enum_links(struct media_device *mdev, void *arg)
>>>>>>> da6bee3c
{
	struct media_links_enum *links = arg;
	struct media_entity *entity;

	entity = find_entity(mdev, links->entity);
	if (entity == NULL)
		return -EINVAL;

	if (links->pads) {
		unsigned int p;

		for (p = 0; p < entity->num_pads; p++) {
			struct media_pad_desc pad;

			memset(&pad, 0, sizeof(pad));
			media_device_kpad_to_upad(&entity->pads[p], &pad);
			if (copy_to_user(&links->pads[p], &pad, sizeof(pad)))
				return -EFAULT;
		}
	}

	if (links->links) {
		struct media_link *link;
		struct media_link_desc __user *ulink_desc = links->links;

		list_for_each_entry(link, &entity->links, list) {
			struct media_link_desc klink_desc;

			/* Ignore backlinks. */
			if (link->source->entity != entity)
				continue;
			memset(&klink_desc, 0, sizeof(klink_desc));
			media_device_kpad_to_upad(link->source,
						  &klink_desc.source);
			media_device_kpad_to_upad(link->sink,
						  &klink_desc.sink);
			klink_desc.flags = link->flags;
			if (copy_to_user(ulink_desc, &klink_desc,
					 sizeof(*ulink_desc)))
				return -EFAULT;
			ulink_desc++;
		}
	}

	return 0;
}

<<<<<<< HEAD
static long media_device_setup_link(struct media_device *mdev,
				    struct file *filp,
				    struct media_link_desc *linkd)
=======
static long media_device_setup_link(struct media_device *mdev, void *arg)
>>>>>>> da6bee3c
{
	struct media_link_desc *linkd = arg;
	struct media_link *link = NULL;
	struct media_entity *source;
	struct media_entity *sink;

	/* Find the source and sink entities and link.
	 */
	source = find_entity(mdev, linkd->source.entity);
	sink = find_entity(mdev, linkd->sink.entity);

	if (source == NULL || sink == NULL)
		return -EINVAL;

	if (linkd->source.index >= source->num_pads ||
	    linkd->sink.index >= sink->num_pads)
		return -EINVAL;

	link = media_entity_find_link(&source->pads[linkd->source.index],
				      &sink->pads[linkd->sink.index]);
	if (link == NULL)
		return -EINVAL;

	/* Setup the link on both entities. */
	return __media_entity_setup_link(link, linkd->flags);
}

static long media_device_get_topology(struct media_device *mdev, void *arg)
{
	struct media_v2_topology *topo = arg;
	struct media_entity *entity;
	struct media_interface *intf;
	struct media_pad *pad;
	struct media_link *link;
	struct media_v2_entity kentity, __user *uentity;
	struct media_v2_interface kintf, __user *uintf;
	struct media_v2_pad kpad, __user *upad;
	struct media_v2_link klink, __user *ulink;
	unsigned int i;
	int ret = 0;

	topo->topology_version = mdev->topology_version;

	/* Get entities and number of entities */
	i = 0;
	uentity = media_get_uptr(topo->ptr_entities);
	media_device_for_each_entity(entity, mdev) {
		i++;
		if (ret || !uentity)
			continue;

		if (i > topo->num_entities) {
			ret = -ENOSPC;
			continue;
		}

		/* Copy fields to userspace struct if not error */
		memset(&kentity, 0, sizeof(kentity));
		kentity.id = entity->graph_obj.id;
		kentity.function = entity->function;
		strncpy(kentity.name, entity->name,
			sizeof(kentity.name));

		if (copy_to_user(uentity, &kentity, sizeof(kentity)))
			ret = -EFAULT;
		uentity++;
	}
	topo->num_entities = i;

	/* Get interfaces and number of interfaces */
	i = 0;
	uintf = media_get_uptr(topo->ptr_interfaces);
	media_device_for_each_intf(intf, mdev) {
		i++;
		if (ret || !uintf)
			continue;

		if (i > topo->num_interfaces) {
			ret = -ENOSPC;
			continue;
		}

		memset(&kintf, 0, sizeof(kintf));

		/* Copy intf fields to userspace struct */
		kintf.id = intf->graph_obj.id;
		kintf.intf_type = intf->type;
		kintf.flags = intf->flags;

		if (media_type(&intf->graph_obj) == MEDIA_GRAPH_INTF_DEVNODE) {
			struct media_intf_devnode *devnode;

			devnode = intf_to_devnode(intf);

			kintf.devnode.major = devnode->major;
			kintf.devnode.minor = devnode->minor;
		}

		if (copy_to_user(uintf, &kintf, sizeof(kintf)))
			ret = -EFAULT;
		uintf++;
	}
	topo->num_interfaces = i;

	/* Get pads and number of pads */
	i = 0;
	upad = media_get_uptr(topo->ptr_pads);
	media_device_for_each_pad(pad, mdev) {
		i++;
		if (ret || !upad)
			continue;

		if (i > topo->num_pads) {
			ret = -ENOSPC;
			continue;
		}

		memset(&kpad, 0, sizeof(kpad));

		/* Copy pad fields to userspace struct */
		kpad.id = pad->graph_obj.id;
		kpad.entity_id = pad->entity->graph_obj.id;
		kpad.flags = pad->flags;

		if (copy_to_user(upad, &kpad, sizeof(kpad)))
			ret = -EFAULT;
		upad++;
	}
	topo->num_pads = i;

	/* Get links and number of links */
	i = 0;
	ulink = media_get_uptr(topo->ptr_links);
	media_device_for_each_link(link, mdev) {
		if (link->is_backlink)
			continue;

		i++;

		if (ret || !ulink)
			continue;

		if (i > topo->num_links) {
			ret = -ENOSPC;
			continue;
		}

		memset(&klink, 0, sizeof(klink));

		/* Copy link fields to userspace struct */
		klink.id = link->graph_obj.id;
		klink.source_id = link->gobj0->id;
		klink.sink_id = link->gobj1->id;
		klink.flags = link->flags;

		if (copy_to_user(ulink, &klink, sizeof(klink)))
			ret = -EFAULT;
		ulink++;
	}
	topo->num_links = i;

	return ret;
}
static struct media_kevent *opportunistic_dqevent(struct media_device *mdev,
						  struct file *filp)
{
	struct media_device_fh *fh = media_device_fh(filp);
	struct media_kevent *kev = NULL;
	unsigned long flags;

	spin_lock_irqsave(&mdev->req_lock, flags);
	if (!list_empty(&fh->kevents.head)) {
		kev = list_last_entry(&fh->kevents.head,
				      struct media_kevent, list);
		list_del(&kev->list);
	}
	spin_unlock_irqrestore(&mdev->req_lock, flags);

	return kev;
}

static int media_device_dqevent(struct media_device *mdev,
				struct file *filp,
				struct media_event *ev)
{
	struct media_device_fh *fh = media_device_fh(filp);
	struct media_kevent *kev;

	if (filp->f_flags & O_NONBLOCK) {
		kev = opportunistic_dqevent(mdev, filp);
		if (!kev)
			return -ENODATA;
	} else {
		int ret = wait_event_interruptible(
			fh->kevents.wait,
			(kev = opportunistic_dqevent(mdev, filp)));
		if (ret == -ERESTARTSYS)
			return ret;
	}

	*ev = kev->ev;
	kfree(kev);

	return 0;
}

static long copy_arg_from_user(void *karg, void __user *uarg, unsigned int cmd)
{
	/* All media IOCTLs are _IOWR() */
	if (copy_from_user(karg, uarg, _IOC_SIZE(cmd)))
		return -EFAULT;

	return 0;
}

static long copy_arg_to_user(void __user *uarg, void *karg, unsigned int cmd)
{
	/* All media IOCTLs are _IOWR() */
	if (copy_to_user(uarg, karg, _IOC_SIZE(cmd)))
		return -EFAULT;

	return 0;
}

/* Do acquire the graph mutex */
#define MEDIA_IOC_FL_GRAPH_MUTEX	BIT(0)

#define MEDIA_IOC_ARG(__cmd, func, fl, from_user, to_user)		\
	[_IOC_NR(MEDIA_IOC_##__cmd)] = {				\
		.cmd = MEDIA_IOC_##__cmd,				\
		.fn = (long (*)(struct media_device *,			\
				struct file *, void *))func,		\
		.flags = fl,						\
		.arg_from_user = from_user,				\
		.arg_to_user = to_user,					\
	}

#define MEDIA_IOC(__cmd, func, fl)					\
	MEDIA_IOC_ARG(__cmd, func, fl, copy_arg_from_user, copy_arg_to_user)

/* the table is indexed by _IOC_NR(cmd) */
struct media_ioctl_info {
	unsigned int cmd;
	long (*fn)(struct media_device *dev, struct file *file, void *arg);
	unsigned short flags;
	long (*arg_from_user)(void *karg, void __user *uarg, unsigned int cmd);
	long (*arg_to_user)(void __user *uarg, void *karg, unsigned int cmd);
};

static const struct media_ioctl_info ioctl_info[] = {
	MEDIA_IOC(DEVICE_INFO, media_device_get_info, MEDIA_IOC_FL_GRAPH_MUTEX),
	MEDIA_IOC(ENUM_ENTITIES, media_device_enum_entities, MEDIA_IOC_FL_GRAPH_MUTEX),
	MEDIA_IOC(ENUM_LINKS, media_device_enum_links, MEDIA_IOC_FL_GRAPH_MUTEX),
	MEDIA_IOC(SETUP_LINK, media_device_setup_link, MEDIA_IOC_FL_GRAPH_MUTEX),
	MEDIA_IOC(G_TOPOLOGY, media_device_get_topology, MEDIA_IOC_FL_GRAPH_MUTEX),
	MEDIA_IOC(REQUEST_CMD, media_device_request_cmd, 0),
	MEDIA_IOC(DQEVENT, media_device_dqevent, 0),
};

static long media_device_ioctl(struct file *filp, unsigned int cmd,
			       unsigned long __arg)
{
	struct media_devnode *devnode = media_devnode_data(filp);
	struct media_device *dev = devnode->media_dev;
	const struct media_ioctl_info *info;
	void __user *arg = (void __user *)__arg;
	char __karg[256], *karg = __karg;
	long ret;

	if (_IOC_NR(cmd) >= ARRAY_SIZE(ioctl_info)
	    || ioctl_info[_IOC_NR(cmd)].cmd != cmd)
		return -ENOIOCTLCMD;

	info = &ioctl_info[_IOC_NR(cmd)];

	if (_IOC_SIZE(info->cmd) > sizeof(__karg)) {
		karg = kmalloc(_IOC_SIZE(info->cmd), GFP_KERNEL);
		if (!karg)
			return -ENOMEM;
	}

	if (info->arg_from_user) {
		ret = info->arg_from_user(karg, arg, cmd);
		if (ret)
			goto out_free;
	}

	if (info->flags & MEDIA_IOC_FL_GRAPH_MUTEX)
		mutex_lock(&dev->graph_mutex);

	ret = info->fn(dev, filp, karg);

	if (info->flags & MEDIA_IOC_FL_GRAPH_MUTEX)
		mutex_unlock(&dev->graph_mutex);

	if (!ret && info->arg_to_user)
		ret = info->arg_to_user(arg, karg, cmd);

out_free:
	if (karg != __karg)
		kfree(karg);

	return ret;
}

static unsigned int media_device_poll(struct file *filp,
				      struct poll_table_struct *wait)
{
	struct media_device_fh *fh = media_device_fh(filp);
	struct media_device *mdev = fh->fh.devnode->media_dev;
	unsigned int poll_events = poll_requested_events(wait);
	int ret = 0;

	if (poll_events & (POLLIN | POLLOUT))
		return POLLERR;

	if (poll_events & POLLPRI) {
		unsigned long flags;
		bool empty;

		spin_lock_irqsave(&mdev->req_lock, flags);
		empty = list_empty(&fh->kevents.head);
		spin_unlock_irqrestore(&mdev->req_lock, flags);

		if (empty)
			poll_wait(filp, &fh->kevents.wait, wait);
		else
			ret |= POLLPRI;
	}

	return ret;
}

#ifdef CONFIG_COMPAT

struct media_links_enum32 {
	__u32 entity;
	compat_uptr_t pads; /* struct media_pad_desc * */
	compat_uptr_t links; /* struct media_link_desc * */
	__u32 reserved[4];
};
static long media_device_enum_links32(struct media_device *mdev,
						struct file *filp,
						struct media_links_enum32 __user *ulinks)
{
	struct media_links_enum links;
	compat_uptr_t pads_ptr, links_ptr;

	memset(&links, 0, sizeof(links));

	if (get_user(links.entity, &ulinks->entity)
	    || get_user(pads_ptr, &ulinks->pads)
	    || get_user(links_ptr, &ulinks->links))
		return -EFAULT;

	links.pads = compat_ptr(pads_ptr);
	links.links = compat_ptr(links_ptr);

	return media_device_enum_links(mdev, filp, &links);
}

#define MEDIA_IOC_ENUM_LINKS32		_IOWR('|', 0x02, struct media_links_enum32)
static long media_device_compat_ioctl(struct file *filp, unsigned int cmd,
				      unsigned long arg)
{
	struct media_devnode *devnode = media_devnode_data(filp);
	struct media_device *dev = devnode->media_dev;
	long ret;

	switch (cmd) {
	case MEDIA_IOC_ENUM_LINKS32:
		mutex_lock(&dev->graph_mutex);
		ret = media_device_enum_links32(dev,
				filp,
				(struct media_links_enum32 __user *)arg);
		mutex_unlock(&dev->graph_mutex);
		break;

	default:
		return media_device_ioctl(filp, cmd, arg);
	}

	return ret;
}
#endif /* CONFIG_COMPAT */

static const struct media_file_operations media_device_fops = {
	.owner = THIS_MODULE,
	.open = media_device_open,
	.ioctl = media_device_ioctl,
	.poll = media_device_poll,
#ifdef CONFIG_COMPAT
	.compat_ioctl = media_device_compat_ioctl,
#endif /* CONFIG_COMPAT */
	.release = media_device_close,
};

/* -----------------------------------------------------------------------------
 * sysfs
 */

static ssize_t show_model(struct device *cd,
			  struct device_attribute *attr, char *buf)
{
	struct media_devnode *devnode = to_media_devnode(cd);
	struct media_device *mdev = devnode->media_dev;

	return sprintf(buf, "%.*s\n", (int)sizeof(mdev->model), mdev->model);
}

static DEVICE_ATTR(model, S_IRUGO, show_model, NULL);

/* -----------------------------------------------------------------------------
 * Registration/unregistration
 */

static void media_device_release(struct media_devnode *devnode)
{
	dev_dbg(devnode->parent, "Media device released\n");
}

/**
 * media_device_register_entity - Register an entity with a media device
 * @mdev:	The media device
 * @entity:	The entity
 */
int __must_check media_device_register_entity(struct media_device *mdev,
					      struct media_entity *entity)
{
	struct media_entity_notify *notify, *next;
	unsigned int i;
	int ret;

	if (entity->function == MEDIA_ENT_F_V4L2_SUBDEV_UNKNOWN ||
	    entity->function == MEDIA_ENT_F_UNKNOWN)
		dev_warn(mdev->dev,
			 "Entity type for entity %s was not initialized!\n",
			 entity->name);

	/* Warn if we apparently re-register an entity */
	WARN_ON(entity->graph_obj.mdev != NULL);
	entity->graph_obj.mdev = mdev;
	INIT_LIST_HEAD(&entity->links);
	entity->num_links = 0;
	entity->num_backlinks = 0;

	if (!ida_pre_get(&mdev->entity_internal_idx, GFP_KERNEL))
		return -ENOMEM;

	mutex_lock(&mdev->graph_mutex);

	ret = ida_get_new_above(&mdev->entity_internal_idx, 1,
				&entity->internal_idx);
	if (ret < 0) {
		mutex_unlock(&mdev->graph_mutex);
		return ret;
	}

	mdev->entity_internal_idx_max =
		max(mdev->entity_internal_idx_max, entity->internal_idx);

	/* Initialize media_gobj embedded at the entity */
	media_gobj_create(mdev, MEDIA_GRAPH_ENTITY, &entity->graph_obj);

	/* Initialize objects at the pads */
	for (i = 0; i < entity->num_pads; i++)
		media_gobj_create(mdev, MEDIA_GRAPH_PAD,
			       &entity->pads[i].graph_obj);

	/* invoke entity_notify callbacks */
	list_for_each_entry_safe(notify, next, &mdev->entity_notify, list)
		notify->notify(entity, notify->notify_data);

	if (mdev->entity_internal_idx_max
	    >= mdev->pm_count_walk.ent_enum.idx_max) {
		struct media_graph new = { .top = 0 };

		/*
		 * Initialise the new graph walk before cleaning up
		 * the old one in order not to spoil the graph walk
		 * object of the media device if graph walk init fails.
		 */
		ret = media_graph_walk_init(&new, mdev);
		if (ret) {
			mutex_unlock(&mdev->graph_mutex);
			return ret;
		}
		media_graph_walk_cleanup(&mdev->pm_count_walk);
		mdev->pm_count_walk = new;
	}
	mutex_unlock(&mdev->graph_mutex);

	return 0;
}
EXPORT_SYMBOL_GPL(media_device_register_entity);

static void __media_device_unregister_entity(struct media_entity *entity)
{
	struct media_device *mdev = entity->graph_obj.mdev;
	struct media_link *link, *tmp;
	struct media_interface *intf;
	unsigned int i;

	ida_simple_remove(&mdev->entity_internal_idx, entity->internal_idx);

	/* Remove all interface links pointing to this entity */
	list_for_each_entry(intf, &mdev->interfaces, graph_obj.list) {
		list_for_each_entry_safe(link, tmp, &intf->links, list) {
			if (link->entity == entity)
				__media_remove_intf_link(link);
		}
	}

	/* Remove all data links that belong to this entity */
	__media_entity_remove_links(entity);

	/* Remove all pads that belong to this entity */
	for (i = 0; i < entity->num_pads; i++)
		media_gobj_destroy(&entity->pads[i].graph_obj);

	/* Remove the entity */
	media_gobj_destroy(&entity->graph_obj);

	/* invoke entity_notify callbacks to handle entity removal?? */

	entity->graph_obj.mdev = NULL;
}

void media_device_unregister_entity(struct media_entity *entity)
{
	struct media_device *mdev = entity->graph_obj.mdev;

	if (mdev == NULL)
		return;

	mutex_lock(&mdev->graph_mutex);
	__media_device_unregister_entity(entity);
	mutex_unlock(&mdev->graph_mutex);
}
EXPORT_SYMBOL_GPL(media_device_unregister_entity);

/**
 * media_device_init() - initialize a media device
 * @mdev:	The media device
 *
 * The caller is responsible for initializing the media device before
 * registration. The following fields must be set:
 *
 * - dev must point to the parent device
 * - model must be filled with the device model name
 */
void media_device_init(struct media_device *mdev)
{
	INIT_LIST_HEAD(&mdev->entities);
	INIT_LIST_HEAD(&mdev->interfaces);
	INIT_LIST_HEAD(&mdev->pads);
	INIT_LIST_HEAD(&mdev->links);
	INIT_LIST_HEAD(&mdev->entity_notify);
	mutex_init(&mdev->graph_mutex);
	ida_init(&mdev->entity_internal_idx);

	dev_dbg(mdev->dev, "Media device initialized\n");
}
EXPORT_SYMBOL_GPL(media_device_init);

void media_device_cleanup(struct media_device *mdev)
{
	ida_destroy(&mdev->entity_internal_idx);
	mdev->entity_internal_idx_max = 0;
	media_graph_walk_cleanup(&mdev->pm_count_walk);
	mutex_destroy(&mdev->graph_mutex);
}
EXPORT_SYMBOL_GPL(media_device_cleanup);

int __must_check __media_device_register(struct media_device *mdev,
					 struct module *owner)
{
	struct media_devnode *devnode;
	int ret;

	devnode = kzalloc(sizeof(*devnode), GFP_KERNEL);
	if (!devnode)
		return -ENOMEM;

	ida_init(&mdev->req_ids);
	spin_lock_init(&mdev->req_lock);
	INIT_LIST_HEAD(&mdev->requests);

	/* Register the device node. */
	mdev->devnode = devnode;
	devnode->fops = &media_device_fops;
	devnode->parent = mdev->dev;
	devnode->release = media_device_release;

	/* Set version 0 to indicate user-space that the graph is static */
	mdev->topology_version = 0;

	ret = media_devnode_register(mdev, devnode, owner);
	if (ret < 0) {
		/* devnode free is handled in media_devnode_*() */
		mdev->devnode = NULL;
		return ret;
	}

	ret = device_create_file(&devnode->dev, &dev_attr_model);
	if (ret < 0) {
		/* devnode free is handled in media_devnode_*() */
		mdev->devnode = NULL;
		media_devnode_unregister_prepare(devnode);
		media_devnode_unregister(devnode);
		ida_destroy(&mdev->req_ids);
		return ret;
	}

	dev_dbg(mdev->dev, "Media device registered\n");

	return 0;
}
EXPORT_SYMBOL_GPL(__media_device_register);

int __must_check media_device_register_entity_notify(struct media_device *mdev,
					struct media_entity_notify *nptr)
{
	mutex_lock(&mdev->graph_mutex);
	list_add_tail(&nptr->list, &mdev->entity_notify);
	mutex_unlock(&mdev->graph_mutex);
	return 0;
}
EXPORT_SYMBOL_GPL(media_device_register_entity_notify);

/*
 * Note: Should be called with mdev->lock held.
 */
static void __media_device_unregister_entity_notify(struct media_device *mdev,
					struct media_entity_notify *nptr)
{
	list_del(&nptr->list);
}

void media_device_unregister_entity_notify(struct media_device *mdev,
					struct media_entity_notify *nptr)
{
	mutex_lock(&mdev->graph_mutex);
	__media_device_unregister_entity_notify(mdev, nptr);
	mutex_unlock(&mdev->graph_mutex);
}
EXPORT_SYMBOL_GPL(media_device_unregister_entity_notify);

void media_device_unregister(struct media_device *mdev)
{
	struct media_entity *entity;
	struct media_entity *next;
	struct media_interface *intf, *tmp_intf;
	struct media_entity_notify *notify, *nextp;

	if (mdev == NULL)
		return;

	mutex_lock(&mdev->graph_mutex);

	/* Check if mdev was ever registered at all */
	if (!media_devnode_is_registered(mdev->devnode)) {
		mutex_unlock(&mdev->graph_mutex);
		return;
	}

	/* Clear the devnode register bit to avoid races with media dev open */
	media_devnode_unregister_prepare(mdev->devnode);

	/* Remove all entities from the media device */
	list_for_each_entry_safe(entity, next, &mdev->entities, graph_obj.list)
		__media_device_unregister_entity(entity);

	/* Remove all entity_notify callbacks from the media device */
	list_for_each_entry_safe(notify, nextp, &mdev->entity_notify, list)
		__media_device_unregister_entity_notify(mdev, notify);

	/* Remove all interfaces from the media device */
	list_for_each_entry_safe(intf, tmp_intf, &mdev->interfaces,
				 graph_obj.list) {
		/*
		 * Unlink the interface, but don't free it here; the
		 * module which created it is responsible for freeing
		 * it
		 */
		__media_remove_intf_links(intf);
		media_gobj_destroy(&intf->graph_obj);
	}

	mutex_unlock(&mdev->graph_mutex);

	dev_dbg(mdev->dev, "Media device unregistered\n");

	device_remove_file(&mdev->devnode->dev, &dev_attr_model);
	media_devnode_unregister(mdev->devnode);
	ida_destroy(&mdev->req_ids);
	/* devnode free is handled in media_devnode_*() */
	mdev->devnode = NULL;
}
EXPORT_SYMBOL_GPL(media_device_unregister);

#if IS_ENABLED(CONFIG_PCI)
void media_device_pci_init(struct media_device *mdev,
			   struct pci_dev *pci_dev,
			   const char *name)
{
	mdev->dev = &pci_dev->dev;

	if (name)
		strlcpy(mdev->model, name, sizeof(mdev->model));
	else
		strlcpy(mdev->model, pci_name(pci_dev), sizeof(mdev->model));

	sprintf(mdev->bus_info, "PCI:%s", pci_name(pci_dev));

	mdev->hw_revision = (pci_dev->subsystem_vendor << 16)
			    | pci_dev->subsystem_device;

	media_device_init(mdev);
}
EXPORT_SYMBOL_GPL(media_device_pci_init);
#endif

#if IS_ENABLED(CONFIG_USB)
void __media_device_usb_init(struct media_device *mdev,
			     struct usb_device *udev,
			     const char *board_name,
			     const char *driver_name)
{
	mdev->dev = &udev->dev;

	if (driver_name)
		strlcpy(mdev->driver_name, driver_name,
			sizeof(mdev->driver_name));

	if (board_name)
		strlcpy(mdev->model, board_name, sizeof(mdev->model));
	else if (udev->product)
		strlcpy(mdev->model, udev->product, sizeof(mdev->model));
	else
		strlcpy(mdev->model, "unknown model", sizeof(mdev->model));
	if (udev->serial)
		strlcpy(mdev->serial, udev->serial, sizeof(mdev->serial));
	usb_make_path(udev, mdev->bus_info, sizeof(mdev->bus_info));
	mdev->hw_revision = le16_to_cpu(udev->descriptor.bcdDevice);

	media_device_init(mdev);
}
EXPORT_SYMBOL_GPL(__media_device_usb_init);
#endif


#endif /* CONFIG_MEDIA_CONTROLLER */<|MERGE_RESOLUTION|>--- conflicted
+++ resolved
@@ -447,13 +447,7 @@
 	return 0;
 }
 
-<<<<<<< HEAD
-static int media_device_get_info(struct media_device *dev,
-				 struct file *filp,
-				 struct media_device_info *info)
-=======
 static long media_device_get_info(struct media_device *dev, void *arg)
->>>>>>> da6bee3c
 {
 	struct media_device_info *info = arg;
 
@@ -493,13 +487,7 @@
 	return NULL;
 }
 
-<<<<<<< HEAD
-static long media_device_enum_entities(struct media_device *mdev,
-				       struct file *filp,
-				       struct media_entity_desc *entd)
-=======
 static long media_device_enum_entities(struct media_device *mdev, void *arg)
->>>>>>> da6bee3c
 {
 	struct media_entity_desc *entd = arg;
 	struct media_entity *ent;
@@ -552,13 +540,7 @@
 	upad->flags = kpad->flags;
 }
 
-<<<<<<< HEAD
-static long media_device_enum_links(struct media_device *mdev,
-					struct file *filp,
-				    struct media_links_enum *links)
-=======
 static long media_device_enum_links(struct media_device *mdev, void *arg)
->>>>>>> da6bee3c
 {
 	struct media_links_enum *links = arg;
 	struct media_entity *entity;
@@ -606,13 +588,7 @@
 	return 0;
 }
 
-<<<<<<< HEAD
-static long media_device_setup_link(struct media_device *mdev,
-				    struct file *filp,
-				    struct media_link_desc *linkd)
-=======
 static long media_device_setup_link(struct media_device *mdev, void *arg)
->>>>>>> da6bee3c
 {
 	struct media_link_desc *linkd = arg;
 	struct media_link *link = NULL;
