/*
 * Media device
 *
 * Copyright (C) 2010 Nokia Corporation
 *
 * Contacts: Laurent Pinchart <laurent.pinchart@ideasonboard.com>
 *	     Sakari Ailus <sakari.ailus@iki.fi>
 *
 * This program is free software; you can redistribute it and/or modify
 * it under the terms of the GNU General Public License version 2 as
 * published by the Free Software Foundation.
 *
 * This program is distributed in the hope that it will be useful,
 * but WITHOUT ANY WARRANTY; without even the implied warranty of
 * MERCHANTABILITY or FITNESS FOR A PARTICULAR PURPOSE.  See the
 * GNU General Public License for more details.
 *
 * You should have received a copy of the GNU General Public License
 * along with this program; if not, write to the Free Software
 * Foundation, Inc., 59 Temple Place, Suite 330, Boston, MA  02111-1307  USA
 */

/* We need to access legacy defines from linux/media.h */
#define __NEED_MEDIA_LEGACY_API

#include <linux/atomic.h>
#include <linux/compat.h>
#include <linux/export.h>
#include <linux/idr.h>
#include <linux/ioctl.h>
#include <linux/media.h>
#include <linux/slab.h>
#include <linux/types.h>
#include <linux/pci.h>
#include <linux/usb.h>
#include <linux/wait.h>

#include <media/media-device.h>
#include <media/media-devnode.h>
#include <media/media-entity.h>

#ifdef CONFIG_MEDIA_CONTROLLER

static char *__request_state[] = {
	"IDLE",
	"QUEUED",
	"DELETED",
	"COMPLETED",
};

#define request_state(i)			\
	((i) < ARRAY_SIZE(__request_state) ? __request_state[i] : "UNKNOWN")


struct media_device_fh {
	struct media_devnode_fh fh;
	struct list_head requests;
	struct {
		struct list_head head;
		wait_queue_head_t wait;
		atomic_t sequence;
	} kevents;
};

static inline struct media_device_fh *media_device_fh(struct file *filp)
{
	return container_of(filp->private_data, struct media_device_fh, fh);
}

/* -----------------------------------------------------------------------------
 * Requests
 */

/**
 * media_device_request_find - Find a request based from its ID
 * @mdev: The media device
 * @reqid: The request ID
 *
 * Find and return the request associated with the given ID, or NULL if no such
 * request exists.
 *
 * When the function returns a non-NULL request it increases its reference
 * count. The caller is responsible for releasing the reference by calling
 * media_device_request_put() on the request.
 */
struct media_device_request *
media_device_request_find(struct media_device *mdev, u16 reqid)
{
	struct media_device_request *req;
	unsigned long flags;
	bool found = false;

	spin_lock_irqsave(&mdev->req_lock, flags);
	list_for_each_entry(req, &mdev->requests, list) {
		if (req->id == reqid) {
			kref_get(&req->kref);
			found = true;
			break;
		}
	}
	spin_unlock_irqrestore(&mdev->req_lock, flags);

	if (!found) {
		dev_dbg(mdev->dev,
			"request: can't find %u\n", reqid);
		return NULL;
	}

	return req;
}
EXPORT_SYMBOL_GPL(media_device_request_find);

void media_device_request_get(struct media_device_request *req)
{
	kref_get(&req->kref);
}
EXPORT_SYMBOL_GPL(media_device_request_get);

static void media_device_request_queue_event(struct media_device *mdev,
					     struct media_device_request *req,
					     struct media_device_fh *fh)
{
	struct media_kevent *kev = req->kev;
	struct media_event *ev = &kev->ev;

	lockdep_assert_held(&mdev->req_lock);

	ev->sequence = atomic_inc_return(&fh->kevents.sequence);
	ev->type = MEDIA_EVENT_TYPE_REQUEST_COMPLETE;
	ev->req_complete.id = req->id;

	list_add(&kev->list, &fh->kevents.head);
	req->kev = NULL;
	req->state = MEDIA_DEVICE_REQUEST_STATE_COMPLETE;
	wake_up(&fh->kevents.wait);
}

static void media_device_request_release(struct kref *kref)
{
	struct media_device_request *req =
		container_of(kref, struct media_device_request, kref);
	struct media_device *mdev = req->mdev;

	dev_dbg(mdev->dev, "release request %u\n", req->id);

	ida_simple_remove(&mdev->req_ids, req->id);

	kfree(req->kev);
	req->kev = NULL;

	mdev->ops->req_free(mdev, req);
}

void media_device_request_put(struct media_device_request *req)
{
	kref_put(&req->kref, media_device_request_release);
}
EXPORT_SYMBOL_GPL(media_device_request_put);

static int media_device_request_alloc(struct media_device *mdev,
				      struct file *filp,
				      struct media_request_cmd *cmd)
{
	struct media_device_fh *fh = media_device_fh(filp);
	struct media_device_request *req;
	struct media_kevent *kev;
	unsigned long flags;
	int id = ida_simple_get(&mdev->req_ids, 1, 0, GFP_KERNEL);
	int ret;

	if (id < 0) {
		dev_dbg(mdev->dev, "request: unable to obtain new id\n");
		return id;
	}

	kev = kzalloc(sizeof(*kev), GFP_KERNEL);
	if (!kev) {
		ret = -ENOMEM;
		goto out_ida_simple_remove;
	}

	req = mdev->ops->req_alloc(mdev);
	if (!req) {
		ret = -ENOMEM;
		goto out_kev_free;
	}

	req->mdev = mdev;
	req->id = id;
	req->filp = filp;
	req->state = MEDIA_DEVICE_REQUEST_STATE_IDLE;
	req->kev = kev;
	kref_init(&req->kref);

	spin_lock_irqsave(&mdev->req_lock, flags);
	list_add_tail(&req->list, &mdev->requests);
	list_add_tail(&req->fh_list, &fh->requests);
	spin_unlock_irqrestore(&mdev->req_lock, flags);

	cmd->request = req->id;

	dev_dbg(mdev->dev, "request: allocated id %u\n", req->id);

	return 0;

out_kev_free:
	kfree(kev);

out_ida_simple_remove:
	ida_simple_remove(&mdev->req_ids, id);

	return ret;
}

static int media_device_request_delete(struct media_device *mdev,
				       struct media_device_request *req)
{
	unsigned long flags;

	spin_lock_irqsave(&mdev->req_lock, flags);

	if (req->state != MEDIA_DEVICE_REQUEST_STATE_IDLE) {
		spin_unlock_irqrestore(&mdev->req_lock, flags);
		dev_dbg(mdev->dev, "request: can't delete %u, state %s\n",
			req->id, request_state(req->state));
		return -EINVAL;
	}

	req->state = MEDIA_DEVICE_REQUEST_STATE_DELETED;

	if (req->filp) {
		/*
		 * If the file handle is gone by now the
		 * request has already been deleted from the
		 * two lists.
		 */
		list_del(&req->list);
		list_del(&req->fh_list);
		req->filp = NULL;
	}

	spin_unlock_irqrestore(&mdev->req_lock, flags);

	media_device_request_put(req);

	return 0;
}

void media_device_request_complete(struct media_device *mdev,
				   struct media_device_request *req)
{
	struct file *filp;
	unsigned long flags;

	spin_lock_irqsave(&mdev->req_lock, flags);

	if (req->state == MEDIA_DEVICE_REQUEST_STATE_IDLE) {
		dev_dbg(mdev->dev,
			"request: not completing an idle request %u\n",
			req->id);
		spin_unlock_irqrestore(&mdev->req_lock, flags);
		return;
	}

	if (WARN_ON(req->state != MEDIA_DEVICE_REQUEST_STATE_QUEUED)) {
		dev_dbg(mdev->dev, "request: can't delete %u, state %s\n",
			req->id, request_state(req->state));
		spin_unlock_irqrestore(&mdev->req_lock, flags);
		return;
	}

	req->state = MEDIA_DEVICE_REQUEST_STATE_COMPLETE;
	filp = req->filp;
	if (filp) {
		/*
		 * If the file handle is still around we remove if
		 * from the lists here. Otherwise it has been removed
		 * when the file handle closed.
		 */
		list_del(&req->list);
		list_del(&req->fh_list);
		/* If the user asked for an event, let's queue one. */
		if (req->flags & MEDIA_REQ_FL_COMPLETE_EVENT)
			media_device_request_queue_event(
				mdev, req, media_device_fh(filp));
		req->filp = NULL;
	}

	spin_unlock_irqrestore(&mdev->req_lock, flags);

	/*
	 * The driver holds a reference to a request if the filp
	 * pointer is non-NULL: the file handle associated to the
	 * request may have been released by now, i.e. filp is NULL.
	 */
	if (filp)
		media_device_request_put(req);
}
EXPORT_SYMBOL_GPL(media_device_request_complete);

static int media_device_request_queue_apply(
	struct media_device *mdev, struct media_device_request *req,
	u32 req_flags, int (*fn)(struct media_device *mdev,
				 struct media_device_request *req), bool queue)
{
	char *str = queue ? "queue" : "apply";
	unsigned long flags;
	int rval = 0;

	if (!fn)
		return -ENOSYS;

	spin_lock_irqsave(&mdev->req_lock, flags);
	if (req->state != MEDIA_DEVICE_REQUEST_STATE_IDLE) {
		rval = -EINVAL;
		dev_dbg(mdev->dev,
			"request: unable to %s %u, request in state %s\n",
			str, req->id, request_state(req->state));
	} else {
		req->state = MEDIA_DEVICE_REQUEST_STATE_QUEUED;
		req->flags = req_flags;
	}
	spin_unlock_irqrestore(&mdev->req_lock, flags);

	if (rval)
		return rval;

	rval = fn(mdev, req);
	if (rval) {
		spin_lock_irqsave(&mdev->req_lock, flags);
		req->state = MEDIA_DEVICE_REQUEST_STATE_IDLE;
		spin_unlock_irqrestore(&mdev->req_lock, flags);
		dev_dbg(mdev->dev,
			"request: can't %s %u\n", str, req->id);
	} else {
		dev_dbg(mdev->dev,
			"request: %s %u\n", str, req->id);
	}

	return rval;
}

static long media_device_request_cmd(struct media_device *mdev,
				     struct file *filp,
				     struct media_request_cmd *cmd)
{
	struct media_device_request *req = NULL;
	int ret;

	if (!mdev->ops || !mdev->ops->req_alloc || !mdev->ops->req_free)
		return -ENOTTY;

	if (cmd->cmd != MEDIA_REQ_CMD_ALLOC) {
		req = media_device_request_find(mdev, cmd->request);
		if (!req)
			return -EINVAL;
	}

	switch (cmd->cmd) {
	case MEDIA_REQ_CMD_ALLOC:
		ret = media_device_request_alloc(mdev, filp, cmd);
		break;

	case MEDIA_REQ_CMD_DELETE:
		ret = media_device_request_delete(mdev, req);
		break;

	case MEDIA_REQ_CMD_APPLY:
		ret = media_device_request_queue_apply(mdev, req, cmd->flags,
						       mdev->ops->req_apply,
						       false);
		break;

	case MEDIA_REQ_CMD_QUEUE:
		ret = media_device_request_queue_apply(mdev, req, cmd->flags,
						       mdev->ops->req_queue,
						       true);
		break;

	default:
		ret = -EINVAL;
		break;
	}

	if (req)
		media_device_request_put(req);

	if (ret < 0)
		return ret;

	return 0;
}

/* -----------------------------------------------------------------------------
 * Userspace API
 */

static inline void __user *media_get_uptr(__u64 arg)
{
	return (void __user *)(uintptr_t)arg;
}

static int media_device_open(struct file *filp)
{
	struct media_device_fh *fh;

	fh = kzalloc(sizeof(*fh), GFP_KERNEL);
	if (!fh)
		return -ENOMEM;

	INIT_LIST_HEAD(&fh->requests);
	INIT_LIST_HEAD(&fh->kevents.head);
	init_waitqueue_head(&fh->kevents.wait);
	atomic_set(&fh->kevents.sequence, -1);
	filp->private_data = &fh->fh;

	return 0;
}

static int media_device_close(struct file *filp)
{
	struct media_device_fh *fh = media_device_fh(filp);
	struct media_device *mdev = fh->fh.devnode->media_dev;

	spin_lock_irq(&mdev->req_lock);
	while (!list_empty(&fh->requests)) {
		struct media_device_request *req =
			list_first_entry(&fh->requests, typeof(*req), fh_list);

		list_del(&req->list);
		list_del(&req->fh_list);
		req->filp = NULL;
		spin_unlock_irq(&mdev->req_lock);
		media_device_request_put(req);
		spin_lock_irq(&mdev->req_lock);
	}

	while (!list_empty(&fh->kevents.head)) {
		struct media_kevent *kev =
			list_first_entry(&fh->kevents.head, typeof(*kev), list);

		list_del(&kev->list);
		spin_unlock_irq(&mdev->req_lock);
		kfree(kev);
		spin_lock_irq(&mdev->req_lock);
	}
	spin_unlock_irq(&mdev->req_lock);

	kfree(fh);

	return 0;
}

<<<<<<< HEAD
static int media_device_get_info(struct media_device *dev,
				 struct file *filp,
				 struct media_device_info *info)
=======
static long media_device_get_info(struct media_device *dev, void *arg)
>>>>>>> ddd28fff
{
	struct media_device_info *info = arg;

	memset(info, 0, sizeof(*info));

	if (dev->driver_name[0])
		strlcpy(info->driver, dev->driver_name, sizeof(info->driver));
	else
		strlcpy(info->driver, dev->dev->driver->name,
			sizeof(info->driver));

	strlcpy(info->model, dev->model, sizeof(info->model));
	strlcpy(info->serial, dev->serial, sizeof(info->serial));
	strlcpy(info->bus_info, dev->bus_info, sizeof(info->bus_info));

	info->media_version = MEDIA_API_VERSION;
	info->hw_revision = dev->hw_revision;
	info->driver_version = dev->driver_version;

	return 0;
}

static struct media_entity *find_entity(struct media_device *mdev, u32 id)
{
	struct media_entity *entity;
	int next = id & MEDIA_ENT_ID_FLAG_NEXT;

	id &= ~MEDIA_ENT_ID_FLAG_NEXT;

	media_device_for_each_entity(entity, mdev) {
		if (((media_entity_id(entity) == id) && !next) ||
		    ((media_entity_id(entity) > id) && next)) {
			return entity;
		}
	}

	return NULL;
}

<<<<<<< HEAD
static long media_device_enum_entities(struct media_device *mdev,
				       struct file *filp,
				       struct media_entity_desc *entd)
=======
static long media_device_enum_entities(struct media_device *mdev, void *arg)
>>>>>>> ddd28fff
{
	struct media_entity_desc *entd = arg;
	struct media_entity *ent;

	ent = find_entity(mdev, entd->id);
	if (ent == NULL)
		return -EINVAL;

	memset(entd, 0, sizeof(*entd));

	entd->id = media_entity_id(ent);
	if (ent->name)
		strlcpy(entd->name, ent->name, sizeof(entd->name));
	entd->type = ent->function;
	entd->revision = 0;		/* Unused */
	entd->flags = ent->flags;
	entd->group_id = 0;		/* Unused */
	entd->pads = ent->num_pads;
	entd->links = ent->num_links - ent->num_backlinks;

	/*
	 * Workaround for a bug at media-ctl <= v1.10 that makes it to
	 * do the wrong thing if the entity function doesn't belong to
	 * either MEDIA_ENT_F_OLD_BASE or MEDIA_ENT_F_OLD_SUBDEV_BASE
	 * Ranges.
	 *
	 * Non-subdevices are expected to be at the MEDIA_ENT_F_OLD_BASE,
	 * or, otherwise, will be silently ignored by media-ctl when
	 * printing the graphviz diagram. So, map them into the devnode
	 * old range.
	 */
	if (ent->function < MEDIA_ENT_F_OLD_BASE ||
	    ent->function > MEDIA_ENT_F_TUNER) {
		if (is_media_entity_v4l2_subdev(ent))
			entd->type = MEDIA_ENT_F_V4L2_SUBDEV_UNKNOWN;
		else if (ent->function != MEDIA_ENT_F_IO_V4L)
			entd->type = MEDIA_ENT_T_DEVNODE_UNKNOWN;
	}

	memcpy(&entd->raw, &ent->info, sizeof(ent->info));

	return 0;
}

static void media_device_kpad_to_upad(const struct media_pad *kpad,
				      struct media_pad_desc *upad)
{
	upad->entity = media_entity_id(kpad->entity);
	upad->index = kpad->index;
	upad->flags = kpad->flags;
}

<<<<<<< HEAD
static long media_device_enum_links(struct media_device *mdev,
				    struct file *filp,
				    struct media_links_enum *links)
=======
static long media_device_enum_links(struct media_device *mdev, void *arg)
>>>>>>> ddd28fff
{
	struct media_links_enum *links = arg;
	struct media_entity *entity;

	entity = find_entity(mdev, links->entity);
	if (entity == NULL)
		return -EINVAL;

	if (links->pads) {
		unsigned int p;

		for (p = 0; p < entity->num_pads; p++) {
			struct media_pad_desc pad;

			memset(&pad, 0, sizeof(pad));
			media_device_kpad_to_upad(&entity->pads[p], &pad);
			if (copy_to_user(&links->pads[p], &pad, sizeof(pad)))
				return -EFAULT;
		}
	}

	if (links->links) {
		struct media_link *link;
		struct media_link_desc __user *ulink_desc = links->links;

		list_for_each_entry(link, &entity->links, list) {
			struct media_link_desc klink_desc;

			/* Ignore backlinks. */
			if (link->source->entity != entity)
				continue;
			memset(&klink_desc, 0, sizeof(klink_desc));
			media_device_kpad_to_upad(link->source,
						  &klink_desc.source);
			media_device_kpad_to_upad(link->sink,
						  &klink_desc.sink);
			klink_desc.flags = link->flags;
			if (copy_to_user(ulink_desc, &klink_desc,
					 sizeof(*ulink_desc)))
				return -EFAULT;
			ulink_desc++;
		}
	}

	return 0;
}

<<<<<<< HEAD
static long media_device_setup_link(struct media_device *mdev,
				    struct file *filp,
				    struct media_link_desc *linkd)
=======
static long media_device_setup_link(struct media_device *mdev, void *arg)
>>>>>>> ddd28fff
{
	struct media_link_desc *linkd = arg;
	struct media_link *link = NULL;
	struct media_entity *source;
	struct media_entity *sink;

	/* Find the source and sink entities and link.
	 */
	source = find_entity(mdev, linkd->source.entity);
	sink = find_entity(mdev, linkd->sink.entity);

	if (source == NULL || sink == NULL)
		return -EINVAL;

	if (linkd->source.index >= source->num_pads ||
	    linkd->sink.index >= sink->num_pads)
		return -EINVAL;

	link = media_entity_find_link(&source->pads[linkd->source.index],
				      &sink->pads[linkd->sink.index]);
	if (link == NULL)
		return -EINVAL;

	/* Setup the link on both entities. */
	return __media_entity_setup_link(link, linkd->flags);
}

static long media_device_get_topology(struct media_device *mdev, void *arg)
{
	struct media_v2_topology *topo = arg;
	struct media_entity *entity;
	struct media_interface *intf;
	struct media_pad *pad;
	struct media_link *link;
	struct media_v2_entity kentity, __user *uentity;
	struct media_v2_interface kintf, __user *uintf;
	struct media_v2_pad kpad, __user *upad;
	struct media_v2_link klink, __user *ulink;
	unsigned int i;
	int ret = 0;

	topo->topology_version = mdev->topology_version;

	/* Get entities and number of entities */
	i = 0;
	uentity = media_get_uptr(topo->ptr_entities);
	media_device_for_each_entity(entity, mdev) {
		i++;
		if (ret || !uentity)
			continue;

		if (i > topo->num_entities) {
			ret = -ENOSPC;
			continue;
		}

		/* Copy fields to userspace struct if not error */
		memset(&kentity, 0, sizeof(kentity));
		kentity.id = entity->graph_obj.id;
		kentity.function = entity->function;
		strncpy(kentity.name, entity->name,
			sizeof(kentity.name));

		if (copy_to_user(uentity, &kentity, sizeof(kentity)))
			ret = -EFAULT;
		uentity++;
	}
	topo->num_entities = i;

	/* Get interfaces and number of interfaces */
	i = 0;
	uintf = media_get_uptr(topo->ptr_interfaces);
	media_device_for_each_intf(intf, mdev) {
		i++;
		if (ret || !uintf)
			continue;

		if (i > topo->num_interfaces) {
			ret = -ENOSPC;
			continue;
		}

		memset(&kintf, 0, sizeof(kintf));

		/* Copy intf fields to userspace struct */
		kintf.id = intf->graph_obj.id;
		kintf.intf_type = intf->type;
		kintf.flags = intf->flags;

		if (media_type(&intf->graph_obj) == MEDIA_GRAPH_INTF_DEVNODE) {
			struct media_intf_devnode *devnode;

			devnode = intf_to_devnode(intf);

			kintf.devnode.major = devnode->major;
			kintf.devnode.minor = devnode->minor;
		}

		if (copy_to_user(uintf, &kintf, sizeof(kintf)))
			ret = -EFAULT;
		uintf++;
	}
	topo->num_interfaces = i;

	/* Get pads and number of pads */
	i = 0;
	upad = media_get_uptr(topo->ptr_pads);
	media_device_for_each_pad(pad, mdev) {
		i++;
		if (ret || !upad)
			continue;

		if (i > topo->num_pads) {
			ret = -ENOSPC;
			continue;
		}

		memset(&kpad, 0, sizeof(kpad));

		/* Copy pad fields to userspace struct */
		kpad.id = pad->graph_obj.id;
		kpad.entity_id = pad->entity->graph_obj.id;
		kpad.flags = pad->flags;

		if (copy_to_user(upad, &kpad, sizeof(kpad)))
			ret = -EFAULT;
		upad++;
	}
	topo->num_pads = i;

	/* Get links and number of links */
	i = 0;
	ulink = media_get_uptr(topo->ptr_links);
	media_device_for_each_link(link, mdev) {
		if (link->is_backlink)
			continue;

		i++;

		if (ret || !ulink)
			continue;

		if (i > topo->num_links) {
			ret = -ENOSPC;
			continue;
		}

		memset(&klink, 0, sizeof(klink));

		/* Copy link fields to userspace struct */
		klink.id = link->graph_obj.id;
		klink.source_id = link->gobj0->id;
		klink.sink_id = link->gobj1->id;
		klink.flags = link->flags;

		if (copy_to_user(ulink, &klink, sizeof(klink)))
			ret = -EFAULT;
		ulink++;
	}
	topo->num_links = i;

	return ret;
}
static struct media_kevent *opportunistic_dqevent(struct media_device *mdev,
						  struct file *filp)
{
	struct media_device_fh *fh = media_device_fh(filp);
	struct media_kevent *kev = NULL;
	unsigned long flags;

	spin_lock_irqsave(&mdev->req_lock, flags);
	if (!list_empty(&fh->kevents.head)) {
		kev = list_last_entry(&fh->kevents.head,
				      struct media_kevent, list);
		list_del(&kev->list);
	}
	spin_unlock_irqrestore(&mdev->req_lock, flags);

	return kev;
}

static int media_device_dqevent(struct media_device *mdev,
				struct file *filp,
				struct media_event *ev)
{
	struct media_device_fh *fh = media_device_fh(filp);
	struct media_kevent *kev;

	if (filp->f_flags & O_NONBLOCK) {
		kev = opportunistic_dqevent(mdev, filp);
		if (!kev)
			return -ENODATA;
	} else {
		int ret = wait_event_interruptible(
			fh->kevents.wait,
			(kev = opportunistic_dqevent(mdev, filp)));
		if (ret == -ERESTARTSYS)
			return ret;
	}

	*ev = kev->ev;
	kfree(kev);

	return 0;
}

static long copy_arg_from_user(void *karg, void __user *uarg, unsigned int cmd)
{
	/* All media IOCTLs are _IOWR() */
	if (copy_from_user(karg, uarg, _IOC_SIZE(cmd)))
		return -EFAULT;

	return 0;
}

static long copy_arg_to_user(void __user *uarg, void *karg, unsigned int cmd)
{
	/* All media IOCTLs are _IOWR() */
	if (copy_to_user(uarg, karg, _IOC_SIZE(cmd)))
		return -EFAULT;

	return 0;
}

/* Do acquire the graph mutex */
#define MEDIA_IOC_FL_GRAPH_MUTEX	BIT(0)

#define MEDIA_IOC_ARG(__cmd, func, fl, from_user, to_user)		\
	[_IOC_NR(MEDIA_IOC_##__cmd)] = {				\
		.cmd = MEDIA_IOC_##__cmd,				\
		.fn = (long (*)(struct media_device *,			\
				struct file *, void *))func,		\
		.flags = fl,						\
		.arg_from_user = from_user,				\
		.arg_to_user = to_user,					\
	}

#define MEDIA_IOC(__cmd, func, fl)					\
	MEDIA_IOC_ARG(__cmd, func, fl, copy_arg_from_user, copy_arg_to_user)

/* the table is indexed by _IOC_NR(cmd) */
struct media_ioctl_info {
	unsigned int cmd;
	long (*fn)(struct media_device *dev, struct file *file, void *arg);
	unsigned short flags;
	long (*arg_from_user)(void *karg, void __user *uarg, unsigned int cmd);
	long (*arg_to_user)(void __user *uarg, void *karg, unsigned int cmd);
};

static const struct media_ioctl_info ioctl_info[] = {
	MEDIA_IOC(DEVICE_INFO, media_device_get_info, MEDIA_IOC_FL_GRAPH_MUTEX),
	MEDIA_IOC(ENUM_ENTITIES, media_device_enum_entities, MEDIA_IOC_FL_GRAPH_MUTEX),
	MEDIA_IOC(ENUM_LINKS, media_device_enum_links, MEDIA_IOC_FL_GRAPH_MUTEX),
	MEDIA_IOC(SETUP_LINK, media_device_setup_link, MEDIA_IOC_FL_GRAPH_MUTEX),
	MEDIA_IOC(G_TOPOLOGY, media_device_get_topology, MEDIA_IOC_FL_GRAPH_MUTEX),
	MEDIA_IOC(REQUEST_CMD, media_device_request_cmd, 0),
	MEDIA_IOC(DQEVENT, media_device_dqevent, 0),
};

static long media_device_ioctl(struct file *filp, unsigned int cmd,
			       unsigned long __arg)
{
	struct media_devnode *devnode = media_devnode_data(filp);
	struct media_device *dev = devnode->media_dev;
	const struct media_ioctl_info *info;
	void __user *arg = (void __user *)__arg;
	char __karg[256], *karg = __karg;
	long ret;

	if (_IOC_NR(cmd) >= ARRAY_SIZE(ioctl_info)
	    || ioctl_info[_IOC_NR(cmd)].cmd != cmd)
		return -ENOIOCTLCMD;

	info = &ioctl_info[_IOC_NR(cmd)];

	if (_IOC_SIZE(info->cmd) > sizeof(__karg)) {
		karg = kmalloc(_IOC_SIZE(info->cmd), GFP_KERNEL);
		if (!karg)
			return -ENOMEM;
	}

	if (info->arg_from_user) {
		ret = info->arg_from_user(karg, arg, cmd);
		if (ret)
			goto out_free;
	}

	if (info->flags & MEDIA_IOC_FL_GRAPH_MUTEX)
		mutex_lock(&dev->graph_mutex);

	ret = info->fn(dev, filp, karg);

	if (info->flags & MEDIA_IOC_FL_GRAPH_MUTEX)
		mutex_unlock(&dev->graph_mutex);

	if (!ret && info->arg_to_user)
		ret = info->arg_to_user(arg, karg, cmd);

out_free:
	if (karg != __karg)
		kfree(karg);

	return ret;
}

static unsigned int media_device_poll(struct file *filp,
				      struct poll_table_struct *wait)
{
	struct media_device_fh *fh = media_device_fh(filp);
	struct media_device *mdev = fh->fh.devnode->media_dev;
	unsigned int poll_events = poll_requested_events(wait);
	int ret = 0;

	if (poll_events & (POLLIN | POLLOUT))
		return POLLERR;

	if (poll_events & POLLPRI) {
		unsigned long flags;
		bool empty;

		spin_lock_irqsave(&mdev->req_lock, flags);
		empty = list_empty(&fh->kevents.head);
		spin_unlock_irqrestore(&mdev->req_lock, flags);

		if (empty)
			poll_wait(filp, &fh->kevents.wait, wait);
		else
			ret |= POLLPRI;
	}

	return ret;
}

#ifdef CONFIG_COMPAT

struct media_links_enum32 {
	__u32 entity;
	compat_uptr_t pads; /* struct media_pad_desc * */
	compat_uptr_t links; /* struct media_link_desc * */
	__u32 reserved[4];
};
static long media_device_enum_links32(struct media_device *mdev,
					struct file *filp,
					struct media_links_enum32 __user *ulinks)
{
	struct media_links_enum links;
	compat_uptr_t pads_ptr, links_ptr;

	memset(&links, 0, sizeof(links));

	if (get_user(links.entity, &ulinks->entity)
	    || get_user(pads_ptr, &ulinks->pads)
	    || get_user(links_ptr, &ulinks->links))
		return -EFAULT;

	links.pads = compat_ptr(pads_ptr);
	links.links = compat_ptr(links_ptr);

	return media_device_enum_links(mdev, filp, &links);
}

#define MEDIA_IOC_ENUM_LINKS32		_IOWR('|', 0x02, struct media_links_enum32)
static long media_device_compat_ioctl(struct file *filp, unsigned int cmd,
				      unsigned long arg)
{
	struct media_devnode *devnode = media_devnode_data(filp);
	struct media_device *dev = devnode->media_dev;
	long ret;

	switch (cmd) {
	case MEDIA_IOC_ENUM_LINKS32:
		mutex_lock(&dev->graph_mutex);
		ret = media_device_enum_links32(dev,
				filp,
				(struct media_links_enum32 __user *)arg);
		mutex_unlock(&dev->graph_mutex);
		break;

	default:
		return media_device_ioctl(filp, cmd, arg);
	}

	return ret;
}
#endif /* CONFIG_COMPAT */

static const struct media_file_operations media_device_fops = {
	.owner = THIS_MODULE,
	.open = media_device_open,
	.ioctl = media_device_ioctl,
	.poll = media_device_poll,
#ifdef CONFIG_COMPAT
	.compat_ioctl = media_device_compat_ioctl,
#endif /* CONFIG_COMPAT */
	.release = media_device_close,
};

/* -----------------------------------------------------------------------------
 * sysfs
 */

static ssize_t show_model(struct device *cd,
			  struct device_attribute *attr, char *buf)
{
	struct media_devnode *devnode = to_media_devnode(cd);
	struct media_device *mdev = devnode->media_dev;

	return sprintf(buf, "%.*s\n", (int)sizeof(mdev->model), mdev->model);
}

static DEVICE_ATTR(model, S_IRUGO, show_model, NULL);

/* -----------------------------------------------------------------------------
 * Registration/unregistration
 */

static void media_device_release(struct media_devnode *mdev)
{
	dev_dbg(mdev->parent, "Media device released\n");
}

/**
 * media_device_register_entity - Register an entity with a media device
 * @mdev:	The media device
 * @entity:	The entity
 */
int __must_check media_device_register_entity(struct media_device *mdev,
					      struct media_entity *entity)
{
	struct media_entity_notify *notify, *next;
	unsigned int i;
	int ret;

	if (entity->function == MEDIA_ENT_F_V4L2_SUBDEV_UNKNOWN ||
	    entity->function == MEDIA_ENT_F_UNKNOWN)
		dev_warn(mdev->dev,
			 "Entity type for entity %s was not initialized!\n",
			 entity->name);

	/* Warn if we apparently re-register an entity */
	WARN_ON(entity->graph_obj.mdev != NULL);
	entity->graph_obj.mdev = mdev;
	INIT_LIST_HEAD(&entity->links);
	entity->num_links = 0;
	entity->num_backlinks = 0;

	if (!ida_pre_get(&mdev->entity_internal_idx, GFP_KERNEL))
		return -ENOMEM;

	mutex_lock(&mdev->graph_mutex);

	ret = ida_get_new_above(&mdev->entity_internal_idx, 1,
				&entity->internal_idx);
	if (ret < 0) {
		mutex_unlock(&mdev->graph_mutex);
		return ret;
	}

	mdev->entity_internal_idx_max =
		max(mdev->entity_internal_idx_max, entity->internal_idx);

	/* Initialize media_gobj embedded at the entity */
	media_gobj_create(mdev, MEDIA_GRAPH_ENTITY, &entity->graph_obj);

	/* Initialize objects at the pads */
	for (i = 0; i < entity->num_pads; i++)
		media_gobj_create(mdev, MEDIA_GRAPH_PAD,
			       &entity->pads[i].graph_obj);

	/* invoke entity_notify callbacks */
	list_for_each_entry_safe(notify, next, &mdev->entity_notify, list) {
		(notify)->notify(entity, notify->notify_data);
	}

	if (mdev->entity_internal_idx_max
	    >= mdev->pm_count_walk.ent_enum.idx_max) {
		struct media_entity_graph new = { .top = 0 };

		/*
		 * Initialise the new graph walk before cleaning up
		 * the old one in order not to spoil the graph walk
		 * object of the media device if graph walk init fails.
		 */
		ret = media_entity_graph_walk_init(&new, mdev);
		if (ret) {
			mutex_unlock(&mdev->graph_mutex);
			return ret;
		}
		media_entity_graph_walk_cleanup(&mdev->pm_count_walk);
		mdev->pm_count_walk = new;
	}
	mutex_unlock(&mdev->graph_mutex);

	return 0;
}
EXPORT_SYMBOL_GPL(media_device_register_entity);

static void __media_device_unregister_entity(struct media_entity *entity)
{
	struct media_device *mdev = entity->graph_obj.mdev;
	struct media_link *link, *tmp;
	struct media_interface *intf;
	unsigned int i;

	ida_simple_remove(&mdev->entity_internal_idx, entity->internal_idx);

	/* Remove all interface links pointing to this entity */
	list_for_each_entry(intf, &mdev->interfaces, graph_obj.list) {
		list_for_each_entry_safe(link, tmp, &intf->links, list) {
			if (link->entity == entity)
				__media_remove_intf_link(link);
		}
	}

	/* Remove all data links that belong to this entity */
	__media_entity_remove_links(entity);

	/* Remove all pads that belong to this entity */
	for (i = 0; i < entity->num_pads; i++)
		media_gobj_destroy(&entity->pads[i].graph_obj);

	/* Remove the entity */
	media_gobj_destroy(&entity->graph_obj);

	/* invoke entity_notify callbacks to handle entity removal?? */

	entity->graph_obj.mdev = NULL;
}

void media_device_unregister_entity(struct media_entity *entity)
{
	struct media_device *mdev = entity->graph_obj.mdev;

	if (mdev == NULL)
		return;

	mutex_lock(&mdev->graph_mutex);
	__media_device_unregister_entity(entity);
	mutex_unlock(&mdev->graph_mutex);
}
EXPORT_SYMBOL_GPL(media_device_unregister_entity);

/**
 * media_device_init() - initialize a media device
 * @mdev:	The media device
 *
 * The caller is responsible for initializing the media device before
 * registration. The following fields must be set:
 *
 * - dev must point to the parent device
 * - model must be filled with the device model name
 */
void media_device_init(struct media_device *mdev)
{
	INIT_LIST_HEAD(&mdev->entities);
	INIT_LIST_HEAD(&mdev->interfaces);
	INIT_LIST_HEAD(&mdev->pads);
	INIT_LIST_HEAD(&mdev->links);
	INIT_LIST_HEAD(&mdev->entity_notify);
	mutex_init(&mdev->graph_mutex);
	ida_init(&mdev->entity_internal_idx);

	dev_dbg(mdev->dev, "Media device initialized\n");
}
EXPORT_SYMBOL_GPL(media_device_init);

void media_device_cleanup(struct media_device *mdev)
{
	ida_destroy(&mdev->entity_internal_idx);
	mdev->entity_internal_idx_max = 0;
	media_entity_graph_walk_cleanup(&mdev->pm_count_walk);
	mutex_destroy(&mdev->graph_mutex);
}
EXPORT_SYMBOL_GPL(media_device_cleanup);

int __must_check __media_device_register(struct media_device *mdev,
					 struct module *owner)
{
	struct media_devnode *devnode;
	int ret;

	devnode = kzalloc(sizeof(*devnode), GFP_KERNEL);
	if (!devnode)
		return -ENOMEM;

	ida_init(&mdev->req_ids);
	spin_lock_init(&mdev->req_lock);
	INIT_LIST_HEAD(&mdev->requests);

	/* Register the device node. */
	mdev->devnode = devnode;
	devnode->fops = &media_device_fops;
	devnode->parent = mdev->dev;
	devnode->release = media_device_release;

	/* Set version 0 to indicate user-space that the graph is static */
	mdev->topology_version = 0;

	ret = media_devnode_register(mdev, devnode, owner);
	if (ret < 0) {
		/* devnode free is handled in media_devnode_*() */
		mdev->devnode = NULL;
		return ret;
	}

	ret = device_create_file(&devnode->dev, &dev_attr_model);
	if (ret < 0) {
		/* devnode free is handled in media_devnode_*() */
		mdev->devnode = NULL;
		media_devnode_unregister_prepare(devnode);
		media_devnode_unregister(devnode);
		ida_destroy(&mdev->req_ids);
		return ret;
	}

	dev_dbg(mdev->dev, "Media device registered\n");

	return 0;
}
EXPORT_SYMBOL_GPL(__media_device_register);

int __must_check media_device_register_entity_notify(struct media_device *mdev,
					struct media_entity_notify *nptr)
{
	mutex_lock(&mdev->graph_mutex);
	list_add_tail(&nptr->list, &mdev->entity_notify);
	mutex_unlock(&mdev->graph_mutex);
	return 0;
}
EXPORT_SYMBOL_GPL(media_device_register_entity_notify);

/*
 * Note: Should be called with mdev->lock held.
 */
static void __media_device_unregister_entity_notify(struct media_device *mdev,
					struct media_entity_notify *nptr)
{
	list_del(&nptr->list);
}

void media_device_unregister_entity_notify(struct media_device *mdev,
					struct media_entity_notify *nptr)
{
	mutex_lock(&mdev->graph_mutex);
	__media_device_unregister_entity_notify(mdev, nptr);
	mutex_unlock(&mdev->graph_mutex);
}
EXPORT_SYMBOL_GPL(media_device_unregister_entity_notify);

void media_device_unregister(struct media_device *mdev)
{
	struct media_entity *entity;
	struct media_entity *next;
	struct media_interface *intf, *tmp_intf;
	struct media_entity_notify *notify, *nextp;

	if (mdev == NULL)
		return;

	mutex_lock(&mdev->graph_mutex);

	/* Check if mdev was ever registered at all */
	if (!media_devnode_is_registered(mdev->devnode)) {
		mutex_unlock(&mdev->graph_mutex);
		return;
	}

	/* Clear the devnode register bit to avoid races with media dev open */
	media_devnode_unregister_prepare(mdev->devnode);

	/* Remove all entities from the media device */
	list_for_each_entry_safe(entity, next, &mdev->entities, graph_obj.list)
		__media_device_unregister_entity(entity);

	/* Remove all entity_notify callbacks from the media device */
	list_for_each_entry_safe(notify, nextp, &mdev->entity_notify, list)
		__media_device_unregister_entity_notify(mdev, notify);

	/* Remove all interfaces from the media device */
	list_for_each_entry_safe(intf, tmp_intf, &mdev->interfaces,
				 graph_obj.list) {
		__media_remove_intf_links(intf);
		media_gobj_destroy(&intf->graph_obj);
		kfree(intf);
	}

	mutex_unlock(&mdev->graph_mutex);

	dev_dbg(mdev->dev, "Media device unregistered\n");

	device_remove_file(&mdev->devnode->dev, &dev_attr_model);
	media_devnode_unregister(mdev->devnode);
	ida_destroy(&mdev->req_ids);
	/* devnode free is handled in media_devnode_*() */
	mdev->devnode = NULL;
}
EXPORT_SYMBOL_GPL(media_device_unregister);

static void media_device_release_devres(struct device *dev, void *res)
{
}

struct media_device *media_device_get_devres(struct device *dev)
{
	struct media_device *mdev;

	mdev = devres_find(dev, media_device_release_devres, NULL, NULL);
	if (mdev)
		return mdev;

	mdev = devres_alloc(media_device_release_devres,
				sizeof(struct media_device), GFP_KERNEL);
	if (!mdev)
		return NULL;
	return devres_get(dev, mdev, NULL, NULL);
}
EXPORT_SYMBOL_GPL(media_device_get_devres);

struct media_device *media_device_find_devres(struct device *dev)
{
	return devres_find(dev, media_device_release_devres, NULL, NULL);
}
EXPORT_SYMBOL_GPL(media_device_find_devres);

#if IS_ENABLED(CONFIG_PCI)
void media_device_pci_init(struct media_device *mdev,
			   struct pci_dev *pci_dev,
			   const char *name)
{
	mdev->dev = &pci_dev->dev;

	if (name)
		strlcpy(mdev->model, name, sizeof(mdev->model));
	else
		strlcpy(mdev->model, pci_name(pci_dev), sizeof(mdev->model));

	sprintf(mdev->bus_info, "PCI:%s", pci_name(pci_dev));

	mdev->hw_revision = (pci_dev->subsystem_vendor << 16)
			    | pci_dev->subsystem_device;

	mdev->driver_version = LINUX_VERSION_CODE;

	media_device_init(mdev);
}
EXPORT_SYMBOL_GPL(media_device_pci_init);
#endif

#if IS_ENABLED(CONFIG_USB)
void __media_device_usb_init(struct media_device *mdev,
			     struct usb_device *udev,
			     const char *board_name,
			     const char *driver_name)
{
	mdev->dev = &udev->dev;

	if (driver_name)
		strlcpy(mdev->driver_name, driver_name,
			sizeof(mdev->driver_name));

	if (board_name)
		strlcpy(mdev->model, board_name, sizeof(mdev->model));
	else if (udev->product)
		strlcpy(mdev->model, udev->product, sizeof(mdev->model));
	else
		strlcpy(mdev->model, "unknown model", sizeof(mdev->model));
	if (udev->serial)
		strlcpy(mdev->serial, udev->serial, sizeof(mdev->serial));
	usb_make_path(udev, mdev->bus_info, sizeof(mdev->bus_info));
	mdev->hw_revision = le16_to_cpu(udev->descriptor.bcdDevice);
	mdev->driver_version = LINUX_VERSION_CODE;

	media_device_init(mdev);
}
EXPORT_SYMBOL_GPL(__media_device_usb_init);
#endif


#endif /* CONFIG_MEDIA_CONTROLLER */<|MERGE_RESOLUTION|>--- conflicted
+++ resolved
@@ -451,13 +451,9 @@
 	return 0;
 }
 
-<<<<<<< HEAD
-static int media_device_get_info(struct media_device *dev,
+static long media_device_get_info(struct media_device *dev,
 				 struct file *filp,
-				 struct media_device_info *info)
-=======
-static long media_device_get_info(struct media_device *dev, void *arg)
->>>>>>> ddd28fff
+				 void *arg)
 {
 	struct media_device_info *info = arg;
 
@@ -497,13 +493,9 @@
 	return NULL;
 }
 
-<<<<<<< HEAD
 static long media_device_enum_entities(struct media_device *mdev,
 				       struct file *filp,
-				       struct media_entity_desc *entd)
-=======
-static long media_device_enum_entities(struct media_device *mdev, void *arg)
->>>>>>> ddd28fff
+				       void *arg)
 {
 	struct media_entity_desc *entd = arg;
 	struct media_entity *ent;
@@ -556,13 +548,9 @@
 	upad->flags = kpad->flags;
 }
 
-<<<<<<< HEAD
 static long media_device_enum_links(struct media_device *mdev,
 				    struct file *filp,
-				    struct media_links_enum *links)
-=======
-static long media_device_enum_links(struct media_device *mdev, void *arg)
->>>>>>> ddd28fff
+				    void *arg)
 {
 	struct media_links_enum *links = arg;
 	struct media_entity *entity;
@@ -610,13 +598,9 @@
 	return 0;
 }
 
-<<<<<<< HEAD
 static long media_device_setup_link(struct media_device *mdev,
 				    struct file *filp,
-				    struct media_link_desc *linkd)
-=======
-static long media_device_setup_link(struct media_device *mdev, void *arg)
->>>>>>> ddd28fff
+				    void *arg)
 {
 	struct media_link_desc *linkd = arg;
 	struct media_link *link = NULL;
