--- conflicted
+++ resolved
@@ -297,12 +297,9 @@
 	u64 prev_indices = 0;
 	unsigned long flags = 0;
 	struct hv_ring_buffer_info *outring_info = &channel->outbound;
-<<<<<<< HEAD
-=======
 
 	if (channel->rescind)
 		return -ENODEV;
->>>>>>> d962bf8d
 
 	for (i = 0; i < kv_count; i++)
 		totalbytes_towrite += kv_list[i].iov_len;
@@ -356,13 +353,10 @@
 		spin_unlock_irqrestore(&outring_info->ring_lock, flags);
 
 	hv_signal_on_write(old_write, channel, kick_q);
-<<<<<<< HEAD
-=======
 
 	if (channel->rescind)
 		return -ENODEV;
 
->>>>>>> d962bf8d
 	return 0;
 }
 
