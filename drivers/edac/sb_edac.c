/* Intel Sandy Bridge -EN/-EP/-EX Memory Controller kernel module
 *
 * This driver supports the memory controllers found on the Intel
 * processor family Sandy Bridge.
 *
 * This file may be distributed under the terms of the
 * GNU General Public License version 2 only.
 *
 * Copyright (c) 2011 by:
 *	 Mauro Carvalho Chehab
 */

#include <linux/module.h>
#include <linux/init.h>
#include <linux/pci.h>
#include <linux/pci_ids.h>
#include <linux/slab.h>
#include <linux/delay.h>
#include <linux/edac.h>
#include <linux/mmzone.h>
#include <linux/smp.h>
#include <linux/bitmap.h>
#include <linux/math64.h>
#include <linux/mod_devicetable.h>
#include <asm/cpu_device_id.h>
#include <asm/intel-family.h>
#include <asm/processor.h>
#include <asm/mce.h>

#include "edac_module.h"

/* Static vars */
static LIST_HEAD(sbridge_edac_list);

/*
 * Alter this version for the module when modifications are made
 */
#define SBRIDGE_REVISION    " Ver: 1.1.2 "
#define EDAC_MOD_STR      "sbridge_edac"

/*
 * Debug macros
 */
#define sbridge_printk(level, fmt, arg...)			\
	edac_printk(level, "sbridge", fmt, ##arg)

#define sbridge_mc_printk(mci, level, fmt, arg...)		\
	edac_mc_chipset_printk(mci, level, "sbridge", fmt, ##arg)

/*
 * Get a bit field at register value <v>, from bit <lo> to bit <hi>
 */
#define GET_BITFIELD(v, lo, hi)	\
	(((v) & GENMASK_ULL(hi, lo)) >> (lo))

/* Devices 12 Function 6, Offsets 0x80 to 0xcc */
static const u32 sbridge_dram_rule[] = {
	0x80, 0x88, 0x90, 0x98, 0xa0,
	0xa8, 0xb0, 0xb8, 0xc0, 0xc8,
};

static const u32 ibridge_dram_rule[] = {
	0x60, 0x68, 0x70, 0x78, 0x80,
	0x88, 0x90, 0x98, 0xa0,	0xa8,
	0xb0, 0xb8, 0xc0, 0xc8, 0xd0,
	0xd8, 0xe0, 0xe8, 0xf0, 0xf8,
};

static const u32 knl_dram_rule[] = {
	0x60, 0x68, 0x70, 0x78, 0x80, /* 0-4 */
	0x88, 0x90, 0x98, 0xa0, 0xa8, /* 5-9 */
	0xb0, 0xb8, 0xc0, 0xc8, 0xd0, /* 10-14 */
	0xd8, 0xe0, 0xe8, 0xf0, 0xf8, /* 15-19 */
	0x100, 0x108, 0x110, 0x118,   /* 20-23 */
};

#define DRAM_RULE_ENABLE(reg)	GET_BITFIELD(reg, 0,  0)
#define A7MODE(reg)		GET_BITFIELD(reg, 26, 26)

static char *show_dram_attr(u32 attr)
{
	switch (attr) {
		case 0:
			return "DRAM";
		case 1:
			return "MMCFG";
		case 2:
			return "NXM";
		default:
			return "unknown";
	}
}

static const u32 sbridge_interleave_list[] = {
	0x84, 0x8c, 0x94, 0x9c, 0xa4,
	0xac, 0xb4, 0xbc, 0xc4, 0xcc,
};

static const u32 ibridge_interleave_list[] = {
	0x64, 0x6c, 0x74, 0x7c, 0x84,
	0x8c, 0x94, 0x9c, 0xa4, 0xac,
	0xb4, 0xbc, 0xc4, 0xcc, 0xd4,
	0xdc, 0xe4, 0xec, 0xf4, 0xfc,
};

static const u32 knl_interleave_list[] = {
	0x64, 0x6c, 0x74, 0x7c, 0x84, /* 0-4 */
	0x8c, 0x94, 0x9c, 0xa4, 0xac, /* 5-9 */
	0xb4, 0xbc, 0xc4, 0xcc, 0xd4, /* 10-14 */
	0xdc, 0xe4, 0xec, 0xf4, 0xfc, /* 15-19 */
	0x104, 0x10c, 0x114, 0x11c,   /* 20-23 */
};

struct interleave_pkg {
	unsigned char start;
	unsigned char end;
};

static const struct interleave_pkg sbridge_interleave_pkg[] = {
	{ 0, 2 },
	{ 3, 5 },
	{ 8, 10 },
	{ 11, 13 },
	{ 16, 18 },
	{ 19, 21 },
	{ 24, 26 },
	{ 27, 29 },
};

static const struct interleave_pkg ibridge_interleave_pkg[] = {
	{ 0, 3 },
	{ 4, 7 },
	{ 8, 11 },
	{ 12, 15 },
	{ 16, 19 },
	{ 20, 23 },
	{ 24, 27 },
	{ 28, 31 },
};

static inline int sad_pkg(const struct interleave_pkg *table, u32 reg,
			  int interleave)
{
	return GET_BITFIELD(reg, table[interleave].start,
			    table[interleave].end);
}

/* Devices 12 Function 7 */

#define TOLM		0x80
#define TOHM		0x84
#define HASWELL_TOLM	0xd0
#define HASWELL_TOHM_0	0xd4
#define HASWELL_TOHM_1	0xd8
#define KNL_TOLM	0xd0
#define KNL_TOHM_0	0xd4
#define KNL_TOHM_1	0xd8

#define GET_TOLM(reg)		((GET_BITFIELD(reg, 0,  3) << 28) | 0x3ffffff)
#define GET_TOHM(reg)		((GET_BITFIELD(reg, 0, 20) << 25) | 0x3ffffff)

/* Device 13 Function 6 */

#define SAD_TARGET	0xf0

#define SOURCE_ID(reg)		GET_BITFIELD(reg, 9, 11)

#define SOURCE_ID_KNL(reg)	GET_BITFIELD(reg, 12, 14)

#define SAD_CONTROL	0xf4

/* Device 14 function 0 */

static const u32 tad_dram_rule[] = {
	0x40, 0x44, 0x48, 0x4c,
	0x50, 0x54, 0x58, 0x5c,
	0x60, 0x64, 0x68, 0x6c,
};
#define MAX_TAD	ARRAY_SIZE(tad_dram_rule)

#define TAD_LIMIT(reg)		((GET_BITFIELD(reg, 12, 31) << 26) | 0x3ffffff)
#define TAD_SOCK(reg)		GET_BITFIELD(reg, 10, 11)
#define TAD_CH(reg)		GET_BITFIELD(reg,  8,  9)
#define TAD_TGT3(reg)		GET_BITFIELD(reg,  6,  7)
#define TAD_TGT2(reg)		GET_BITFIELD(reg,  4,  5)
#define TAD_TGT1(reg)		GET_BITFIELD(reg,  2,  3)
#define TAD_TGT0(reg)		GET_BITFIELD(reg,  0,  1)

/* Device 15, function 0 */

#define MCMTR			0x7c
#define KNL_MCMTR		0x624

#define IS_ECC_ENABLED(mcmtr)		GET_BITFIELD(mcmtr, 2, 2)
#define IS_LOCKSTEP_ENABLED(mcmtr)	GET_BITFIELD(mcmtr, 1, 1)
#define IS_CLOSE_PG(mcmtr)		GET_BITFIELD(mcmtr, 0, 0)

/* Device 15, function 1 */

#define RASENABLES		0xac
#define IS_MIRROR_ENABLED(reg)		GET_BITFIELD(reg, 0, 0)

/* Device 15, functions 2-5 */

static const int mtr_regs[] = {
	0x80, 0x84, 0x88,
};

static const int knl_mtr_reg = 0xb60;

#define RANK_DISABLE(mtr)		GET_BITFIELD(mtr, 16, 19)
#define IS_DIMM_PRESENT(mtr)		GET_BITFIELD(mtr, 14, 14)
#define RANK_CNT_BITS(mtr)		GET_BITFIELD(mtr, 12, 13)
#define RANK_WIDTH_BITS(mtr)		GET_BITFIELD(mtr, 2, 4)
#define COL_WIDTH_BITS(mtr)		GET_BITFIELD(mtr, 0, 1)

static const u32 tad_ch_nilv_offset[] = {
	0x90, 0x94, 0x98, 0x9c,
	0xa0, 0xa4, 0xa8, 0xac,
	0xb0, 0xb4, 0xb8, 0xbc,
};
#define CHN_IDX_OFFSET(reg)		GET_BITFIELD(reg, 28, 29)
#define TAD_OFFSET(reg)			(GET_BITFIELD(reg,  6, 25) << 26)

static const u32 rir_way_limit[] = {
	0x108, 0x10c, 0x110, 0x114, 0x118,
};
#define MAX_RIR_RANGES ARRAY_SIZE(rir_way_limit)

#define IS_RIR_VALID(reg)	GET_BITFIELD(reg, 31, 31)
#define RIR_WAY(reg)		GET_BITFIELD(reg, 28, 29)

#define MAX_RIR_WAY	8

static const u32 rir_offset[MAX_RIR_RANGES][MAX_RIR_WAY] = {
	{ 0x120, 0x124, 0x128, 0x12c, 0x130, 0x134, 0x138, 0x13c },
	{ 0x140, 0x144, 0x148, 0x14c, 0x150, 0x154, 0x158, 0x15c },
	{ 0x160, 0x164, 0x168, 0x16c, 0x170, 0x174, 0x178, 0x17c },
	{ 0x180, 0x184, 0x188, 0x18c, 0x190, 0x194, 0x198, 0x19c },
	{ 0x1a0, 0x1a4, 0x1a8, 0x1ac, 0x1b0, 0x1b4, 0x1b8, 0x1bc },
};

#define RIR_RNK_TGT(type, reg) (((type) == BROADWELL) ? \
	GET_BITFIELD(reg, 20, 23) : GET_BITFIELD(reg, 16, 19))

#define RIR_OFFSET(type, reg) (((type) == HASWELL || (type) == BROADWELL) ? \
	GET_BITFIELD(reg,  2, 15) : GET_BITFIELD(reg,  2, 14))

/* Device 16, functions 2-7 */

/*
 * FIXME: Implement the error count reads directly
 */

static const u32 correrrcnt[] = {
	0x104, 0x108, 0x10c, 0x110,
};

#define RANK_ODD_OV(reg)		GET_BITFIELD(reg, 31, 31)
#define RANK_ODD_ERR_CNT(reg)		GET_BITFIELD(reg, 16, 30)
#define RANK_EVEN_OV(reg)		GET_BITFIELD(reg, 15, 15)
#define RANK_EVEN_ERR_CNT(reg)		GET_BITFIELD(reg,  0, 14)

static const u32 correrrthrsld[] = {
	0x11c, 0x120, 0x124, 0x128,
};

#define RANK_ODD_ERR_THRSLD(reg)	GET_BITFIELD(reg, 16, 30)
#define RANK_EVEN_ERR_THRSLD(reg)	GET_BITFIELD(reg,  0, 14)


/* Device 17, function 0 */

#define SB_RANK_CFG_A		0x0328

#define IB_RANK_CFG_A		0x0320

/*
 * sbridge structs
 */

#define NUM_CHANNELS		4	/* Max channels per MC */
#define MAX_DIMMS		3	/* Max DIMMS per channel */
#define KNL_MAX_CHAS		38	/* KNL max num. of Cache Home Agents */
#define KNL_MAX_CHANNELS	6	/* KNL max num. of PCI channels */
#define KNL_MAX_EDCS		8	/* Embedded DRAM controllers */
#define CHANNEL_UNSPECIFIED	0xf	/* Intel IA32 SDM 15-14 */

enum type {
	SANDY_BRIDGE,
	IVY_BRIDGE,
	HASWELL,
	BROADWELL,
	KNIGHTS_LANDING,
};

enum domain {
	IMC0 = 0,
	IMC1,
	SOCK,
};

<<<<<<< HEAD
=======
enum mirroring_mode {
	NON_MIRRORING,
	ADDR_RANGE_MIRRORING,
	FULL_MIRRORING,
};

>>>>>>> bb176f67
struct sbridge_pvt;
struct sbridge_info {
	enum type	type;
	u32		mcmtr;
	u32		rankcfgr;
	u64		(*get_tolm)(struct sbridge_pvt *pvt);
	u64		(*get_tohm)(struct sbridge_pvt *pvt);
	u64		(*rir_limit)(u32 reg);
	u64		(*sad_limit)(u32 reg);
	u32		(*interleave_mode)(u32 reg);
	u32		(*dram_attr)(u32 reg);
	const u32	*dram_rule;
	const u32	*interleave_list;
	const struct interleave_pkg *interleave_pkg;
	u8		max_sad;
	u8		max_interleave;
	u8		(*get_node_id)(struct sbridge_pvt *pvt);
	enum mem_type	(*get_memory_type)(struct sbridge_pvt *pvt);
	enum dev_type	(*get_width)(struct sbridge_pvt *pvt, u32 mtr);
	struct pci_dev	*pci_vtd;
};

struct sbridge_channel {
	u32		ranks;
	u32		dimms;
};

struct pci_id_descr {
	int			dev_id;
	int			optional;
	enum domain		dom;
};

struct pci_id_table {
	const struct pci_id_descr	*descr;
	int				n_devs_per_imc;
	int				n_devs_per_sock;
	int				n_imcs_per_sock;
	enum type			type;
};

struct sbridge_dev {
	struct list_head	list;
	u8			bus, mc;
	u8			node_id, source_id;
	struct pci_dev		**pdev;
	enum domain		dom;
	int			n_devs;
	int			i_devs;
	struct mem_ctl_info	*mci;
};

struct knl_pvt {
	struct pci_dev          *pci_cha[KNL_MAX_CHAS];
	struct pci_dev          *pci_channel[KNL_MAX_CHANNELS];
	struct pci_dev          *pci_mc0;
	struct pci_dev          *pci_mc1;
	struct pci_dev          *pci_mc0_misc;
	struct pci_dev          *pci_mc1_misc;
	struct pci_dev          *pci_mc_info; /* tolm, tohm */
};

struct sbridge_pvt {
	/* Devices per socket */
	struct pci_dev		*pci_ddrio;
	struct pci_dev		*pci_sad0, *pci_sad1;
	struct pci_dev		*pci_br0, *pci_br1;
	/* Devices per memory controller */
	struct pci_dev		*pci_ha, *pci_ta, *pci_ras;
	struct pci_dev		*pci_tad[NUM_CHANNELS];

	struct sbridge_dev	*sbridge_dev;

	struct sbridge_info	info;
	struct sbridge_channel	channel[NUM_CHANNELS];

	/* Memory type detection */
	bool			is_cur_addr_mirrored, is_lockstep, is_close_pg;
	bool			is_chan_hash;
	enum mirroring_mode	mirror_mode;

	/* Memory description */
	u64			tolm, tohm;
	struct knl_pvt knl;
};

#define PCI_DESCR(device_id, opt, domain)	\
	.dev_id = (device_id),		\
	.optional = opt,	\
	.dom = domain

static const struct pci_id_descr pci_dev_descr_sbridge[] = {
		/* Processor Home Agent */
	{ PCI_DESCR(PCI_DEVICE_ID_INTEL_SBRIDGE_IMC_HA0,   0, IMC0) },

		/* Memory controller */
	{ PCI_DESCR(PCI_DEVICE_ID_INTEL_SBRIDGE_IMC_TA,    0, IMC0) },
	{ PCI_DESCR(PCI_DEVICE_ID_INTEL_SBRIDGE_IMC_RAS,   0, IMC0) },
	{ PCI_DESCR(PCI_DEVICE_ID_INTEL_SBRIDGE_IMC_TAD0,  0, IMC0) },
	{ PCI_DESCR(PCI_DEVICE_ID_INTEL_SBRIDGE_IMC_TAD1,  0, IMC0) },
	{ PCI_DESCR(PCI_DEVICE_ID_INTEL_SBRIDGE_IMC_TAD2,  0, IMC0) },
	{ PCI_DESCR(PCI_DEVICE_ID_INTEL_SBRIDGE_IMC_TAD3,  0, IMC0) },
	{ PCI_DESCR(PCI_DEVICE_ID_INTEL_SBRIDGE_IMC_DDRIO, 1, SOCK) },

		/* System Address Decoder */
	{ PCI_DESCR(PCI_DEVICE_ID_INTEL_SBRIDGE_SAD0,      0, SOCK) },
	{ PCI_DESCR(PCI_DEVICE_ID_INTEL_SBRIDGE_SAD1,      0, SOCK) },

		/* Broadcast Registers */
	{ PCI_DESCR(PCI_DEVICE_ID_INTEL_SBRIDGE_BR,        0, SOCK) },
};

#define PCI_ID_TABLE_ENTRY(A, N, M, T) {	\
	.descr = A,			\
	.n_devs_per_imc = N,	\
	.n_devs_per_sock = ARRAY_SIZE(A),	\
	.n_imcs_per_sock = M,	\
	.type = T			\
}

static const struct pci_id_table pci_dev_descr_sbridge_table[] = {
	PCI_ID_TABLE_ENTRY(pci_dev_descr_sbridge, ARRAY_SIZE(pci_dev_descr_sbridge), 1, SANDY_BRIDGE),
	{0,}			/* 0 terminated list. */
};

/* This changes depending if 1HA or 2HA:
 * 1HA:
 *	0x0eb8 (17.0) is DDRIO0
 * 2HA:
 *	0x0ebc (17.4) is DDRIO0
 */
#define PCI_DEVICE_ID_INTEL_IBRIDGE_IMC_1HA_DDRIO0	0x0eb8
#define PCI_DEVICE_ID_INTEL_IBRIDGE_IMC_2HA_DDRIO0	0x0ebc

/* pci ids */
#define PCI_DEVICE_ID_INTEL_IBRIDGE_IMC_HA0		0x0ea0
#define PCI_DEVICE_ID_INTEL_IBRIDGE_IMC_HA0_TA		0x0ea8
#define PCI_DEVICE_ID_INTEL_IBRIDGE_IMC_HA0_RAS		0x0e71
#define PCI_DEVICE_ID_INTEL_IBRIDGE_IMC_HA0_TAD0	0x0eaa
#define PCI_DEVICE_ID_INTEL_IBRIDGE_IMC_HA0_TAD1	0x0eab
#define PCI_DEVICE_ID_INTEL_IBRIDGE_IMC_HA0_TAD2	0x0eac
#define PCI_DEVICE_ID_INTEL_IBRIDGE_IMC_HA0_TAD3	0x0ead
#define PCI_DEVICE_ID_INTEL_IBRIDGE_SAD			0x0ec8
#define PCI_DEVICE_ID_INTEL_IBRIDGE_BR0			0x0ec9
#define PCI_DEVICE_ID_INTEL_IBRIDGE_BR1			0x0eca
#define PCI_DEVICE_ID_INTEL_IBRIDGE_IMC_HA1		0x0e60
#define PCI_DEVICE_ID_INTEL_IBRIDGE_IMC_HA1_TA		0x0e68
#define PCI_DEVICE_ID_INTEL_IBRIDGE_IMC_HA1_RAS		0x0e79
#define PCI_DEVICE_ID_INTEL_IBRIDGE_IMC_HA1_TAD0	0x0e6a
#define PCI_DEVICE_ID_INTEL_IBRIDGE_IMC_HA1_TAD1	0x0e6b
#define PCI_DEVICE_ID_INTEL_IBRIDGE_IMC_HA1_TAD2	0x0e6c
#define PCI_DEVICE_ID_INTEL_IBRIDGE_IMC_HA1_TAD3	0x0e6d

static const struct pci_id_descr pci_dev_descr_ibridge[] = {
		/* Processor Home Agent */
	{ PCI_DESCR(PCI_DEVICE_ID_INTEL_IBRIDGE_IMC_HA0,        0, IMC0) },

		/* Memory controller */
	{ PCI_DESCR(PCI_DEVICE_ID_INTEL_IBRIDGE_IMC_HA0_TA,     0, IMC0) },
	{ PCI_DESCR(PCI_DEVICE_ID_INTEL_IBRIDGE_IMC_HA0_RAS,    0, IMC0) },
	{ PCI_DESCR(PCI_DEVICE_ID_INTEL_IBRIDGE_IMC_HA0_TAD0,   0, IMC0) },
	{ PCI_DESCR(PCI_DEVICE_ID_INTEL_IBRIDGE_IMC_HA0_TAD1,   0, IMC0) },
	{ PCI_DESCR(PCI_DEVICE_ID_INTEL_IBRIDGE_IMC_HA0_TAD2,   0, IMC0) },
	{ PCI_DESCR(PCI_DEVICE_ID_INTEL_IBRIDGE_IMC_HA0_TAD3,   0, IMC0) },

		/* Optional, mode 2HA */
	{ PCI_DESCR(PCI_DEVICE_ID_INTEL_IBRIDGE_IMC_HA1,        1, IMC1) },
	{ PCI_DESCR(PCI_DEVICE_ID_INTEL_IBRIDGE_IMC_HA1_TA,     1, IMC1) },
	{ PCI_DESCR(PCI_DEVICE_ID_INTEL_IBRIDGE_IMC_HA1_RAS,    1, IMC1) },
	{ PCI_DESCR(PCI_DEVICE_ID_INTEL_IBRIDGE_IMC_HA1_TAD0,   1, IMC1) },
	{ PCI_DESCR(PCI_DEVICE_ID_INTEL_IBRIDGE_IMC_HA1_TAD1,   1, IMC1) },
	{ PCI_DESCR(PCI_DEVICE_ID_INTEL_IBRIDGE_IMC_HA1_TAD2,   1, IMC1) },
	{ PCI_DESCR(PCI_DEVICE_ID_INTEL_IBRIDGE_IMC_HA1_TAD3,   1, IMC1) },

	{ PCI_DESCR(PCI_DEVICE_ID_INTEL_IBRIDGE_IMC_1HA_DDRIO0, 1, SOCK) },
	{ PCI_DESCR(PCI_DEVICE_ID_INTEL_IBRIDGE_IMC_2HA_DDRIO0, 1, SOCK) },

		/* System Address Decoder */
	{ PCI_DESCR(PCI_DEVICE_ID_INTEL_IBRIDGE_SAD,            0, SOCK) },

		/* Broadcast Registers */
	{ PCI_DESCR(PCI_DEVICE_ID_INTEL_IBRIDGE_BR0,            1, SOCK) },
	{ PCI_DESCR(PCI_DEVICE_ID_INTEL_IBRIDGE_BR1,            0, SOCK) },

};

static const struct pci_id_table pci_dev_descr_ibridge_table[] = {
	PCI_ID_TABLE_ENTRY(pci_dev_descr_ibridge, 12, 2, IVY_BRIDGE),
	{0,}			/* 0 terminated list. */
};

/* Haswell support */
/* EN processor:
 *	- 1 IMC
 *	- 3 DDR3 channels, 2 DPC per channel
 * EP processor:
 *	- 1 or 2 IMC
 *	- 4 DDR4 channels, 3 DPC per channel
 * EP 4S processor:
 *	- 2 IMC
 *	- 4 DDR4 channels, 3 DPC per channel
 * EX processor:
 *	- 2 IMC
 *	- each IMC interfaces with a SMI 2 channel
 *	- each SMI channel interfaces with a scalable memory buffer
 *	- each scalable memory buffer supports 4 DDR3/DDR4 channels, 3 DPC
 */
#define HASWELL_DDRCRCLKCONTROLS 0xa10 /* Ditto on Broadwell */
#define HASWELL_HASYSDEFEATURE2 0x84
#define PCI_DEVICE_ID_INTEL_HASWELL_IMC_VTD_MISC 0x2f28
#define PCI_DEVICE_ID_INTEL_HASWELL_IMC_HA0	0x2fa0
#define PCI_DEVICE_ID_INTEL_HASWELL_IMC_HA1	0x2f60
#define PCI_DEVICE_ID_INTEL_HASWELL_IMC_HA0_TA	0x2fa8
#define PCI_DEVICE_ID_INTEL_HASWELL_IMC_HA0_TM	0x2f71
#define PCI_DEVICE_ID_INTEL_HASWELL_IMC_HA1_TA	0x2f68
#define PCI_DEVICE_ID_INTEL_HASWELL_IMC_HA1_TM	0x2f79
#define PCI_DEVICE_ID_INTEL_HASWELL_IMC_CBO_SAD0 0x2ffc
#define PCI_DEVICE_ID_INTEL_HASWELL_IMC_CBO_SAD1 0x2ffd
#define PCI_DEVICE_ID_INTEL_HASWELL_IMC_HA0_TAD0 0x2faa
#define PCI_DEVICE_ID_INTEL_HASWELL_IMC_HA0_TAD1 0x2fab
#define PCI_DEVICE_ID_INTEL_HASWELL_IMC_HA0_TAD2 0x2fac
#define PCI_DEVICE_ID_INTEL_HASWELL_IMC_HA0_TAD3 0x2fad
#define PCI_DEVICE_ID_INTEL_HASWELL_IMC_HA1_TAD0 0x2f6a
#define PCI_DEVICE_ID_INTEL_HASWELL_IMC_HA1_TAD1 0x2f6b
#define PCI_DEVICE_ID_INTEL_HASWELL_IMC_HA1_TAD2 0x2f6c
#define PCI_DEVICE_ID_INTEL_HASWELL_IMC_HA1_TAD3 0x2f6d
#define PCI_DEVICE_ID_INTEL_HASWELL_IMC_DDRIO0 0x2fbd
#define PCI_DEVICE_ID_INTEL_HASWELL_IMC_DDRIO1 0x2fbf
#define PCI_DEVICE_ID_INTEL_HASWELL_IMC_DDRIO2 0x2fb9
#define PCI_DEVICE_ID_INTEL_HASWELL_IMC_DDRIO3 0x2fbb
static const struct pci_id_descr pci_dev_descr_haswell[] = {
	/* first item must be the HA */
	{ PCI_DESCR(PCI_DEVICE_ID_INTEL_HASWELL_IMC_HA0,      0, IMC0) },
	{ PCI_DESCR(PCI_DEVICE_ID_INTEL_HASWELL_IMC_HA1,      1, IMC1) },

	{ PCI_DESCR(PCI_DEVICE_ID_INTEL_HASWELL_IMC_HA0_TA,   0, IMC0) },
	{ PCI_DESCR(PCI_DEVICE_ID_INTEL_HASWELL_IMC_HA0_TM,   0, IMC0) },
	{ PCI_DESCR(PCI_DEVICE_ID_INTEL_HASWELL_IMC_HA0_TAD0, 0, IMC0) },
	{ PCI_DESCR(PCI_DEVICE_ID_INTEL_HASWELL_IMC_HA0_TAD1, 0, IMC0) },
	{ PCI_DESCR(PCI_DEVICE_ID_INTEL_HASWELL_IMC_HA0_TAD2, 1, IMC0) },
	{ PCI_DESCR(PCI_DEVICE_ID_INTEL_HASWELL_IMC_HA0_TAD3, 1, IMC0) },

	{ PCI_DESCR(PCI_DEVICE_ID_INTEL_HASWELL_IMC_HA1_TA,   1, IMC1) },
	{ PCI_DESCR(PCI_DEVICE_ID_INTEL_HASWELL_IMC_HA1_TM,   1, IMC1) },
	{ PCI_DESCR(PCI_DEVICE_ID_INTEL_HASWELL_IMC_HA1_TAD0, 1, IMC1) },
	{ PCI_DESCR(PCI_DEVICE_ID_INTEL_HASWELL_IMC_HA1_TAD1, 1, IMC1) },
	{ PCI_DESCR(PCI_DEVICE_ID_INTEL_HASWELL_IMC_HA1_TAD2, 1, IMC1) },
	{ PCI_DESCR(PCI_DEVICE_ID_INTEL_HASWELL_IMC_HA1_TAD3, 1, IMC1) },

	{ PCI_DESCR(PCI_DEVICE_ID_INTEL_HASWELL_IMC_CBO_SAD0, 0, SOCK) },
	{ PCI_DESCR(PCI_DEVICE_ID_INTEL_HASWELL_IMC_CBO_SAD1, 0, SOCK) },
	{ PCI_DESCR(PCI_DEVICE_ID_INTEL_HASWELL_IMC_DDRIO0,   1, SOCK) },
	{ PCI_DESCR(PCI_DEVICE_ID_INTEL_HASWELL_IMC_DDRIO1,   1, SOCK) },
	{ PCI_DESCR(PCI_DEVICE_ID_INTEL_HASWELL_IMC_DDRIO2,   1, SOCK) },
	{ PCI_DESCR(PCI_DEVICE_ID_INTEL_HASWELL_IMC_DDRIO3,   1, SOCK) },
};

static const struct pci_id_table pci_dev_descr_haswell_table[] = {
	PCI_ID_TABLE_ENTRY(pci_dev_descr_haswell, 13, 2, HASWELL),
	{0,}			/* 0 terminated list. */
};

/* Knight's Landing Support */
/*
 * KNL's memory channels are swizzled between memory controllers.
 * MC0 is mapped to CH3,4,5 and MC1 is mapped to CH0,1,2
 */
#define knl_channel_remap(mc, chan) ((mc) ? (chan) : (chan) + 3)

/* Memory controller, TAD tables, error injection - 2-8-0, 2-9-0 (2 of these) */
#define PCI_DEVICE_ID_INTEL_KNL_IMC_MC       0x7840
/* DRAM channel stuff; bank addrs, dimmmtr, etc.. 2-8-2 - 2-9-4 (6 of these) */
#define PCI_DEVICE_ID_INTEL_KNL_IMC_CHAN     0x7843
/* kdrwdbu TAD limits/offsets, MCMTR - 2-10-1, 2-11-1 (2 of these) */
#define PCI_DEVICE_ID_INTEL_KNL_IMC_TA       0x7844
/* CHA broadcast registers, dram rules - 1-29-0 (1 of these) */
#define PCI_DEVICE_ID_INTEL_KNL_IMC_SAD0     0x782a
/* SAD target - 1-29-1 (1 of these) */
#define PCI_DEVICE_ID_INTEL_KNL_IMC_SAD1     0x782b
/* Caching / Home Agent */
#define PCI_DEVICE_ID_INTEL_KNL_IMC_CHA      0x782c
/* Device with TOLM and TOHM, 0-5-0 (1 of these) */
#define PCI_DEVICE_ID_INTEL_KNL_IMC_TOLHM    0x7810

/*
 * KNL differs from SB, IB, and Haswell in that it has multiple
 * instances of the same device with the same device ID, so we handle that
 * by creating as many copies in the table as we expect to find.
 * (Like device ID must be grouped together.)
 */

static const struct pci_id_descr pci_dev_descr_knl[] = {
	[0 ... 1]   = { PCI_DESCR(PCI_DEVICE_ID_INTEL_KNL_IMC_MC,    0, IMC0)},
	[2 ... 7]   = { PCI_DESCR(PCI_DEVICE_ID_INTEL_KNL_IMC_CHAN,  0, IMC0) },
	[8]	    = { PCI_DESCR(PCI_DEVICE_ID_INTEL_KNL_IMC_TA,    0, IMC0) },
	[9]	    = { PCI_DESCR(PCI_DEVICE_ID_INTEL_KNL_IMC_TOLHM, 0, IMC0) },
	[10]	    = { PCI_DESCR(PCI_DEVICE_ID_INTEL_KNL_IMC_SAD0,  0, SOCK) },
	[11]	    = { PCI_DESCR(PCI_DEVICE_ID_INTEL_KNL_IMC_SAD1,  0, SOCK) },
	[12 ... 49] = { PCI_DESCR(PCI_DEVICE_ID_INTEL_KNL_IMC_CHA,   0, SOCK) },
};

static const struct pci_id_table pci_dev_descr_knl_table[] = {
	PCI_ID_TABLE_ENTRY(pci_dev_descr_knl, ARRAY_SIZE(pci_dev_descr_knl), 1, KNIGHTS_LANDING),
	{0,}
};

/*
 * Broadwell support
 *
 * DE processor:
 *	- 1 IMC
 *	- 2 DDR3 channels, 2 DPC per channel
 * EP processor:
 *	- 1 or 2 IMC
 *	- 4 DDR4 channels, 3 DPC per channel
 * EP 4S processor:
 *	- 2 IMC
 *	- 4 DDR4 channels, 3 DPC per channel
 * EX processor:
 *	- 2 IMC
 *	- each IMC interfaces with a SMI 2 channel
 *	- each SMI channel interfaces with a scalable memory buffer
 *	- each scalable memory buffer supports 4 DDR3/DDR4 channels, 3 DPC
 */
#define PCI_DEVICE_ID_INTEL_BROADWELL_IMC_VTD_MISC 0x6f28
#define PCI_DEVICE_ID_INTEL_BROADWELL_IMC_HA0	0x6fa0
#define PCI_DEVICE_ID_INTEL_BROADWELL_IMC_HA1	0x6f60
#define PCI_DEVICE_ID_INTEL_BROADWELL_IMC_HA0_TA	0x6fa8
#define PCI_DEVICE_ID_INTEL_BROADWELL_IMC_HA0_TM	0x6f71
#define PCI_DEVICE_ID_INTEL_BROADWELL_IMC_HA1_TA	0x6f68
#define PCI_DEVICE_ID_INTEL_BROADWELL_IMC_HA1_TM	0x6f79
#define PCI_DEVICE_ID_INTEL_BROADWELL_IMC_CBO_SAD0 0x6ffc
#define PCI_DEVICE_ID_INTEL_BROADWELL_IMC_CBO_SAD1 0x6ffd
#define PCI_DEVICE_ID_INTEL_BROADWELL_IMC_HA0_TAD0 0x6faa
#define PCI_DEVICE_ID_INTEL_BROADWELL_IMC_HA0_TAD1 0x6fab
#define PCI_DEVICE_ID_INTEL_BROADWELL_IMC_HA0_TAD2 0x6fac
#define PCI_DEVICE_ID_INTEL_BROADWELL_IMC_HA0_TAD3 0x6fad
#define PCI_DEVICE_ID_INTEL_BROADWELL_IMC_HA1_TAD0 0x6f6a
#define PCI_DEVICE_ID_INTEL_BROADWELL_IMC_HA1_TAD1 0x6f6b
#define PCI_DEVICE_ID_INTEL_BROADWELL_IMC_HA1_TAD2 0x6f6c
#define PCI_DEVICE_ID_INTEL_BROADWELL_IMC_HA1_TAD3 0x6f6d
#define PCI_DEVICE_ID_INTEL_BROADWELL_IMC_DDRIO0 0x6faf

static const struct pci_id_descr pci_dev_descr_broadwell[] = {
	/* first item must be the HA */
	{ PCI_DESCR(PCI_DEVICE_ID_INTEL_BROADWELL_IMC_HA0,      0, IMC0) },
	{ PCI_DESCR(PCI_DEVICE_ID_INTEL_BROADWELL_IMC_HA1,      1, IMC1) },

	{ PCI_DESCR(PCI_DEVICE_ID_INTEL_BROADWELL_IMC_HA0_TA,   0, IMC0) },
	{ PCI_DESCR(PCI_DEVICE_ID_INTEL_BROADWELL_IMC_HA0_TM,   0, IMC0) },
	{ PCI_DESCR(PCI_DEVICE_ID_INTEL_BROADWELL_IMC_HA0_TAD0, 0, IMC0) },
	{ PCI_DESCR(PCI_DEVICE_ID_INTEL_BROADWELL_IMC_HA0_TAD1, 0, IMC0) },
	{ PCI_DESCR(PCI_DEVICE_ID_INTEL_BROADWELL_IMC_HA0_TAD2, 1, IMC0) },
	{ PCI_DESCR(PCI_DEVICE_ID_INTEL_BROADWELL_IMC_HA0_TAD3, 1, IMC0) },

	{ PCI_DESCR(PCI_DEVICE_ID_INTEL_BROADWELL_IMC_HA1_TA,   1, IMC1) },
	{ PCI_DESCR(PCI_DEVICE_ID_INTEL_BROADWELL_IMC_HA1_TM,   1, IMC1) },
	{ PCI_DESCR(PCI_DEVICE_ID_INTEL_BROADWELL_IMC_HA1_TAD0, 1, IMC1) },
	{ PCI_DESCR(PCI_DEVICE_ID_INTEL_BROADWELL_IMC_HA1_TAD1, 1, IMC1) },
	{ PCI_DESCR(PCI_DEVICE_ID_INTEL_BROADWELL_IMC_HA1_TAD2, 1, IMC1) },
	{ PCI_DESCR(PCI_DEVICE_ID_INTEL_BROADWELL_IMC_HA1_TAD3, 1, IMC1) },

	{ PCI_DESCR(PCI_DEVICE_ID_INTEL_BROADWELL_IMC_CBO_SAD0, 0, SOCK) },
	{ PCI_DESCR(PCI_DEVICE_ID_INTEL_BROADWELL_IMC_CBO_SAD1, 0, SOCK) },
	{ PCI_DESCR(PCI_DEVICE_ID_INTEL_BROADWELL_IMC_DDRIO0,   1, SOCK) },
};

static const struct pci_id_table pci_dev_descr_broadwell_table[] = {
	PCI_ID_TABLE_ENTRY(pci_dev_descr_broadwell, 10, 2, BROADWELL),
	{0,}			/* 0 terminated list. */
};


/****************************************************************************
			Ancillary status routines
 ****************************************************************************/

static inline int numrank(enum type type, u32 mtr)
{
	int ranks = (1 << RANK_CNT_BITS(mtr));
	int max = 4;

	if (type == HASWELL || type == BROADWELL || type == KNIGHTS_LANDING)
		max = 8;

	if (ranks > max) {
		edac_dbg(0, "Invalid number of ranks: %d (max = %i) raw value = %x (%04x)\n",
			 ranks, max, (unsigned int)RANK_CNT_BITS(mtr), mtr);
		return -EINVAL;
	}

	return ranks;
}

static inline int numrow(u32 mtr)
{
	int rows = (RANK_WIDTH_BITS(mtr) + 12);

	if (rows < 13 || rows > 18) {
		edac_dbg(0, "Invalid number of rows: %d (should be between 14 and 17) raw value = %x (%04x)\n",
			 rows, (unsigned int)RANK_WIDTH_BITS(mtr), mtr);
		return -EINVAL;
	}

	return 1 << rows;
}

static inline int numcol(u32 mtr)
{
	int cols = (COL_WIDTH_BITS(mtr) + 10);

	if (cols > 12) {
		edac_dbg(0, "Invalid number of cols: %d (max = 4) raw value = %x (%04x)\n",
			 cols, (unsigned int)COL_WIDTH_BITS(mtr), mtr);
		return -EINVAL;
	}

	return 1 << cols;
}

static struct sbridge_dev *get_sbridge_dev(u8 bus, enum domain dom, int multi_bus,
					   struct sbridge_dev *prev)
{
	struct sbridge_dev *sbridge_dev;

	/*
	 * If we have devices scattered across several busses that pertain
	 * to the same memory controller, we'll lump them all together.
	 */
	if (multi_bus) {
		return list_first_entry_or_null(&sbridge_edac_list,
				struct sbridge_dev, list);
	}

	sbridge_dev = list_entry(prev ? prev->list.next
				      : sbridge_edac_list.next, struct sbridge_dev, list);

	list_for_each_entry_from(sbridge_dev, &sbridge_edac_list, list) {
		if (sbridge_dev->bus == bus && (dom == SOCK || dom == sbridge_dev->dom))
			return sbridge_dev;
	}

	return NULL;
}

static struct sbridge_dev *alloc_sbridge_dev(u8 bus, enum domain dom,
					     const struct pci_id_table *table)
{
	struct sbridge_dev *sbridge_dev;

	sbridge_dev = kzalloc(sizeof(*sbridge_dev), GFP_KERNEL);
	if (!sbridge_dev)
		return NULL;

	sbridge_dev->pdev = kcalloc(table->n_devs_per_imc,
				    sizeof(*sbridge_dev->pdev),
				    GFP_KERNEL);
	if (!sbridge_dev->pdev) {
		kfree(sbridge_dev);
		return NULL;
	}

	sbridge_dev->bus = bus;
	sbridge_dev->dom = dom;
	sbridge_dev->n_devs = table->n_devs_per_imc;
	list_add_tail(&sbridge_dev->list, &sbridge_edac_list);

	return sbridge_dev;
}

static void free_sbridge_dev(struct sbridge_dev *sbridge_dev)
{
	list_del(&sbridge_dev->list);
	kfree(sbridge_dev->pdev);
	kfree(sbridge_dev);
}

static u64 sbridge_get_tolm(struct sbridge_pvt *pvt)
{
	u32 reg;

	/* Address range is 32:28 */
	pci_read_config_dword(pvt->pci_sad1, TOLM, &reg);
	return GET_TOLM(reg);
}

static u64 sbridge_get_tohm(struct sbridge_pvt *pvt)
{
	u32 reg;

	pci_read_config_dword(pvt->pci_sad1, TOHM, &reg);
	return GET_TOHM(reg);
}

static u64 ibridge_get_tolm(struct sbridge_pvt *pvt)
{
	u32 reg;

	pci_read_config_dword(pvt->pci_br1, TOLM, &reg);

	return GET_TOLM(reg);
}

static u64 ibridge_get_tohm(struct sbridge_pvt *pvt)
{
	u32 reg;

	pci_read_config_dword(pvt->pci_br1, TOHM, &reg);

	return GET_TOHM(reg);
}

static u64 rir_limit(u32 reg)
{
	return ((u64)GET_BITFIELD(reg,  1, 10) << 29) | 0x1fffffff;
}

static u64 sad_limit(u32 reg)
{
	return (GET_BITFIELD(reg, 6, 25) << 26) | 0x3ffffff;
}

static u32 interleave_mode(u32 reg)
{
	return GET_BITFIELD(reg, 1, 1);
}

static u32 dram_attr(u32 reg)
{
	return GET_BITFIELD(reg, 2, 3);
}

static u64 knl_sad_limit(u32 reg)
{
	return (GET_BITFIELD(reg, 7, 26) << 26) | 0x3ffffff;
}

static u32 knl_interleave_mode(u32 reg)
{
	return GET_BITFIELD(reg, 1, 2);
}

static const char * const knl_intlv_mode[] = {
	"[8:6]", "[10:8]", "[14:12]", "[32:30]"
};

static const char *get_intlv_mode_str(u32 reg, enum type t)
{
	if (t == KNIGHTS_LANDING)
		return knl_intlv_mode[knl_interleave_mode(reg)];
	else
		return interleave_mode(reg) ? "[8:6]" : "[8:6]XOR[18:16]";
}

static u32 dram_attr_knl(u32 reg)
{
	return GET_BITFIELD(reg, 3, 4);
}


static enum mem_type get_memory_type(struct sbridge_pvt *pvt)
{
	u32 reg;
	enum mem_type mtype;

	if (pvt->pci_ddrio) {
		pci_read_config_dword(pvt->pci_ddrio, pvt->info.rankcfgr,
				      &reg);
		if (GET_BITFIELD(reg, 11, 11))
			/* FIXME: Can also be LRDIMM */
			mtype = MEM_RDDR3;
		else
			mtype = MEM_DDR3;
	} else
		mtype = MEM_UNKNOWN;

	return mtype;
}

static enum mem_type haswell_get_memory_type(struct sbridge_pvt *pvt)
{
	u32 reg;
	bool registered = false;
	enum mem_type mtype = MEM_UNKNOWN;

	if (!pvt->pci_ddrio)
		goto out;

	pci_read_config_dword(pvt->pci_ddrio,
			      HASWELL_DDRCRCLKCONTROLS, &reg);
	/* Is_Rdimm */
	if (GET_BITFIELD(reg, 16, 16))
		registered = true;

	pci_read_config_dword(pvt->pci_ta, MCMTR, &reg);
	if (GET_BITFIELD(reg, 14, 14)) {
		if (registered)
			mtype = MEM_RDDR4;
		else
			mtype = MEM_DDR4;
	} else {
		if (registered)
			mtype = MEM_RDDR3;
		else
			mtype = MEM_DDR3;
	}

out:
	return mtype;
}

static enum dev_type knl_get_width(struct sbridge_pvt *pvt, u32 mtr)
{
	/* for KNL value is fixed */
	return DEV_X16;
}

static enum dev_type sbridge_get_width(struct sbridge_pvt *pvt, u32 mtr)
{
	/* there's no way to figure out */
	return DEV_UNKNOWN;
}

static enum dev_type __ibridge_get_width(u32 mtr)
{
	enum dev_type type;

	switch (mtr) {
	case 3:
		type = DEV_UNKNOWN;
		break;
	case 2:
		type = DEV_X16;
		break;
	case 1:
		type = DEV_X8;
		break;
	case 0:
		type = DEV_X4;
		break;
	}

	return type;
}

static enum dev_type ibridge_get_width(struct sbridge_pvt *pvt, u32 mtr)
{
	/*
	 * ddr3_width on the documentation but also valid for DDR4 on
	 * Haswell
	 */
	return __ibridge_get_width(GET_BITFIELD(mtr, 7, 8));
}

static enum dev_type broadwell_get_width(struct sbridge_pvt *pvt, u32 mtr)
{
	/* ddr3_width on the documentation but also valid for DDR4 */
	return __ibridge_get_width(GET_BITFIELD(mtr, 8, 9));
}

static enum mem_type knl_get_memory_type(struct sbridge_pvt *pvt)
{
	/* DDR4 RDIMMS and LRDIMMS are supported */
	return MEM_RDDR4;
}

static u8 get_node_id(struct sbridge_pvt *pvt)
{
	u32 reg;
	pci_read_config_dword(pvt->pci_br0, SAD_CONTROL, &reg);
	return GET_BITFIELD(reg, 0, 2);
}

static u8 haswell_get_node_id(struct sbridge_pvt *pvt)
{
	u32 reg;

	pci_read_config_dword(pvt->pci_sad1, SAD_CONTROL, &reg);
	return GET_BITFIELD(reg, 0, 3);
}

static u8 knl_get_node_id(struct sbridge_pvt *pvt)
{
	u32 reg;

	pci_read_config_dword(pvt->pci_sad1, SAD_CONTROL, &reg);
	return GET_BITFIELD(reg, 0, 2);
}


static u64 haswell_get_tolm(struct sbridge_pvt *pvt)
{
	u32 reg;

	pci_read_config_dword(pvt->info.pci_vtd, HASWELL_TOLM, &reg);
	return (GET_BITFIELD(reg, 26, 31) << 26) | 0x3ffffff;
}

static u64 haswell_get_tohm(struct sbridge_pvt *pvt)
{
	u64 rc;
	u32 reg;

	pci_read_config_dword(pvt->info.pci_vtd, HASWELL_TOHM_0, &reg);
	rc = GET_BITFIELD(reg, 26, 31);
	pci_read_config_dword(pvt->info.pci_vtd, HASWELL_TOHM_1, &reg);
	rc = ((reg << 6) | rc) << 26;

	return rc | 0x1ffffff;
}

static u64 knl_get_tolm(struct sbridge_pvt *pvt)
{
	u32 reg;

	pci_read_config_dword(pvt->knl.pci_mc_info, KNL_TOLM, &reg);
	return (GET_BITFIELD(reg, 26, 31) << 26) | 0x3ffffff;
}

static u64 knl_get_tohm(struct sbridge_pvt *pvt)
{
	u64 rc;
	u32 reg_lo, reg_hi;

	pci_read_config_dword(pvt->knl.pci_mc_info, KNL_TOHM_0, &reg_lo);
	pci_read_config_dword(pvt->knl.pci_mc_info, KNL_TOHM_1, &reg_hi);
	rc = ((u64)reg_hi << 32) | reg_lo;
	return rc | 0x3ffffff;
}


static u64 haswell_rir_limit(u32 reg)
{
	return (((u64)GET_BITFIELD(reg,  1, 11) + 1) << 29) - 1;
}

static inline u8 sad_pkg_socket(u8 pkg)
{
	/* on Ivy Bridge, nodeID is SASS, where A is HA and S is node id */
	return ((pkg >> 3) << 2) | (pkg & 0x3);
}

static inline u8 sad_pkg_ha(u8 pkg)
{
	return (pkg >> 2) & 0x1;
}

static int haswell_chan_hash(int idx, u64 addr)
{
	int i;

	/*
	 * XOR even bits from 12:26 to bit0 of idx,
	 *     odd bits from 13:27 to bit1
	 */
	for (i = 12; i < 28; i += 2)
		idx ^= (addr >> i) & 3;

	return idx;
}

/* Low bits of TAD limit, and some metadata. */
static const u32 knl_tad_dram_limit_lo[] = {
	0x400, 0x500, 0x600, 0x700,
	0x800, 0x900, 0xa00, 0xb00,
};

/* Low bits of TAD offset. */
static const u32 knl_tad_dram_offset_lo[] = {
	0x404, 0x504, 0x604, 0x704,
	0x804, 0x904, 0xa04, 0xb04,
};

/* High 16 bits of TAD limit and offset. */
static const u32 knl_tad_dram_hi[] = {
	0x408, 0x508, 0x608, 0x708,
	0x808, 0x908, 0xa08, 0xb08,
};

/* Number of ways a tad entry is interleaved. */
static const u32 knl_tad_ways[] = {
	8, 6, 4, 3, 2, 1,
};

/*
 * Retrieve the n'th Target Address Decode table entry
 * from the memory controller's TAD table.
 *
 * @pvt:	driver private data
 * @entry:	which entry you want to retrieve
 * @mc:		which memory controller (0 or 1)
 * @offset:	output tad range offset
 * @limit:	output address of first byte above tad range
 * @ways:	output number of interleave ways
 *
 * The offset value has curious semantics.  It's a sort of running total
 * of the sizes of all the memory regions that aren't mapped in this
 * tad table.
 */
static int knl_get_tad(const struct sbridge_pvt *pvt,
		const int entry,
		const int mc,
		u64 *offset,
		u64 *limit,
		int *ways)
{
	u32 reg_limit_lo, reg_offset_lo, reg_hi;
	struct pci_dev *pci_mc;
	int way_id;

	switch (mc) {
	case 0:
		pci_mc = pvt->knl.pci_mc0;
		break;
	case 1:
		pci_mc = pvt->knl.pci_mc1;
		break;
	default:
		WARN_ON(1);
		return -EINVAL;
	}

	pci_read_config_dword(pci_mc,
			knl_tad_dram_limit_lo[entry], &reg_limit_lo);
	pci_read_config_dword(pci_mc,
			knl_tad_dram_offset_lo[entry], &reg_offset_lo);
	pci_read_config_dword(pci_mc,
			knl_tad_dram_hi[entry], &reg_hi);

	/* Is this TAD entry enabled? */
	if (!GET_BITFIELD(reg_limit_lo, 0, 0))
		return -ENODEV;

	way_id = GET_BITFIELD(reg_limit_lo, 3, 5);

	if (way_id < ARRAY_SIZE(knl_tad_ways)) {
		*ways = knl_tad_ways[way_id];
	} else {
		*ways = 0;
		sbridge_printk(KERN_ERR,
				"Unexpected value %d in mc_tad_limit_lo wayness field\n",
				way_id);
		return -ENODEV;
	}

	/*
	 * The least significant 6 bits of base and limit are truncated.
	 * For limit, we fill the missing bits with 1s.
	 */
	*offset = ((u64) GET_BITFIELD(reg_offset_lo, 6, 31) << 6) |
				((u64) GET_BITFIELD(reg_hi, 0,  15) << 32);
	*limit = ((u64) GET_BITFIELD(reg_limit_lo,  6, 31) << 6) | 63 |
				((u64) GET_BITFIELD(reg_hi, 16, 31) << 32);

	return 0;
}

/* Determine which memory controller is responsible for a given channel. */
static int knl_channel_mc(int channel)
{
	WARN_ON(channel < 0 || channel >= 6);

	return channel < 3 ? 1 : 0;
}

/*
 * Get the Nth entry from EDC_ROUTE_TABLE register.
 * (This is the per-tile mapping of logical interleave targets to
 *  physical EDC modules.)
 *
 * entry 0: 0:2
 *       1: 3:5
 *       2: 6:8
 *       3: 9:11
 *       4: 12:14
 *       5: 15:17
 *       6: 18:20
 *       7: 21:23
 * reserved: 24:31
 */
static u32 knl_get_edc_route(int entry, u32 reg)
{
	WARN_ON(entry >= KNL_MAX_EDCS);
	return GET_BITFIELD(reg, entry*3, (entry*3)+2);
}

/*
 * Get the Nth entry from MC_ROUTE_TABLE register.
 * (This is the per-tile mapping of logical interleave targets to
 *  physical DRAM channels modules.)
 *
 * entry 0: mc 0:2   channel 18:19
 *       1: mc 3:5   channel 20:21
 *       2: mc 6:8   channel 22:23
 *       3: mc 9:11  channel 24:25
 *       4: mc 12:14 channel 26:27
 *       5: mc 15:17 channel 28:29
 * reserved: 30:31
 *
 * Though we have 3 bits to identify the MC, we should only see
 * the values 0 or 1.
 */

static u32 knl_get_mc_route(int entry, u32 reg)
{
	int mc, chan;

	WARN_ON(entry >= KNL_MAX_CHANNELS);

	mc = GET_BITFIELD(reg, entry*3, (entry*3)+2);
	chan = GET_BITFIELD(reg, (entry*2) + 18, (entry*2) + 18 + 1);

	return knl_channel_remap(mc, chan);
}

/*
 * Render the EDC_ROUTE register in human-readable form.
 * Output string s should be at least KNL_MAX_EDCS*2 bytes.
 */
static void knl_show_edc_route(u32 reg, char *s)
{
	int i;

	for (i = 0; i < KNL_MAX_EDCS; i++) {
		s[i*2] = knl_get_edc_route(i, reg) + '0';
		s[i*2+1] = '-';
	}

	s[KNL_MAX_EDCS*2 - 1] = '\0';
}

/*
 * Render the MC_ROUTE register in human-readable form.
 * Output string s should be at least KNL_MAX_CHANNELS*2 bytes.
 */
static void knl_show_mc_route(u32 reg, char *s)
{
	int i;

	for (i = 0; i < KNL_MAX_CHANNELS; i++) {
		s[i*2] = knl_get_mc_route(i, reg) + '0';
		s[i*2+1] = '-';
	}

	s[KNL_MAX_CHANNELS*2 - 1] = '\0';
}

#define KNL_EDC_ROUTE 0xb8
#define KNL_MC_ROUTE 0xb4

/* Is this dram rule backed by regular DRAM in flat mode? */
#define KNL_EDRAM(reg) GET_BITFIELD(reg, 29, 29)

/* Is this dram rule cached? */
#define KNL_CACHEABLE(reg) GET_BITFIELD(reg, 28, 28)

/* Is this rule backed by edc ? */
#define KNL_EDRAM_ONLY(reg) GET_BITFIELD(reg, 29, 29)

/* Is this rule backed by DRAM, cacheable in EDRAM? */
#define KNL_CACHEABLE(reg) GET_BITFIELD(reg, 28, 28)

/* Is this rule mod3? */
#define KNL_MOD3(reg) GET_BITFIELD(reg, 27, 27)

/*
 * Figure out how big our RAM modules are.
 *
 * The DIMMMTR register in KNL doesn't tell us the size of the DIMMs, so we
 * have to figure this out from the SAD rules, interleave lists, route tables,
 * and TAD rules.
 *
 * SAD rules can have holes in them (e.g. the 3G-4G hole), so we have to
 * inspect the TAD rules to figure out how large the SAD regions really are.
 *
 * When we know the real size of a SAD region and how many ways it's
 * interleaved, we know the individual contribution of each channel to
 * TAD is size/ways.
 *
 * Finally, we have to check whether each channel participates in each SAD
 * region.
 *
 * Fortunately, KNL only supports one DIMM per channel, so once we know how
 * much memory the channel uses, we know the DIMM is at least that large.
 * (The BIOS might possibly choose not to map all available memory, in which
 * case we will underreport the size of the DIMM.)
 *
 * In theory, we could try to determine the EDC sizes as well, but that would
 * only work in flat mode, not in cache mode.
 *
 * @mc_sizes: Output sizes of channels (must have space for KNL_MAX_CHANNELS
 *            elements)
 */
static int knl_get_dimm_capacity(struct sbridge_pvt *pvt, u64 *mc_sizes)
{
	u64 sad_base, sad_size, sad_limit = 0;
	u64 tad_base, tad_size, tad_limit, tad_deadspace, tad_livespace;
	int sad_rule = 0;
	int tad_rule = 0;
	int intrlv_ways, tad_ways;
	u32 first_pkg, pkg;
	int i;
	u64 sad_actual_size[2]; /* sad size accounting for holes, per mc */
	u32 dram_rule, interleave_reg;
	u32 mc_route_reg[KNL_MAX_CHAS];
	u32 edc_route_reg[KNL_MAX_CHAS];
	int edram_only;
	char edc_route_string[KNL_MAX_EDCS*2];
	char mc_route_string[KNL_MAX_CHANNELS*2];
	int cur_reg_start;
	int mc;
	int channel;
	int way;
	int participants[KNL_MAX_CHANNELS];
	int participant_count = 0;

	for (i = 0; i < KNL_MAX_CHANNELS; i++)
		mc_sizes[i] = 0;

	/* Read the EDC route table in each CHA. */
	cur_reg_start = 0;
	for (i = 0; i < KNL_MAX_CHAS; i++) {
		pci_read_config_dword(pvt->knl.pci_cha[i],
				KNL_EDC_ROUTE, &edc_route_reg[i]);

		if (i > 0 && edc_route_reg[i] != edc_route_reg[i-1]) {
			knl_show_edc_route(edc_route_reg[i-1],
					edc_route_string);
			if (cur_reg_start == i-1)
				edac_dbg(0, "edc route table for CHA %d: %s\n",
					cur_reg_start, edc_route_string);
			else
				edac_dbg(0, "edc route table for CHA %d-%d: %s\n",
					cur_reg_start, i-1, edc_route_string);
			cur_reg_start = i;
		}
	}
	knl_show_edc_route(edc_route_reg[i-1], edc_route_string);
	if (cur_reg_start == i-1)
		edac_dbg(0, "edc route table for CHA %d: %s\n",
			cur_reg_start, edc_route_string);
	else
		edac_dbg(0, "edc route table for CHA %d-%d: %s\n",
			cur_reg_start, i-1, edc_route_string);

	/* Read the MC route table in each CHA. */
	cur_reg_start = 0;
	for (i = 0; i < KNL_MAX_CHAS; i++) {
		pci_read_config_dword(pvt->knl.pci_cha[i],
			KNL_MC_ROUTE, &mc_route_reg[i]);

		if (i > 0 && mc_route_reg[i] != mc_route_reg[i-1]) {
			knl_show_mc_route(mc_route_reg[i-1], mc_route_string);
			if (cur_reg_start == i-1)
				edac_dbg(0, "mc route table for CHA %d: %s\n",
					cur_reg_start, mc_route_string);
			else
				edac_dbg(0, "mc route table for CHA %d-%d: %s\n",
					cur_reg_start, i-1, mc_route_string);
			cur_reg_start = i;
		}
	}
	knl_show_mc_route(mc_route_reg[i-1], mc_route_string);
	if (cur_reg_start == i-1)
		edac_dbg(0, "mc route table for CHA %d: %s\n",
			cur_reg_start, mc_route_string);
	else
		edac_dbg(0, "mc route table for CHA %d-%d: %s\n",
			cur_reg_start, i-1, mc_route_string);

	/* Process DRAM rules */
	for (sad_rule = 0; sad_rule < pvt->info.max_sad; sad_rule++) {
		/* previous limit becomes the new base */
		sad_base = sad_limit;

		pci_read_config_dword(pvt->pci_sad0,
			pvt->info.dram_rule[sad_rule], &dram_rule);

		if (!DRAM_RULE_ENABLE(dram_rule))
			break;

		edram_only = KNL_EDRAM_ONLY(dram_rule);

		sad_limit = pvt->info.sad_limit(dram_rule)+1;
		sad_size = sad_limit - sad_base;

		pci_read_config_dword(pvt->pci_sad0,
			pvt->info.interleave_list[sad_rule], &interleave_reg);

		/*
		 * Find out how many ways this dram rule is interleaved.
		 * We stop when we see the first channel again.
		 */
		first_pkg = sad_pkg(pvt->info.interleave_pkg,
						interleave_reg, 0);
		for (intrlv_ways = 1; intrlv_ways < 8; intrlv_ways++) {
			pkg = sad_pkg(pvt->info.interleave_pkg,
						interleave_reg, intrlv_ways);

			if ((pkg & 0x8) == 0) {
				/*
				 * 0 bit means memory is non-local,
				 * which KNL doesn't support
				 */
				edac_dbg(0, "Unexpected interleave target %d\n",
					pkg);
				return -1;
			}

			if (pkg == first_pkg)
				break;
		}
		if (KNL_MOD3(dram_rule))
			intrlv_ways *= 3;

		edac_dbg(3, "dram rule %d (base 0x%llx, limit 0x%llx), %d way interleave%s\n",
			sad_rule,
			sad_base,
			sad_limit,
			intrlv_ways,
			edram_only ? ", EDRAM" : "");

		/*
		 * Find out how big the SAD region really is by iterating
		 * over TAD tables (SAD regions may contain holes).
		 * Each memory controller might have a different TAD table, so
		 * we have to look at both.
		 *
		 * Livespace is the memory that's mapped in this TAD table,
		 * deadspace is the holes (this could be the MMIO hole, or it
		 * could be memory that's mapped by the other TAD table but
		 * not this one).
		 */
		for (mc = 0; mc < 2; mc++) {
			sad_actual_size[mc] = 0;
			tad_livespace = 0;
			for (tad_rule = 0;
					tad_rule < ARRAY_SIZE(
						knl_tad_dram_limit_lo);
					tad_rule++) {
				if (knl_get_tad(pvt,
						tad_rule,
						mc,
						&tad_deadspace,
						&tad_limit,
						&tad_ways))
					break;

				tad_size = (tad_limit+1) -
					(tad_livespace + tad_deadspace);
				tad_livespace += tad_size;
				tad_base = (tad_limit+1) - tad_size;

				if (tad_base < sad_base) {
					if (tad_limit > sad_base)
						edac_dbg(0, "TAD region overlaps lower SAD boundary -- TAD tables may be configured incorrectly.\n");
				} else if (tad_base < sad_limit) {
					if (tad_limit+1 > sad_limit) {
						edac_dbg(0, "TAD region overlaps upper SAD boundary -- TAD tables may be configured incorrectly.\n");
					} else {
						/* TAD region is completely inside SAD region */
						edac_dbg(3, "TAD region %d 0x%llx - 0x%llx (%lld bytes) table%d\n",
							tad_rule, tad_base,
							tad_limit, tad_size,
							mc);
						sad_actual_size[mc] += tad_size;
					}
				}
				tad_base = tad_limit+1;
			}
		}

		for (mc = 0; mc < 2; mc++) {
			edac_dbg(3, " total TAD DRAM footprint in table%d : 0x%llx (%lld bytes)\n",
				mc, sad_actual_size[mc], sad_actual_size[mc]);
		}

		/* Ignore EDRAM rule */
		if (edram_only)
			continue;

		/* Figure out which channels participate in interleave. */
		for (channel = 0; channel < KNL_MAX_CHANNELS; channel++)
			participants[channel] = 0;

		/* For each channel, does at least one CHA have
		 * this channel mapped to the given target?
		 */
		for (channel = 0; channel < KNL_MAX_CHANNELS; channel++) {
			for (way = 0; way < intrlv_ways; way++) {
				int target;
				int cha;

				if (KNL_MOD3(dram_rule))
					target = way;
				else
					target = 0x7 & sad_pkg(
				pvt->info.interleave_pkg, interleave_reg, way);

				for (cha = 0; cha < KNL_MAX_CHAS; cha++) {
					if (knl_get_mc_route(target,
						mc_route_reg[cha]) == channel
						&& !participants[channel]) {
						participant_count++;
						participants[channel] = 1;
						break;
					}
				}
			}
		}

		if (participant_count != intrlv_ways)
			edac_dbg(0, "participant_count (%d) != interleave_ways (%d): DIMM size may be incorrect\n",
				participant_count, intrlv_ways);

		for (channel = 0; channel < KNL_MAX_CHANNELS; channel++) {
			mc = knl_channel_mc(channel);
			if (participants[channel]) {
				edac_dbg(4, "mc channel %d contributes %lld bytes via sad entry %d\n",
					channel,
					sad_actual_size[mc]/intrlv_ways,
					sad_rule);
				mc_sizes[channel] +=
					sad_actual_size[mc]/intrlv_ways;
			}
		}
	}

	return 0;
}

static void get_source_id(struct mem_ctl_info *mci)
{
	struct sbridge_pvt *pvt = mci->pvt_info;
	u32 reg;

	if (pvt->info.type == HASWELL || pvt->info.type == BROADWELL ||
	    pvt->info.type == KNIGHTS_LANDING)
		pci_read_config_dword(pvt->pci_sad1, SAD_TARGET, &reg);
	else
		pci_read_config_dword(pvt->pci_br0, SAD_TARGET, &reg);

	if (pvt->info.type == KNIGHTS_LANDING)
		pvt->sbridge_dev->source_id = SOURCE_ID_KNL(reg);
	else
		pvt->sbridge_dev->source_id = SOURCE_ID(reg);
}

static int __populate_dimms(struct mem_ctl_info *mci,
			    u64 knl_mc_sizes[KNL_MAX_CHANNELS],
			    enum edac_type mode)
{
	struct sbridge_pvt *pvt = mci->pvt_info;
	int channels = pvt->info.type == KNIGHTS_LANDING ? KNL_MAX_CHANNELS
							 : NUM_CHANNELS;
	unsigned int i, j, banks, ranks, rows, cols, npages;
	struct dimm_info *dimm;
	enum mem_type mtype;
	u64 size;

	mtype = pvt->info.get_memory_type(pvt);
	if (mtype == MEM_RDDR3 || mtype == MEM_RDDR4)
		edac_dbg(0, "Memory is registered\n");
	else if (mtype == MEM_UNKNOWN)
		edac_dbg(0, "Cannot determine memory type\n");
	else
		edac_dbg(0, "Memory is unregistered\n");

	if (mtype == MEM_DDR4 || mtype == MEM_RDDR4)
		banks = 16;
	else
		banks = 8;

	for (i = 0; i < channels; i++) {
		u32 mtr;

		int max_dimms_per_channel;

		if (pvt->info.type == KNIGHTS_LANDING) {
			max_dimms_per_channel = 1;
			if (!pvt->knl.pci_channel[i])
				continue;
		} else {
			max_dimms_per_channel = ARRAY_SIZE(mtr_regs);
			if (!pvt->pci_tad[i])
				continue;
		}

		for (j = 0; j < max_dimms_per_channel; j++) {
			dimm = EDAC_DIMM_PTR(mci->layers, mci->dimms, mci->n_layers, i, j, 0);
			if (pvt->info.type == KNIGHTS_LANDING) {
				pci_read_config_dword(pvt->knl.pci_channel[i],
					knl_mtr_reg, &mtr);
			} else {
				pci_read_config_dword(pvt->pci_tad[i],
					mtr_regs[j], &mtr);
			}
			edac_dbg(4, "Channel #%d  MTR%d = %x\n", i, j, mtr);
			if (IS_DIMM_PRESENT(mtr)) {
				if (!IS_ECC_ENABLED(pvt->info.mcmtr)) {
					sbridge_printk(KERN_ERR, "CPU SrcID #%d, Ha #%d, Channel #%d has DIMMs, but ECC is disabled\n",
						       pvt->sbridge_dev->source_id,
						       pvt->sbridge_dev->dom, i);
					return -ENODEV;
				}
				pvt->channel[i].dimms++;

				ranks = numrank(pvt->info.type, mtr);

				if (pvt->info.type == KNIGHTS_LANDING) {
					/* For DDR4, this is fixed. */
					cols = 1 << 10;
					rows = knl_mc_sizes[i] /
						((u64) cols * ranks * banks * 8);
				} else {
					rows = numrow(mtr);
					cols = numcol(mtr);
				}

				size = ((u64)rows * cols * banks * ranks) >> (20 - 3);
				npages = MiB_TO_PAGES(size);

				edac_dbg(0, "mc#%d: ha %d channel %d, dimm %d, %lld Mb (%d pages) bank: %d, rank: %d, row: %#x, col: %#x\n",
					 pvt->sbridge_dev->mc, pvt->sbridge_dev->dom, i, j,
					 size, npages,
					 banks, ranks, rows, cols);

				dimm->nr_pages = npages;
				dimm->grain = 32;
				dimm->dtype = pvt->info.get_width(pvt, mtr);
				dimm->mtype = mtype;
				dimm->edac_mode = mode;
				snprintf(dimm->label, sizeof(dimm->label),
						 "CPU_SrcID#%u_Ha#%u_Chan#%u_DIMM#%u",
						 pvt->sbridge_dev->source_id, pvt->sbridge_dev->dom, i, j);
			}
		}
	}

	return 0;
}

static int get_dimm_config(struct mem_ctl_info *mci)
{
	struct sbridge_pvt *pvt = mci->pvt_info;
	u64 knl_mc_sizes[KNL_MAX_CHANNELS];
	enum edac_type mode;
	u32 reg;

<<<<<<< HEAD
	if (pvt->info.type == HASWELL || pvt->info.type == BROADWELL) {
		pci_read_config_dword(pvt->pci_ha, HASWELL_HASYSDEFEATURE2, &reg);
		pvt->is_chan_hash = GET_BITFIELD(reg, 21, 21);
	}
=======
>>>>>>> bb176f67
	pvt->sbridge_dev->node_id = pvt->info.get_node_id(pvt);
	edac_dbg(0, "mc#%d: Node ID: %d, source ID: %d\n",
		 pvt->sbridge_dev->mc,
		 pvt->sbridge_dev->node_id,
		 pvt->sbridge_dev->source_id);

	/* KNL doesn't support mirroring or lockstep,
	 * and is always closed page
	 */
	if (pvt->info.type == KNIGHTS_LANDING) {
		mode = EDAC_S4ECD4ED;
<<<<<<< HEAD
		pvt->is_mirrored = false;

		if (knl_get_dimm_capacity(pvt, knl_mc_sizes) != 0)
			return -1;
		pci_read_config_dword(pvt->pci_ta, KNL_MCMTR, &pvt->info.mcmtr);
	} else {
		pci_read_config_dword(pvt->pci_ras, RASENABLES, &reg);
		if (IS_MIRROR_ENABLED(reg)) {
			edac_dbg(0, "Memory mirror is enabled\n");
			pvt->is_mirrored = true;
		} else {
			edac_dbg(0, "Memory mirror is disabled\n");
			pvt->is_mirrored = false;
		}

		pci_read_config_dword(pvt->pci_ta, MCMTR, &pvt->info.mcmtr);
=======
		pvt->mirror_mode = NON_MIRRORING;
		pvt->is_cur_addr_mirrored = false;

		if (knl_get_dimm_capacity(pvt, knl_mc_sizes) != 0)
			return -1;
		if (pci_read_config_dword(pvt->pci_ta, KNL_MCMTR, &pvt->info.mcmtr)) {
			edac_dbg(0, "Failed to read KNL_MCMTR register\n");
			return -ENODEV;
		}
	} else {
		if (pvt->info.type == HASWELL || pvt->info.type == BROADWELL) {
			if (pci_read_config_dword(pvt->pci_ha, HASWELL_HASYSDEFEATURE2, &reg)) {
				edac_dbg(0, "Failed to read HASWELL_HASYSDEFEATURE2 register\n");
				return -ENODEV;
			}
			pvt->is_chan_hash = GET_BITFIELD(reg, 21, 21);
			if (GET_BITFIELD(reg, 28, 28)) {
				pvt->mirror_mode = ADDR_RANGE_MIRRORING;
				edac_dbg(0, "Address range partial memory mirroring is enabled\n");
				goto next;
			}
		}
		if (pci_read_config_dword(pvt->pci_ras, RASENABLES, &reg)) {
			edac_dbg(0, "Failed to read RASENABLES register\n");
			return -ENODEV;
		}
		if (IS_MIRROR_ENABLED(reg)) {
			pvt->mirror_mode = FULL_MIRRORING;
			edac_dbg(0, "Full memory mirroring is enabled\n");
		} else {
			pvt->mirror_mode = NON_MIRRORING;
			edac_dbg(0, "Memory mirroring is disabled\n");
		}

next:
		if (pci_read_config_dword(pvt->pci_ta, MCMTR, &pvt->info.mcmtr)) {
			edac_dbg(0, "Failed to read MCMTR register\n");
			return -ENODEV;
		}
>>>>>>> bb176f67
		if (IS_LOCKSTEP_ENABLED(pvt->info.mcmtr)) {
			edac_dbg(0, "Lockstep is enabled\n");
			mode = EDAC_S8ECD8ED;
			pvt->is_lockstep = true;
		} else {
			edac_dbg(0, "Lockstep is disabled\n");
			mode = EDAC_S4ECD4ED;
			pvt->is_lockstep = false;
		}
		if (IS_CLOSE_PG(pvt->info.mcmtr)) {
			edac_dbg(0, "address map is on closed page mode\n");
			pvt->is_close_pg = true;
		} else {
			edac_dbg(0, "address map is on open page mode\n");
			pvt->is_close_pg = false;
		}
	}

	return __populate_dimms(mci, knl_mc_sizes, mode);
}

static void get_memory_layout(const struct mem_ctl_info *mci)
{
	struct sbridge_pvt *pvt = mci->pvt_info;
	int i, j, k, n_sads, n_tads, sad_interl;
	u32 reg;
	u64 limit, prv = 0;
	u64 tmp_mb;
	u32 gb, mb;
	u32 rir_way;

	/*
	 * Step 1) Get TOLM/TOHM ranges
	 */

	pvt->tolm = pvt->info.get_tolm(pvt);
	tmp_mb = (1 + pvt->tolm) >> 20;

	gb = div_u64_rem(tmp_mb, 1024, &mb);
	edac_dbg(0, "TOLM: %u.%03u GB (0x%016Lx)\n",
		gb, (mb*1000)/1024, (u64)pvt->tolm);

	/* Address range is already 45:25 */
	pvt->tohm = pvt->info.get_tohm(pvt);
	tmp_mb = (1 + pvt->tohm) >> 20;

	gb = div_u64_rem(tmp_mb, 1024, &mb);
	edac_dbg(0, "TOHM: %u.%03u GB (0x%016Lx)\n",
		gb, (mb*1000)/1024, (u64)pvt->tohm);

	/*
	 * Step 2) Get SAD range and SAD Interleave list
	 * TAD registers contain the interleave wayness. However, it
	 * seems simpler to just discover it indirectly, with the
	 * algorithm bellow.
	 */
	prv = 0;
	for (n_sads = 0; n_sads < pvt->info.max_sad; n_sads++) {
		/* SAD_LIMIT Address range is 45:26 */
		pci_read_config_dword(pvt->pci_sad0, pvt->info.dram_rule[n_sads],
				      &reg);
		limit = pvt->info.sad_limit(reg);

		if (!DRAM_RULE_ENABLE(reg))
			continue;

		if (limit <= prv)
			break;

		tmp_mb = (limit + 1) >> 20;
		gb = div_u64_rem(tmp_mb, 1024, &mb);
		edac_dbg(0, "SAD#%d %s up to %u.%03u GB (0x%016Lx) Interleave: %s reg=0x%08x\n",
			 n_sads,
			 show_dram_attr(pvt->info.dram_attr(reg)),
			 gb, (mb*1000)/1024,
			 ((u64)tmp_mb) << 20L,
			 get_intlv_mode_str(reg, pvt->info.type),
			 reg);
		prv = limit;

		pci_read_config_dword(pvt->pci_sad0, pvt->info.interleave_list[n_sads],
				      &reg);
		sad_interl = sad_pkg(pvt->info.interleave_pkg, reg, 0);
		for (j = 0; j < 8; j++) {
			u32 pkg = sad_pkg(pvt->info.interleave_pkg, reg, j);
			if (j > 0 && sad_interl == pkg)
				break;

			edac_dbg(0, "SAD#%d, interleave #%d: %d\n",
				 n_sads, j, pkg);
		}
	}

	if (pvt->info.type == KNIGHTS_LANDING)
		return;

	/*
	 * Step 3) Get TAD range
	 */
	prv = 0;
	for (n_tads = 0; n_tads < MAX_TAD; n_tads++) {
		pci_read_config_dword(pvt->pci_ha, tad_dram_rule[n_tads], &reg);
		limit = TAD_LIMIT(reg);
		if (limit <= prv)
			break;
		tmp_mb = (limit + 1) >> 20;

		gb = div_u64_rem(tmp_mb, 1024, &mb);
		edac_dbg(0, "TAD#%d: up to %u.%03u GB (0x%016Lx), socket interleave %d, memory interleave %d, TGT: %d, %d, %d, %d, reg=0x%08x\n",
			 n_tads, gb, (mb*1000)/1024,
			 ((u64)tmp_mb) << 20L,
			 (u32)(1 << TAD_SOCK(reg)),
			 (u32)TAD_CH(reg) + 1,
			 (u32)TAD_TGT0(reg),
			 (u32)TAD_TGT1(reg),
			 (u32)TAD_TGT2(reg),
			 (u32)TAD_TGT3(reg),
			 reg);
		prv = limit;
	}

	/*
	 * Step 4) Get TAD offsets, per each channel
	 */
	for (i = 0; i < NUM_CHANNELS; i++) {
		if (!pvt->channel[i].dimms)
			continue;
		for (j = 0; j < n_tads; j++) {
			pci_read_config_dword(pvt->pci_tad[i],
					      tad_ch_nilv_offset[j],
					      &reg);
			tmp_mb = TAD_OFFSET(reg) >> 20;
			gb = div_u64_rem(tmp_mb, 1024, &mb);
			edac_dbg(0, "TAD CH#%d, offset #%d: %u.%03u GB (0x%016Lx), reg=0x%08x\n",
				 i, j,
				 gb, (mb*1000)/1024,
				 ((u64)tmp_mb) << 20L,
				 reg);
		}
	}

	/*
	 * Step 6) Get RIR Wayness/Limit, per each channel
	 */
	for (i = 0; i < NUM_CHANNELS; i++) {
		if (!pvt->channel[i].dimms)
			continue;
		for (j = 0; j < MAX_RIR_RANGES; j++) {
			pci_read_config_dword(pvt->pci_tad[i],
					      rir_way_limit[j],
					      &reg);

			if (!IS_RIR_VALID(reg))
				continue;

			tmp_mb = pvt->info.rir_limit(reg) >> 20;
			rir_way = 1 << RIR_WAY(reg);
			gb = div_u64_rem(tmp_mb, 1024, &mb);
			edac_dbg(0, "CH#%d RIR#%d, limit: %u.%03u GB (0x%016Lx), way: %d, reg=0x%08x\n",
				 i, j,
				 gb, (mb*1000)/1024,
				 ((u64)tmp_mb) << 20L,
				 rir_way,
				 reg);

			for (k = 0; k < rir_way; k++) {
				pci_read_config_dword(pvt->pci_tad[i],
						      rir_offset[j][k],
						      &reg);
				tmp_mb = RIR_OFFSET(pvt->info.type, reg) << 6;

				gb = div_u64_rem(tmp_mb, 1024, &mb);
				edac_dbg(0, "CH#%d RIR#%d INTL#%d, offset %u.%03u GB (0x%016Lx), tgt: %d, reg=0x%08x\n",
					 i, j, k,
					 gb, (mb*1000)/1024,
					 ((u64)tmp_mb) << 20L,
					 (u32)RIR_RNK_TGT(pvt->info.type, reg),
					 reg);
			}
		}
	}
}

static struct mem_ctl_info *get_mci_for_node_id(u8 node_id, u8 ha)
{
	struct sbridge_dev *sbridge_dev;

	list_for_each_entry(sbridge_dev, &sbridge_edac_list, list) {
		if (sbridge_dev->node_id == node_id && sbridge_dev->dom == ha)
			return sbridge_dev->mci;
	}
	return NULL;
}

static int get_memory_error_data(struct mem_ctl_info *mci,
				 u64 addr,
				 u8 *socket, u8 *ha,
				 long *channel_mask,
				 u8 *rank,
				 char **area_type, char *msg)
{
	struct mem_ctl_info	*new_mci;
	struct sbridge_pvt *pvt = mci->pvt_info;
	struct pci_dev		*pci_ha;
	int			n_rir, n_sads, n_tads, sad_way, sck_xch;
	int			sad_interl, idx, base_ch;
	int			interleave_mode, shiftup = 0;
	unsigned		sad_interleave[pvt->info.max_interleave];
	u32			reg, dram_rule;
	u8			ch_way, sck_way, pkg, sad_ha = 0;
	u32			tad_offset;
	u32			rir_way;
	u32			mb, gb;
	u64			ch_addr, offset, limit = 0, prv = 0;


	/*
	 * Step 0) Check if the address is at special memory ranges
	 * The check bellow is probably enough to fill all cases where
	 * the error is not inside a memory, except for the legacy
	 * range (e. g. VGA addresses). It is unlikely, however, that the
	 * memory controller would generate an error on that range.
	 */
	if ((addr > (u64) pvt->tolm) && (addr < (1LL << 32))) {
		sprintf(msg, "Error at TOLM area, on addr 0x%08Lx", addr);
		return -EINVAL;
	}
	if (addr >= (u64)pvt->tohm) {
		sprintf(msg, "Error at MMIOH area, on addr 0x%016Lx", addr);
		return -EINVAL;
	}

	/*
	 * Step 1) Get socket
	 */
	for (n_sads = 0; n_sads < pvt->info.max_sad; n_sads++) {
		pci_read_config_dword(pvt->pci_sad0, pvt->info.dram_rule[n_sads],
				      &reg);

		if (!DRAM_RULE_ENABLE(reg))
			continue;

		limit = pvt->info.sad_limit(reg);
		if (limit <= prv) {
			sprintf(msg, "Can't discover the memory socket");
			return -EINVAL;
		}
		if  (addr <= limit)
			break;
		prv = limit;
	}
	if (n_sads == pvt->info.max_sad) {
		sprintf(msg, "Can't discover the memory socket");
		return -EINVAL;
	}
	dram_rule = reg;
	*area_type = show_dram_attr(pvt->info.dram_attr(dram_rule));
	interleave_mode = pvt->info.interleave_mode(dram_rule);

	pci_read_config_dword(pvt->pci_sad0, pvt->info.interleave_list[n_sads],
			      &reg);

	if (pvt->info.type == SANDY_BRIDGE) {
		sad_interl = sad_pkg(pvt->info.interleave_pkg, reg, 0);
		for (sad_way = 0; sad_way < 8; sad_way++) {
			u32 pkg = sad_pkg(pvt->info.interleave_pkg, reg, sad_way);
			if (sad_way > 0 && sad_interl == pkg)
				break;
			sad_interleave[sad_way] = pkg;
			edac_dbg(0, "SAD interleave #%d: %d\n",
				 sad_way, sad_interleave[sad_way]);
		}
		edac_dbg(0, "mc#%d: Error detected on SAD#%d: address 0x%016Lx < 0x%016Lx, Interleave [%d:6]%s\n",
			 pvt->sbridge_dev->mc,
			 n_sads,
			 addr,
			 limit,
			 sad_way + 7,
			 !interleave_mode ? "" : "XOR[18:16]");
		if (interleave_mode)
			idx = ((addr >> 6) ^ (addr >> 16)) & 7;
		else
			idx = (addr >> 6) & 7;
		switch (sad_way) {
		case 1:
			idx = 0;
			break;
		case 2:
			idx = idx & 1;
			break;
		case 4:
			idx = idx & 3;
			break;
		case 8:
			break;
		default:
			sprintf(msg, "Can't discover socket interleave");
			return -EINVAL;
		}
		*socket = sad_interleave[idx];
		edac_dbg(0, "SAD interleave index: %d (wayness %d) = CPU socket %d\n",
			 idx, sad_way, *socket);
	} else if (pvt->info.type == HASWELL || pvt->info.type == BROADWELL) {
		int bits, a7mode = A7MODE(dram_rule);

		if (a7mode) {
			/* A7 mode swaps P9 with P6 */
			bits = GET_BITFIELD(addr, 7, 8) << 1;
			bits |= GET_BITFIELD(addr, 9, 9);
		} else
			bits = GET_BITFIELD(addr, 6, 8);

		if (interleave_mode == 0) {
			/* interleave mode will XOR {8,7,6} with {18,17,16} */
			idx = GET_BITFIELD(addr, 16, 18);
			idx ^= bits;
		} else
			idx = bits;

		pkg = sad_pkg(pvt->info.interleave_pkg, reg, idx);
		*socket = sad_pkg_socket(pkg);
		sad_ha = sad_pkg_ha(pkg);

		if (a7mode) {
			/* MCChanShiftUpEnable */
			pci_read_config_dword(pvt->pci_ha, HASWELL_HASYSDEFEATURE2, &reg);
			shiftup = GET_BITFIELD(reg, 22, 22);
		}

		edac_dbg(0, "SAD interleave package: %d = CPU socket %d, HA %i, shiftup: %i\n",
			 idx, *socket, sad_ha, shiftup);
	} else {
		/* Ivy Bridge's SAD mode doesn't support XOR interleave mode */
		idx = (addr >> 6) & 7;
		pkg = sad_pkg(pvt->info.interleave_pkg, reg, idx);
		*socket = sad_pkg_socket(pkg);
		sad_ha = sad_pkg_ha(pkg);
		edac_dbg(0, "SAD interleave package: %d = CPU socket %d, HA %d\n",
			 idx, *socket, sad_ha);
	}

	*ha = sad_ha;

	/*
	 * Move to the proper node structure, in order to access the
	 * right PCI registers
	 */
	new_mci = get_mci_for_node_id(*socket, sad_ha);
	if (!new_mci) {
		sprintf(msg, "Struct for socket #%u wasn't initialized",
			*socket);
		return -EINVAL;
	}
	mci = new_mci;
	pvt = mci->pvt_info;

	/*
	 * Step 2) Get memory channel
	 */
	prv = 0;
	pci_ha = pvt->pci_ha;
	for (n_tads = 0; n_tads < MAX_TAD; n_tads++) {
		pci_read_config_dword(pci_ha, tad_dram_rule[n_tads], &reg);
		limit = TAD_LIMIT(reg);
		if (limit <= prv) {
			sprintf(msg, "Can't discover the memory channel");
			return -EINVAL;
		}
		if  (addr <= limit)
			break;
		prv = limit;
	}
	if (n_tads == MAX_TAD) {
		sprintf(msg, "Can't discover the memory channel");
		return -EINVAL;
	}

	ch_way = TAD_CH(reg) + 1;
	sck_way = TAD_SOCK(reg);

	if (ch_way == 3)
		idx = addr >> 6;
	else {
		idx = (addr >> (6 + sck_way + shiftup)) & 0x3;
		if (pvt->is_chan_hash)
			idx = haswell_chan_hash(idx, addr);
	}
	idx = idx % ch_way;

	/*
	 * FIXME: Shouldn't we use CHN_IDX_OFFSET() here, when ch_way == 3 ???
	 */
	switch (idx) {
	case 0:
		base_ch = TAD_TGT0(reg);
		break;
	case 1:
		base_ch = TAD_TGT1(reg);
		break;
	case 2:
		base_ch = TAD_TGT2(reg);
		break;
	case 3:
		base_ch = TAD_TGT3(reg);
		break;
	default:
		sprintf(msg, "Can't discover the TAD target");
		return -EINVAL;
	}
	*channel_mask = 1 << base_ch;

	pci_read_config_dword(pvt->pci_tad[base_ch], tad_ch_nilv_offset[n_tads], &tad_offset);

	if (pvt->mirror_mode == FULL_MIRRORING ||
	    (pvt->mirror_mode == ADDR_RANGE_MIRRORING && n_tads == 0)) {
		*channel_mask |= 1 << ((base_ch + 2) % 4);
		switch(ch_way) {
		case 2:
		case 4:
			sck_xch = (1 << sck_way) * (ch_way >> 1);
			break;
		default:
			sprintf(msg, "Invalid mirror set. Can't decode addr");
			return -EINVAL;
		}

		pvt->is_cur_addr_mirrored = true;
	} else {
		sck_xch = (1 << sck_way) * ch_way;
		pvt->is_cur_addr_mirrored = false;
	}

	if (pvt->is_lockstep)
		*channel_mask |= 1 << ((base_ch + 1) % 4);

	offset = TAD_OFFSET(tad_offset);

	edac_dbg(0, "TAD#%d: address 0x%016Lx < 0x%016Lx, socket interleave %d, channel interleave %d (offset 0x%08Lx), index %d, base ch: %d, ch mask: 0x%02lx\n",
		 n_tads,
		 addr,
		 limit,
		 sck_way,
		 ch_way,
		 offset,
		 idx,
		 base_ch,
		 *channel_mask);

	/* Calculate channel address */
	/* Remove the TAD offset */

	if (offset > addr) {
		sprintf(msg, "Can't calculate ch addr: TAD offset 0x%08Lx is too high for addr 0x%08Lx!",
			offset, addr);
		return -EINVAL;
	}

	ch_addr = addr - offset;
	ch_addr >>= (6 + shiftup);
	ch_addr /= sck_xch;
	ch_addr <<= (6 + shiftup);
	ch_addr |= addr & ((1 << (6 + shiftup)) - 1);

	/*
	 * Step 3) Decode rank
	 */
	for (n_rir = 0; n_rir < MAX_RIR_RANGES; n_rir++) {
		pci_read_config_dword(pvt->pci_tad[base_ch], rir_way_limit[n_rir], &reg);

		if (!IS_RIR_VALID(reg))
			continue;

		limit = pvt->info.rir_limit(reg);
		gb = div_u64_rem(limit >> 20, 1024, &mb);
		edac_dbg(0, "RIR#%d, limit: %u.%03u GB (0x%016Lx), way: %d\n",
			 n_rir,
			 gb, (mb*1000)/1024,
			 limit,
			 1 << RIR_WAY(reg));
		if  (ch_addr <= limit)
			break;
	}
	if (n_rir == MAX_RIR_RANGES) {
		sprintf(msg, "Can't discover the memory rank for ch addr 0x%08Lx",
			ch_addr);
		return -EINVAL;
	}
	rir_way = RIR_WAY(reg);

	if (pvt->is_close_pg)
		idx = (ch_addr >> 6);
	else
		idx = (ch_addr >> 13);	/* FIXME: Datasheet says to shift by 15 */
	idx %= 1 << rir_way;

	pci_read_config_dword(pvt->pci_tad[base_ch], rir_offset[n_rir][idx], &reg);
	*rank = RIR_RNK_TGT(pvt->info.type, reg);

	edac_dbg(0, "RIR#%d: channel address 0x%08Lx < 0x%08Lx, RIR interleave %d, index %d\n",
		 n_rir,
		 ch_addr,
		 limit,
		 rir_way,
		 idx);

	return 0;
}

/****************************************************************************
	Device initialization routines: put/get, init/exit
 ****************************************************************************/

/*
 *	sbridge_put_all_devices	'put' all the devices that we have
 *				reserved via 'get'
 */
static void sbridge_put_devices(struct sbridge_dev *sbridge_dev)
{
	int i;

	edac_dbg(0, "\n");
	for (i = 0; i < sbridge_dev->n_devs; i++) {
		struct pci_dev *pdev = sbridge_dev->pdev[i];
		if (!pdev)
			continue;
		edac_dbg(0, "Removing dev %02x:%02x.%d\n",
			 pdev->bus->number,
			 PCI_SLOT(pdev->devfn), PCI_FUNC(pdev->devfn));
		pci_dev_put(pdev);
	}
}

static void sbridge_put_all_devices(void)
{
	struct sbridge_dev *sbridge_dev, *tmp;

	list_for_each_entry_safe(sbridge_dev, tmp, &sbridge_edac_list, list) {
		sbridge_put_devices(sbridge_dev);
		free_sbridge_dev(sbridge_dev);
	}
}

static int sbridge_get_onedevice(struct pci_dev **prev,
				 u8 *num_mc,
				 const struct pci_id_table *table,
				 const unsigned devno,
				 const int multi_bus)
{
	struct sbridge_dev *sbridge_dev = NULL;
	const struct pci_id_descr *dev_descr = &table->descr[devno];
	struct pci_dev *pdev = NULL;
	u8 bus = 0;
	int i = 0;

	sbridge_printk(KERN_DEBUG,
		"Seeking for: PCI ID %04x:%04x\n",
		PCI_VENDOR_ID_INTEL, dev_descr->dev_id);

	pdev = pci_get_device(PCI_VENDOR_ID_INTEL,
			      dev_descr->dev_id, *prev);

	if (!pdev) {
		if (*prev) {
			*prev = pdev;
			return 0;
		}

		if (dev_descr->optional)
			return 0;

		/* if the HA wasn't found */
		if (devno == 0)
			return -ENODEV;

		sbridge_printk(KERN_INFO,
			"Device not found: %04x:%04x\n",
			PCI_VENDOR_ID_INTEL, dev_descr->dev_id);

		/* End of list, leave */
		return -ENODEV;
	}
	bus = pdev->bus->number;

next_imc:
	sbridge_dev = get_sbridge_dev(bus, dev_descr->dom, multi_bus, sbridge_dev);
	if (!sbridge_dev) {

		if (dev_descr->dom == SOCK)
			goto out_imc;

		sbridge_dev = alloc_sbridge_dev(bus, dev_descr->dom, table);
		if (!sbridge_dev) {
			pci_dev_put(pdev);
			return -ENOMEM;
		}
		(*num_mc)++;
	}

	if (sbridge_dev->pdev[sbridge_dev->i_devs]) {
		sbridge_printk(KERN_ERR,
			"Duplicated device for %04x:%04x\n",
			PCI_VENDOR_ID_INTEL, dev_descr->dev_id);
		pci_dev_put(pdev);
		return -ENODEV;
	}

	sbridge_dev->pdev[sbridge_dev->i_devs++] = pdev;

	/* pdev belongs to more than one IMC, do extra gets */
	if (++i > 1)
		pci_dev_get(pdev);

	if (dev_descr->dom == SOCK && i < table->n_imcs_per_sock)
		goto next_imc;

out_imc:
	/* Be sure that the device is enabled */
	if (unlikely(pci_enable_device(pdev) < 0)) {
		sbridge_printk(KERN_ERR,
			"Couldn't enable %04x:%04x\n",
			PCI_VENDOR_ID_INTEL, dev_descr->dev_id);
		return -ENODEV;
	}

	edac_dbg(0, "Detected %04x:%04x\n",
		 PCI_VENDOR_ID_INTEL, dev_descr->dev_id);

	/*
	 * As stated on drivers/pci/search.c, the reference count for
	 * @from is always decremented if it is not %NULL. So, as we need
	 * to get all devices up to null, we need to do a get for the device
	 */
	pci_dev_get(pdev);

	*prev = pdev;

	return 0;
}

/*
 * sbridge_get_all_devices - Find and perform 'get' operation on the MCH's
 *			     devices we want to reference for this driver.
 * @num_mc: pointer to the memory controllers count, to be incremented in case
 *	    of success.
 * @table: model specific table
 *
 * returns 0 in case of success or error code
 */
static int sbridge_get_all_devices(u8 *num_mc,
					const struct pci_id_table *table)
{
	int i, rc;
	struct pci_dev *pdev = NULL;
	int allow_dups = 0;
	int multi_bus = 0;

	if (table->type == KNIGHTS_LANDING)
		allow_dups = multi_bus = 1;
	while (table && table->descr) {
		for (i = 0; i < table->n_devs_per_sock; i++) {
			if (!allow_dups || i == 0 ||
					table->descr[i].dev_id !=
						table->descr[i-1].dev_id) {
				pdev = NULL;
			}
			do {
				rc = sbridge_get_onedevice(&pdev, num_mc,
							   table, i, multi_bus);
				if (rc < 0) {
					if (i == 0) {
						i = table->n_devs_per_sock;
						break;
					}
					sbridge_put_all_devices();
					return -ENODEV;
				}
			} while (pdev && !allow_dups);
		}
		table++;
	}

	return 0;
}

/*
 * Device IDs for {SBRIDGE,IBRIDGE,HASWELL,BROADWELL}_IMC_HA0_TAD0 are in
 * the format: XXXa. So we can convert from a device to the corresponding
 * channel like this
 */
#define TAD_DEV_TO_CHAN(dev) (((dev) & 0xf) - 0xa)

static int sbridge_mci_bind_devs(struct mem_ctl_info *mci,
				 struct sbridge_dev *sbridge_dev)
{
	struct sbridge_pvt *pvt = mci->pvt_info;
	struct pci_dev *pdev;
	u8 saw_chan_mask = 0;
	int i;

	for (i = 0; i < sbridge_dev->n_devs; i++) {
		pdev = sbridge_dev->pdev[i];
		if (!pdev)
			continue;

		switch (pdev->device) {
		case PCI_DEVICE_ID_INTEL_SBRIDGE_SAD0:
			pvt->pci_sad0 = pdev;
			break;
		case PCI_DEVICE_ID_INTEL_SBRIDGE_SAD1:
			pvt->pci_sad1 = pdev;
			break;
		case PCI_DEVICE_ID_INTEL_SBRIDGE_BR:
			pvt->pci_br0 = pdev;
			break;
		case PCI_DEVICE_ID_INTEL_SBRIDGE_IMC_HA0:
			pvt->pci_ha = pdev;
			break;
		case PCI_DEVICE_ID_INTEL_SBRIDGE_IMC_TA:
			pvt->pci_ta = pdev;
			break;
		case PCI_DEVICE_ID_INTEL_SBRIDGE_IMC_RAS:
			pvt->pci_ras = pdev;
			break;
		case PCI_DEVICE_ID_INTEL_SBRIDGE_IMC_TAD0:
		case PCI_DEVICE_ID_INTEL_SBRIDGE_IMC_TAD1:
		case PCI_DEVICE_ID_INTEL_SBRIDGE_IMC_TAD2:
		case PCI_DEVICE_ID_INTEL_SBRIDGE_IMC_TAD3:
		{
			int id = TAD_DEV_TO_CHAN(pdev->device);
			pvt->pci_tad[id] = pdev;
			saw_chan_mask |= 1 << id;
		}
			break;
		case PCI_DEVICE_ID_INTEL_SBRIDGE_IMC_DDRIO:
			pvt->pci_ddrio = pdev;
			break;
		default:
			goto error;
		}

		edac_dbg(0, "Associated PCI %02x:%02x, bus %d with dev = %p\n",
			 pdev->vendor, pdev->device,
			 sbridge_dev->bus,
			 pdev);
	}

	/* Check if everything were registered */
	if (!pvt->pci_sad0 || !pvt->pci_sad1 || !pvt->pci_ha ||
	    !pvt->pci_ras || !pvt->pci_ta)
		goto enodev;

	if (saw_chan_mask != 0x0f)
		goto enodev;
	return 0;

enodev:
	sbridge_printk(KERN_ERR, "Some needed devices are missing\n");
	return -ENODEV;

error:
	sbridge_printk(KERN_ERR, "Unexpected device %02x:%02x\n",
		       PCI_VENDOR_ID_INTEL, pdev->device);
	return -EINVAL;
}

static int ibridge_mci_bind_devs(struct mem_ctl_info *mci,
				 struct sbridge_dev *sbridge_dev)
{
	struct sbridge_pvt *pvt = mci->pvt_info;
	struct pci_dev *pdev;
	u8 saw_chan_mask = 0;
	int i;

	for (i = 0; i < sbridge_dev->n_devs; i++) {
		pdev = sbridge_dev->pdev[i];
		if (!pdev)
			continue;

		switch (pdev->device) {
		case PCI_DEVICE_ID_INTEL_IBRIDGE_IMC_HA0:
		case PCI_DEVICE_ID_INTEL_IBRIDGE_IMC_HA1:
			pvt->pci_ha = pdev;
			break;
		case PCI_DEVICE_ID_INTEL_IBRIDGE_IMC_HA0_TA:
		case PCI_DEVICE_ID_INTEL_IBRIDGE_IMC_HA1_TA:
			pvt->pci_ta = pdev;
		case PCI_DEVICE_ID_INTEL_IBRIDGE_IMC_HA0_RAS:
		case PCI_DEVICE_ID_INTEL_IBRIDGE_IMC_HA1_RAS:
			pvt->pci_ras = pdev;
			break;
		case PCI_DEVICE_ID_INTEL_IBRIDGE_IMC_HA0_TAD0:
		case PCI_DEVICE_ID_INTEL_IBRIDGE_IMC_HA0_TAD1:
		case PCI_DEVICE_ID_INTEL_IBRIDGE_IMC_HA0_TAD2:
		case PCI_DEVICE_ID_INTEL_IBRIDGE_IMC_HA0_TAD3:
		case PCI_DEVICE_ID_INTEL_IBRIDGE_IMC_HA1_TAD0:
		case PCI_DEVICE_ID_INTEL_IBRIDGE_IMC_HA1_TAD1:
		case PCI_DEVICE_ID_INTEL_IBRIDGE_IMC_HA1_TAD2:
		case PCI_DEVICE_ID_INTEL_IBRIDGE_IMC_HA1_TAD3:
		{
			int id = TAD_DEV_TO_CHAN(pdev->device);
			pvt->pci_tad[id] = pdev;
			saw_chan_mask |= 1 << id;
		}
			break;
		case PCI_DEVICE_ID_INTEL_IBRIDGE_IMC_2HA_DDRIO0:
			pvt->pci_ddrio = pdev;
			break;
		case PCI_DEVICE_ID_INTEL_IBRIDGE_IMC_1HA_DDRIO0:
			pvt->pci_ddrio = pdev;
			break;
		case PCI_DEVICE_ID_INTEL_IBRIDGE_SAD:
			pvt->pci_sad0 = pdev;
			break;
		case PCI_DEVICE_ID_INTEL_IBRIDGE_BR0:
			pvt->pci_br0 = pdev;
			break;
		case PCI_DEVICE_ID_INTEL_IBRIDGE_BR1:
			pvt->pci_br1 = pdev;
			break;
		default:
			goto error;
		}

		edac_dbg(0, "Associated PCI %02x.%02d.%d with dev = %p\n",
			 sbridge_dev->bus,
			 PCI_SLOT(pdev->devfn), PCI_FUNC(pdev->devfn),
			 pdev);
	}

	/* Check if everything were registered */
	if (!pvt->pci_sad0 || !pvt->pci_ha || !pvt->pci_br0 ||
	    !pvt->pci_br1 || !pvt->pci_ras || !pvt->pci_ta)
		goto enodev;

	if (saw_chan_mask != 0x0f && /* -EN/-EX */
	    saw_chan_mask != 0x03)   /* -EP */
		goto enodev;
	return 0;

enodev:
	sbridge_printk(KERN_ERR, "Some needed devices are missing\n");
	return -ENODEV;

error:
	sbridge_printk(KERN_ERR,
		       "Unexpected device %02x:%02x\n", PCI_VENDOR_ID_INTEL,
			pdev->device);
	return -EINVAL;
}

static int haswell_mci_bind_devs(struct mem_ctl_info *mci,
				 struct sbridge_dev *sbridge_dev)
{
	struct sbridge_pvt *pvt = mci->pvt_info;
	struct pci_dev *pdev;
	u8 saw_chan_mask = 0;
	int i;

	/* there's only one device per system; not tied to any bus */
	if (pvt->info.pci_vtd == NULL)
		/* result will be checked later */
		pvt->info.pci_vtd = pci_get_device(PCI_VENDOR_ID_INTEL,
						   PCI_DEVICE_ID_INTEL_HASWELL_IMC_VTD_MISC,
						   NULL);

	for (i = 0; i < sbridge_dev->n_devs; i++) {
		pdev = sbridge_dev->pdev[i];
		if (!pdev)
			continue;

		switch (pdev->device) {
		case PCI_DEVICE_ID_INTEL_HASWELL_IMC_CBO_SAD0:
			pvt->pci_sad0 = pdev;
			break;
		case PCI_DEVICE_ID_INTEL_HASWELL_IMC_CBO_SAD1:
			pvt->pci_sad1 = pdev;
			break;
		case PCI_DEVICE_ID_INTEL_HASWELL_IMC_HA0:
		case PCI_DEVICE_ID_INTEL_HASWELL_IMC_HA1:
			pvt->pci_ha = pdev;
			break;
		case PCI_DEVICE_ID_INTEL_HASWELL_IMC_HA0_TA:
		case PCI_DEVICE_ID_INTEL_HASWELL_IMC_HA1_TA:
			pvt->pci_ta = pdev;
			break;
		case PCI_DEVICE_ID_INTEL_HASWELL_IMC_HA0_TM:
		case PCI_DEVICE_ID_INTEL_HASWELL_IMC_HA1_TM:
			pvt->pci_ras = pdev;
			break;
		case PCI_DEVICE_ID_INTEL_HASWELL_IMC_HA0_TAD0:
		case PCI_DEVICE_ID_INTEL_HASWELL_IMC_HA0_TAD1:
		case PCI_DEVICE_ID_INTEL_HASWELL_IMC_HA0_TAD2:
		case PCI_DEVICE_ID_INTEL_HASWELL_IMC_HA0_TAD3:
		case PCI_DEVICE_ID_INTEL_HASWELL_IMC_HA1_TAD0:
		case PCI_DEVICE_ID_INTEL_HASWELL_IMC_HA1_TAD1:
		case PCI_DEVICE_ID_INTEL_HASWELL_IMC_HA1_TAD2:
		case PCI_DEVICE_ID_INTEL_HASWELL_IMC_HA1_TAD3:
		{
			int id = TAD_DEV_TO_CHAN(pdev->device);
			pvt->pci_tad[id] = pdev;
			saw_chan_mask |= 1 << id;
		}
			break;
		case PCI_DEVICE_ID_INTEL_HASWELL_IMC_DDRIO0:
		case PCI_DEVICE_ID_INTEL_HASWELL_IMC_DDRIO1:
		case PCI_DEVICE_ID_INTEL_HASWELL_IMC_DDRIO2:
		case PCI_DEVICE_ID_INTEL_HASWELL_IMC_DDRIO3:
			if (!pvt->pci_ddrio)
				pvt->pci_ddrio = pdev;
			break;
		default:
			break;
		}

		edac_dbg(0, "Associated PCI %02x.%02d.%d with dev = %p\n",
			 sbridge_dev->bus,
			 PCI_SLOT(pdev->devfn), PCI_FUNC(pdev->devfn),
			 pdev);
	}

	/* Check if everything were registered */
	if (!pvt->pci_sad0 || !pvt->pci_ha || !pvt->pci_sad1 ||
	    !pvt->pci_ras  || !pvt->pci_ta || !pvt->info.pci_vtd)
		goto enodev;

	if (saw_chan_mask != 0x0f && /* -EN/-EX */
	    saw_chan_mask != 0x03)   /* -EP */
		goto enodev;
	return 0;

enodev:
	sbridge_printk(KERN_ERR, "Some needed devices are missing\n");
	return -ENODEV;
}

static int broadwell_mci_bind_devs(struct mem_ctl_info *mci,
				 struct sbridge_dev *sbridge_dev)
{
	struct sbridge_pvt *pvt = mci->pvt_info;
	struct pci_dev *pdev;
	u8 saw_chan_mask = 0;
	int i;

	/* there's only one device per system; not tied to any bus */
	if (pvt->info.pci_vtd == NULL)
		/* result will be checked later */
		pvt->info.pci_vtd = pci_get_device(PCI_VENDOR_ID_INTEL,
						   PCI_DEVICE_ID_INTEL_BROADWELL_IMC_VTD_MISC,
						   NULL);

	for (i = 0; i < sbridge_dev->n_devs; i++) {
		pdev = sbridge_dev->pdev[i];
		if (!pdev)
			continue;

		switch (pdev->device) {
		case PCI_DEVICE_ID_INTEL_BROADWELL_IMC_CBO_SAD0:
			pvt->pci_sad0 = pdev;
			break;
		case PCI_DEVICE_ID_INTEL_BROADWELL_IMC_CBO_SAD1:
			pvt->pci_sad1 = pdev;
			break;
		case PCI_DEVICE_ID_INTEL_BROADWELL_IMC_HA0:
		case PCI_DEVICE_ID_INTEL_BROADWELL_IMC_HA1:
			pvt->pci_ha = pdev;
			break;
		case PCI_DEVICE_ID_INTEL_BROADWELL_IMC_HA0_TA:
		case PCI_DEVICE_ID_INTEL_BROADWELL_IMC_HA1_TA:
			pvt->pci_ta = pdev;
			break;
		case PCI_DEVICE_ID_INTEL_BROADWELL_IMC_HA0_TM:
		case PCI_DEVICE_ID_INTEL_BROADWELL_IMC_HA1_TM:
			pvt->pci_ras = pdev;
			break;
		case PCI_DEVICE_ID_INTEL_BROADWELL_IMC_HA0_TAD0:
		case PCI_DEVICE_ID_INTEL_BROADWELL_IMC_HA0_TAD1:
		case PCI_DEVICE_ID_INTEL_BROADWELL_IMC_HA0_TAD2:
		case PCI_DEVICE_ID_INTEL_BROADWELL_IMC_HA0_TAD3:
		case PCI_DEVICE_ID_INTEL_BROADWELL_IMC_HA1_TAD0:
		case PCI_DEVICE_ID_INTEL_BROADWELL_IMC_HA1_TAD1:
		case PCI_DEVICE_ID_INTEL_BROADWELL_IMC_HA1_TAD2:
		case PCI_DEVICE_ID_INTEL_BROADWELL_IMC_HA1_TAD3:
		{
			int id = TAD_DEV_TO_CHAN(pdev->device);
			pvt->pci_tad[id] = pdev;
			saw_chan_mask |= 1 << id;
		}
			break;
		case PCI_DEVICE_ID_INTEL_BROADWELL_IMC_DDRIO0:
			pvt->pci_ddrio = pdev;
			break;
		default:
			break;
		}

		edac_dbg(0, "Associated PCI %02x.%02d.%d with dev = %p\n",
			 sbridge_dev->bus,
			 PCI_SLOT(pdev->devfn), PCI_FUNC(pdev->devfn),
			 pdev);
	}

	/* Check if everything were registered */
	if (!pvt->pci_sad0 || !pvt->pci_ha || !pvt->pci_sad1 ||
	    !pvt->pci_ras  || !pvt->pci_ta || !pvt->info.pci_vtd)
		goto enodev;

	if (saw_chan_mask != 0x0f && /* -EN/-EX */
	    saw_chan_mask != 0x03)   /* -EP */
		goto enodev;
	return 0;

enodev:
	sbridge_printk(KERN_ERR, "Some needed devices are missing\n");
	return -ENODEV;
}

static int knl_mci_bind_devs(struct mem_ctl_info *mci,
			struct sbridge_dev *sbridge_dev)
{
	struct sbridge_pvt *pvt = mci->pvt_info;
	struct pci_dev *pdev;
	int dev, func;

	int i;
	int devidx;

	for (i = 0; i < sbridge_dev->n_devs; i++) {
		pdev = sbridge_dev->pdev[i];
		if (!pdev)
			continue;

		/* Extract PCI device and function. */
		dev = (pdev->devfn >> 3) & 0x1f;
		func = pdev->devfn & 0x7;

		switch (pdev->device) {
		case PCI_DEVICE_ID_INTEL_KNL_IMC_MC:
			if (dev == 8)
				pvt->knl.pci_mc0 = pdev;
			else if (dev == 9)
				pvt->knl.pci_mc1 = pdev;
			else {
				sbridge_printk(KERN_ERR,
					"Memory controller in unexpected place! (dev %d, fn %d)\n",
					dev, func);
				continue;
			}
			break;

		case PCI_DEVICE_ID_INTEL_KNL_IMC_SAD0:
			pvt->pci_sad0 = pdev;
			break;

		case PCI_DEVICE_ID_INTEL_KNL_IMC_SAD1:
			pvt->pci_sad1 = pdev;
			break;

		case PCI_DEVICE_ID_INTEL_KNL_IMC_CHA:
			/* There are one of these per tile, and range from
			 * 1.14.0 to 1.18.5.
			 */
			devidx = ((dev-14)*8)+func;

			if (devidx < 0 || devidx >= KNL_MAX_CHAS) {
				sbridge_printk(KERN_ERR,
					"Caching and Home Agent in unexpected place! (dev %d, fn %d)\n",
					dev, func);
				continue;
			}

			WARN_ON(pvt->knl.pci_cha[devidx] != NULL);

			pvt->knl.pci_cha[devidx] = pdev;
			break;

		case PCI_DEVICE_ID_INTEL_KNL_IMC_CHAN:
			devidx = -1;

			/*
			 *  MC0 channels 0-2 are device 9 function 2-4,
			 *  MC1 channels 3-5 are device 8 function 2-4.
			 */

			if (dev == 9)
				devidx = func-2;
			else if (dev == 8)
				devidx = 3 + (func-2);

			if (devidx < 0 || devidx >= KNL_MAX_CHANNELS) {
				sbridge_printk(KERN_ERR,
					"DRAM Channel Registers in unexpected place! (dev %d, fn %d)\n",
					dev, func);
				continue;
			}

			WARN_ON(pvt->knl.pci_channel[devidx] != NULL);
			pvt->knl.pci_channel[devidx] = pdev;
			break;

		case PCI_DEVICE_ID_INTEL_KNL_IMC_TOLHM:
			pvt->knl.pci_mc_info = pdev;
			break;

		case PCI_DEVICE_ID_INTEL_KNL_IMC_TA:
			pvt->pci_ta = pdev;
			break;

		default:
			sbridge_printk(KERN_ERR, "Unexpected device %d\n",
				pdev->device);
			break;
		}
	}

	if (!pvt->knl.pci_mc0  || !pvt->knl.pci_mc1 ||
	    !pvt->pci_sad0     || !pvt->pci_sad1    ||
	    !pvt->pci_ta) {
		goto enodev;
	}

	for (i = 0; i < KNL_MAX_CHANNELS; i++) {
		if (!pvt->knl.pci_channel[i]) {
			sbridge_printk(KERN_ERR, "Missing channel %d\n", i);
			goto enodev;
		}
	}

	for (i = 0; i < KNL_MAX_CHAS; i++) {
		if (!pvt->knl.pci_cha[i]) {
			sbridge_printk(KERN_ERR, "Missing CHA %d\n", i);
			goto enodev;
		}
	}

	return 0;

enodev:
	sbridge_printk(KERN_ERR, "Some needed devices are missing\n");
	return -ENODEV;
}

/****************************************************************************
			Error check routines
 ****************************************************************************/

/*
 * While Sandy Bridge has error count registers, SMI BIOS read values from
 * and resets the counters. So, they are not reliable for the OS to read
 * from them. So, we have no option but to just trust on whatever MCE is
 * telling us about the errors.
 */
static void sbridge_mce_output_error(struct mem_ctl_info *mci,
				    const struct mce *m)
{
	struct mem_ctl_info *new_mci;
	struct sbridge_pvt *pvt = mci->pvt_info;
	enum hw_event_mc_err_type tp_event;
	char *type, *optype, msg[256];
	bool ripv = GET_BITFIELD(m->mcgstatus, 0, 0);
	bool overflow = GET_BITFIELD(m->status, 62, 62);
	bool uncorrected_error = GET_BITFIELD(m->status, 61, 61);
	bool recoverable;
	u32 core_err_cnt = GET_BITFIELD(m->status, 38, 52);
	u32 mscod = GET_BITFIELD(m->status, 16, 31);
	u32 errcode = GET_BITFIELD(m->status, 0, 15);
	u32 channel = GET_BITFIELD(m->status, 0, 3);
	u32 optypenum = GET_BITFIELD(m->status, 4, 6);
	long channel_mask, first_channel;
	u8  rank, socket, ha;
	int rc, dimm;
	char *area_type = NULL;

	if (pvt->info.type != SANDY_BRIDGE)
		recoverable = true;
	else
		recoverable = GET_BITFIELD(m->status, 56, 56);

	if (uncorrected_error) {
		if (ripv) {
			type = "FATAL";
			tp_event = HW_EVENT_ERR_FATAL;
		} else {
			type = "NON_FATAL";
			tp_event = HW_EVENT_ERR_UNCORRECTED;
		}
	} else {
		type = "CORRECTED";
		tp_event = HW_EVENT_ERR_CORRECTED;
	}

	/*
	 * According with Table 15-9 of the Intel Architecture spec vol 3A,
	 * memory errors should fit in this mask:
	 *	000f 0000 1mmm cccc (binary)
	 * where:
	 *	f = Correction Report Filtering Bit. If 1, subsequent errors
	 *	    won't be shown
	 *	mmm = error type
	 *	cccc = channel
	 * If the mask doesn't match, report an error to the parsing logic
	 */
	if (! ((errcode & 0xef80) == 0x80)) {
		optype = "Can't parse: it is not a mem";
	} else {
		switch (optypenum) {
		case 0:
			optype = "generic undef request error";
			break;
		case 1:
			optype = "memory read error";
			break;
		case 2:
			optype = "memory write error";
			break;
		case 3:
			optype = "addr/cmd error";
			break;
		case 4:
			optype = "memory scrubbing error";
			break;
		default:
			optype = "reserved";
			break;
		}
	}

	/* Only decode errors with an valid address (ADDRV) */
	if (!GET_BITFIELD(m->status, 58, 58))
		return;

	if (pvt->info.type == KNIGHTS_LANDING) {
		if (channel == 14) {
			edac_dbg(0, "%s%s err_code:%04x:%04x EDRAM bank %d\n",
				overflow ? " OVERFLOW" : "",
				(uncorrected_error && recoverable)
				? " recoverable" : "",
				mscod, errcode,
				m->bank);
		} else {
			char A = *("A");

			/*
			 * Reported channel is in range 0-2, so we can't map it
			 * back to mc. To figure out mc we check machine check
			 * bank register that reported this error.
			 * bank15 means mc0 and bank16 means mc1.
			 */
			channel = knl_channel_remap(m->bank == 16, channel);
			channel_mask = 1 << channel;

			snprintf(msg, sizeof(msg),
				"%s%s err_code:%04x:%04x channel:%d (DIMM_%c)",
				overflow ? " OVERFLOW" : "",
				(uncorrected_error && recoverable)
				? " recoverable" : " ",
				mscod, errcode, channel, A + channel);
			edac_mc_handle_error(tp_event, mci, core_err_cnt,
				m->addr >> PAGE_SHIFT, m->addr & ~PAGE_MASK, 0,
				channel, 0, -1,
				optype, msg);
		}
		return;
	} else {
		rc = get_memory_error_data(mci, m->addr, &socket, &ha,
				&channel_mask, &rank, &area_type, msg);
	}

	if (rc < 0)
		goto err_parsing;
	new_mci = get_mci_for_node_id(socket, ha);
	if (!new_mci) {
		strcpy(msg, "Error: socket got corrupted!");
		goto err_parsing;
	}
	mci = new_mci;
	pvt = mci->pvt_info;

	first_channel = find_first_bit(&channel_mask, NUM_CHANNELS);

	if (rank < 4)
		dimm = 0;
	else if (rank < 8)
		dimm = 1;
	else
		dimm = 2;


	/*
	 * FIXME: On some memory configurations (mirror, lockstep), the
	 * Memory Controller can't point the error to a single DIMM. The
	 * EDAC core should be handling the channel mask, in order to point
	 * to the group of dimm's where the error may be happening.
	 */
	if (!pvt->is_lockstep && !pvt->is_cur_addr_mirrored && !pvt->is_close_pg)
		channel = first_channel;

	snprintf(msg, sizeof(msg),
		 "%s%s area:%s err_code:%04x:%04x socket:%d ha:%d channel_mask:%ld rank:%d",
		 overflow ? " OVERFLOW" : "",
		 (uncorrected_error && recoverable) ? " recoverable" : "",
		 area_type,
		 mscod, errcode,
		 socket, ha,
		 channel_mask,
		 rank);

	edac_dbg(0, "%s\n", msg);

	/* FIXME: need support for channel mask */

	if (channel == CHANNEL_UNSPECIFIED)
		channel = -1;

	/* Call the helper to output message */
	edac_mc_handle_error(tp_event, mci, core_err_cnt,
			     m->addr >> PAGE_SHIFT, m->addr & ~PAGE_MASK, 0,
			     channel, dimm, -1,
			     optype, msg);
	return;
err_parsing:
	edac_mc_handle_error(tp_event, mci, core_err_cnt, 0, 0, 0,
			     -1, -1, -1,
			     msg, "");

}

/*
 * Check that logging is enabled and that this is the right type
 * of error for us to handle.
 */
static int sbridge_mce_check_error(struct notifier_block *nb, unsigned long val,
				   void *data)
{
	struct mce *mce = (struct mce *)data;
	struct mem_ctl_info *mci;
	struct sbridge_pvt *pvt;
	char *type;

	if (edac_get_report_status() == EDAC_REPORTING_DISABLED)
		return NOTIFY_DONE;

	mci = get_mci_for_node_id(mce->socketid, IMC0);
	if (!mci)
		return NOTIFY_DONE;
	pvt = mci->pvt_info;

	/*
	 * Just let mcelog handle it if the error is
	 * outside the memory controller. A memory error
	 * is indicated by bit 7 = 1 and bits = 8-11,13-15 = 0.
	 * bit 12 has an special meaning.
	 */
	if ((mce->status & 0xefff) >> 7 != 1)
		return NOTIFY_DONE;

	if (mce->mcgstatus & MCG_STATUS_MCIP)
		type = "Exception";
	else
		type = "Event";

	sbridge_mc_printk(mci, KERN_DEBUG, "HANDLING MCE MEMORY ERROR\n");

	sbridge_mc_printk(mci, KERN_DEBUG, "CPU %d: Machine Check %s: %Lx "
			  "Bank %d: %016Lx\n", mce->extcpu, type,
			  mce->mcgstatus, mce->bank, mce->status);
	sbridge_mc_printk(mci, KERN_DEBUG, "TSC %llx ", mce->tsc);
	sbridge_mc_printk(mci, KERN_DEBUG, "ADDR %llx ", mce->addr);
	sbridge_mc_printk(mci, KERN_DEBUG, "MISC %llx ", mce->misc);

	sbridge_mc_printk(mci, KERN_DEBUG, "PROCESSOR %u:%x TIME %llu SOCKET "
			  "%u APIC %x\n", mce->cpuvendor, mce->cpuid,
			  mce->time, mce->socketid, mce->apicid);

	sbridge_mce_output_error(mci, mce);

	/* Advice mcelog that the error were handled */
	return NOTIFY_STOP;
}

static struct notifier_block sbridge_mce_dec = {
	.notifier_call	= sbridge_mce_check_error,
	.priority	= MCE_PRIO_EDAC,
};

/****************************************************************************
			EDAC register/unregister logic
 ****************************************************************************/

static void sbridge_unregister_mci(struct sbridge_dev *sbridge_dev)
{
	struct mem_ctl_info *mci = sbridge_dev->mci;
	struct sbridge_pvt *pvt;

	if (unlikely(!mci || !mci->pvt_info)) {
		edac_dbg(0, "MC: dev = %p\n", &sbridge_dev->pdev[0]->dev);

		sbridge_printk(KERN_ERR, "Couldn't find mci handler\n");
		return;
	}

	pvt = mci->pvt_info;

	edac_dbg(0, "MC: mci = %p, dev = %p\n",
		 mci, &sbridge_dev->pdev[0]->dev);

	/* Remove MC sysfs nodes */
	edac_mc_del_mc(mci->pdev);

	edac_dbg(1, "%s: free mci struct\n", mci->ctl_name);
	kfree(mci->ctl_name);
	edac_mc_free(mci);
	sbridge_dev->mci = NULL;
}

static int sbridge_register_mci(struct sbridge_dev *sbridge_dev, enum type type)
{
	struct mem_ctl_info *mci;
	struct edac_mc_layer layers[2];
	struct sbridge_pvt *pvt;
	struct pci_dev *pdev = sbridge_dev->pdev[0];
	int rc;

	/* allocate a new MC control structure */
	layers[0].type = EDAC_MC_LAYER_CHANNEL;
	layers[0].size = type == KNIGHTS_LANDING ?
		KNL_MAX_CHANNELS : NUM_CHANNELS;
	layers[0].is_virt_csrow = false;
	layers[1].type = EDAC_MC_LAYER_SLOT;
	layers[1].size = type == KNIGHTS_LANDING ? 1 : MAX_DIMMS;
	layers[1].is_virt_csrow = true;
	mci = edac_mc_alloc(sbridge_dev->mc, ARRAY_SIZE(layers), layers,
			    sizeof(*pvt));

	if (unlikely(!mci))
		return -ENOMEM;

	edac_dbg(0, "MC: mci = %p, dev = %p\n",
		 mci, &pdev->dev);

	pvt = mci->pvt_info;
	memset(pvt, 0, sizeof(*pvt));

	/* Associate sbridge_dev and mci for future usage */
	pvt->sbridge_dev = sbridge_dev;
	sbridge_dev->mci = mci;

	mci->mtype_cap = type == KNIGHTS_LANDING ?
		MEM_FLAG_DDR4 : MEM_FLAG_DDR3;
	mci->edac_ctl_cap = EDAC_FLAG_NONE;
	mci->edac_cap = EDAC_FLAG_NONE;
	mci->mod_name = "sb_edac.c";
<<<<<<< HEAD
	mci->mod_ver = SBRIDGE_REVISION;
=======
>>>>>>> bb176f67
	mci->dev_name = pci_name(pdev);
	mci->ctl_page_to_phys = NULL;

	pvt->info.type = type;
	switch (type) {
	case IVY_BRIDGE:
		pvt->info.rankcfgr = IB_RANK_CFG_A;
		pvt->info.get_tolm = ibridge_get_tolm;
		pvt->info.get_tohm = ibridge_get_tohm;
		pvt->info.dram_rule = ibridge_dram_rule;
		pvt->info.get_memory_type = get_memory_type;
		pvt->info.get_node_id = get_node_id;
		pvt->info.rir_limit = rir_limit;
		pvt->info.sad_limit = sad_limit;
		pvt->info.interleave_mode = interleave_mode;
		pvt->info.dram_attr = dram_attr;
		pvt->info.max_sad = ARRAY_SIZE(ibridge_dram_rule);
		pvt->info.interleave_list = ibridge_interleave_list;
		pvt->info.max_interleave = ARRAY_SIZE(ibridge_interleave_list);
		pvt->info.interleave_pkg = ibridge_interleave_pkg;
		pvt->info.get_width = ibridge_get_width;

		/* Store pci devices at mci for faster access */
		rc = ibridge_mci_bind_devs(mci, sbridge_dev);
		if (unlikely(rc < 0))
			goto fail0;
		get_source_id(mci);
		mci->ctl_name = kasprintf(GFP_KERNEL, "Ivy Bridge SrcID#%d_Ha#%d",
			pvt->sbridge_dev->source_id, pvt->sbridge_dev->dom);
		break;
	case SANDY_BRIDGE:
		pvt->info.rankcfgr = SB_RANK_CFG_A;
		pvt->info.get_tolm = sbridge_get_tolm;
		pvt->info.get_tohm = sbridge_get_tohm;
		pvt->info.dram_rule = sbridge_dram_rule;
		pvt->info.get_memory_type = get_memory_type;
		pvt->info.get_node_id = get_node_id;
		pvt->info.rir_limit = rir_limit;
		pvt->info.sad_limit = sad_limit;
		pvt->info.interleave_mode = interleave_mode;
		pvt->info.dram_attr = dram_attr;
		pvt->info.max_sad = ARRAY_SIZE(sbridge_dram_rule);
		pvt->info.interleave_list = sbridge_interleave_list;
		pvt->info.max_interleave = ARRAY_SIZE(sbridge_interleave_list);
		pvt->info.interleave_pkg = sbridge_interleave_pkg;
		pvt->info.get_width = sbridge_get_width;

		/* Store pci devices at mci for faster access */
		rc = sbridge_mci_bind_devs(mci, sbridge_dev);
		if (unlikely(rc < 0))
			goto fail0;
		get_source_id(mci);
		mci->ctl_name = kasprintf(GFP_KERNEL, "Sandy Bridge SrcID#%d_Ha#%d",
			pvt->sbridge_dev->source_id, pvt->sbridge_dev->dom);
		break;
	case HASWELL:
		/* rankcfgr isn't used */
		pvt->info.get_tolm = haswell_get_tolm;
		pvt->info.get_tohm = haswell_get_tohm;
		pvt->info.dram_rule = ibridge_dram_rule;
		pvt->info.get_memory_type = haswell_get_memory_type;
		pvt->info.get_node_id = haswell_get_node_id;
		pvt->info.rir_limit = haswell_rir_limit;
		pvt->info.sad_limit = sad_limit;
		pvt->info.interleave_mode = interleave_mode;
		pvt->info.dram_attr = dram_attr;
		pvt->info.max_sad = ARRAY_SIZE(ibridge_dram_rule);
		pvt->info.interleave_list = ibridge_interleave_list;
		pvt->info.max_interleave = ARRAY_SIZE(ibridge_interleave_list);
		pvt->info.interleave_pkg = ibridge_interleave_pkg;
		pvt->info.get_width = ibridge_get_width;

		/* Store pci devices at mci for faster access */
		rc = haswell_mci_bind_devs(mci, sbridge_dev);
		if (unlikely(rc < 0))
			goto fail0;
		get_source_id(mci);
		mci->ctl_name = kasprintf(GFP_KERNEL, "Haswell SrcID#%d_Ha#%d",
			pvt->sbridge_dev->source_id, pvt->sbridge_dev->dom);
		break;
	case BROADWELL:
		/* rankcfgr isn't used */
		pvt->info.get_tolm = haswell_get_tolm;
		pvt->info.get_tohm = haswell_get_tohm;
		pvt->info.dram_rule = ibridge_dram_rule;
		pvt->info.get_memory_type = haswell_get_memory_type;
		pvt->info.get_node_id = haswell_get_node_id;
		pvt->info.rir_limit = haswell_rir_limit;
		pvt->info.sad_limit = sad_limit;
		pvt->info.interleave_mode = interleave_mode;
		pvt->info.dram_attr = dram_attr;
		pvt->info.max_sad = ARRAY_SIZE(ibridge_dram_rule);
		pvt->info.interleave_list = ibridge_interleave_list;
		pvt->info.max_interleave = ARRAY_SIZE(ibridge_interleave_list);
		pvt->info.interleave_pkg = ibridge_interleave_pkg;
		pvt->info.get_width = broadwell_get_width;

		/* Store pci devices at mci for faster access */
		rc = broadwell_mci_bind_devs(mci, sbridge_dev);
		if (unlikely(rc < 0))
			goto fail0;
		get_source_id(mci);
		mci->ctl_name = kasprintf(GFP_KERNEL, "Broadwell SrcID#%d_Ha#%d",
			pvt->sbridge_dev->source_id, pvt->sbridge_dev->dom);
		break;
	case KNIGHTS_LANDING:
		/* pvt->info.rankcfgr == ??? */
		pvt->info.get_tolm = knl_get_tolm;
		pvt->info.get_tohm = knl_get_tohm;
		pvt->info.dram_rule = knl_dram_rule;
		pvt->info.get_memory_type = knl_get_memory_type;
		pvt->info.get_node_id = knl_get_node_id;
		pvt->info.rir_limit = NULL;
		pvt->info.sad_limit = knl_sad_limit;
		pvt->info.interleave_mode = knl_interleave_mode;
		pvt->info.dram_attr = dram_attr_knl;
		pvt->info.max_sad = ARRAY_SIZE(knl_dram_rule);
		pvt->info.interleave_list = knl_interleave_list;
		pvt->info.max_interleave = ARRAY_SIZE(knl_interleave_list);
		pvt->info.interleave_pkg = ibridge_interleave_pkg;
		pvt->info.get_width = knl_get_width;

		rc = knl_mci_bind_devs(mci, sbridge_dev);
		if (unlikely(rc < 0))
			goto fail0;
		get_source_id(mci);
		mci->ctl_name = kasprintf(GFP_KERNEL, "Knights Landing SrcID#%d_Ha#%d",
			pvt->sbridge_dev->source_id, pvt->sbridge_dev->dom);
		break;
	}

	/* Get dimm basic config and the memory layout */
	rc = get_dimm_config(mci);
	if (rc < 0) {
		edac_dbg(0, "MC: failed to get_dimm_config()\n");
		goto fail;
	}
	get_memory_layout(mci);

	/* record ptr to the generic device */
	mci->pdev = &pdev->dev;

	/* add this new MC control structure to EDAC's list of MCs */
	if (unlikely(edac_mc_add_mc(mci))) {
		edac_dbg(0, "MC: failed edac_mc_add_mc()\n");
		rc = -EINVAL;
		goto fail;
	}

	return 0;

fail:
	kfree(mci->ctl_name);
fail0:
	edac_mc_free(mci);
	sbridge_dev->mci = NULL;
	return rc;
}

#define ICPU(model, table) \
	{ X86_VENDOR_INTEL, 6, model, 0, (unsigned long)&table }

static const struct x86_cpu_id sbridge_cpuids[] = {
	ICPU(INTEL_FAM6_SANDYBRIDGE_X,	  pci_dev_descr_sbridge_table),
	ICPU(INTEL_FAM6_IVYBRIDGE_X,	  pci_dev_descr_ibridge_table),
	ICPU(INTEL_FAM6_HASWELL_X,	  pci_dev_descr_haswell_table),
	ICPU(INTEL_FAM6_BROADWELL_X,	  pci_dev_descr_broadwell_table),
	ICPU(INTEL_FAM6_BROADWELL_XEON_D, pci_dev_descr_broadwell_table),
	ICPU(INTEL_FAM6_XEON_PHI_KNL,	  pci_dev_descr_knl_table),
	ICPU(INTEL_FAM6_XEON_PHI_KNM,	  pci_dev_descr_knl_table),
	{ }
};
MODULE_DEVICE_TABLE(x86cpu, sbridge_cpuids);

/*
 *	sbridge_probe	Get all devices and register memory controllers
 *			present.
 *	return:
 *		0 for FOUND a device
 *		< 0 for error code
 */

static int sbridge_probe(const struct x86_cpu_id *id)
{
	int rc = -ENODEV;
	u8 mc, num_mc = 0;
	struct sbridge_dev *sbridge_dev;
	struct pci_id_table *ptable = (struct pci_id_table *)id->driver_data;

	/* get the pci devices we want to reserve for our use */
	rc = sbridge_get_all_devices(&num_mc, ptable);

	if (unlikely(rc < 0)) {
		edac_dbg(0, "couldn't get all devices\n");
		goto fail0;
	}

	mc = 0;

	list_for_each_entry(sbridge_dev, &sbridge_edac_list, list) {
		edac_dbg(0, "Registering MC#%d (%d of %d)\n",
			 mc, mc + 1, num_mc);

		sbridge_dev->mc = mc++;
		rc = sbridge_register_mci(sbridge_dev, ptable->type);
		if (unlikely(rc < 0))
			goto fail1;
	}

	sbridge_printk(KERN_INFO, "%s\n", SBRIDGE_REVISION);

	return 0;

fail1:
	list_for_each_entry(sbridge_dev, &sbridge_edac_list, list)
		sbridge_unregister_mci(sbridge_dev);

	sbridge_put_all_devices();
fail0:
	return rc;
}

/*
 *	sbridge_remove	cleanup
 *
 */
static void sbridge_remove(void)
{
	struct sbridge_dev *sbridge_dev;

	edac_dbg(0, "\n");

	list_for_each_entry(sbridge_dev, &sbridge_edac_list, list)
		sbridge_unregister_mci(sbridge_dev);

	/* Release PCI resources */
	sbridge_put_all_devices();
}

/*
 *	sbridge_init		Module entry function
 *			Try to initialize this module for its devices
 */
static int __init sbridge_init(void)
{
	const struct x86_cpu_id *id;
	int rc;

	edac_dbg(2, "\n");

	id = x86_match_cpu(sbridge_cpuids);
	if (!id)
		return -ENODEV;

	/* Ensure that the OPSTATE is set correctly for POLL or NMI */
	opstate_init();

	rc = sbridge_probe(id);

	if (rc >= 0) {
		mce_register_decode_chain(&sbridge_mce_dec);
		if (edac_get_report_status() == EDAC_REPORTING_DISABLED)
			sbridge_printk(KERN_WARNING, "Loading driver, error reporting disabled.\n");
		return 0;
	}

	sbridge_printk(KERN_ERR, "Failed to register device with error %d.\n",
		      rc);

	return rc;
}

/*
 *	sbridge_exit()	Module exit function
 *			Unregister the driver
 */
static void __exit sbridge_exit(void)
{
	edac_dbg(2, "\n");
	sbridge_remove();
	mce_unregister_decode_chain(&sbridge_mce_dec);
}

module_init(sbridge_init);
module_exit(sbridge_exit);

module_param(edac_op_state, int, 0444);
MODULE_PARM_DESC(edac_op_state, "EDAC Error Reporting state: 0=Poll,1=NMI");

MODULE_LICENSE("GPL");
MODULE_AUTHOR("Mauro Carvalho Chehab");
MODULE_AUTHOR("Red Hat Inc. (http://www.redhat.com)");
MODULE_DESCRIPTION("MC Driver for Intel Sandy Bridge and Ivy Bridge memory controllers - "
		   SBRIDGE_REVISION);<|MERGE_RESOLUTION|>--- conflicted
+++ resolved
@@ -300,15 +300,12 @@
 	SOCK,
 };
 
-<<<<<<< HEAD
-=======
 enum mirroring_mode {
 	NON_MIRRORING,
 	ADDR_RANGE_MIRRORING,
 	FULL_MIRRORING,
 };
 
->>>>>>> bb176f67
 struct sbridge_pvt;
 struct sbridge_info {
 	enum type	type;
@@ -1658,13 +1655,6 @@
 	enum edac_type mode;
 	u32 reg;
 
-<<<<<<< HEAD
-	if (pvt->info.type == HASWELL || pvt->info.type == BROADWELL) {
-		pci_read_config_dword(pvt->pci_ha, HASWELL_HASYSDEFEATURE2, &reg);
-		pvt->is_chan_hash = GET_BITFIELD(reg, 21, 21);
-	}
-=======
->>>>>>> bb176f67
 	pvt->sbridge_dev->node_id = pvt->info.get_node_id(pvt);
 	edac_dbg(0, "mc#%d: Node ID: %d, source ID: %d\n",
 		 pvt->sbridge_dev->mc,
@@ -1676,24 +1666,6 @@
 	 */
 	if (pvt->info.type == KNIGHTS_LANDING) {
 		mode = EDAC_S4ECD4ED;
-<<<<<<< HEAD
-		pvt->is_mirrored = false;
-
-		if (knl_get_dimm_capacity(pvt, knl_mc_sizes) != 0)
-			return -1;
-		pci_read_config_dword(pvt->pci_ta, KNL_MCMTR, &pvt->info.mcmtr);
-	} else {
-		pci_read_config_dword(pvt->pci_ras, RASENABLES, &reg);
-		if (IS_MIRROR_ENABLED(reg)) {
-			edac_dbg(0, "Memory mirror is enabled\n");
-			pvt->is_mirrored = true;
-		} else {
-			edac_dbg(0, "Memory mirror is disabled\n");
-			pvt->is_mirrored = false;
-		}
-
-		pci_read_config_dword(pvt->pci_ta, MCMTR, &pvt->info.mcmtr);
-=======
 		pvt->mirror_mode = NON_MIRRORING;
 		pvt->is_cur_addr_mirrored = false;
 
@@ -1733,7 +1705,6 @@
 			edac_dbg(0, "Failed to read MCMTR register\n");
 			return -ENODEV;
 		}
->>>>>>> bb176f67
 		if (IS_LOCKSTEP_ENABLED(pvt->info.mcmtr)) {
 			edac_dbg(0, "Lockstep is enabled\n");
 			mode = EDAC_S8ECD8ED;
@@ -3185,10 +3156,6 @@
 	mci->edac_ctl_cap = EDAC_FLAG_NONE;
 	mci->edac_cap = EDAC_FLAG_NONE;
 	mci->mod_name = "sb_edac.c";
-<<<<<<< HEAD
-	mci->mod_ver = SBRIDGE_REVISION;
-=======
->>>>>>> bb176f67
 	mci->dev_name = pci_name(pdev);
 	mci->ctl_page_to_phys = NULL;
 
