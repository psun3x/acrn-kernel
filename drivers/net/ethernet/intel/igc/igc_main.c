// SPDX-License-Identifier: GPL-2.0
/* Copyright (c)  2018 Intel Corporation */

#include <linux/module.h>
#include <linux/types.h>
#include <linux/if_vlan.h>
#include <linux/aer.h>
#include <linux/tcp.h>
#include <linux/udp.h>
#include <linux/ip.h>
#include <linux/pm_runtime.h>
#include <net/pkt_sched.h>

#include <net/ipv6.h>

#include "igc.h"
#include "igc_hw.h"
#include "igc_tsn.h"

#define DRV_VERSION	"0.0.1-k"
#define DRV_SUMMARY	"Intel(R) 2.5G Ethernet Linux Driver"

#define DEFAULT_MSG_ENABLE (NETIF_MSG_DRV | NETIF_MSG_PROBE | NETIF_MSG_LINK)

static int debug = -1;

MODULE_AUTHOR("Intel Corporation, <linux.nics@intel.com>");
MODULE_DESCRIPTION(DRV_SUMMARY);
MODULE_LICENSE("GPL v2");
MODULE_VERSION(DRV_VERSION);
module_param(debug, int, 0);
MODULE_PARM_DESC(debug, "Debug level (0=none,...,16=all)");

char igc_driver_name[] = "igc";
char igc_driver_version[] = DRV_VERSION;
static const char igc_driver_string[] = DRV_SUMMARY;
static const char igc_copyright[] =
	"Copyright(c) 2018 Intel Corporation.";

static const struct igc_info *igc_info_tbl[] = {
	[board_base] = &igc_base_info,
};

static const struct pci_device_id igc_pci_tbl[] = {
	{ PCI_VDEVICE(INTEL, IGC_DEV_ID_I225_LM), board_base },
	{ PCI_VDEVICE(INTEL, IGC_DEV_ID_I225_V), board_base },
	{ PCI_VDEVICE(INTEL, IGC_DEV_ID_I225_I), board_base },
	{ PCI_VDEVICE(INTEL, IGC_DEV_ID_I220_V), board_base },
	{ PCI_VDEVICE(INTEL, IGC_DEV_ID_I225_K), board_base },
	{ PCI_VDEVICE(INTEL, IGC_DEV_ID_I225_K2), board_base },
	{ PCI_VDEVICE(INTEL, IGC_DEV_ID_I225_LMVP), board_base },
	{ PCI_VDEVICE(INTEL, IGC_DEV_ID_I225_IT), board_base },
	{ PCI_VDEVICE(INTEL, IGC_DEV_ID_I226_LM), board_base },
	{ PCI_VDEVICE(INTEL, IGC_DEV_ID_I226_V), board_base },
	{ PCI_VDEVICE(INTEL, IGC_DEV_ID_I226_IT), board_base },
	{ PCI_VDEVICE(INTEL, IGC_DEV_ID_I221_V), board_base },
	{ PCI_VDEVICE(INTEL, IGC_DEV_ID_I226_BLANK_NVM), board_base },
	{ PCI_VDEVICE(INTEL, IGC_DEV_ID_I225_BLANK_NVM), board_base },
	/* required last entry */
	{0, }
};

MODULE_DEVICE_TABLE(pci, igc_pci_tbl);

enum latency_range {
	lowest_latency = 0,
	low_latency = 1,
	bulk_latency = 2,
	latency_invalid = 255
};

void igc_reset(struct igc_adapter *adapter)
{
	struct net_device *dev = adapter->netdev;
	struct igc_hw *hw = &adapter->hw;
	struct igc_fc_info *fc = &hw->fc;
	u32 pba, hwm;

	/* Repartition PBA for greater than 9k MTU if required */
	pba = IGC_PBA_34K;

	/* flow control settings
	 * The high water mark must be low enough to fit one full frame
	 * after transmitting the pause frame.  As such we must have enough
	 * space to allow for us to complete our current transmit and then
	 * receive the frame that is in progress from the link partner.
	 * Set it to:
	 * - the full Rx FIFO size minus one full Tx plus one full Rx frame
	 */
	hwm = (pba << 10) - (adapter->max_frame_size + MAX_JUMBO_FRAME_SIZE);

	fc->high_water = hwm & 0xFFFFFFF0;	/* 16-byte granularity */
	fc->low_water = fc->high_water - 16;
	fc->pause_time = 0xFFFF;
	fc->send_xon = 1;
	fc->current_mode = fc->requested_mode;

	hw->mac.ops.reset_hw(hw);

	if (hw->mac.ops.init_hw(hw))
		netdev_err(dev, "Error on hardware initialization\n");

	/* Re-establish EEE setting */
	igc_set_eee_i225(hw, true, true, true);

	if (!netif_running(adapter->netdev))
		igc_power_down_phy_copper_base(&adapter->hw);

	/* Re-enable PTP, where applicable. */
	igc_ptp_reset(adapter);

	/* Re-enable TSN offloading, where applicable. */
	igc_tsn_offload_apply(adapter);

	igc_get_phy_info(hw);
}

/**
 * igc_power_up_link - Power up the phy link
 * @adapter: address of board private structure
 */
static void igc_power_up_link(struct igc_adapter *adapter)
{
	igc_reset_phy(&adapter->hw);

	igc_power_up_phy_copper(&adapter->hw);

	igc_setup_link(&adapter->hw);
}

/**
 * igc_release_hw_control - release control of the h/w to f/w
 * @adapter: address of board private structure
 *
 * igc_release_hw_control resets CTRL_EXT:DRV_LOAD bit.
 * For ASF and Pass Through versions of f/w this means that the
 * driver is no longer loaded.
 */
static void igc_release_hw_control(struct igc_adapter *adapter)
{
	struct igc_hw *hw = &adapter->hw;
	u32 ctrl_ext;

	/* Let firmware take over control of h/w */
	ctrl_ext = rd32(IGC_CTRL_EXT);
	wr32(IGC_CTRL_EXT,
	     ctrl_ext & ~IGC_CTRL_EXT_DRV_LOAD);
}

/**
 * igc_get_hw_control - get control of the h/w from f/w
 * @adapter: address of board private structure
 *
 * igc_get_hw_control sets CTRL_EXT:DRV_LOAD bit.
 * For ASF and Pass Through versions of f/w this means that
 * the driver is loaded.
 */
static void igc_get_hw_control(struct igc_adapter *adapter)
{
	struct igc_hw *hw = &adapter->hw;
	u32 ctrl_ext;

	/* Let firmware know the driver has taken over */
	ctrl_ext = rd32(IGC_CTRL_EXT);
	wr32(IGC_CTRL_EXT,
	     ctrl_ext | IGC_CTRL_EXT_DRV_LOAD);
}

/**
 * igc_clean_tx_ring - Free Tx Buffers
 * @tx_ring: ring to be cleaned
 */
static void igc_clean_tx_ring(struct igc_ring *tx_ring)
{
	u16 i = tx_ring->next_to_clean;
	struct igc_tx_buffer *tx_buffer = &tx_ring->tx_buffer_info[i];

	while (i != tx_ring->next_to_use) {
		union igc_adv_tx_desc *eop_desc, *tx_desc;

		/* Free all the Tx ring sk_buffs */
		dev_kfree_skb_any(tx_buffer->skb);

		/* unmap skb header data */
		dma_unmap_single(tx_ring->dev,
				 dma_unmap_addr(tx_buffer, dma),
				 dma_unmap_len(tx_buffer, len),
				 DMA_TO_DEVICE);

		/* check for eop_desc to determine the end of the packet */
		eop_desc = tx_buffer->next_to_watch;
		tx_desc = IGC_TX_DESC(tx_ring, i);

		/* unmap remaining buffers */
		while (tx_desc != eop_desc) {
			tx_buffer++;
			tx_desc++;
			i++;
			if (unlikely(i == tx_ring->count)) {
				i = 0;
				tx_buffer = tx_ring->tx_buffer_info;
				tx_desc = IGC_TX_DESC(tx_ring, 0);
			}

			/* unmap any remaining paged data */
			if (dma_unmap_len(tx_buffer, len))
				dma_unmap_page(tx_ring->dev,
					       dma_unmap_addr(tx_buffer, dma),
					       dma_unmap_len(tx_buffer, len),
					       DMA_TO_DEVICE);
		}

		/* move us one more past the eop_desc for start of next pkt */
		tx_buffer++;
		i++;
		if (unlikely(i == tx_ring->count)) {
			i = 0;
			tx_buffer = tx_ring->tx_buffer_info;
		}
	}

	/* reset BQL for queue */
	netdev_tx_reset_queue(txring_txq(tx_ring));

	/* reset next_to_use and next_to_clean */
	tx_ring->next_to_use = 0;
	tx_ring->next_to_clean = 0;
}

/**
 * igc_free_tx_resources - Free Tx Resources per Queue
 * @tx_ring: Tx descriptor ring for a specific queue
 *
 * Free all transmit software resources
 */
void igc_free_tx_resources(struct igc_ring *tx_ring)
{
	igc_clean_tx_ring(tx_ring);

	vfree(tx_ring->tx_buffer_info);
	tx_ring->tx_buffer_info = NULL;

	/* if not set, then don't free */
	if (!tx_ring->desc)
		return;

	dma_free_coherent(tx_ring->dev, tx_ring->size,
			  tx_ring->desc, tx_ring->dma);

	tx_ring->desc = NULL;
}

/**
 * igc_free_all_tx_resources - Free Tx Resources for All Queues
 * @adapter: board private structure
 *
 * Free all transmit software resources
 */
static void igc_free_all_tx_resources(struct igc_adapter *adapter)
{
	int i;

	for (i = 0; i < adapter->num_tx_queues; i++)
		igc_free_tx_resources(adapter->tx_ring[i]);
}

/**
 * igc_clean_all_tx_rings - Free Tx Buffers for all queues
 * @adapter: board private structure
 */
static void igc_clean_all_tx_rings(struct igc_adapter *adapter)
{
	int i;

	for (i = 0; i < adapter->num_tx_queues; i++)
		if (adapter->tx_ring[i])
			igc_clean_tx_ring(adapter->tx_ring[i]);
}

/**
 * igc_setup_tx_resources - allocate Tx resources (Descriptors)
 * @tx_ring: tx descriptor ring (for a specific queue) to setup
 *
 * Return 0 on success, negative on failure
 */
int igc_setup_tx_resources(struct igc_ring *tx_ring)
{
	struct net_device *ndev = tx_ring->netdev;
	struct device *dev = tx_ring->dev;
	int size = 0;

	size = sizeof(struct igc_tx_buffer) * tx_ring->count;
	tx_ring->tx_buffer_info = vzalloc(size);
	if (!tx_ring->tx_buffer_info)
		goto err;

	/* round up to nearest 4K */
	tx_ring->size = tx_ring->count * sizeof(union igc_adv_tx_desc);
	tx_ring->size = ALIGN(tx_ring->size, 4096);

	tx_ring->desc = dma_alloc_coherent(dev, tx_ring->size,
					   &tx_ring->dma, GFP_KERNEL);

	if (!tx_ring->desc)
		goto err;

	tx_ring->next_to_use = 0;
	tx_ring->next_to_clean = 0;

	return 0;

err:
	vfree(tx_ring->tx_buffer_info);
	netdev_err(ndev, "Unable to allocate memory for Tx descriptor ring\n");
	return -ENOMEM;
}

/**
 * igc_setup_all_tx_resources - wrapper to allocate Tx resources for all queues
 * @adapter: board private structure
 *
 * Return 0 on success, negative on failure
 */
static int igc_setup_all_tx_resources(struct igc_adapter *adapter)
{
	struct net_device *dev = adapter->netdev;
	int i, err = 0;

	for (i = 0; i < adapter->num_tx_queues; i++) {
		err = igc_setup_tx_resources(adapter->tx_ring[i]);
		if (err) {
			netdev_err(dev, "Error on Tx queue %u setup\n", i);
			for (i--; i >= 0; i--)
				igc_free_tx_resources(adapter->tx_ring[i]);
			break;
		}
	}

	return err;
}

/**
 * igc_clean_rx_ring - Free Rx Buffers per Queue
 * @rx_ring: ring to free buffers from
 */
static void igc_clean_rx_ring(struct igc_ring *rx_ring)
{
	u16 i = rx_ring->next_to_clean;

	dev_kfree_skb(rx_ring->skb);
	rx_ring->skb = NULL;

	/* Free all the Rx ring sk_buffs */
	while (i != rx_ring->next_to_alloc) {
		struct igc_rx_buffer *buffer_info = &rx_ring->rx_buffer_info[i];

		/* Invalidate cache lines that may have been written to by
		 * device so that we avoid corrupting memory.
		 */
		dma_sync_single_range_for_cpu(rx_ring->dev,
					      buffer_info->dma,
					      buffer_info->page_offset,
					      igc_rx_bufsz(rx_ring),
					      DMA_FROM_DEVICE);

		/* free resources associated with mapping */
		dma_unmap_page_attrs(rx_ring->dev,
				     buffer_info->dma,
				     igc_rx_pg_size(rx_ring),
				     DMA_FROM_DEVICE,
				     IGC_RX_DMA_ATTR);
		__page_frag_cache_drain(buffer_info->page,
					buffer_info->pagecnt_bias);

		i++;
		if (i == rx_ring->count)
			i = 0;
	}

	rx_ring->next_to_alloc = 0;
	rx_ring->next_to_clean = 0;
	rx_ring->next_to_use = 0;
}

/**
 * igc_clean_all_rx_rings - Free Rx Buffers for all queues
 * @adapter: board private structure
 */
static void igc_clean_all_rx_rings(struct igc_adapter *adapter)
{
	int i;

	for (i = 0; i < adapter->num_rx_queues; i++)
		if (adapter->rx_ring[i])
			igc_clean_rx_ring(adapter->rx_ring[i]);
}

/**
 * igc_free_rx_resources - Free Rx Resources
 * @rx_ring: ring to clean the resources from
 *
 * Free all receive software resources
 */
void igc_free_rx_resources(struct igc_ring *rx_ring)
{
	igc_clean_rx_ring(rx_ring);

	vfree(rx_ring->rx_buffer_info);
	rx_ring->rx_buffer_info = NULL;

	/* if not set, then don't free */
	if (!rx_ring->desc)
		return;

	dma_free_coherent(rx_ring->dev, rx_ring->size,
			  rx_ring->desc, rx_ring->dma);

	rx_ring->desc = NULL;
}

/**
 * igc_free_all_rx_resources - Free Rx Resources for All Queues
 * @adapter: board private structure
 *
 * Free all receive software resources
 */
static void igc_free_all_rx_resources(struct igc_adapter *adapter)
{
	int i;

	for (i = 0; i < adapter->num_rx_queues; i++)
		igc_free_rx_resources(adapter->rx_ring[i]);
}

/**
 * igc_setup_rx_resources - allocate Rx resources (Descriptors)
 * @rx_ring:    rx descriptor ring (for a specific queue) to setup
 *
 * Returns 0 on success, negative on failure
 */
int igc_setup_rx_resources(struct igc_ring *rx_ring)
{
	struct net_device *ndev = rx_ring->netdev;
	struct device *dev = rx_ring->dev;
	int size, desc_len;

	size = sizeof(struct igc_rx_buffer) * rx_ring->count;
	rx_ring->rx_buffer_info = vzalloc(size);
	if (!rx_ring->rx_buffer_info)
		goto err;

	desc_len = sizeof(union igc_adv_rx_desc);

	/* Round up to nearest 4K */
	rx_ring->size = rx_ring->count * desc_len;
	rx_ring->size = ALIGN(rx_ring->size, 4096);

	rx_ring->desc = dma_alloc_coherent(dev, rx_ring->size,
					   &rx_ring->dma, GFP_KERNEL);

	if (!rx_ring->desc)
		goto err;

	rx_ring->next_to_alloc = 0;
	rx_ring->next_to_clean = 0;
	rx_ring->next_to_use = 0;

	return 0;

err:
	vfree(rx_ring->rx_buffer_info);
	rx_ring->rx_buffer_info = NULL;
	netdev_err(ndev, "Unable to allocate memory for Rx descriptor ring\n");
	return -ENOMEM;
}

/**
 * igc_setup_all_rx_resources - wrapper to allocate Rx resources
 *                                (Descriptors) for all queues
 * @adapter: board private structure
 *
 * Return 0 on success, negative on failure
 */
static int igc_setup_all_rx_resources(struct igc_adapter *adapter)
{
	struct net_device *dev = adapter->netdev;
	int i, err = 0;

	for (i = 0; i < adapter->num_rx_queues; i++) {
		err = igc_setup_rx_resources(adapter->rx_ring[i]);
		if (err) {
			netdev_err(dev, "Error on Rx queue %u setup\n", i);
			for (i--; i >= 0; i--)
				igc_free_rx_resources(adapter->rx_ring[i]);
			break;
		}
	}

	return err;
}

/**
 * igc_configure_rx_ring - Configure a receive ring after Reset
 * @adapter: board private structure
 * @ring: receive ring to be configured
 *
 * Configure the Rx unit of the MAC after a reset.
 */
static void igc_configure_rx_ring(struct igc_adapter *adapter,
				  struct igc_ring *ring)
{
	struct igc_hw *hw = &adapter->hw;
	union igc_adv_rx_desc *rx_desc;
	int reg_idx = ring->reg_idx;
	u32 srrctl = 0, rxdctl = 0;
	u64 rdba = ring->dma;

	/* disable the queue */
	wr32(IGC_RXDCTL(reg_idx), 0);

	/* Set DMA base address registers */
	wr32(IGC_RDBAL(reg_idx),
	     rdba & 0x00000000ffffffffULL);
	wr32(IGC_RDBAH(reg_idx), rdba >> 32);
	wr32(IGC_RDLEN(reg_idx),
	     ring->count * sizeof(union igc_adv_rx_desc));

	/* initialize head and tail */
	ring->tail = adapter->io_addr + IGC_RDT(reg_idx);
	wr32(IGC_RDH(reg_idx), 0);
	writel(0, ring->tail);

	/* reset next-to- use/clean to place SW in sync with hardware */
	ring->next_to_clean = 0;
	ring->next_to_use = 0;

	/* set descriptor configuration */
	srrctl = IGC_RX_HDR_LEN << IGC_SRRCTL_BSIZEHDRSIZE_SHIFT;
	if (ring_uses_large_buffer(ring))
		srrctl |= IGC_RXBUFFER_3072 >> IGC_SRRCTL_BSIZEPKT_SHIFT;
	else
		srrctl |= IGC_RXBUFFER_2048 >> IGC_SRRCTL_BSIZEPKT_SHIFT;
	srrctl |= IGC_SRRCTL_DESCTYPE_ADV_ONEBUF;

	wr32(IGC_SRRCTL(reg_idx), srrctl);

	rxdctl |= IGC_RX_PTHRESH;
	rxdctl |= IGC_RX_HTHRESH << 8;
	rxdctl |= IGC_RX_WTHRESH << 16;

	/* initialize rx_buffer_info */
	memset(ring->rx_buffer_info, 0,
	       sizeof(struct igc_rx_buffer) * ring->count);

	/* initialize Rx descriptor 0 */
	rx_desc = IGC_RX_DESC(ring, 0);
	rx_desc->wb.upper.length = 0;

	/* enable receive descriptor fetching */
	rxdctl |= IGC_RXDCTL_QUEUE_ENABLE;

	wr32(IGC_RXDCTL(reg_idx), rxdctl);
}

/**
 * igc_configure_rx - Configure receive Unit after Reset
 * @adapter: board private structure
 *
 * Configure the Rx unit of the MAC after a reset.
 */
static void igc_configure_rx(struct igc_adapter *adapter)
{
	int i;

	/* Setup the HW Rx Head and Tail Descriptor Pointers and
	 * the Base and Length of the Rx Descriptor Ring
	 */
	for (i = 0; i < adapter->num_rx_queues; i++)
		igc_configure_rx_ring(adapter, adapter->rx_ring[i]);
}

/**
 * igc_configure_tx_ring - Configure transmit ring after Reset
 * @adapter: board private structure
 * @ring: tx ring to configure
 *
 * Configure a transmit ring after a reset.
 */
static void igc_configure_tx_ring(struct igc_adapter *adapter,
				  struct igc_ring *ring)
{
	struct igc_hw *hw = &adapter->hw;
	int reg_idx = ring->reg_idx;
	u64 tdba = ring->dma;
	u32 txdctl = 0;

	/* disable the queue */
	wr32(IGC_TXDCTL(reg_idx), 0);
	wrfl();
	mdelay(10);

	wr32(IGC_TDLEN(reg_idx),
	     ring->count * sizeof(union igc_adv_tx_desc));
	wr32(IGC_TDBAL(reg_idx),
	     tdba & 0x00000000ffffffffULL);
	wr32(IGC_TDBAH(reg_idx), tdba >> 32);

	ring->tail = adapter->io_addr + IGC_TDT(reg_idx);
	wr32(IGC_TDH(reg_idx), 0);
	writel(0, ring->tail);

	txdctl |= IGC_TX_PTHRESH;
	txdctl |= IGC_TX_HTHRESH << 8;
	txdctl |= IGC_TX_WTHRESH << 16;

	txdctl |= IGC_TXDCTL_QUEUE_ENABLE;
	wr32(IGC_TXDCTL(reg_idx), txdctl);
}

/**
 * igc_configure_tx - Configure transmit Unit after Reset
 * @adapter: board private structure
 *
 * Configure the Tx unit of the MAC after a reset.
 */
static void igc_configure_tx(struct igc_adapter *adapter)
{
	int i;

	for (i = 0; i < adapter->num_tx_queues; i++)
		igc_configure_tx_ring(adapter, adapter->tx_ring[i]);
}

/**
 * igc_setup_mrqc - configure the multiple receive queue control registers
 * @adapter: Board private structure
 */
static void igc_setup_mrqc(struct igc_adapter *adapter)
{
	struct igc_hw *hw = &adapter->hw;
	u32 j, num_rx_queues;
	u32 mrqc, rxcsum;
	u32 rss_key[10];

	netdev_rss_key_fill(rss_key, sizeof(rss_key));
	for (j = 0; j < 10; j++)
		wr32(IGC_RSSRK(j), rss_key[j]);

	num_rx_queues = adapter->rss_queues;

	if (adapter->rss_indir_tbl_init != num_rx_queues) {
		for (j = 0; j < IGC_RETA_SIZE; j++)
			adapter->rss_indir_tbl[j] =
			(j * num_rx_queues) / IGC_RETA_SIZE;
		adapter->rss_indir_tbl_init = num_rx_queues;
	}
	igc_write_rss_indir_tbl(adapter);

	/* Disable raw packet checksumming so that RSS hash is placed in
	 * descriptor on writeback.  No need to enable TCP/UDP/IP checksum
	 * offloads as they are enabled by default
	 */
	rxcsum = rd32(IGC_RXCSUM);
	rxcsum |= IGC_RXCSUM_PCSD;

	/* Enable Receive Checksum Offload for SCTP */
	rxcsum |= IGC_RXCSUM_CRCOFL;

	/* Don't need to set TUOFL or IPOFL, they default to 1 */
	wr32(IGC_RXCSUM, rxcsum);

	/* Generate RSS hash based on packet types, TCP/UDP
	 * port numbers and/or IPv4/v6 src and dst addresses
	 */
	mrqc = IGC_MRQC_RSS_FIELD_IPV4 |
	       IGC_MRQC_RSS_FIELD_IPV4_TCP |
	       IGC_MRQC_RSS_FIELD_IPV6 |
	       IGC_MRQC_RSS_FIELD_IPV6_TCP |
	       IGC_MRQC_RSS_FIELD_IPV6_TCP_EX;

	if (adapter->flags & IGC_FLAG_RSS_FIELD_IPV4_UDP)
		mrqc |= IGC_MRQC_RSS_FIELD_IPV4_UDP;
	if (adapter->flags & IGC_FLAG_RSS_FIELD_IPV6_UDP)
		mrqc |= IGC_MRQC_RSS_FIELD_IPV6_UDP;

	mrqc |= IGC_MRQC_ENABLE_RSS_MQ;

	wr32(IGC_MRQC, mrqc);
}

/**
 * igc_setup_rctl - configure the receive control registers
 * @adapter: Board private structure
 */
static void igc_setup_rctl(struct igc_adapter *adapter)
{
	struct igc_hw *hw = &adapter->hw;
	u32 rctl;

	rctl = rd32(IGC_RCTL);

	rctl &= ~(3 << IGC_RCTL_MO_SHIFT);
	rctl &= ~(IGC_RCTL_LBM_TCVR | IGC_RCTL_LBM_MAC);

	rctl |= IGC_RCTL_EN | IGC_RCTL_BAM | IGC_RCTL_RDMTS_HALF |
		(hw->mac.mc_filter_type << IGC_RCTL_MO_SHIFT);

	/* enable stripping of CRC. Newer features require
	 * that the HW strips the CRC.
	 */
	rctl |= IGC_RCTL_SECRC;

	/* disable store bad packets and clear size bits. */
	rctl &= ~(IGC_RCTL_SBP | IGC_RCTL_SZ_256);

	/* enable LPE to allow for reception of jumbo frames */
	rctl |= IGC_RCTL_LPE;

	/* disable queue 0 to prevent tail write w/o re-config */
	wr32(IGC_RXDCTL(0), 0);

	/* This is useful for sniffing bad packets. */
	if (adapter->netdev->features & NETIF_F_RXALL) {
		/* UPE and MPE will be handled by normal PROMISC logic
		 * in set_rx_mode
		 */
		rctl |= (IGC_RCTL_SBP | /* Receive bad packets */
			 IGC_RCTL_BAM | /* RX All Bcast Pkts */
			 IGC_RCTL_PMCF); /* RX All MAC Ctrl Pkts */

		rctl &= ~(IGC_RCTL_DPF | /* Allow filtered pause */
			  IGC_RCTL_CFIEN); /* Disable VLAN CFIEN Filter */
	}

	wr32(IGC_RCTL, rctl);
}

/**
 * igc_setup_tctl - configure the transmit control registers
 * @adapter: Board private structure
 */
static void igc_setup_tctl(struct igc_adapter *adapter)
{
	struct igc_hw *hw = &adapter->hw;
	u32 tctl;

	/* disable queue 0 which icould be enabled by default */
	wr32(IGC_TXDCTL(0), 0);

	/* Program the Transmit Control Register */
	tctl = rd32(IGC_TCTL);
	tctl &= ~IGC_TCTL_CT;
	tctl |= IGC_TCTL_PSP | IGC_TCTL_RTLC |
		(IGC_COLLISION_THRESHOLD << IGC_CT_SHIFT);

	/* Enable transmits */
	tctl |= IGC_TCTL_EN;

	wr32(IGC_TCTL, tctl);
}

/**
 * igc_set_mac_filter_hw() - Set MAC address filter in hardware
 * @adapter: Pointer to adapter where the filter should be set
 * @index: Filter index
 * @type: MAC address filter type (source or destination)
 * @addr: MAC address
 * @queue: If non-negative, queue assignment feature is enabled and frames
 *         matching the filter are enqueued onto 'queue'. Otherwise, queue
 *         assignment is disabled.
 */
static void igc_set_mac_filter_hw(struct igc_adapter *adapter, int index,
				  enum igc_mac_filter_type type,
				  const u8 *addr, int queue)
{
	struct net_device *dev = adapter->netdev;
	struct igc_hw *hw = &adapter->hw;
	u32 ral, rah;

	if (WARN_ON(index >= hw->mac.rar_entry_count))
		return;

	ral = le32_to_cpup((__le32 *)(addr));
	rah = le16_to_cpup((__le16 *)(addr + 4));

	if (type == IGC_MAC_FILTER_TYPE_SRC) {
		rah &= ~IGC_RAH_ASEL_MASK;
		rah |= IGC_RAH_ASEL_SRC_ADDR;
	}

	if (queue >= 0) {
		rah &= ~IGC_RAH_QSEL_MASK;
		rah |= (queue << IGC_RAH_QSEL_SHIFT);
		rah |= IGC_RAH_QSEL_ENABLE;
	}

	rah |= IGC_RAH_AV;

	wr32(IGC_RAL(index), ral);
	wr32(IGC_RAH(index), rah);

	netdev_dbg(dev, "MAC address filter set in HW: index %d", index);
}

/**
 * igc_clear_mac_filter_hw() - Clear MAC address filter in hardware
 * @adapter: Pointer to adapter where the filter should be cleared
 * @index: Filter index
 */
static void igc_clear_mac_filter_hw(struct igc_adapter *adapter, int index)
{
	struct net_device *dev = adapter->netdev;
	struct igc_hw *hw = &adapter->hw;

	if (WARN_ON(index >= hw->mac.rar_entry_count))
		return;

	wr32(IGC_RAL(index), 0);
	wr32(IGC_RAH(index), 0);

	netdev_dbg(dev, "MAC address filter cleared in HW: index %d", index);
}

/* Set default MAC address for the PF in the first RAR entry */
static void igc_set_default_mac_filter(struct igc_adapter *adapter)
{
	struct net_device *dev = adapter->netdev;
	u8 *addr = adapter->hw.mac.addr;

	netdev_dbg(dev, "Set default MAC address filter: address %pM", addr);

	igc_set_mac_filter_hw(adapter, 0, IGC_MAC_FILTER_TYPE_DST, addr, -1);
}

/**
 * igc_set_mac - Change the Ethernet Address of the NIC
 * @netdev: network interface device structure
 * @p: pointer to an address structure
 *
 * Returns 0 on success, negative on failure
 */
static int igc_set_mac(struct net_device *netdev, void *p)
{
	struct igc_adapter *adapter = netdev_priv(netdev);
	struct igc_hw *hw = &adapter->hw;
	struct sockaddr *addr = p;

	if (!is_valid_ether_addr(addr->sa_data))
		return -EADDRNOTAVAIL;

	memcpy(netdev->dev_addr, addr->sa_data, netdev->addr_len);
	memcpy(hw->mac.addr, addr->sa_data, netdev->addr_len);

	/* set the correct pool for the new PF MAC address in entry 0 */
	igc_set_default_mac_filter(adapter);

	return 0;
}

/**
 *  igc_write_mc_addr_list - write multicast addresses to MTA
 *  @netdev: network interface device structure
 *
 *  Writes multicast address list to the MTA hash table.
 *  Returns: -ENOMEM on failure
 *           0 on no addresses written
 *           X on writing X addresses to MTA
 **/
static int igc_write_mc_addr_list(struct net_device *netdev)
{
	struct igc_adapter *adapter = netdev_priv(netdev);
	struct igc_hw *hw = &adapter->hw;
	struct netdev_hw_addr *ha;
	u8  *mta_list;
	int i;

	if (netdev_mc_empty(netdev)) {
		/* nothing to program, so clear mc list */
		igc_update_mc_addr_list(hw, NULL, 0);
		return 0;
	}

	mta_list = kcalloc(netdev_mc_count(netdev), 6, GFP_ATOMIC);
	if (!mta_list)
		return -ENOMEM;

	/* The shared function expects a packed array of only addresses. */
	i = 0;
	netdev_for_each_mc_addr(ha, netdev)
		memcpy(mta_list + (i++ * ETH_ALEN), ha->addr, ETH_ALEN);

	igc_update_mc_addr_list(hw, mta_list, i);
	kfree(mta_list);

	return netdev_mc_count(netdev);
}

static __le32 igc_tx_launchtime(struct igc_adapter *adapter, ktime_t txtime)
{
	ktime_t cycle_time = adapter->cycle_time;
	ktime_t base_time = adapter->base_time;
	u32 launchtime;

	/* FIXME: when using ETF together with taprio, we may have a
	 * case where 'delta' is larger than the cycle_time, this may
	 * cause problems if we don't read the current value of
	 * IGC_BASET, as the value writen into the launchtime
	 * descriptor field may be misinterpreted.
	 */
	div_s64_rem(ktime_sub_ns(txtime, base_time), cycle_time, &launchtime);

	return cpu_to_le32(launchtime);
}

static void igc_tx_ctxtdesc(struct igc_ring *tx_ring,
			    struct igc_tx_buffer *first,
			    u32 vlan_macip_lens, u32 type_tucmd,
			    u32 mss_l4len_idx)
{
	struct igc_adv_tx_context_desc *context_desc;
	u16 i = tx_ring->next_to_use;

	context_desc = IGC_TX_CTXTDESC(tx_ring, i);

	i++;
	tx_ring->next_to_use = (i < tx_ring->count) ? i : 0;

	/* set bits to identify this as an advanced context descriptor */
	type_tucmd |= IGC_TXD_CMD_DEXT | IGC_ADVTXD_DTYP_CTXT;

	/* For i225, context index must be unique per ring. */
	if (test_bit(IGC_RING_FLAG_TX_CTX_IDX, &tx_ring->flags))
		mss_l4len_idx |= tx_ring->reg_idx << 4;

	context_desc->vlan_macip_lens	= cpu_to_le32(vlan_macip_lens);
	context_desc->type_tucmd_mlhl	= cpu_to_le32(type_tucmd);
	context_desc->mss_l4len_idx	= cpu_to_le32(mss_l4len_idx);

	/* We assume there is always a valid Tx time available. Invalid times
	 * should have been handled by the upper layers.
	 */
	if (tx_ring->launchtime_enable) {
		struct igc_adapter *adapter = netdev_priv(tx_ring->netdev);
		ktime_t txtime = first->skb->tstamp;

		first->skb->tstamp = ktime_set(0, 0);
		context_desc->launch_time = igc_tx_launchtime(adapter,
							      txtime);
	} else {
		context_desc->launch_time = 0;
	}
}

static inline bool igc_ipv6_csum_is_sctp(struct sk_buff *skb)
{
	unsigned int offset = 0;

	ipv6_find_hdr(skb, &offset, IPPROTO_SCTP, NULL, NULL);

	return offset == skb_checksum_start_offset(skb);
}

static void igc_tx_csum(struct igc_ring *tx_ring, struct igc_tx_buffer *first)
{
	struct sk_buff *skb = first->skb;
	u32 vlan_macip_lens = 0;
	u32 type_tucmd = 0;

	if (skb->ip_summed != CHECKSUM_PARTIAL) {
csum_failed:
		if (!(first->tx_flags & IGC_TX_FLAGS_VLAN) &&
		    !tx_ring->launchtime_enable)
			return;
		goto no_csum;
	}

	switch (skb->csum_offset) {
	case offsetof(struct tcphdr, check):
		type_tucmd = IGC_ADVTXD_TUCMD_L4T_TCP;
		/* fall through */
	case offsetof(struct udphdr, check):
		break;
	case offsetof(struct sctphdr, checksum):
		/* validate that this is actually an SCTP request */
		if ((first->protocol == htons(ETH_P_IP) &&
		     (ip_hdr(skb)->protocol == IPPROTO_SCTP)) ||
		    (first->protocol == htons(ETH_P_IPV6) &&
		     igc_ipv6_csum_is_sctp(skb))) {
			type_tucmd = IGC_ADVTXD_TUCMD_L4T_SCTP;
			break;
		}
		/* fall through */
	default:
		skb_checksum_help(skb);
		goto csum_failed;
	}

	/* update TX checksum flag */
	first->tx_flags |= IGC_TX_FLAGS_CSUM;
	vlan_macip_lens = skb_checksum_start_offset(skb) -
			  skb_network_offset(skb);
no_csum:
	vlan_macip_lens |= skb_network_offset(skb) << IGC_ADVTXD_MACLEN_SHIFT;
	vlan_macip_lens |= first->tx_flags & IGC_TX_FLAGS_VLAN_MASK;

	igc_tx_ctxtdesc(tx_ring, first, vlan_macip_lens, type_tucmd, 0);
}

static int __igc_maybe_stop_tx(struct igc_ring *tx_ring, const u16 size)
{
	struct net_device *netdev = tx_ring->netdev;

	netif_stop_subqueue(netdev, tx_ring->queue_index);

	/* memory barriier comment */
	smp_mb();

	/* We need to check again in a case another CPU has just
	 * made room available.
	 */
	if (igc_desc_unused(tx_ring) < size)
		return -EBUSY;

	/* A reprieve! */
	netif_wake_subqueue(netdev, tx_ring->queue_index);

	u64_stats_update_begin(&tx_ring->tx_syncp2);
	tx_ring->tx_stats.restart_queue2++;
	u64_stats_update_end(&tx_ring->tx_syncp2);

	return 0;
}

static inline int igc_maybe_stop_tx(struct igc_ring *tx_ring, const u16 size)
{
	if (igc_desc_unused(tx_ring) >= size)
		return 0;
	return __igc_maybe_stop_tx(tx_ring, size);
}

#define IGC_SET_FLAG(_input, _flag, _result) \
	(((_flag) <= (_result)) ?				\
	 ((u32)((_input) & (_flag)) * ((_result) / (_flag))) :	\
	 ((u32)((_input) & (_flag)) / ((_flag) / (_result))))

static u32 igc_tx_cmd_type(struct sk_buff *skb, u32 tx_flags)
{
	/* set type for advanced descriptor with frame checksum insertion */
	u32 cmd_type = IGC_ADVTXD_DTYP_DATA |
		       IGC_ADVTXD_DCMD_DEXT |
		       IGC_ADVTXD_DCMD_IFCS;

	/* set segmentation bits for TSO */
	cmd_type |= IGC_SET_FLAG(tx_flags, IGC_TX_FLAGS_TSO,
				 (IGC_ADVTXD_DCMD_TSE));

	/* set timestamp bit if present */
	cmd_type |= IGC_SET_FLAG(tx_flags, IGC_TX_FLAGS_TSTAMP,
				 (IGC_ADVTXD_MAC_TSTAMP));

	return cmd_type;
}

static void igc_tx_olinfo_status(struct igc_ring *tx_ring,
				 union igc_adv_tx_desc *tx_desc,
				 u32 tx_flags, unsigned int paylen)
{
	u32 olinfo_status = paylen << IGC_ADVTXD_PAYLEN_SHIFT;

	/* insert L4 checksum */
	olinfo_status |= (tx_flags & IGC_TX_FLAGS_CSUM) *
			  ((IGC_TXD_POPTS_TXSM << 8) /
			  IGC_TX_FLAGS_CSUM);

	/* insert IPv4 checksum */
	olinfo_status |= (tx_flags & IGC_TX_FLAGS_IPV4) *
			  (((IGC_TXD_POPTS_IXSM << 8)) /
			  IGC_TX_FLAGS_IPV4);

	tx_desc->read.olinfo_status = cpu_to_le32(olinfo_status);
}

static int igc_tx_map(struct igc_ring *tx_ring,
		      struct igc_tx_buffer *first,
		      const u8 hdr_len)
{
	struct sk_buff *skb = first->skb;
	struct igc_tx_buffer *tx_buffer;
	union igc_adv_tx_desc *tx_desc;
	u32 tx_flags = first->tx_flags;
	skb_frag_t *frag;
	u16 i = tx_ring->next_to_use;
	unsigned int data_len, size;
	dma_addr_t dma;
	u32 cmd_type = igc_tx_cmd_type(skb, tx_flags);

	tx_desc = IGC_TX_DESC(tx_ring, i);

	igc_tx_olinfo_status(tx_ring, tx_desc, tx_flags, skb->len - hdr_len);

	size = skb_headlen(skb);
	data_len = skb->data_len;

	dma = dma_map_single(tx_ring->dev, skb->data, size, DMA_TO_DEVICE);

	tx_buffer = first;

	for (frag = &skb_shinfo(skb)->frags[0];; frag++) {
		if (dma_mapping_error(tx_ring->dev, dma))
			goto dma_error;

		/* record length, and DMA address */
		dma_unmap_len_set(tx_buffer, len, size);
		dma_unmap_addr_set(tx_buffer, dma, dma);

		tx_desc->read.buffer_addr = cpu_to_le64(dma);

		while (unlikely(size > IGC_MAX_DATA_PER_TXD)) {
			tx_desc->read.cmd_type_len =
				cpu_to_le32(cmd_type ^ IGC_MAX_DATA_PER_TXD);

			i++;
			tx_desc++;
			if (i == tx_ring->count) {
				tx_desc = IGC_TX_DESC(tx_ring, 0);
				i = 0;
			}
			tx_desc->read.olinfo_status = 0;

			dma += IGC_MAX_DATA_PER_TXD;
			size -= IGC_MAX_DATA_PER_TXD;

			tx_desc->read.buffer_addr = cpu_to_le64(dma);
		}

		if (likely(!data_len))
			break;

		tx_desc->read.cmd_type_len = cpu_to_le32(cmd_type ^ size);

		i++;
		tx_desc++;
		if (i == tx_ring->count) {
			tx_desc = IGC_TX_DESC(tx_ring, 0);
			i = 0;
		}
		tx_desc->read.olinfo_status = 0;

		size = skb_frag_size(frag);
		data_len -= size;

		dma = skb_frag_dma_map(tx_ring->dev, frag, 0,
				       size, DMA_TO_DEVICE);

		tx_buffer = &tx_ring->tx_buffer_info[i];
	}

	/* write last descriptor with RS and EOP bits */
	cmd_type |= size | IGC_TXD_DCMD;
	tx_desc->read.cmd_type_len = cpu_to_le32(cmd_type);

	netdev_tx_sent_queue(txring_txq(tx_ring), first->bytecount);

	/* set the timestamp */
	first->time_stamp = jiffies;

	skb_tx_timestamp(skb);

	/* Force memory writes to complete before letting h/w know there
	 * are new descriptors to fetch.  (Only applicable for weak-ordered
	 * memory model archs, such as IA-64).
	 *
	 * We also need this memory barrier to make certain all of the
	 * status bits have been updated before next_to_watch is written.
	 */
	wmb();

	/* set next_to_watch value indicating a packet is present */
	first->next_to_watch = tx_desc;

	i++;
	if (i == tx_ring->count)
		i = 0;

	tx_ring->next_to_use = i;

	/* Make sure there is space in the ring for the next send. */
	igc_maybe_stop_tx(tx_ring, DESC_NEEDED);

	if (netif_xmit_stopped(txring_txq(tx_ring)) || !netdev_xmit_more()) {
		writel(i, tx_ring->tail);
	}

	return 0;
dma_error:
	netdev_err(tx_ring->netdev, "TX DMA map failed\n");
	tx_buffer = &tx_ring->tx_buffer_info[i];

	/* clear dma mappings for failed tx_buffer_info map */
	while (tx_buffer != first) {
		if (dma_unmap_len(tx_buffer, len))
			dma_unmap_page(tx_ring->dev,
				       dma_unmap_addr(tx_buffer, dma),
				       dma_unmap_len(tx_buffer, len),
				       DMA_TO_DEVICE);
		dma_unmap_len_set(tx_buffer, len, 0);

		if (i-- == 0)
			i += tx_ring->count;
		tx_buffer = &tx_ring->tx_buffer_info[i];
	}

	if (dma_unmap_len(tx_buffer, len))
		dma_unmap_single(tx_ring->dev,
				 dma_unmap_addr(tx_buffer, dma),
				 dma_unmap_len(tx_buffer, len),
				 DMA_TO_DEVICE);
	dma_unmap_len_set(tx_buffer, len, 0);

	dev_kfree_skb_any(tx_buffer->skb);
	tx_buffer->skb = NULL;

	tx_ring->next_to_use = i;

	return -1;
}

static int igc_tso(struct igc_ring *tx_ring,
		   struct igc_tx_buffer *first,
		   u8 *hdr_len)
{
	u32 vlan_macip_lens, type_tucmd, mss_l4len_idx;
	struct sk_buff *skb = first->skb;
	union {
		struct iphdr *v4;
		struct ipv6hdr *v6;
		unsigned char *hdr;
	} ip;
	union {
		struct tcphdr *tcp;
		struct udphdr *udp;
		unsigned char *hdr;
	} l4;
	u32 paylen, l4_offset;
	int err;

	if (skb->ip_summed != CHECKSUM_PARTIAL)
		return 0;

	if (!skb_is_gso(skb))
		return 0;

	err = skb_cow_head(skb, 0);
	if (err < 0)
		return err;

	ip.hdr = skb_network_header(skb);
	l4.hdr = skb_checksum_start(skb);

	/* ADV DTYP TUCMD MKRLOC/ISCSIHEDLEN */
	type_tucmd = (skb_shinfo(skb)->gso_type & SKB_GSO_UDP_L4) ?
		      IGC_ADVTXD_TUCMD_L4T_UDP : IGC_ADVTXD_TUCMD_L4T_TCP;

	/* initialize outer IP header fields */
	if (ip.v4->version == 4) {
		unsigned char *csum_start = skb_checksum_start(skb);
		unsigned char *trans_start = ip.hdr + (ip.v4->ihl * 4);

		/* IP header will have to cancel out any data that
		 * is not a part of the outer IP header
		 */
		ip.v4->check = csum_fold(csum_partial(trans_start,
						      csum_start - trans_start,
						      0));
		type_tucmd |= IGC_ADVTXD_TUCMD_IPV4;

		ip.v4->tot_len = 0;
		first->tx_flags |= IGC_TX_FLAGS_TSO |
				   IGC_TX_FLAGS_CSUM |
				   IGC_TX_FLAGS_IPV4;
	} else {
		ip.v6->payload_len = 0;
		first->tx_flags |= IGC_TX_FLAGS_TSO |
				   IGC_TX_FLAGS_CSUM;
	}

	/* determine offset of inner transport header */
	l4_offset = l4.hdr - skb->data;

	/* remove payload length from inner checksum */
	paylen = skb->len - l4_offset;
	if (type_tucmd & IGC_ADVTXD_TUCMD_L4T_TCP) {
		/* compute length of segmentation header */
		*hdr_len = (l4.tcp->doff * 4) + l4_offset;
		csum_replace_by_diff(&l4.tcp->check,
				     (__force __wsum)htonl(paylen));
	} else {
		/* compute length of segmentation header */
		*hdr_len = sizeof(*l4.udp) + l4_offset;
		csum_replace_by_diff(&l4.udp->check,
				     (__force __wsum)htonl(paylen));
	}

	/* update gso size and bytecount with header size */
	first->gso_segs = skb_shinfo(skb)->gso_segs;
	first->bytecount += (first->gso_segs - 1) * *hdr_len;

	/* MSS L4LEN IDX */
	mss_l4len_idx = (*hdr_len - l4_offset) << IGC_ADVTXD_L4LEN_SHIFT;
	mss_l4len_idx |= skb_shinfo(skb)->gso_size << IGC_ADVTXD_MSS_SHIFT;

	/* VLAN MACLEN IPLEN */
	vlan_macip_lens = l4.hdr - ip.hdr;
	vlan_macip_lens |= (ip.hdr - skb->data) << IGC_ADVTXD_MACLEN_SHIFT;
	vlan_macip_lens |= first->tx_flags & IGC_TX_FLAGS_VLAN_MASK;

	igc_tx_ctxtdesc(tx_ring, first, vlan_macip_lens,
			type_tucmd, mss_l4len_idx);

	return 1;
}

static netdev_tx_t igc_xmit_frame_ring(struct sk_buff *skb,
				       struct igc_ring *tx_ring)
{
	u16 count = TXD_USE_COUNT(skb_headlen(skb));
	__be16 protocol = vlan_get_protocol(skb);
	struct igc_tx_buffer *first;
	u32 tx_flags = 0;
	unsigned short f;
	u8 hdr_len = 0;
	int tso = 0;

	/* need: 1 descriptor per page * PAGE_SIZE/IGC_MAX_DATA_PER_TXD,
	 *	+ 1 desc for skb_headlen/IGC_MAX_DATA_PER_TXD,
	 *	+ 2 desc gap to keep tail from touching head,
	 *	+ 1 desc for context descriptor,
	 * otherwise try next time
	 */
	for (f = 0; f < skb_shinfo(skb)->nr_frags; f++)
		count += TXD_USE_COUNT(skb_frag_size(
						&skb_shinfo(skb)->frags[f]));

	if (igc_maybe_stop_tx(tx_ring, count + 3)) {
		/* this is a hard error */
		return NETDEV_TX_BUSY;
	}

	/* record the location of the first descriptor for this packet */
	first = &tx_ring->tx_buffer_info[tx_ring->next_to_use];
	first->skb = skb;
	first->bytecount = skb->len;
	first->gso_segs = 1;

	if (unlikely(skb_shinfo(skb)->tx_flags & SKBTX_HW_TSTAMP)) {
		struct igc_adapter *adapter = netdev_priv(tx_ring->netdev);

		spin_lock(&adapter->ptp_tx_lock);

		/* FIXME: add support for retrieving timestamps from
		 * the other timer registers before skipping the
		 * timestamping request.
		 */
		if (adapter->tstamp_config.tx_type == HWTSTAMP_TX_ON &&
		    !adapter->ptp_tx_skb) {
			skb_shinfo(skb)->tx_flags |= SKBTX_IN_PROGRESS;
			tx_flags |= IGC_TX_FLAGS_TSTAMP;

			adapter->ptp_tx_skb = skb_get(skb);
			adapter->ptp_tx_start = jiffies;
		} else {
			adapter->tx_hwtstamp_skipped++;
		}

		spin_unlock(&adapter->ptp_tx_lock);
	}

	/* record initial flags and protocol */
	first->tx_flags = tx_flags;
	first->protocol = protocol;

	tso = igc_tso(tx_ring, first, &hdr_len);
	if (tso < 0)
		goto out_drop;
	else if (!tso)
		igc_tx_csum(tx_ring, first);

	igc_tx_map(tx_ring, first, hdr_len);

	return NETDEV_TX_OK;

out_drop:
	dev_kfree_skb_any(first->skb);
	first->skb = NULL;

	return NETDEV_TX_OK;
}

static inline struct igc_ring *igc_tx_queue_mapping(struct igc_adapter *adapter,
						    struct sk_buff *skb)
{
	unsigned int r_idx = skb->queue_mapping;

	if (r_idx >= adapter->num_tx_queues)
		r_idx = r_idx % adapter->num_tx_queues;

	return adapter->tx_ring[r_idx];
}

static netdev_tx_t igc_xmit_frame(struct sk_buff *skb,
				  struct net_device *netdev)
{
	struct igc_adapter *adapter = netdev_priv(netdev);

	/* The minimum packet size with TCTL.PSP set is 17 so pad the skb
	 * in order to meet this minimum size requirement.
	 */
	if (skb->len < 17) {
		if (skb_padto(skb, 17))
			return NETDEV_TX_OK;
		skb->len = 17;
	}

	return igc_xmit_frame_ring(skb, igc_tx_queue_mapping(adapter, skb));
}

static void igc_rx_checksum(struct igc_ring *ring,
			    union igc_adv_rx_desc *rx_desc,
			    struct sk_buff *skb)
{
	skb_checksum_none_assert(skb);

	/* Ignore Checksum bit is set */
	if (igc_test_staterr(rx_desc, IGC_RXD_STAT_IXSM))
		return;

	/* Rx checksum disabled via ethtool */
	if (!(ring->netdev->features & NETIF_F_RXCSUM))
		return;

	/* TCP/UDP checksum error bit is set */
	if (igc_test_staterr(rx_desc,
			     IGC_RXDEXT_STATERR_L4E |
			     IGC_RXDEXT_STATERR_IPE)) {
		/* work around errata with sctp packets where the TCPE aka
		 * L4E bit is set incorrectly on 64 byte (60 byte w/o crc)
		 * packets (aka let the stack check the crc32c)
		 */
		if (!(skb->len == 60 &&
		      test_bit(IGC_RING_FLAG_RX_SCTP_CSUM, &ring->flags))) {
			u64_stats_update_begin(&ring->rx_syncp);
			ring->rx_stats.csum_err++;
			u64_stats_update_end(&ring->rx_syncp);
		}
		/* let the stack verify checksum errors */
		return;
	}
	/* It must be a TCP or UDP packet with a valid checksum */
	if (igc_test_staterr(rx_desc, IGC_RXD_STAT_TCPCS |
				      IGC_RXD_STAT_UDPCS))
		skb->ip_summed = CHECKSUM_UNNECESSARY;

	netdev_dbg(ring->netdev, "cksum success: bits %08X\n",
		   le32_to_cpu(rx_desc->wb.upper.status_error));
}

static inline void igc_rx_hash(struct igc_ring *ring,
			       union igc_adv_rx_desc *rx_desc,
			       struct sk_buff *skb)
{
	if (ring->netdev->features & NETIF_F_RXHASH)
		skb_set_hash(skb,
			     le32_to_cpu(rx_desc->wb.lower.hi_dword.rss),
			     PKT_HASH_TYPE_L3);
}

/**
 * igc_process_skb_fields - Populate skb header fields from Rx descriptor
 * @rx_ring: rx descriptor ring packet is being transacted on
 * @rx_desc: pointer to the EOP Rx descriptor
 * @skb: pointer to current skb being populated
 *
 * This function checks the ring, descriptor, and packet information in order
 * to populate the hash, checksum, VLAN, protocol, and other fields within the
 * skb.
 */
static void igc_process_skb_fields(struct igc_ring *rx_ring,
				   union igc_adv_rx_desc *rx_desc,
				   struct sk_buff *skb)
{
	igc_rx_hash(rx_ring, rx_desc, skb);

	igc_rx_checksum(rx_ring, rx_desc, skb);

	skb_record_rx_queue(skb, rx_ring->queue_index);

	skb->protocol = eth_type_trans(skb, rx_ring->netdev);
}

static struct igc_rx_buffer *igc_get_rx_buffer(struct igc_ring *rx_ring,
					       const unsigned int size)
{
	struct igc_rx_buffer *rx_buffer;

	rx_buffer = &rx_ring->rx_buffer_info[rx_ring->next_to_clean];
	prefetchw(rx_buffer->page);

	/* we are reusing so sync this buffer for CPU use */
	dma_sync_single_range_for_cpu(rx_ring->dev,
				      rx_buffer->dma,
				      rx_buffer->page_offset,
				      size,
				      DMA_FROM_DEVICE);

	rx_buffer->pagecnt_bias--;

	return rx_buffer;
}

/**
 * igc_add_rx_frag - Add contents of Rx buffer to sk_buff
 * @rx_ring: rx descriptor ring to transact packets on
 * @rx_buffer: buffer containing page to add
 * @skb: sk_buff to place the data into
 * @size: size of buffer to be added
 *
 * This function will add the data contained in rx_buffer->page to the skb.
 */
static void igc_add_rx_frag(struct igc_ring *rx_ring,
			    struct igc_rx_buffer *rx_buffer,
			    struct sk_buff *skb,
			    unsigned int size)
{
#if (PAGE_SIZE < 8192)
	unsigned int truesize = igc_rx_pg_size(rx_ring) / 2;

	skb_add_rx_frag(skb, skb_shinfo(skb)->nr_frags, rx_buffer->page,
			rx_buffer->page_offset, size, truesize);
	rx_buffer->page_offset ^= truesize;
#else
	unsigned int truesize = ring_uses_build_skb(rx_ring) ?
				SKB_DATA_ALIGN(IGC_SKB_PAD + size) :
				SKB_DATA_ALIGN(size);
	skb_add_rx_frag(skb, skb_shinfo(skb)->nr_frags, rx_buffer->page,
			rx_buffer->page_offset, size, truesize);
	rx_buffer->page_offset += truesize;
#endif
}

static struct sk_buff *igc_build_skb(struct igc_ring *rx_ring,
				     struct igc_rx_buffer *rx_buffer,
				     union igc_adv_rx_desc *rx_desc,
				     unsigned int size)
{
	void *va = page_address(rx_buffer->page) + rx_buffer->page_offset;
#if (PAGE_SIZE < 8192)
	unsigned int truesize = igc_rx_pg_size(rx_ring) / 2;
#else
	unsigned int truesize = SKB_DATA_ALIGN(sizeof(struct skb_shared_info)) +
				SKB_DATA_ALIGN(IGC_SKB_PAD + size);
#endif
	struct sk_buff *skb;

	/* prefetch first cache line of first page */
	prefetch(va);
#if L1_CACHE_BYTES < 128
	prefetch(va + L1_CACHE_BYTES);
#endif

	/* build an skb around the page buffer */
	skb = build_skb(va - IGC_SKB_PAD, truesize);
	if (unlikely(!skb))
		return NULL;

	/* update pointers within the skb to store the data */
	skb_reserve(skb, IGC_SKB_PAD);
	__skb_put(skb, size);

	/* update buffer offset */
#if (PAGE_SIZE < 8192)
	rx_buffer->page_offset ^= truesize;
#else
	rx_buffer->page_offset += truesize;
#endif

	return skb;
}

static struct sk_buff *igc_construct_skb(struct igc_ring *rx_ring,
					 struct igc_rx_buffer *rx_buffer,
					 union igc_adv_rx_desc *rx_desc,
					 unsigned int size)
{
	void *va = page_address(rx_buffer->page) + rx_buffer->page_offset;
#if (PAGE_SIZE < 8192)
	unsigned int truesize = igc_rx_pg_size(rx_ring) / 2;
#else
	unsigned int truesize = SKB_DATA_ALIGN(size);
#endif
	unsigned int headlen;
	struct sk_buff *skb;

	/* prefetch first cache line of first page */
	prefetch(va);
#if L1_CACHE_BYTES < 128
	prefetch(va + L1_CACHE_BYTES);
#endif

	/* allocate a skb to store the frags */
	skb = napi_alloc_skb(&rx_ring->q_vector->napi, IGC_RX_HDR_LEN);
	if (unlikely(!skb))
		return NULL;

	if (unlikely(igc_test_staterr(rx_desc, IGC_RXDADV_STAT_TSIP))) {
		igc_ptp_rx_pktstamp(rx_ring->q_vector, va, skb);
		va += IGC_TS_HDR_LEN;
		size -= IGC_TS_HDR_LEN;
	}

	/* Determine available headroom for copy */
	headlen = size;
	if (headlen > IGC_RX_HDR_LEN)
		headlen = eth_get_headlen(skb->dev, va, IGC_RX_HDR_LEN);

	/* align pull length to size of long to optimize memcpy performance */
	memcpy(__skb_put(skb, headlen), va, ALIGN(headlen, sizeof(long)));

	/* update all of the pointers */
	size -= headlen;
	if (size) {
		skb_add_rx_frag(skb, 0, rx_buffer->page,
				(va + headlen) - page_address(rx_buffer->page),
				size, truesize);
#if (PAGE_SIZE < 8192)
		rx_buffer->page_offset ^= truesize;
#else
		rx_buffer->page_offset += truesize;
#endif
	} else {
		rx_buffer->pagecnt_bias++;
	}

	return skb;
}

/**
 * igc_reuse_rx_page - page flip buffer and store it back on the ring
 * @rx_ring: rx descriptor ring to store buffers on
 * @old_buff: donor buffer to have page reused
 *
 * Synchronizes page for reuse by the adapter
 */
static void igc_reuse_rx_page(struct igc_ring *rx_ring,
			      struct igc_rx_buffer *old_buff)
{
	u16 nta = rx_ring->next_to_alloc;
	struct igc_rx_buffer *new_buff;

	new_buff = &rx_ring->rx_buffer_info[nta];

	/* update, and store next to alloc */
	nta++;
	rx_ring->next_to_alloc = (nta < rx_ring->count) ? nta : 0;

	/* Transfer page from old buffer to new buffer.
	 * Move each member individually to avoid possible store
	 * forwarding stalls.
	 */
	new_buff->dma		= old_buff->dma;
	new_buff->page		= old_buff->page;
	new_buff->page_offset	= old_buff->page_offset;
	new_buff->pagecnt_bias	= old_buff->pagecnt_bias;
}

static inline bool igc_page_is_reserved(struct page *page)
{
	return (page_to_nid(page) != numa_mem_id()) || page_is_pfmemalloc(page);
}

static bool igc_can_reuse_rx_page(struct igc_rx_buffer *rx_buffer)
{
	unsigned int pagecnt_bias = rx_buffer->pagecnt_bias;
	struct page *page = rx_buffer->page;

	/* avoid re-using remote pages */
	if (unlikely(igc_page_is_reserved(page)))
		return false;

#if (PAGE_SIZE < 8192)
	/* if we are only owner of page we can reuse it */
	if (unlikely((page_ref_count(page) - pagecnt_bias) > 1))
		return false;
#else
#define IGC_LAST_OFFSET \
	(SKB_WITH_OVERHEAD(PAGE_SIZE) - IGC_RXBUFFER_2048)

	if (rx_buffer->page_offset > IGC_LAST_OFFSET)
		return false;
#endif

	/* If we have drained the page fragment pool we need to update
	 * the pagecnt_bias and page count so that we fully restock the
	 * number of references the driver holds.
	 */
	if (unlikely(!pagecnt_bias)) {
		page_ref_add(page, USHRT_MAX);
		rx_buffer->pagecnt_bias = USHRT_MAX;
	}

	return true;
}

/**
 * igc_is_non_eop - process handling of non-EOP buffers
 * @rx_ring: Rx ring being processed
 * @rx_desc: Rx descriptor for current buffer
 *
 * This function updates next to clean.  If the buffer is an EOP buffer
 * this function exits returning false, otherwise it will place the
 * sk_buff in the next buffer to be chained and return true indicating
 * that this is in fact a non-EOP buffer.
 */
static bool igc_is_non_eop(struct igc_ring *rx_ring,
			   union igc_adv_rx_desc *rx_desc)
{
	u32 ntc = rx_ring->next_to_clean + 1;

	/* fetch, update, and store next to clean */
	ntc = (ntc < rx_ring->count) ? ntc : 0;
	rx_ring->next_to_clean = ntc;

	prefetch(IGC_RX_DESC(rx_ring, ntc));

	if (likely(igc_test_staterr(rx_desc, IGC_RXD_STAT_EOP)))
		return false;

	return true;
}

/**
 * igc_cleanup_headers - Correct corrupted or empty headers
 * @rx_ring: rx descriptor ring packet is being transacted on
 * @rx_desc: pointer to the EOP Rx descriptor
 * @skb: pointer to current skb being fixed
 *
 * Address the case where we are pulling data in on pages only
 * and as such no data is present in the skb header.
 *
 * In addition if skb is not at least 60 bytes we need to pad it so that
 * it is large enough to qualify as a valid Ethernet frame.
 *
 * Returns true if an error was encountered and skb was freed.
 */
static bool igc_cleanup_headers(struct igc_ring *rx_ring,
				union igc_adv_rx_desc *rx_desc,
				struct sk_buff *skb)
{
	if (unlikely(igc_test_staterr(rx_desc, IGC_RXDEXT_STATERR_RXE))) {
		struct net_device *netdev = rx_ring->netdev;

		if (!(netdev->features & NETIF_F_RXALL)) {
			dev_kfree_skb_any(skb);
			return true;
		}
	}

	/* if eth_skb_pad returns an error the skb was freed */
	if (eth_skb_pad(skb))
		return true;

	return false;
}

static void igc_put_rx_buffer(struct igc_ring *rx_ring,
			      struct igc_rx_buffer *rx_buffer)
{
	if (igc_can_reuse_rx_page(rx_buffer)) {
		/* hand second half of page back to the ring */
		igc_reuse_rx_page(rx_ring, rx_buffer);
	} else {
		/* We are not reusing the buffer so unmap it and free
		 * any references we are holding to it
		 */
		dma_unmap_page_attrs(rx_ring->dev, rx_buffer->dma,
				     igc_rx_pg_size(rx_ring), DMA_FROM_DEVICE,
				     IGC_RX_DMA_ATTR);
		__page_frag_cache_drain(rx_buffer->page,
					rx_buffer->pagecnt_bias);
	}

	/* clear contents of rx_buffer */
	rx_buffer->page = NULL;
}

static inline unsigned int igc_rx_offset(struct igc_ring *rx_ring)
{
	return ring_uses_build_skb(rx_ring) ? IGC_SKB_PAD : 0;
}

static bool igc_alloc_mapped_page(struct igc_ring *rx_ring,
				  struct igc_rx_buffer *bi)
{
	struct page *page = bi->page;
	dma_addr_t dma;

	/* since we are recycling buffers we should seldom need to alloc */
	if (likely(page))
		return true;

	/* alloc new page for storage */
	page = dev_alloc_pages(igc_rx_pg_order(rx_ring));
	if (unlikely(!page)) {
		rx_ring->rx_stats.alloc_failed++;
		return false;
	}

	/* map page for use */
	dma = dma_map_page_attrs(rx_ring->dev, page, 0,
				 igc_rx_pg_size(rx_ring),
				 DMA_FROM_DEVICE,
				 IGC_RX_DMA_ATTR);

	/* if mapping failed free memory back to system since
	 * there isn't much point in holding memory we can't use
	 */
	if (dma_mapping_error(rx_ring->dev, dma)) {
		__free_page(page);

		rx_ring->rx_stats.alloc_failed++;
		return false;
	}

	bi->dma = dma;
	bi->page = page;
	bi->page_offset = igc_rx_offset(rx_ring);
	bi->pagecnt_bias = 1;

	return true;
}

/**
 * igc_alloc_rx_buffers - Replace used receive buffers; packet split
 * @rx_ring: rx descriptor ring
 * @cleaned_count: number of buffers to clean
 */
static void igc_alloc_rx_buffers(struct igc_ring *rx_ring, u16 cleaned_count)
{
	union igc_adv_rx_desc *rx_desc;
	u16 i = rx_ring->next_to_use;
	struct igc_rx_buffer *bi;
	u16 bufsz;

	/* nothing to do */
	if (!cleaned_count)
		return;

	rx_desc = IGC_RX_DESC(rx_ring, i);
	bi = &rx_ring->rx_buffer_info[i];
	i -= rx_ring->count;

	bufsz = igc_rx_bufsz(rx_ring);

	do {
		if (!igc_alloc_mapped_page(rx_ring, bi))
			break;

		/* sync the buffer for use by the device */
		dma_sync_single_range_for_device(rx_ring->dev, bi->dma,
						 bi->page_offset, bufsz,
						 DMA_FROM_DEVICE);

		/* Refresh the desc even if buffer_addrs didn't change
		 * because each write-back erases this info.
		 */
		rx_desc->read.pkt_addr = cpu_to_le64(bi->dma + bi->page_offset);

		rx_desc++;
		bi++;
		i++;
		if (unlikely(!i)) {
			rx_desc = IGC_RX_DESC(rx_ring, 0);
			bi = rx_ring->rx_buffer_info;
			i -= rx_ring->count;
		}

		/* clear the length for the next_to_use descriptor */
		rx_desc->wb.upper.length = 0;

		cleaned_count--;
	} while (cleaned_count);

	i += rx_ring->count;

	if (rx_ring->next_to_use != i) {
		/* record the next descriptor to use */
		rx_ring->next_to_use = i;

		/* update next to alloc since we have filled the ring */
		rx_ring->next_to_alloc = i;

		/* Force memory writes to complete before letting h/w
		 * know there are new descriptors to fetch.  (Only
		 * applicable for weak-ordered memory model archs,
		 * such as IA-64).
		 */
		wmb();
		writel(i, rx_ring->tail);
	}
}

static int igc_clean_rx_irq(struct igc_q_vector *q_vector, const int budget)
{
	unsigned int total_bytes = 0, total_packets = 0;
	struct igc_ring *rx_ring = q_vector->rx.ring;
	struct sk_buff *skb = rx_ring->skb;
	u16 cleaned_count = igc_desc_unused(rx_ring);

	while (likely(total_packets < budget)) {
		union igc_adv_rx_desc *rx_desc;
		struct igc_rx_buffer *rx_buffer;
		unsigned int size;

		/* return some buffers to hardware, one at a time is too slow */
		if (cleaned_count >= IGC_RX_BUFFER_WRITE) {
			igc_alloc_rx_buffers(rx_ring, cleaned_count);
			cleaned_count = 0;
		}

		rx_desc = IGC_RX_DESC(rx_ring, rx_ring->next_to_clean);
		size = le16_to_cpu(rx_desc->wb.upper.length);
		if (!size)
			break;

		/* This memory barrier is needed to keep us from reading
		 * any other fields out of the rx_desc until we know the
		 * descriptor has been written back
		 */
		dma_rmb();

		rx_buffer = igc_get_rx_buffer(rx_ring, size);

		/* retrieve a buffer from the ring */
		if (skb)
			igc_add_rx_frag(rx_ring, rx_buffer, skb, size);
		else if (ring_uses_build_skb(rx_ring))
			skb = igc_build_skb(rx_ring, rx_buffer, rx_desc, size);
		else
			skb = igc_construct_skb(rx_ring, rx_buffer,
						rx_desc, size);

		/* exit if we failed to retrieve a buffer */
		if (!skb) {
			rx_ring->rx_stats.alloc_failed++;
			rx_buffer->pagecnt_bias++;
			break;
		}

		igc_put_rx_buffer(rx_ring, rx_buffer);
		cleaned_count++;

		/* fetch next buffer in frame if non-eop */
		if (igc_is_non_eop(rx_ring, rx_desc))
			continue;

		/* verify the packet layout is correct */
		if (igc_cleanup_headers(rx_ring, rx_desc, skb)) {
			skb = NULL;
			continue;
		}

		/* probably a little skewed due to removing CRC */
		total_bytes += skb->len;

		/* populate checksum, VLAN, and protocol */
		igc_process_skb_fields(rx_ring, rx_desc, skb);

		napi_gro_receive(&q_vector->napi, skb);

		/* reset skb pointer */
		skb = NULL;

		/* update budget accounting */
		total_packets++;
	}

	/* place incomplete frames back on ring for completion */
	rx_ring->skb = skb;

	u64_stats_update_begin(&rx_ring->rx_syncp);
	rx_ring->rx_stats.packets += total_packets;
	rx_ring->rx_stats.bytes += total_bytes;
	u64_stats_update_end(&rx_ring->rx_syncp);
	q_vector->rx.total_packets += total_packets;
	q_vector->rx.total_bytes += total_bytes;

	if (cleaned_count)
		igc_alloc_rx_buffers(rx_ring, cleaned_count);

	return total_packets;
}

/**
 * igc_clean_tx_irq - Reclaim resources after transmit completes
 * @q_vector: pointer to q_vector containing needed info
 * @napi_budget: Used to determine if we are in netpoll
 *
 * returns true if ring is completely cleaned
 */
static bool igc_clean_tx_irq(struct igc_q_vector *q_vector, int napi_budget)
{
	struct igc_adapter *adapter = q_vector->adapter;
	unsigned int total_bytes = 0, total_packets = 0;
	unsigned int budget = q_vector->tx.work_limit;
	struct igc_ring *tx_ring = q_vector->tx.ring;
	unsigned int i = tx_ring->next_to_clean;
	struct igc_tx_buffer *tx_buffer;
	union igc_adv_tx_desc *tx_desc;

	if (test_bit(__IGC_DOWN, &adapter->state))
		return true;

	tx_buffer = &tx_ring->tx_buffer_info[i];
	tx_desc = IGC_TX_DESC(tx_ring, i);
	i -= tx_ring->count;

	do {
		union igc_adv_tx_desc *eop_desc = tx_buffer->next_to_watch;

		/* if next_to_watch is not set then there is no work pending */
		if (!eop_desc)
			break;

		/* prevent any other reads prior to eop_desc */
		smp_rmb();

		/* if DD is not set pending work has not been completed */
		if (!(eop_desc->wb.status & cpu_to_le32(IGC_TXD_STAT_DD)))
			break;

		/* clear next_to_watch to prevent false hangs */
		tx_buffer->next_to_watch = NULL;

		/* update the statistics for this packet */
		total_bytes += tx_buffer->bytecount;
		total_packets += tx_buffer->gso_segs;

		/* free the skb */
		napi_consume_skb(tx_buffer->skb, napi_budget);

		/* unmap skb header data */
		dma_unmap_single(tx_ring->dev,
				 dma_unmap_addr(tx_buffer, dma),
				 dma_unmap_len(tx_buffer, len),
				 DMA_TO_DEVICE);

		/* clear tx_buffer data */
		dma_unmap_len_set(tx_buffer, len, 0);

		/* clear last DMA location and unmap remaining buffers */
		while (tx_desc != eop_desc) {
			tx_buffer++;
			tx_desc++;
			i++;
			if (unlikely(!i)) {
				i -= tx_ring->count;
				tx_buffer = tx_ring->tx_buffer_info;
				tx_desc = IGC_TX_DESC(tx_ring, 0);
			}

			/* unmap any remaining paged data */
			if (dma_unmap_len(tx_buffer, len)) {
				dma_unmap_page(tx_ring->dev,
					       dma_unmap_addr(tx_buffer, dma),
					       dma_unmap_len(tx_buffer, len),
					       DMA_TO_DEVICE);
				dma_unmap_len_set(tx_buffer, len, 0);
			}
		}

		/* move us one more past the eop_desc for start of next pkt */
		tx_buffer++;
		tx_desc++;
		i++;
		if (unlikely(!i)) {
			i -= tx_ring->count;
			tx_buffer = tx_ring->tx_buffer_info;
			tx_desc = IGC_TX_DESC(tx_ring, 0);
		}

		/* issue prefetch for next Tx descriptor */
		prefetch(tx_desc);

		/* update budget accounting */
		budget--;
	} while (likely(budget));

	netdev_tx_completed_queue(txring_txq(tx_ring),
				  total_packets, total_bytes);

	i += tx_ring->count;
	tx_ring->next_to_clean = i;
	u64_stats_update_begin(&tx_ring->tx_syncp);
	tx_ring->tx_stats.bytes += total_bytes;
	tx_ring->tx_stats.packets += total_packets;
	u64_stats_update_end(&tx_ring->tx_syncp);
	q_vector->tx.total_bytes += total_bytes;
	q_vector->tx.total_packets += total_packets;

	if (test_bit(IGC_RING_FLAG_TX_DETECT_HANG, &tx_ring->flags)) {
		struct igc_hw *hw = &adapter->hw;

		/* Detect a transmit hang in hardware, this serializes the
		 * check with the clearing of time_stamp and movement of i
		 */
		clear_bit(IGC_RING_FLAG_TX_DETECT_HANG, &tx_ring->flags);
		if (tx_buffer->next_to_watch &&
		    time_after(jiffies, tx_buffer->time_stamp +
		    (adapter->tx_timeout_factor * HZ)) &&
		    !(rd32(IGC_STATUS) & IGC_STATUS_TXOFF)) {
			/* detected Tx unit hang */
			netdev_err(tx_ring->netdev,
				   "Detected Tx Unit Hang\n"
				   "  Tx Queue             <%d>\n"
				   "  TDH                  <%x>\n"
				   "  TDT                  <%x>\n"
				   "  next_to_use          <%x>\n"
				   "  next_to_clean        <%x>\n"
				   "buffer_info[next_to_clean]\n"
				   "  time_stamp           <%lx>\n"
				   "  next_to_watch        <%p>\n"
				   "  jiffies              <%lx>\n"
				   "  desc.status          <%x>\n",
				   tx_ring->queue_index,
				   rd32(IGC_TDH(tx_ring->reg_idx)),
				   readl(tx_ring->tail),
				   tx_ring->next_to_use,
				   tx_ring->next_to_clean,
				   tx_buffer->time_stamp,
				   tx_buffer->next_to_watch,
				   jiffies,
				   tx_buffer->next_to_watch->wb.status);
			netif_stop_subqueue(tx_ring->netdev,
					    tx_ring->queue_index);

			/* we are about to reset, no point in enabling stuff */
			return true;
		}
	}

#define TX_WAKE_THRESHOLD (DESC_NEEDED * 2)
	if (unlikely(total_packets &&
		     netif_carrier_ok(tx_ring->netdev) &&
		     igc_desc_unused(tx_ring) >= TX_WAKE_THRESHOLD)) {
		/* Make sure that anybody stopping the queue after this
		 * sees the new next_to_clean.
		 */
		smp_mb();
		if (__netif_subqueue_stopped(tx_ring->netdev,
					     tx_ring->queue_index) &&
		    !(test_bit(__IGC_DOWN, &adapter->state))) {
			netif_wake_subqueue(tx_ring->netdev,
					    tx_ring->queue_index);

			u64_stats_update_begin(&tx_ring->tx_syncp);
			tx_ring->tx_stats.restart_queue++;
			u64_stats_update_end(&tx_ring->tx_syncp);
		}
	}

	return !!budget;
}

static int igc_find_mac_filter(struct igc_adapter *adapter,
			       enum igc_mac_filter_type type, const u8 *addr)
{
	struct igc_hw *hw = &adapter->hw;
	int max_entries = hw->mac.rar_entry_count;
	u32 ral, rah;
	int i;

	for (i = 0; i < max_entries; i++) {
		ral = rd32(IGC_RAL(i));
		rah = rd32(IGC_RAH(i));

		if (!(rah & IGC_RAH_AV))
			continue;
		if (!!(rah & IGC_RAH_ASEL_SRC_ADDR) != type)
			continue;
		if ((rah & IGC_RAH_RAH_MASK) !=
		    le16_to_cpup((__le16 *)(addr + 4)))
			continue;
		if (ral != le32_to_cpup((__le32 *)(addr)))
			continue;

		return i;
	}

	return -1;
}

static int igc_get_avail_mac_filter_slot(struct igc_adapter *adapter)
{
	struct igc_hw *hw = &adapter->hw;
	int max_entries = hw->mac.rar_entry_count;
	u32 rah;
	int i;

	for (i = 0; i < max_entries; i++) {
		rah = rd32(IGC_RAH(i));

		if (!(rah & IGC_RAH_AV))
			return i;
	}

	return -1;
}

/**
 * igc_add_mac_filter() - Add MAC address filter
 * @adapter: Pointer to adapter where the filter should be added
 * @type: MAC address filter type (source or destination)
 * @addr: MAC address
 * @queue: If non-negative, queue assignment feature is enabled and frames
 *         matching the filter are enqueued onto 'queue'. Otherwise, queue
 *         assignment is disabled.
 *
 * Return: 0 in case of success, negative errno code otherwise.
 */
static int igc_add_mac_filter(struct igc_adapter *adapter,
			      enum igc_mac_filter_type type, const u8 *addr,
			      int queue)
{
	struct net_device *dev = adapter->netdev;
	int index;

	index = igc_find_mac_filter(adapter, type, addr);
	if (index >= 0)
		goto update_filter;

	index = igc_get_avail_mac_filter_slot(adapter);
	if (index < 0)
		return -ENOSPC;

	netdev_dbg(dev, "Add MAC address filter: index %d type %s address %pM queue %d\n",
		   index, type == IGC_MAC_FILTER_TYPE_DST ? "dst" : "src",
		   addr, queue);

update_filter:
	igc_set_mac_filter_hw(adapter, index, type, addr, queue);
	return 0;
}

/**
 * igc_del_mac_filter() - Delete MAC address filter
 * @adapter: Pointer to adapter where the filter should be deleted from
 * @type: MAC address filter type (source or destination)
 * @addr: MAC address
 */
static void igc_del_mac_filter(struct igc_adapter *adapter,
			       enum igc_mac_filter_type type, const u8 *addr)
{
	struct net_device *dev = adapter->netdev;
	int index;

	index = igc_find_mac_filter(adapter, type, addr);
	if (index < 0)
		return;

	if (index == 0) {
		/* If this is the default filter, we don't actually delete it.
		 * We just reset to its default value i.e. disable queue
		 * assignment.
		 */
		netdev_dbg(dev, "Disable default MAC filter queue assignment");

		igc_set_mac_filter_hw(adapter, 0, type, addr, -1);
	} else {
		netdev_dbg(dev, "Delete MAC address filter: index %d type %s address %pM\n",
			   index,
			   type == IGC_MAC_FILTER_TYPE_DST ? "dst" : "src",
			   addr);

		igc_clear_mac_filter_hw(adapter, index);
	}
}

/**
 * igc_add_vlan_prio_filter() - Add VLAN priority filter
 * @adapter: Pointer to adapter where the filter should be added
 * @prio: VLAN priority value
 * @queue: Queue number which matching frames are assigned to
 *
 * Return: 0 in case of success, negative errno code otherwise.
 */
static int igc_add_vlan_prio_filter(struct igc_adapter *adapter, int prio,
				    int queue)
{
	struct net_device *dev = adapter->netdev;
	struct igc_hw *hw = &adapter->hw;
	u32 vlanpqf;

	vlanpqf = rd32(IGC_VLANPQF);

	if (vlanpqf & IGC_VLANPQF_VALID(prio)) {
		netdev_dbg(dev, "VLAN priority filter already in use\n");
		return -EEXIST;
	}

	vlanpqf |= IGC_VLANPQF_QSEL(prio, queue);
	vlanpqf |= IGC_VLANPQF_VALID(prio);

	wr32(IGC_VLANPQF, vlanpqf);

	netdev_dbg(dev, "Add VLAN priority filter: prio %d queue %d\n",
		   prio, queue);
	return 0;
}

/**
 * igc_del_vlan_prio_filter() - Delete VLAN priority filter
 * @adapter: Pointer to adapter where the filter should be deleted from
 * @prio: VLAN priority value
 */
static void igc_del_vlan_prio_filter(struct igc_adapter *adapter, int prio)
{
	struct igc_hw *hw = &adapter->hw;
	u32 vlanpqf;

	vlanpqf = rd32(IGC_VLANPQF);

	vlanpqf &= ~IGC_VLANPQF_VALID(prio);
	vlanpqf &= ~IGC_VLANPQF_QSEL(prio, IGC_VLANPQF_QUEUE_MASK);

	wr32(IGC_VLANPQF, vlanpqf);

	netdev_dbg(adapter->netdev, "Delete VLAN priority filter: prio %d\n",
		   prio);
}

static int igc_get_avail_etype_filter_slot(struct igc_adapter *adapter)
{
	struct igc_hw *hw = &adapter->hw;
	int i;

	for (i = 0; i < MAX_ETYPE_FILTER; i++) {
		u32 etqf = rd32(IGC_ETQF(i));

		if (!(etqf & IGC_ETQF_FILTER_ENABLE))
			return i;
	}

	return -1;
}

/**
 * igc_add_etype_filter() - Add ethertype filter
 * @adapter: Pointer to adapter where the filter should be added
 * @etype: Ethertype value
 * @queue: If non-negative, queue assignment feature is enabled and frames
 *         matching the filter are enqueued onto 'queue'. Otherwise, queue
 *         assignment is disabled.
 *
 * Return: 0 in case of success, negative errno code otherwise.
 */
static int igc_add_etype_filter(struct igc_adapter *adapter, u16 etype,
				int queue)
{
	struct igc_hw *hw = &adapter->hw;
	int index;
	u32 etqf;

	index = igc_get_avail_etype_filter_slot(adapter);
	if (index < 0)
		return -ENOSPC;

	etqf = rd32(IGC_ETQF(index));

	etqf &= ~IGC_ETQF_ETYPE_MASK;
	etqf |= etype;

	if (queue >= 0) {
		etqf &= ~IGC_ETQF_QUEUE_MASK;
		etqf |= (queue << IGC_ETQF_QUEUE_SHIFT);
		etqf |= IGC_ETQF_QUEUE_ENABLE;
	}

	etqf |= IGC_ETQF_FILTER_ENABLE;

	wr32(IGC_ETQF(index), etqf);

	netdev_dbg(adapter->netdev, "Add ethertype filter: etype %04x queue %d\n",
		   etype, queue);
	return 0;
}

static int igc_find_etype_filter(struct igc_adapter *adapter, u16 etype)
{
	struct igc_hw *hw = &adapter->hw;
	int i;

	for (i = 0; i < MAX_ETYPE_FILTER; i++) {
		u32 etqf = rd32(IGC_ETQF(i));

		if ((etqf & IGC_ETQF_ETYPE_MASK) == etype)
			return i;
	}

	return -1;
}

/**
 * igc_del_etype_filter() - Delete ethertype filter
 * @adapter: Pointer to adapter where the filter should be deleted from
 * @etype: Ethertype value
 */
static void igc_del_etype_filter(struct igc_adapter *adapter, u16 etype)
{
	struct igc_hw *hw = &adapter->hw;
	int index;

	index = igc_find_etype_filter(adapter, etype);
	if (index < 0)
		return;

	wr32(IGC_ETQF(index), 0);

	netdev_dbg(adapter->netdev, "Delete ethertype filter: etype %04x\n",
		   etype);
}

static int igc_enable_nfc_rule(struct igc_adapter *adapter,
			       const struct igc_nfc_rule *rule)
{
	int err;

	if (rule->filter.match_flags & IGC_FILTER_FLAG_ETHER_TYPE) {
		err = igc_add_etype_filter(adapter, rule->filter.etype,
					   rule->action);
		if (err)
			return err;
	}

	if (rule->filter.match_flags & IGC_FILTER_FLAG_SRC_MAC_ADDR) {
		err = igc_add_mac_filter(adapter, IGC_MAC_FILTER_TYPE_SRC,
					 rule->filter.src_addr, rule->action);
		if (err)
			return err;
	}

	if (rule->filter.match_flags & IGC_FILTER_FLAG_DST_MAC_ADDR) {
		err = igc_add_mac_filter(adapter, IGC_MAC_FILTER_TYPE_DST,
					 rule->filter.dst_addr, rule->action);
		if (err)
			return err;
	}

	if (rule->filter.match_flags & IGC_FILTER_FLAG_VLAN_TCI) {
		int prio = (rule->filter.vlan_tci & VLAN_PRIO_MASK) >>
			   VLAN_PRIO_SHIFT;

		err = igc_add_vlan_prio_filter(adapter, prio, rule->action);
		if (err)
			return err;
	}

	return 0;
}

static void igc_disable_nfc_rule(struct igc_adapter *adapter,
				 const struct igc_nfc_rule *rule)
{
	if (rule->filter.match_flags & IGC_FILTER_FLAG_ETHER_TYPE)
		igc_del_etype_filter(adapter, rule->filter.etype);

	if (rule->filter.match_flags & IGC_FILTER_FLAG_VLAN_TCI) {
		int prio = (rule->filter.vlan_tci & VLAN_PRIO_MASK) >>
			   VLAN_PRIO_SHIFT;

		igc_del_vlan_prio_filter(adapter, prio);
	}

	if (rule->filter.match_flags & IGC_FILTER_FLAG_SRC_MAC_ADDR)
		igc_del_mac_filter(adapter, IGC_MAC_FILTER_TYPE_SRC,
				   rule->filter.src_addr);

	if (rule->filter.match_flags & IGC_FILTER_FLAG_DST_MAC_ADDR)
		igc_del_mac_filter(adapter, IGC_MAC_FILTER_TYPE_DST,
				   rule->filter.dst_addr);
}

/**
 * igc_get_nfc_rule() - Get NFC rule
 * @adapter: Pointer to adapter
 * @location: Rule location
 *
 * Context: Expects adapter->nfc_rule_lock to be held by caller.
 *
 * Return: Pointer to NFC rule at @location. If not found, NULL.
 */
struct igc_nfc_rule *igc_get_nfc_rule(struct igc_adapter *adapter,
				      u32 location)
{
	struct igc_nfc_rule *rule;

	list_for_each_entry(rule, &adapter->nfc_rule_list, list) {
		if (rule->location == location)
			return rule;
		if (rule->location > location)
			break;
	}

	return NULL;
}

/**
 * igc_del_nfc_rule() - Delete NFC rule
 * @adapter: Pointer to adapter
 * @rule: Pointer to rule to be deleted
 *
 * Disable NFC rule in hardware and delete it from adapter.
 *
 * Context: Expects adapter->nfc_rule_lock to be held by caller.
 */
void igc_del_nfc_rule(struct igc_adapter *adapter, struct igc_nfc_rule *rule)
{
	igc_disable_nfc_rule(adapter, rule);

	list_del(&rule->list);
	adapter->nfc_rule_count--;

	kfree(rule);
}

static void igc_flush_nfc_rules(struct igc_adapter *adapter)
{
	struct igc_nfc_rule *rule, *tmp;

	mutex_lock(&adapter->nfc_rule_lock);

	list_for_each_entry_safe(rule, tmp, &adapter->nfc_rule_list, list)
		igc_del_nfc_rule(adapter, rule);

	mutex_unlock(&adapter->nfc_rule_lock);
}

/**
<<<<<<< HEAD
 * igc_add_nfc_rule() - Add NFC rule
 * @adapter: Pointer to adapter
 * @rule: Pointer to rule to be added
=======
 * igc_get_stats64 - Get System Network Statistics
 * @netdev: network interface device structure
 * @stats: rtnl_link_stats64 pointer
>>>>>>> 31544329
 *
 * Enable NFC rule in hardware and add it to adapter.
 *
 * Context: Expects adapter->nfc_rule_lock to be held by caller.
 *
 * Return: 0 on success, negative errno on failure.
 */
<<<<<<< HEAD
int igc_add_nfc_rule(struct igc_adapter *adapter, struct igc_nfc_rule *rule)
=======
static void igc_get_stats64(struct net_device *netdev,
			    struct rtnl_link_stats64 *stats)
>>>>>>> 31544329
{
	struct igc_nfc_rule *pred, *cur;
	int err;

<<<<<<< HEAD
	err = igc_enable_nfc_rule(adapter, rule);
	if (err)
		return err;

	pred = NULL;
	list_for_each_entry(cur, &adapter->nfc_rule_list, list) {
		if (cur->location >= rule->location)
			break;
		pred = cur;
	}

	list_add(&rule->list, pred ? &pred->list : &adapter->nfc_rule_list);
	adapter->nfc_rule_count++;
	return 0;
=======
	spin_lock(&adapter->stats64_lock);
	if (!test_bit(__IGC_RESETTING, &adapter->state))
		igc_update_stats(adapter);
	memcpy(stats, &adapter->stats64, sizeof(*stats));
	spin_unlock(&adapter->stats64_lock);
>>>>>>> 31544329
}

static void igc_restore_nfc_rules(struct igc_adapter *adapter)
{
	struct igc_nfc_rule *rule;

	mutex_lock(&adapter->nfc_rule_lock);

	list_for_each_entry_reverse(rule, &adapter->nfc_rule_list, list)
		igc_enable_nfc_rule(adapter, rule);

	mutex_unlock(&adapter->nfc_rule_lock);
}

static int igc_uc_sync(struct net_device *netdev, const unsigned char *addr)
{
	struct igc_adapter *adapter = netdev_priv(netdev);

	return igc_add_mac_filter(adapter, IGC_MAC_FILTER_TYPE_DST, addr, -1);
}

static int igc_uc_unsync(struct net_device *netdev, const unsigned char *addr)
{
	struct igc_adapter *adapter = netdev_priv(netdev);

	igc_del_mac_filter(adapter, IGC_MAC_FILTER_TYPE_DST, addr);
	return 0;
}

/**
 * igc_set_rx_mode - Secondary Unicast, Multicast and Promiscuous mode set
 * @netdev: network interface device structure
 *
 * The set_rx_mode entry point is called whenever the unicast or multicast
 * address lists or the network interface flags are updated.  This routine is
 * responsible for configuring the hardware for proper unicast, multicast,
 * promiscuous mode, and all-multi behavior.
 */
static void igc_set_rx_mode(struct net_device *netdev)
{
	struct igc_adapter *adapter = netdev_priv(netdev);
	struct igc_hw *hw = &adapter->hw;
	u32 rctl = 0, rlpml = MAX_JUMBO_FRAME_SIZE;
	int count;

	/* Check for Promiscuous and All Multicast modes */
	if (netdev->flags & IFF_PROMISC) {
		rctl |= IGC_RCTL_UPE | IGC_RCTL_MPE;
	} else {
		if (netdev->flags & IFF_ALLMULTI) {
			rctl |= IGC_RCTL_MPE;
		} else {
			/* Write addresses to the MTA, if the attempt fails
			 * then we should just turn on promiscuous mode so
			 * that we can at least receive multicast traffic
			 */
			count = igc_write_mc_addr_list(netdev);
			if (count < 0)
				rctl |= IGC_RCTL_MPE;
		}
	}

	/* Write addresses to available RAR registers, if there is not
	 * sufficient space to store all the addresses then enable
	 * unicast promiscuous mode
	 */
	if (__dev_uc_sync(netdev, igc_uc_sync, igc_uc_unsync))
		rctl |= IGC_RCTL_UPE;

	/* update state of unicast and multicast */
	rctl |= rd32(IGC_RCTL) & ~(IGC_RCTL_UPE | IGC_RCTL_MPE);
	wr32(IGC_RCTL, rctl);

#if (PAGE_SIZE < 8192)
	if (adapter->max_frame_size <= IGC_MAX_FRAME_BUILD_SKB)
		rlpml = IGC_MAX_FRAME_BUILD_SKB;
#endif
	wr32(IGC_RLPML, rlpml);
}

/**
 * igc_configure - configure the hardware for RX and TX
 * @adapter: private board structure
 */
static void igc_configure(struct igc_adapter *adapter)
{
	struct net_device *netdev = adapter->netdev;
	int i = 0;

	igc_get_hw_control(adapter);
	igc_set_rx_mode(netdev);

	igc_setup_tctl(adapter);
	igc_setup_mrqc(adapter);
	igc_setup_rctl(adapter);

	igc_set_default_mac_filter(adapter);
	igc_restore_nfc_rules(adapter);

	igc_configure_tx(adapter);
	igc_configure_rx(adapter);

	igc_rx_fifo_flush_base(&adapter->hw);

	/* call igc_desc_unused which always leaves
	 * at least 1 descriptor unused to make sure
	 * next_to_use != next_to_clean
	 */
	for (i = 0; i < adapter->num_rx_queues; i++) {
		struct igc_ring *ring = adapter->rx_ring[i];

		igc_alloc_rx_buffers(ring, igc_desc_unused(ring));
	}
}

/**
 * igc_write_ivar - configure ivar for given MSI-X vector
 * @hw: pointer to the HW structure
 * @msix_vector: vector number we are allocating to a given ring
 * @index: row index of IVAR register to write within IVAR table
 * @offset: column offset of in IVAR, should be multiple of 8
 *
 * The IVAR table consists of 2 columns,
 * each containing an cause allocation for an Rx and Tx ring, and a
 * variable number of rows depending on the number of queues supported.
 */
static void igc_write_ivar(struct igc_hw *hw, int msix_vector,
			   int index, int offset)
{
	u32 ivar = array_rd32(IGC_IVAR0, index);

	/* clear any bits that are currently set */
	ivar &= ~((u32)0xFF << offset);

	/* write vector and valid bit */
	ivar |= (msix_vector | IGC_IVAR_VALID) << offset;

	array_wr32(IGC_IVAR0, index, ivar);
}

static void igc_assign_vector(struct igc_q_vector *q_vector, int msix_vector)
{
	struct igc_adapter *adapter = q_vector->adapter;
	struct igc_hw *hw = &adapter->hw;
	int rx_queue = IGC_N0_QUEUE;
	int tx_queue = IGC_N0_QUEUE;

	if (q_vector->rx.ring)
		rx_queue = q_vector->rx.ring->reg_idx;
	if (q_vector->tx.ring)
		tx_queue = q_vector->tx.ring->reg_idx;

	switch (hw->mac.type) {
	case igc_i225:
		if (rx_queue > IGC_N0_QUEUE)
			igc_write_ivar(hw, msix_vector,
				       rx_queue >> 1,
				       (rx_queue & 0x1) << 4);
		if (tx_queue > IGC_N0_QUEUE)
			igc_write_ivar(hw, msix_vector,
				       tx_queue >> 1,
				       ((tx_queue & 0x1) << 4) + 8);
		q_vector->eims_value = BIT(msix_vector);
		break;
	default:
		WARN_ONCE(hw->mac.type != igc_i225, "Wrong MAC type\n");
		break;
	}

	/* add q_vector eims value to global eims_enable_mask */
	adapter->eims_enable_mask |= q_vector->eims_value;

	/* configure q_vector to set itr on first interrupt */
	q_vector->set_itr = 1;
}

/**
 * igc_configure_msix - Configure MSI-X hardware
 * @adapter: Pointer to adapter structure
 *
 * igc_configure_msix sets up the hardware to properly
 * generate MSI-X interrupts.
 */
static void igc_configure_msix(struct igc_adapter *adapter)
{
	struct igc_hw *hw = &adapter->hw;
	int i, vector = 0;
	u32 tmp;

	adapter->eims_enable_mask = 0;

	/* set vector for other causes, i.e. link changes */
	switch (hw->mac.type) {
	case igc_i225:
		/* Turn on MSI-X capability first, or our settings
		 * won't stick.  And it will take days to debug.
		 */
		wr32(IGC_GPIE, IGC_GPIE_MSIX_MODE |
		     IGC_GPIE_PBA | IGC_GPIE_EIAME |
		     IGC_GPIE_NSICR);

		/* enable msix_other interrupt */
		adapter->eims_other = BIT(vector);
		tmp = (vector++ | IGC_IVAR_VALID) << 8;

		wr32(IGC_IVAR_MISC, tmp);
		break;
	default:
		/* do nothing, since nothing else supports MSI-X */
		break;
	} /* switch (hw->mac.type) */

	adapter->eims_enable_mask |= adapter->eims_other;

	for (i = 0; i < adapter->num_q_vectors; i++)
		igc_assign_vector(adapter->q_vector[i], vector++);

	wrfl();
}

/**
 * igc_irq_enable - Enable default interrupt generation settings
 * @adapter: board private structure
 */
static void igc_irq_enable(struct igc_adapter *adapter)
{
	struct igc_hw *hw = &adapter->hw;

	if (adapter->msix_entries) {
		u32 ims = IGC_IMS_LSC | IGC_IMS_DOUTSYNC | IGC_IMS_DRSTA;
		u32 regval = rd32(IGC_EIAC);

		wr32(IGC_EIAC, regval | adapter->eims_enable_mask);
		regval = rd32(IGC_EIAM);
		wr32(IGC_EIAM, regval | adapter->eims_enable_mask);
		wr32(IGC_EIMS, adapter->eims_enable_mask);
		wr32(IGC_IMS, ims);
	} else {
		wr32(IGC_IMS, IMS_ENABLE_MASK | IGC_IMS_DRSTA);
		wr32(IGC_IAM, IMS_ENABLE_MASK | IGC_IMS_DRSTA);
	}
}

/**
 * igc_irq_disable - Mask off interrupt generation on the NIC
 * @adapter: board private structure
 */
static void igc_irq_disable(struct igc_adapter *adapter)
{
	struct igc_hw *hw = &adapter->hw;

	if (adapter->msix_entries) {
		u32 regval = rd32(IGC_EIAM);

		wr32(IGC_EIAM, regval & ~adapter->eims_enable_mask);
		wr32(IGC_EIMC, adapter->eims_enable_mask);
		regval = rd32(IGC_EIAC);
		wr32(IGC_EIAC, regval & ~adapter->eims_enable_mask);
	}

	wr32(IGC_IAM, 0);
	wr32(IGC_IMC, ~0);
	wrfl();

	if (adapter->msix_entries) {
		int vector = 0, i;

		synchronize_irq(adapter->msix_entries[vector++].vector);

		for (i = 0; i < adapter->num_q_vectors; i++)
			synchronize_irq(adapter->msix_entries[vector++].vector);
	} else {
		synchronize_irq(adapter->pdev->irq);
	}
}

void igc_set_flag_queue_pairs(struct igc_adapter *adapter,
			      const u32 max_rss_queues)
{
	/* Determine if we need to pair queues. */
	/* If rss_queues > half of max_rss_queues, pair the queues in
	 * order to conserve interrupts due to limited supply.
	 */
	if (adapter->rss_queues > (max_rss_queues / 2))
		adapter->flags |= IGC_FLAG_QUEUE_PAIRS;
	else
		adapter->flags &= ~IGC_FLAG_QUEUE_PAIRS;
}

unsigned int igc_get_max_rss_queues(struct igc_adapter *adapter)
{
	return IGC_MAX_RX_QUEUES;
}

static void igc_init_queue_configuration(struct igc_adapter *adapter)
{
	u32 max_rss_queues;

	max_rss_queues = igc_get_max_rss_queues(adapter);
	adapter->rss_queues = min_t(u32, max_rss_queues, num_online_cpus());

	igc_set_flag_queue_pairs(adapter, max_rss_queues);
}

/**
 * igc_reset_q_vector - Reset config for interrupt vector
 * @adapter: board private structure to initialize
 * @v_idx: Index of vector to be reset
 *
 * If NAPI is enabled it will delete any references to the
 * NAPI struct. This is preparation for igc_free_q_vector.
 */
static void igc_reset_q_vector(struct igc_adapter *adapter, int v_idx)
{
	struct igc_q_vector *q_vector = adapter->q_vector[v_idx];

	/* if we're coming from igc_set_interrupt_capability, the vectors are
	 * not yet allocated
	 */
	if (!q_vector)
		return;

	if (q_vector->tx.ring)
		adapter->tx_ring[q_vector->tx.ring->queue_index] = NULL;

	if (q_vector->rx.ring)
		adapter->rx_ring[q_vector->rx.ring->queue_index] = NULL;

	netif_napi_del(&q_vector->napi);
}

/**
 * igc_free_q_vector - Free memory allocated for specific interrupt vector
 * @adapter: board private structure to initialize
 * @v_idx: Index of vector to be freed
 *
 * This function frees the memory allocated to the q_vector.
 */
static void igc_free_q_vector(struct igc_adapter *adapter, int v_idx)
{
	struct igc_q_vector *q_vector = adapter->q_vector[v_idx];

	adapter->q_vector[v_idx] = NULL;

	/* igc_get_stats64() might access the rings on this vector,
	 * we must wait a grace period before freeing it.
	 */
	if (q_vector)
		kfree_rcu(q_vector, rcu);
}

/**
 * igc_free_q_vectors - Free memory allocated for interrupt vectors
 * @adapter: board private structure to initialize
 *
 * This function frees the memory allocated to the q_vectors.  In addition if
 * NAPI is enabled it will delete any references to the NAPI struct prior
 * to freeing the q_vector.
 */
static void igc_free_q_vectors(struct igc_adapter *adapter)
{
	int v_idx = adapter->num_q_vectors;

	adapter->num_tx_queues = 0;
	adapter->num_rx_queues = 0;
	adapter->num_q_vectors = 0;

	while (v_idx--) {
		igc_reset_q_vector(adapter, v_idx);
		igc_free_q_vector(adapter, v_idx);
	}
}

/**
 * igc_update_itr - update the dynamic ITR value based on statistics
 * @q_vector: pointer to q_vector
 * @ring_container: ring info to update the itr for
 *
 * Stores a new ITR value based on packets and byte
 * counts during the last interrupt.  The advantage of per interrupt
 * computation is faster updates and more accurate ITR for the current
 * traffic pattern.  Constants in this function were computed
 * based on theoretical maximum wire speed and thresholds were set based
 * on testing data as well as attempting to minimize response time
 * while increasing bulk throughput.
 * NOTE: These calculations are only valid when operating in a single-
 * queue environment.
 */
static void igc_update_itr(struct igc_q_vector *q_vector,
			   struct igc_ring_container *ring_container)
{
	unsigned int packets = ring_container->total_packets;
	unsigned int bytes = ring_container->total_bytes;
	u8 itrval = ring_container->itr;

	/* no packets, exit with status unchanged */
	if (packets == 0)
		return;

	switch (itrval) {
	case lowest_latency:
		/* handle TSO and jumbo frames */
		if (bytes / packets > 8000)
			itrval = bulk_latency;
		else if ((packets < 5) && (bytes > 512))
			itrval = low_latency;
		break;
	case low_latency:  /* 50 usec aka 20000 ints/s */
		if (bytes > 10000) {
			/* this if handles the TSO accounting */
			if (bytes / packets > 8000)
				itrval = bulk_latency;
			else if ((packets < 10) || ((bytes / packets) > 1200))
				itrval = bulk_latency;
			else if ((packets > 35))
				itrval = lowest_latency;
		} else if (bytes / packets > 2000) {
			itrval = bulk_latency;
		} else if (packets <= 2 && bytes < 512) {
			itrval = lowest_latency;
		}
		break;
	case bulk_latency: /* 250 usec aka 4000 ints/s */
		if (bytes > 25000) {
			if (packets > 35)
				itrval = low_latency;
		} else if (bytes < 1500) {
			itrval = low_latency;
		}
		break;
	}

	/* clear work counters since we have the values we need */
	ring_container->total_bytes = 0;
	ring_container->total_packets = 0;

	/* write updated itr to ring container */
	ring_container->itr = itrval;
}

static void igc_set_itr(struct igc_q_vector *q_vector)
{
	struct igc_adapter *adapter = q_vector->adapter;
	u32 new_itr = q_vector->itr_val;
	u8 current_itr = 0;

	/* for non-gigabit speeds, just fix the interrupt rate at 4000 */
	switch (adapter->link_speed) {
	case SPEED_10:
	case SPEED_100:
		current_itr = 0;
		new_itr = IGC_4K_ITR;
		goto set_itr_now;
	default:
		break;
	}

	igc_update_itr(q_vector, &q_vector->tx);
	igc_update_itr(q_vector, &q_vector->rx);

	current_itr = max(q_vector->rx.itr, q_vector->tx.itr);

	/* conservative mode (itr 3) eliminates the lowest_latency setting */
	if (current_itr == lowest_latency &&
	    ((q_vector->rx.ring && adapter->rx_itr_setting == 3) ||
	    (!q_vector->rx.ring && adapter->tx_itr_setting == 3)))
		current_itr = low_latency;

	switch (current_itr) {
	/* counts and packets in update_itr are dependent on these numbers */
	case lowest_latency:
		new_itr = IGC_70K_ITR; /* 70,000 ints/sec */
		break;
	case low_latency:
		new_itr = IGC_20K_ITR; /* 20,000 ints/sec */
		break;
	case bulk_latency:
		new_itr = IGC_4K_ITR;  /* 4,000 ints/sec */
		break;
	default:
		break;
	}

set_itr_now:
	if (new_itr != q_vector->itr_val) {
		/* this attempts to bias the interrupt rate towards Bulk
		 * by adding intermediate steps when interrupt rate is
		 * increasing
		 */
		new_itr = new_itr > q_vector->itr_val ?
			  max((new_itr * q_vector->itr_val) /
			  (new_itr + (q_vector->itr_val >> 2)),
			  new_itr) : new_itr;
		/* Don't write the value here; it resets the adapter's
		 * internal timer, and causes us to delay far longer than
		 * we should between interrupts.  Instead, we write the ITR
		 * value at the beginning of the next interrupt so the timing
		 * ends up being correct.
		 */
		q_vector->itr_val = new_itr;
		q_vector->set_itr = 1;
	}
}

static void igc_reset_interrupt_capability(struct igc_adapter *adapter)
{
	int v_idx = adapter->num_q_vectors;

	if (adapter->msix_entries) {
		pci_disable_msix(adapter->pdev);
		kfree(adapter->msix_entries);
		adapter->msix_entries = NULL;
	} else if (adapter->flags & IGC_FLAG_HAS_MSI) {
		pci_disable_msi(adapter->pdev);
	}

	while (v_idx--)
		igc_reset_q_vector(adapter, v_idx);
}

/**
 * igc_set_interrupt_capability - set MSI or MSI-X if supported
 * @adapter: Pointer to adapter structure
 * @msix: boolean value for MSI-X capability
 *
 * Attempt to configure interrupts using the best available
 * capabilities of the hardware and kernel.
 */
static void igc_set_interrupt_capability(struct igc_adapter *adapter,
					 bool msix)
{
	int numvecs, i;
	int err;

	if (!msix)
		goto msi_only;
	adapter->flags |= IGC_FLAG_HAS_MSIX;

	/* Number of supported queues. */
	adapter->num_rx_queues = adapter->rss_queues;

	adapter->num_tx_queues = adapter->rss_queues;

	/* start with one vector for every Rx queue */
	numvecs = adapter->num_rx_queues;

	/* if Tx handler is separate add 1 for every Tx queue */
	if (!(adapter->flags & IGC_FLAG_QUEUE_PAIRS))
		numvecs += adapter->num_tx_queues;

	/* store the number of vectors reserved for queues */
	adapter->num_q_vectors = numvecs;

	/* add 1 vector for link status interrupts */
	numvecs++;

	adapter->msix_entries = kcalloc(numvecs, sizeof(struct msix_entry),
					GFP_KERNEL);

	if (!adapter->msix_entries)
		return;

	/* populate entry values */
	for (i = 0; i < numvecs; i++)
		adapter->msix_entries[i].entry = i;

	err = pci_enable_msix_range(adapter->pdev,
				    adapter->msix_entries,
				    numvecs,
				    numvecs);
	if (err > 0)
		return;

	kfree(adapter->msix_entries);
	adapter->msix_entries = NULL;

	igc_reset_interrupt_capability(adapter);

msi_only:
	adapter->flags &= ~IGC_FLAG_HAS_MSIX;

	adapter->rss_queues = 1;
	adapter->flags |= IGC_FLAG_QUEUE_PAIRS;
	adapter->num_rx_queues = 1;
	adapter->num_tx_queues = 1;
	adapter->num_q_vectors = 1;
	if (!pci_enable_msi(adapter->pdev))
		adapter->flags |= IGC_FLAG_HAS_MSI;
}

/**
 * igc_update_ring_itr - update the dynamic ITR value based on packet size
 * @q_vector: pointer to q_vector
 *
 * Stores a new ITR value based on strictly on packet size.  This
 * algorithm is less sophisticated than that used in igc_update_itr,
 * due to the difficulty of synchronizing statistics across multiple
 * receive rings.  The divisors and thresholds used by this function
 * were determined based on theoretical maximum wire speed and testing
 * data, in order to minimize response time while increasing bulk
 * throughput.
 * NOTE: This function is called only when operating in a multiqueue
 * receive environment.
 */
static void igc_update_ring_itr(struct igc_q_vector *q_vector)
{
	struct igc_adapter *adapter = q_vector->adapter;
	int new_val = q_vector->itr_val;
	int avg_wire_size = 0;
	unsigned int packets;

	/* For non-gigabit speeds, just fix the interrupt rate at 4000
	 * ints/sec - ITR timer value of 120 ticks.
	 */
	switch (adapter->link_speed) {
	case SPEED_10:
	case SPEED_100:
		new_val = IGC_4K_ITR;
		goto set_itr_val;
	default:
		break;
	}

	packets = q_vector->rx.total_packets;
	if (packets)
		avg_wire_size = q_vector->rx.total_bytes / packets;

	packets = q_vector->tx.total_packets;
	if (packets)
		avg_wire_size = max_t(u32, avg_wire_size,
				      q_vector->tx.total_bytes / packets);

	/* if avg_wire_size isn't set no work was done */
	if (!avg_wire_size)
		goto clear_counts;

	/* Add 24 bytes to size to account for CRC, preamble, and gap */
	avg_wire_size += 24;

	/* Don't starve jumbo frames */
	avg_wire_size = min(avg_wire_size, 3000);

	/* Give a little boost to mid-size frames */
	if (avg_wire_size > 300 && avg_wire_size < 1200)
		new_val = avg_wire_size / 3;
	else
		new_val = avg_wire_size / 2;

	/* conservative mode (itr 3) eliminates the lowest_latency setting */
	if (new_val < IGC_20K_ITR &&
	    ((q_vector->rx.ring && adapter->rx_itr_setting == 3) ||
	    (!q_vector->rx.ring && adapter->tx_itr_setting == 3)))
		new_val = IGC_20K_ITR;

set_itr_val:
	if (new_val != q_vector->itr_val) {
		q_vector->itr_val = new_val;
		q_vector->set_itr = 1;
	}
clear_counts:
	q_vector->rx.total_bytes = 0;
	q_vector->rx.total_packets = 0;
	q_vector->tx.total_bytes = 0;
	q_vector->tx.total_packets = 0;
}

static void igc_ring_irq_enable(struct igc_q_vector *q_vector)
{
	struct igc_adapter *adapter = q_vector->adapter;
	struct igc_hw *hw = &adapter->hw;

	if ((q_vector->rx.ring && (adapter->rx_itr_setting & 3)) ||
	    (!q_vector->rx.ring && (adapter->tx_itr_setting & 3))) {
		if (adapter->num_q_vectors == 1)
			igc_set_itr(q_vector);
		else
			igc_update_ring_itr(q_vector);
	}

	if (!test_bit(__IGC_DOWN, &adapter->state)) {
		if (adapter->msix_entries)
			wr32(IGC_EIMS, q_vector->eims_value);
		else
			igc_irq_enable(adapter);
	}
}

static void igc_add_ring(struct igc_ring *ring,
			 struct igc_ring_container *head)
{
	head->ring = ring;
	head->count++;
}

/**
 * igc_cache_ring_register - Descriptor ring to register mapping
 * @adapter: board private structure to initialize
 *
 * Once we know the feature-set enabled for the device, we'll cache
 * the register offset the descriptor ring is assigned to.
 */
static void igc_cache_ring_register(struct igc_adapter *adapter)
{
	int i = 0, j = 0;

	switch (adapter->hw.mac.type) {
	case igc_i225:
	/* Fall through */
	default:
		for (; i < adapter->num_rx_queues; i++)
			adapter->rx_ring[i]->reg_idx = i;
		for (; j < adapter->num_tx_queues; j++)
			adapter->tx_ring[j]->reg_idx = j;
		break;
	}
}

/**
 * igc_poll - NAPI Rx polling callback
 * @napi: napi polling structure
 * @budget: count of how many packets we should handle
 */
static int igc_poll(struct napi_struct *napi, int budget)
{
	struct igc_q_vector *q_vector = container_of(napi,
						     struct igc_q_vector,
						     napi);
	bool clean_complete = true;
	int work_done = 0;

	if (q_vector->tx.ring)
		clean_complete = igc_clean_tx_irq(q_vector, budget);

	if (q_vector->rx.ring) {
		int cleaned = igc_clean_rx_irq(q_vector, budget);

		work_done += cleaned;
		if (cleaned >= budget)
			clean_complete = false;
	}

	/* If all work not completed, return budget and keep polling */
	if (!clean_complete)
		return budget;

	/* Exit the polling mode, but don't re-enable interrupts if stack might
	 * poll us due to busy-polling
	 */
	if (likely(napi_complete_done(napi, work_done)))
		igc_ring_irq_enable(q_vector);

	return min(work_done, budget - 1);
}

/**
 * igc_alloc_q_vector - Allocate memory for a single interrupt vector
 * @adapter: board private structure to initialize
 * @v_count: q_vectors allocated on adapter, used for ring interleaving
 * @v_idx: index of vector in adapter struct
 * @txr_count: total number of Tx rings to allocate
 * @txr_idx: index of first Tx ring to allocate
 * @rxr_count: total number of Rx rings to allocate
 * @rxr_idx: index of first Rx ring to allocate
 *
 * We allocate one q_vector.  If allocation fails we return -ENOMEM.
 */
static int igc_alloc_q_vector(struct igc_adapter *adapter,
			      unsigned int v_count, unsigned int v_idx,
			      unsigned int txr_count, unsigned int txr_idx,
			      unsigned int rxr_count, unsigned int rxr_idx)
{
	struct igc_q_vector *q_vector;
	struct igc_ring *ring;
	int ring_count;

	/* igc only supports 1 Tx and/or 1 Rx queue per vector */
	if (txr_count > 1 || rxr_count > 1)
		return -ENOMEM;

	ring_count = txr_count + rxr_count;

	/* allocate q_vector and rings */
	q_vector = adapter->q_vector[v_idx];
	if (!q_vector)
		q_vector = kzalloc(struct_size(q_vector, ring, ring_count),
				   GFP_KERNEL);
	else
		memset(q_vector, 0, struct_size(q_vector, ring, ring_count));
	if (!q_vector)
		return -ENOMEM;

	/* initialize NAPI */
	netif_napi_add(adapter->netdev, &q_vector->napi,
		       igc_poll, 64);

	/* tie q_vector and adapter together */
	adapter->q_vector[v_idx] = q_vector;
	q_vector->adapter = adapter;

	/* initialize work limits */
	q_vector->tx.work_limit = adapter->tx_work_limit;

	/* initialize ITR configuration */
	q_vector->itr_register = adapter->io_addr + IGC_EITR(0);
	q_vector->itr_val = IGC_START_ITR;

	/* initialize pointer to rings */
	ring = q_vector->ring;

	/* initialize ITR */
	if (rxr_count) {
		/* rx or rx/tx vector */
		if (!adapter->rx_itr_setting || adapter->rx_itr_setting > 3)
			q_vector->itr_val = adapter->rx_itr_setting;
	} else {
		/* tx only vector */
		if (!adapter->tx_itr_setting || adapter->tx_itr_setting > 3)
			q_vector->itr_val = adapter->tx_itr_setting;
	}

	if (txr_count) {
		/* assign generic ring traits */
		ring->dev = &adapter->pdev->dev;
		ring->netdev = adapter->netdev;

		/* configure backlink on ring */
		ring->q_vector = q_vector;

		/* update q_vector Tx values */
		igc_add_ring(ring, &q_vector->tx);

		/* apply Tx specific ring traits */
		ring->count = adapter->tx_ring_count;
		ring->queue_index = txr_idx;

		/* assign ring to adapter */
		adapter->tx_ring[txr_idx] = ring;

		/* push pointer to next ring */
		ring++;
	}

	if (rxr_count) {
		/* assign generic ring traits */
		ring->dev = &adapter->pdev->dev;
		ring->netdev = adapter->netdev;

		/* configure backlink on ring */
		ring->q_vector = q_vector;

		/* update q_vector Rx values */
		igc_add_ring(ring, &q_vector->rx);

		/* apply Rx specific ring traits */
		ring->count = adapter->rx_ring_count;
		ring->queue_index = rxr_idx;

		/* assign ring to adapter */
		adapter->rx_ring[rxr_idx] = ring;
	}

	return 0;
}

/**
 * igc_alloc_q_vectors - Allocate memory for interrupt vectors
 * @adapter: board private structure to initialize
 *
 * We allocate one q_vector per queue interrupt.  If allocation fails we
 * return -ENOMEM.
 */
static int igc_alloc_q_vectors(struct igc_adapter *adapter)
{
	int rxr_remaining = adapter->num_rx_queues;
	int txr_remaining = adapter->num_tx_queues;
	int rxr_idx = 0, txr_idx = 0, v_idx = 0;
	int q_vectors = adapter->num_q_vectors;
	int err;

	if (q_vectors >= (rxr_remaining + txr_remaining)) {
		for (; rxr_remaining; v_idx++) {
			err = igc_alloc_q_vector(adapter, q_vectors, v_idx,
						 0, 0, 1, rxr_idx);

			if (err)
				goto err_out;

			/* update counts and index */
			rxr_remaining--;
			rxr_idx++;
		}
	}

	for (; v_idx < q_vectors; v_idx++) {
		int rqpv = DIV_ROUND_UP(rxr_remaining, q_vectors - v_idx);
		int tqpv = DIV_ROUND_UP(txr_remaining, q_vectors - v_idx);

		err = igc_alloc_q_vector(adapter, q_vectors, v_idx,
					 tqpv, txr_idx, rqpv, rxr_idx);

		if (err)
			goto err_out;

		/* update counts and index */
		rxr_remaining -= rqpv;
		txr_remaining -= tqpv;
		rxr_idx++;
		txr_idx++;
	}

	return 0;

err_out:
	adapter->num_tx_queues = 0;
	adapter->num_rx_queues = 0;
	adapter->num_q_vectors = 0;

	while (v_idx--)
		igc_free_q_vector(adapter, v_idx);

	return -ENOMEM;
}

/**
 * igc_init_interrupt_scheme - initialize interrupts, allocate queues/vectors
 * @adapter: Pointer to adapter structure
 * @msix: boolean for MSI-X capability
 *
 * This function initializes the interrupts and allocates all of the queues.
 */
static int igc_init_interrupt_scheme(struct igc_adapter *adapter, bool msix)
{
	struct net_device *dev = adapter->netdev;
	int err = 0;

	igc_set_interrupt_capability(adapter, msix);

	err = igc_alloc_q_vectors(adapter);
	if (err) {
		netdev_err(dev, "Unable to allocate memory for vectors\n");
		goto err_alloc_q_vectors;
	}

	igc_cache_ring_register(adapter);

	return 0;

err_alloc_q_vectors:
	igc_reset_interrupt_capability(adapter);
	return err;
}

/**
 * igc_sw_init - Initialize general software structures (struct igc_adapter)
 * @adapter: board private structure to initialize
 *
 * igc_sw_init initializes the Adapter private data structure.
 * Fields are initialized based on PCI device information and
 * OS network device settings (MTU size).
 */
static int igc_sw_init(struct igc_adapter *adapter)
{
	struct net_device *netdev = adapter->netdev;
	struct pci_dev *pdev = adapter->pdev;
	struct igc_hw *hw = &adapter->hw;

	pci_read_config_word(pdev, PCI_COMMAND, &hw->bus.pci_cmd_word);

	/* set default ring sizes */
	adapter->tx_ring_count = IGC_DEFAULT_TXD;
	adapter->rx_ring_count = IGC_DEFAULT_RXD;

	/* set default ITR values */
	adapter->rx_itr_setting = IGC_DEFAULT_ITR;
	adapter->tx_itr_setting = IGC_DEFAULT_ITR;

	/* set default work limits */
	adapter->tx_work_limit = IGC_DEFAULT_TX_WORK;

	/* adjust max frame to be at least the size of a standard frame */
	adapter->max_frame_size = netdev->mtu + ETH_HLEN + ETH_FCS_LEN +
				VLAN_HLEN;
	adapter->min_frame_size = ETH_ZLEN + ETH_FCS_LEN;

	mutex_init(&adapter->nfc_rule_lock);
	INIT_LIST_HEAD(&adapter->nfc_rule_list);
	adapter->nfc_rule_count = 0;

	spin_lock_init(&adapter->stats64_lock);
	/* Assume MSI-X interrupts, will be checked during IRQ allocation */
	adapter->flags |= IGC_FLAG_HAS_MSIX;

	igc_init_queue_configuration(adapter);

	/* This call may decrease the number of queues */
	if (igc_init_interrupt_scheme(adapter, true)) {
		netdev_err(netdev, "Unable to allocate memory for queues\n");
		return -ENOMEM;
	}

	/* Explicitly disable IRQ since the NIC can be in any state. */
	igc_irq_disable(adapter);

	set_bit(__IGC_DOWN, &adapter->state);

	return 0;
}

/**
 * igc_up - Open the interface and prepare it to handle traffic
 * @adapter: board private structure
 */
void igc_up(struct igc_adapter *adapter)
{
	struct igc_hw *hw = &adapter->hw;
	int i = 0;

	/* hardware has been reset, we need to reload some things */
	igc_configure(adapter);

	clear_bit(__IGC_DOWN, &adapter->state);

	for (i = 0; i < adapter->num_q_vectors; i++)
		napi_enable(&adapter->q_vector[i]->napi);

	if (adapter->msix_entries)
		igc_configure_msix(adapter);
	else
		igc_assign_vector(adapter->q_vector[0], 0);

	/* Clear any pending interrupts. */
	rd32(IGC_ICR);
	igc_irq_enable(adapter);

	netif_tx_start_all_queues(adapter->netdev);

	/* start the watchdog. */
	hw->mac.get_link_status = 1;
	schedule_work(&adapter->watchdog_task);
}

/**
 * igc_update_stats - Update the board statistics counters
 * @adapter: board private structure
 */
void igc_update_stats(struct igc_adapter *adapter)
{
	struct rtnl_link_stats64 *net_stats = &adapter->stats64;
	struct pci_dev *pdev = adapter->pdev;
	struct igc_hw *hw = &adapter->hw;
	u64 _bytes, _packets;
	u64 bytes, packets;
	unsigned int start;
	u32 mpc;
	int i;

	/* Prevent stats update while adapter is being reset, or if the pci
	 * connection is down.
	 */
	if (adapter->link_speed == 0)
		return;
	if (pci_channel_offline(pdev))
		return;

	packets = 0;
	bytes = 0;

	rcu_read_lock();
	for (i = 0; i < adapter->num_rx_queues; i++) {
		struct igc_ring *ring = adapter->rx_ring[i];
		u32 rqdpc = rd32(IGC_RQDPC(i));

		if (hw->mac.type >= igc_i225)
			wr32(IGC_RQDPC(i), 0);

		if (rqdpc) {
			ring->rx_stats.drops += rqdpc;
			net_stats->rx_fifo_errors += rqdpc;
		}

		do {
			start = u64_stats_fetch_begin_irq(&ring->rx_syncp);
			_bytes = ring->rx_stats.bytes;
			_packets = ring->rx_stats.packets;
		} while (u64_stats_fetch_retry_irq(&ring->rx_syncp, start));
		bytes += _bytes;
		packets += _packets;
	}

	net_stats->rx_bytes = bytes;
	net_stats->rx_packets = packets;

	packets = 0;
	bytes = 0;
	for (i = 0; i < adapter->num_tx_queues; i++) {
		struct igc_ring *ring = adapter->tx_ring[i];

		do {
			start = u64_stats_fetch_begin_irq(&ring->tx_syncp);
			_bytes = ring->tx_stats.bytes;
			_packets = ring->tx_stats.packets;
		} while (u64_stats_fetch_retry_irq(&ring->tx_syncp, start));
		bytes += _bytes;
		packets += _packets;
	}
	net_stats->tx_bytes = bytes;
	net_stats->tx_packets = packets;
	rcu_read_unlock();

	/* read stats registers */
	adapter->stats.crcerrs += rd32(IGC_CRCERRS);
	adapter->stats.gprc += rd32(IGC_GPRC);
	adapter->stats.gorc += rd32(IGC_GORCL);
	rd32(IGC_GORCH); /* clear GORCL */
	adapter->stats.bprc += rd32(IGC_BPRC);
	adapter->stats.mprc += rd32(IGC_MPRC);
	adapter->stats.roc += rd32(IGC_ROC);

	adapter->stats.prc64 += rd32(IGC_PRC64);
	adapter->stats.prc127 += rd32(IGC_PRC127);
	adapter->stats.prc255 += rd32(IGC_PRC255);
	adapter->stats.prc511 += rd32(IGC_PRC511);
	adapter->stats.prc1023 += rd32(IGC_PRC1023);
	adapter->stats.prc1522 += rd32(IGC_PRC1522);
	adapter->stats.tlpic += rd32(IGC_TLPIC);
	adapter->stats.rlpic += rd32(IGC_RLPIC);

	mpc = rd32(IGC_MPC);
	adapter->stats.mpc += mpc;
	net_stats->rx_fifo_errors += mpc;
	adapter->stats.scc += rd32(IGC_SCC);
	adapter->stats.ecol += rd32(IGC_ECOL);
	adapter->stats.mcc += rd32(IGC_MCC);
	adapter->stats.latecol += rd32(IGC_LATECOL);
	adapter->stats.dc += rd32(IGC_DC);
	adapter->stats.rlec += rd32(IGC_RLEC);
	adapter->stats.xonrxc += rd32(IGC_XONRXC);
	adapter->stats.xontxc += rd32(IGC_XONTXC);
	adapter->stats.xoffrxc += rd32(IGC_XOFFRXC);
	adapter->stats.xofftxc += rd32(IGC_XOFFTXC);
	adapter->stats.fcruc += rd32(IGC_FCRUC);
	adapter->stats.gptc += rd32(IGC_GPTC);
	adapter->stats.gotc += rd32(IGC_GOTCL);
	rd32(IGC_GOTCH); /* clear GOTCL */
	adapter->stats.rnbc += rd32(IGC_RNBC);
	adapter->stats.ruc += rd32(IGC_RUC);
	adapter->stats.rfc += rd32(IGC_RFC);
	adapter->stats.rjc += rd32(IGC_RJC);
	adapter->stats.tor += rd32(IGC_TORH);
	adapter->stats.tot += rd32(IGC_TOTH);
	adapter->stats.tpr += rd32(IGC_TPR);

	adapter->stats.ptc64 += rd32(IGC_PTC64);
	adapter->stats.ptc127 += rd32(IGC_PTC127);
	adapter->stats.ptc255 += rd32(IGC_PTC255);
	adapter->stats.ptc511 += rd32(IGC_PTC511);
	adapter->stats.ptc1023 += rd32(IGC_PTC1023);
	adapter->stats.ptc1522 += rd32(IGC_PTC1522);

	adapter->stats.mptc += rd32(IGC_MPTC);
	adapter->stats.bptc += rd32(IGC_BPTC);

	adapter->stats.tpt += rd32(IGC_TPT);
	adapter->stats.colc += rd32(IGC_COLC);
	adapter->stats.colc += rd32(IGC_RERC);

	adapter->stats.algnerrc += rd32(IGC_ALGNERRC);

	adapter->stats.tsctc += rd32(IGC_TSCTC);

	adapter->stats.iac += rd32(IGC_IAC);

	/* Fill out the OS statistics structure */
	net_stats->multicast = adapter->stats.mprc;
	net_stats->collisions = adapter->stats.colc;

	/* Rx Errors */

	/* RLEC on some newer hardware can be incorrect so build
	 * our own version based on RUC and ROC
	 */
	net_stats->rx_errors = adapter->stats.rxerrc +
		adapter->stats.crcerrs + adapter->stats.algnerrc +
		adapter->stats.ruc + adapter->stats.roc +
		adapter->stats.cexterr;
	net_stats->rx_length_errors = adapter->stats.ruc +
				      adapter->stats.roc;
	net_stats->rx_crc_errors = adapter->stats.crcerrs;
	net_stats->rx_frame_errors = adapter->stats.algnerrc;
	net_stats->rx_missed_errors = adapter->stats.mpc;

	/* Tx Errors */
	net_stats->tx_errors = adapter->stats.ecol +
			       adapter->stats.latecol;
	net_stats->tx_aborted_errors = adapter->stats.ecol;
	net_stats->tx_window_errors = adapter->stats.latecol;
	net_stats->tx_carrier_errors = adapter->stats.tncrs;

	/* Tx Dropped needs to be maintained elsewhere */

	/* Management Stats */
	adapter->stats.mgptc += rd32(IGC_MGTPTC);
	adapter->stats.mgprc += rd32(IGC_MGTPRC);
	adapter->stats.mgpdc += rd32(IGC_MGTPDC);
}

/**
 * igc_down - Close the interface
 * @adapter: board private structure
 */
void igc_down(struct igc_adapter *adapter)
{
	struct net_device *netdev = adapter->netdev;
	struct igc_hw *hw = &adapter->hw;
	u32 tctl, rctl;
	int i = 0;

	set_bit(__IGC_DOWN, &adapter->state);

	igc_ptp_suspend(adapter);

	/* disable receives in the hardware */
	rctl = rd32(IGC_RCTL);
	wr32(IGC_RCTL, rctl & ~IGC_RCTL_EN);
	/* flush and sleep below */

	/* set trans_start so we don't get spurious watchdogs during reset */
	netif_trans_update(netdev);

	netif_carrier_off(netdev);
	netif_tx_stop_all_queues(netdev);

	/* disable transmits in the hardware */
	tctl = rd32(IGC_TCTL);
	tctl &= ~IGC_TCTL_EN;
	wr32(IGC_TCTL, tctl);
	/* flush both disables and wait for them to finish */
	wrfl();
	usleep_range(10000, 20000);

	igc_irq_disable(adapter);

	adapter->flags &= ~IGC_FLAG_NEED_LINK_UPDATE;

	for (i = 0; i < adapter->num_q_vectors; i++) {
		if (adapter->q_vector[i]) {
			napi_synchronize(&adapter->q_vector[i]->napi);
			napi_disable(&adapter->q_vector[i]->napi);
		}
	}

	del_timer_sync(&adapter->watchdog_timer);
	del_timer_sync(&adapter->phy_info_timer);

	/* record the stats before reset*/
	spin_lock(&adapter->stats64_lock);
	igc_update_stats(adapter);
	spin_unlock(&adapter->stats64_lock);

	adapter->link_speed = 0;
	adapter->link_duplex = 0;

	if (!pci_channel_offline(adapter->pdev))
		igc_reset(adapter);

	/* clear VLAN promisc flag so VFTA will be updated if necessary */
	adapter->flags &= ~IGC_FLAG_VLAN_PROMISC;

	igc_clean_all_tx_rings(adapter);
	igc_clean_all_rx_rings(adapter);
}

void igc_reinit_locked(struct igc_adapter *adapter)
{
	WARN_ON(in_interrupt());
	while (test_and_set_bit(__IGC_RESETTING, &adapter->state))
		usleep_range(1000, 2000);
	igc_down(adapter);
	igc_up(adapter);
	clear_bit(__IGC_RESETTING, &adapter->state);
}

static void igc_reset_task(struct work_struct *work)
{
	struct igc_adapter *adapter;

	adapter = container_of(work, struct igc_adapter, reset_task);

	igc_rings_dump(adapter);
	igc_regs_dump(adapter);
	netdev_err(adapter->netdev, "Reset adapter\n");
	igc_reinit_locked(adapter);
}

/**
 * igc_change_mtu - Change the Maximum Transfer Unit
 * @netdev: network interface device structure
 * @new_mtu: new value for maximum frame size
 *
 * Returns 0 on success, negative on failure
 */
static int igc_change_mtu(struct net_device *netdev, int new_mtu)
{
	int max_frame = new_mtu + ETH_HLEN + ETH_FCS_LEN + VLAN_HLEN;
	struct igc_adapter *adapter = netdev_priv(netdev);

	/* adjust max frame to be at least the size of a standard frame */
	if (max_frame < (ETH_FRAME_LEN + ETH_FCS_LEN))
		max_frame = ETH_FRAME_LEN + ETH_FCS_LEN;

	while (test_and_set_bit(__IGC_RESETTING, &adapter->state))
		usleep_range(1000, 2000);

	/* igc_down has a dependency on max_frame_size */
	adapter->max_frame_size = max_frame;

	if (netif_running(netdev))
		igc_down(adapter);

	netdev_dbg(netdev, "changing MTU from %d to %d\n", netdev->mtu, new_mtu);
	netdev->mtu = new_mtu;

	if (netif_running(netdev))
		igc_up(adapter);
	else
		igc_reset(adapter);

	clear_bit(__IGC_RESETTING, &adapter->state);

	return 0;
}

/**
 * igc_get_stats - Get System Network Statistics
 * @netdev: network interface device structure
 *
 * Returns the address of the device statistics structure.
 * The statistics are updated here and also from the timer callback.
 */
static struct net_device_stats *igc_get_stats(struct net_device *netdev)
{
	struct igc_adapter *adapter = netdev_priv(netdev);

	if (!test_bit(__IGC_RESETTING, &adapter->state))
		igc_update_stats(adapter);

	/* only return the current stats */
	return &netdev->stats;
}

static netdev_features_t igc_fix_features(struct net_device *netdev,
					  netdev_features_t features)
{
	/* Since there is no support for separate Rx/Tx vlan accel
	 * enable/disable make sure Tx flag is always in same state as Rx.
	 */
	if (features & NETIF_F_HW_VLAN_CTAG_RX)
		features |= NETIF_F_HW_VLAN_CTAG_TX;
	else
		features &= ~NETIF_F_HW_VLAN_CTAG_TX;

	return features;
}

static int igc_set_features(struct net_device *netdev,
			    netdev_features_t features)
{
	netdev_features_t changed = netdev->features ^ features;
	struct igc_adapter *adapter = netdev_priv(netdev);

	/* Add VLAN support */
	if (!(changed & (NETIF_F_RXALL | NETIF_F_NTUPLE)))
		return 0;

	if (!(features & NETIF_F_NTUPLE))
		igc_flush_nfc_rules(adapter);

	netdev->features = features;

	if (netif_running(netdev))
		igc_reinit_locked(adapter);
	else
		igc_reset(adapter);

	return 1;
}

static netdev_features_t
igc_features_check(struct sk_buff *skb, struct net_device *dev,
		   netdev_features_t features)
{
	unsigned int network_hdr_len, mac_hdr_len;

	/* Make certain the headers can be described by a context descriptor */
	mac_hdr_len = skb_network_header(skb) - skb->data;
	if (unlikely(mac_hdr_len > IGC_MAX_MAC_HDR_LEN))
		return features & ~(NETIF_F_HW_CSUM |
				    NETIF_F_SCTP_CRC |
				    NETIF_F_GSO_UDP_L4 |
				    NETIF_F_HW_VLAN_CTAG_TX |
				    NETIF_F_TSO |
				    NETIF_F_TSO6);

	network_hdr_len = skb_checksum_start(skb) - skb_network_header(skb);
	if (unlikely(network_hdr_len >  IGC_MAX_NETWORK_HDR_LEN))
		return features & ~(NETIF_F_HW_CSUM |
				    NETIF_F_SCTP_CRC |
				    NETIF_F_GSO_UDP_L4 |
				    NETIF_F_TSO |
				    NETIF_F_TSO6);

	/* We can only support IPv4 TSO in tunnels if we can mangle the
	 * inner IP ID field, so strip TSO if MANGLEID is not supported.
	 */
	if (skb->encapsulation && !(features & NETIF_F_TSO_MANGLEID))
		features &= ~NETIF_F_TSO;

	return features;
}

static void igc_tsync_interrupt(struct igc_adapter *adapter)
{
	struct igc_hw *hw = &adapter->hw;
	u32 tsicr = rd32(IGC_TSICR);
	u32 ack = 0;

	if (tsicr & IGC_TSICR_TXTS) {
		/* retrieve hardware timestamp */
		schedule_work(&adapter->ptp_tx_work);
		ack |= IGC_TSICR_TXTS;
	}

	/* acknowledge the interrupts */
	wr32(IGC_TSICR, ack);
}

/**
 * igc_msix_other - msix other interrupt handler
 * @irq: interrupt number
 * @data: pointer to a q_vector
 */
static irqreturn_t igc_msix_other(int irq, void *data)
{
	struct igc_adapter *adapter = data;
	struct igc_hw *hw = &adapter->hw;
	u32 icr = rd32(IGC_ICR);

	/* reading ICR causes bit 31 of EICR to be cleared */
	if (icr & IGC_ICR_DRSTA)
		schedule_work(&adapter->reset_task);

	if (icr & IGC_ICR_DOUTSYNC) {
		/* HW is reporting DMA is out of sync */
		adapter->stats.doosync++;
	}

	if (icr & IGC_ICR_LSC) {
		hw->mac.get_link_status = 1;
		/* guard against interrupt when we're going down */
		if (!test_bit(__IGC_DOWN, &adapter->state))
			mod_timer(&adapter->watchdog_timer, jiffies + 1);
	}

	if (icr & IGC_ICR_TS)
		igc_tsync_interrupt(adapter);

	wr32(IGC_EIMS, adapter->eims_other);

	return IRQ_HANDLED;
}

static void igc_write_itr(struct igc_q_vector *q_vector)
{
	u32 itr_val = q_vector->itr_val & IGC_QVECTOR_MASK;

	if (!q_vector->set_itr)
		return;

	if (!itr_val)
		itr_val = IGC_ITR_VAL_MASK;

	itr_val |= IGC_EITR_CNT_IGNR;

	writel(itr_val, q_vector->itr_register);
	q_vector->set_itr = 0;
}

static irqreturn_t igc_msix_ring(int irq, void *data)
{
	struct igc_q_vector *q_vector = data;

	/* Write the ITR value calculated from the previous interrupt. */
	igc_write_itr(q_vector);

	napi_schedule(&q_vector->napi);

	return IRQ_HANDLED;
}

/**
 * igc_request_msix - Initialize MSI-X interrupts
 * @adapter: Pointer to adapter structure
 *
 * igc_request_msix allocates MSI-X vectors and requests interrupts from the
 * kernel.
 */
static int igc_request_msix(struct igc_adapter *adapter)
{
	int i = 0, err = 0, vector = 0, free_vector = 0;
	struct net_device *netdev = adapter->netdev;

	err = request_irq(adapter->msix_entries[vector].vector,
			  &igc_msix_other, 0, netdev->name, adapter);
	if (err)
		goto err_out;

	for (i = 0; i < adapter->num_q_vectors; i++) {
		struct igc_q_vector *q_vector = adapter->q_vector[i];

		vector++;

		q_vector->itr_register = adapter->io_addr + IGC_EITR(vector);

		if (q_vector->rx.ring && q_vector->tx.ring)
			sprintf(q_vector->name, "%s-TxRx-%u", netdev->name,
				q_vector->rx.ring->queue_index);
		else if (q_vector->tx.ring)
			sprintf(q_vector->name, "%s-tx-%u", netdev->name,
				q_vector->tx.ring->queue_index);
		else if (q_vector->rx.ring)
			sprintf(q_vector->name, "%s-rx-%u", netdev->name,
				q_vector->rx.ring->queue_index);
		else
			sprintf(q_vector->name, "%s-unused", netdev->name);

		err = request_irq(adapter->msix_entries[vector].vector,
				  igc_msix_ring, 0, q_vector->name,
				  q_vector);
		if (err)
			goto err_free;
	}

	igc_configure_msix(adapter);
	return 0;

err_free:
	/* free already assigned IRQs */
	free_irq(adapter->msix_entries[free_vector++].vector, adapter);

	vector--;
	for (i = 0; i < vector; i++) {
		free_irq(adapter->msix_entries[free_vector++].vector,
			 adapter->q_vector[i]);
	}
err_out:
	return err;
}

/**
 * igc_clear_interrupt_scheme - reset the device to a state of no interrupts
 * @adapter: Pointer to adapter structure
 *
 * This function resets the device so that it has 0 rx queues, tx queues, and
 * MSI-X interrupts allocated.
 */
static void igc_clear_interrupt_scheme(struct igc_adapter *adapter)
{
	igc_free_q_vectors(adapter);
	igc_reset_interrupt_capability(adapter);
}

/* Need to wait a few seconds after link up to get diagnostic information from
 * the phy
 */
static void igc_update_phy_info(struct timer_list *t)
{
	struct igc_adapter *adapter = from_timer(adapter, t, phy_info_timer);

	igc_get_phy_info(&adapter->hw);
}

/**
 * igc_has_link - check shared code for link and determine up/down
 * @adapter: pointer to driver private info
 */
bool igc_has_link(struct igc_adapter *adapter)
{
	struct igc_hw *hw = &adapter->hw;
	bool link_active = false;

	/* get_link_status is set on LSC (link status) interrupt or
	 * rx sequence error interrupt.  get_link_status will stay
	 * false until the igc_check_for_link establishes link
	 * for copper adapters ONLY
	 */
	switch (hw->phy.media_type) {
	case igc_media_type_copper:
		if (!hw->mac.get_link_status)
			return true;
		hw->mac.ops.check_for_link(hw);
		link_active = !hw->mac.get_link_status;
		break;
	default:
	case igc_media_type_unknown:
		break;
	}

	if (hw->mac.type == igc_i225 &&
	    hw->phy.id == I225_I_PHY_ID) {
		if (!netif_carrier_ok(adapter->netdev)) {
			adapter->flags &= ~IGC_FLAG_NEED_LINK_UPDATE;
		} else if (!(adapter->flags & IGC_FLAG_NEED_LINK_UPDATE)) {
			adapter->flags |= IGC_FLAG_NEED_LINK_UPDATE;
			adapter->link_check_timeout = jiffies;
		}
	}

	return link_active;
}

/**
 * igc_watchdog - Timer Call-back
 * @t: timer for the watchdog
 */
static void igc_watchdog(struct timer_list *t)
{
	struct igc_adapter *adapter = from_timer(adapter, t, watchdog_timer);
	/* Do the rest outside of interrupt context */
	schedule_work(&adapter->watchdog_task);
}

static void igc_watchdog_task(struct work_struct *work)
{
	struct igc_adapter *adapter = container_of(work,
						   struct igc_adapter,
						   watchdog_task);
	struct net_device *netdev = adapter->netdev;
	struct igc_hw *hw = &adapter->hw;
	struct igc_phy_info *phy = &hw->phy;
	u16 phy_data, retry_count = 20;
	u32 link;
	int i;

	link = igc_has_link(adapter);

	if (adapter->flags & IGC_FLAG_NEED_LINK_UPDATE) {
		if (time_after(jiffies, (adapter->link_check_timeout + HZ)))
			adapter->flags &= ~IGC_FLAG_NEED_LINK_UPDATE;
		else
			link = false;
	}

	if (link) {
		/* Cancel scheduled suspend requests. */
		pm_runtime_resume(netdev->dev.parent);

		if (!netif_carrier_ok(netdev)) {
			u32 ctrl;

			hw->mac.ops.get_speed_and_duplex(hw,
							 &adapter->link_speed,
							 &adapter->link_duplex);

			ctrl = rd32(IGC_CTRL);
			/* Link status message must follow this format */
			netdev_info(netdev,
				    "NIC Link is Up %d Mbps %s Duplex, Flow Control: %s\n",
				    adapter->link_speed,
				    adapter->link_duplex == FULL_DUPLEX ?
				    "Full" : "Half",
				    (ctrl & IGC_CTRL_TFCE) &&
				    (ctrl & IGC_CTRL_RFCE) ? "RX/TX" :
				    (ctrl & IGC_CTRL_RFCE) ?  "RX" :
				    (ctrl & IGC_CTRL_TFCE) ?  "TX" : "None");

			/* disable EEE if enabled */
			if ((adapter->flags & IGC_FLAG_EEE) &&
			    adapter->link_duplex == HALF_DUPLEX) {
				netdev_info(netdev,
					    "EEE Disabled: unsupported at half duplex. Re-enable using ethtool when at full duplex\n");
				adapter->hw.dev_spec._base.eee_enable = false;
				adapter->flags &= ~IGC_FLAG_EEE;
			}

			/* check if SmartSpeed worked */
			igc_check_downshift(hw);
			if (phy->speed_downgraded)
				netdev_warn(netdev, "Link Speed was downgraded by SmartSpeed\n");

			/* adjust timeout factor according to speed/duplex */
			adapter->tx_timeout_factor = 1;
			switch (adapter->link_speed) {
			case SPEED_10:
				adapter->tx_timeout_factor = 14;
				break;
			case SPEED_100:
				/* maybe add some timeout factor ? */
				break;
			}

			if (adapter->link_speed != SPEED_1000)
				goto no_wait;

			/* wait for Remote receiver status OK */
retry_read_status:
			if (!igc_read_phy_reg(hw, PHY_1000T_STATUS,
					      &phy_data)) {
				if (!(phy_data & SR_1000T_REMOTE_RX_STATUS) &&
				    retry_count) {
					msleep(100);
					retry_count--;
					goto retry_read_status;
				} else if (!retry_count) {
					netdev_err(netdev, "exceed max 2 second\n");
				}
			} else {
				netdev_err(netdev, "read 1000Base-T Status Reg\n");
			}
no_wait:
			netif_carrier_on(netdev);

			/* link state has changed, schedule phy info update */
			if (!test_bit(__IGC_DOWN, &adapter->state))
				mod_timer(&adapter->phy_info_timer,
					  round_jiffies(jiffies + 2 * HZ));
		}
	} else {
		if (netif_carrier_ok(netdev)) {
			adapter->link_speed = 0;
			adapter->link_duplex = 0;

			/* Links status message must follow this format */
			netdev_info(netdev, "NIC Link is Down\n");
			netif_carrier_off(netdev);

			/* link state has changed, schedule phy info update */
			if (!test_bit(__IGC_DOWN, &adapter->state))
				mod_timer(&adapter->phy_info_timer,
					  round_jiffies(jiffies + 2 * HZ));

			/* link is down, time to check for alternate media */
			if (adapter->flags & IGC_FLAG_MAS_ENABLE) {
				if (adapter->flags & IGC_FLAG_MEDIA_RESET) {
					schedule_work(&adapter->reset_task);
					/* return immediately */
					return;
				}
			}
			pm_schedule_suspend(netdev->dev.parent,
					    MSEC_PER_SEC * 5);

		/* also check for alternate media here */
		} else if (!netif_carrier_ok(netdev) &&
			   (adapter->flags & IGC_FLAG_MAS_ENABLE)) {
			if (adapter->flags & IGC_FLAG_MEDIA_RESET) {
				schedule_work(&adapter->reset_task);
				/* return immediately */
				return;
			}
		}
	}

	spin_lock(&adapter->stats64_lock);
	igc_update_stats(adapter);
	spin_unlock(&adapter->stats64_lock);

	for (i = 0; i < adapter->num_tx_queues; i++) {
		struct igc_ring *tx_ring = adapter->tx_ring[i];

		if (!netif_carrier_ok(netdev)) {
			/* We've lost link, so the controller stops DMA,
			 * but we've got queued Tx work that's never going
			 * to get done, so reset controller to flush Tx.
			 * (Do the reset outside of interrupt context).
			 */
			if (igc_desc_unused(tx_ring) + 1 < tx_ring->count) {
				adapter->tx_timeout_count++;
				schedule_work(&adapter->reset_task);
				/* return immediately since reset is imminent */
				return;
			}
		}

		/* Force detection of hung controller every watchdog period */
		set_bit(IGC_RING_FLAG_TX_DETECT_HANG, &tx_ring->flags);
	}

	/* Cause software interrupt to ensure Rx ring is cleaned */
	if (adapter->flags & IGC_FLAG_HAS_MSIX) {
		u32 eics = 0;

		for (i = 0; i < adapter->num_q_vectors; i++)
			eics |= adapter->q_vector[i]->eims_value;
		wr32(IGC_EICS, eics);
	} else {
		wr32(IGC_ICS, IGC_ICS_RXDMT0);
	}

	igc_ptp_tx_hang(adapter);

	/* Reset the timer */
	if (!test_bit(__IGC_DOWN, &adapter->state)) {
		if (adapter->flags & IGC_FLAG_NEED_LINK_UPDATE)
			mod_timer(&adapter->watchdog_timer,
				  round_jiffies(jiffies +  HZ));
		else
			mod_timer(&adapter->watchdog_timer,
				  round_jiffies(jiffies + 2 * HZ));
	}
}

/**
 * igc_intr_msi - Interrupt Handler
 * @irq: interrupt number
 * @data: pointer to a network interface device structure
 */
static irqreturn_t igc_intr_msi(int irq, void *data)
{
	struct igc_adapter *adapter = data;
	struct igc_q_vector *q_vector = adapter->q_vector[0];
	struct igc_hw *hw = &adapter->hw;
	/* read ICR disables interrupts using IAM */
	u32 icr = rd32(IGC_ICR);

	igc_write_itr(q_vector);

	if (icr & IGC_ICR_DRSTA)
		schedule_work(&adapter->reset_task);

	if (icr & IGC_ICR_DOUTSYNC) {
		/* HW is reporting DMA is out of sync */
		adapter->stats.doosync++;
	}

	if (icr & (IGC_ICR_RXSEQ | IGC_ICR_LSC)) {
		hw->mac.get_link_status = 1;
		if (!test_bit(__IGC_DOWN, &adapter->state))
			mod_timer(&adapter->watchdog_timer, jiffies + 1);
	}

	napi_schedule(&q_vector->napi);

	return IRQ_HANDLED;
}

/**
 * igc_intr - Legacy Interrupt Handler
 * @irq: interrupt number
 * @data: pointer to a network interface device structure
 */
static irqreturn_t igc_intr(int irq, void *data)
{
	struct igc_adapter *adapter = data;
	struct igc_q_vector *q_vector = adapter->q_vector[0];
	struct igc_hw *hw = &adapter->hw;
	/* Interrupt Auto-Mask...upon reading ICR, interrupts are masked.  No
	 * need for the IMC write
	 */
	u32 icr = rd32(IGC_ICR);

	/* IMS will not auto-mask if INT_ASSERTED is not set, and if it is
	 * not set, then the adapter didn't send an interrupt
	 */
	if (!(icr & IGC_ICR_INT_ASSERTED))
		return IRQ_NONE;

	igc_write_itr(q_vector);

	if (icr & IGC_ICR_DRSTA)
		schedule_work(&adapter->reset_task);

	if (icr & IGC_ICR_DOUTSYNC) {
		/* HW is reporting DMA is out of sync */
		adapter->stats.doosync++;
	}

	if (icr & (IGC_ICR_RXSEQ | IGC_ICR_LSC)) {
		hw->mac.get_link_status = 1;
		/* guard against interrupt when we're going down */
		if (!test_bit(__IGC_DOWN, &adapter->state))
			mod_timer(&adapter->watchdog_timer, jiffies + 1);
	}

	napi_schedule(&q_vector->napi);

	return IRQ_HANDLED;
}

static void igc_free_irq(struct igc_adapter *adapter)
{
	if (adapter->msix_entries) {
		int vector = 0, i;

		free_irq(adapter->msix_entries[vector++].vector, adapter);

		for (i = 0; i < adapter->num_q_vectors; i++)
			free_irq(adapter->msix_entries[vector++].vector,
				 adapter->q_vector[i]);
	} else {
		free_irq(adapter->pdev->irq, adapter);
	}
}

/**
 * igc_request_irq - initialize interrupts
 * @adapter: Pointer to adapter structure
 *
 * Attempts to configure interrupts using the best available
 * capabilities of the hardware and kernel.
 */
static int igc_request_irq(struct igc_adapter *adapter)
{
	struct net_device *netdev = adapter->netdev;
	struct pci_dev *pdev = adapter->pdev;
	int err = 0;

	if (adapter->flags & IGC_FLAG_HAS_MSIX) {
		err = igc_request_msix(adapter);
		if (!err)
			goto request_done;
		/* fall back to MSI */
		igc_free_all_tx_resources(adapter);
		igc_free_all_rx_resources(adapter);

		igc_clear_interrupt_scheme(adapter);
		err = igc_init_interrupt_scheme(adapter, false);
		if (err)
			goto request_done;
		igc_setup_all_tx_resources(adapter);
		igc_setup_all_rx_resources(adapter);
		igc_configure(adapter);
	}

	igc_assign_vector(adapter->q_vector[0], 0);

	if (adapter->flags & IGC_FLAG_HAS_MSI) {
		err = request_irq(pdev->irq, &igc_intr_msi, 0,
				  netdev->name, adapter);
		if (!err)
			goto request_done;

		/* fall back to legacy interrupts */
		igc_reset_interrupt_capability(adapter);
		adapter->flags &= ~IGC_FLAG_HAS_MSI;
	}

	err = request_irq(pdev->irq, &igc_intr, IRQF_SHARED,
			  netdev->name, adapter);

	if (err)
		netdev_err(netdev, "Error %d getting interrupt\n", err);

request_done:
	return err;
}

/**
 * __igc_open - Called when a network interface is made active
 * @netdev: network interface device structure
 * @resuming: boolean indicating if the device is resuming
 *
 * Returns 0 on success, negative value on failure
 *
 * The open entry point is called when a network interface is made
 * active by the system (IFF_UP).  At this point all resources needed
 * for transmit and receive operations are allocated, the interrupt
 * handler is registered with the OS, the watchdog timer is started,
 * and the stack is notified that the interface is ready.
 */
static int __igc_open(struct net_device *netdev, bool resuming)
{
	struct igc_adapter *adapter = netdev_priv(netdev);
	struct pci_dev *pdev = adapter->pdev;
	struct igc_hw *hw = &adapter->hw;
	int err = 0;
	int i = 0;

	/* disallow open during test */

	if (test_bit(__IGC_TESTING, &adapter->state)) {
		WARN_ON(resuming);
		return -EBUSY;
	}

	if (!resuming)
		pm_runtime_get_sync(&pdev->dev);

	netif_carrier_off(netdev);

	/* allocate transmit descriptors */
	err = igc_setup_all_tx_resources(adapter);
	if (err)
		goto err_setup_tx;

	/* allocate receive descriptors */
	err = igc_setup_all_rx_resources(adapter);
	if (err)
		goto err_setup_rx;

	igc_power_up_link(adapter);

	igc_configure(adapter);

	err = igc_request_irq(adapter);
	if (err)
		goto err_req_irq;

	/* Notify the stack of the actual queue counts. */
	err = netif_set_real_num_tx_queues(netdev, adapter->num_tx_queues);
	if (err)
		goto err_set_queues;

	err = netif_set_real_num_rx_queues(netdev, adapter->num_rx_queues);
	if (err)
		goto err_set_queues;

	clear_bit(__IGC_DOWN, &adapter->state);

	for (i = 0; i < adapter->num_q_vectors; i++)
		napi_enable(&adapter->q_vector[i]->napi);

	/* Clear any pending interrupts. */
	rd32(IGC_ICR);
	igc_irq_enable(adapter);

	if (!resuming)
		pm_runtime_put(&pdev->dev);

	netif_tx_start_all_queues(netdev);

	/* start the watchdog. */
	hw->mac.get_link_status = 1;
	schedule_work(&adapter->watchdog_task);

	return IGC_SUCCESS;

err_set_queues:
	igc_free_irq(adapter);
err_req_irq:
	igc_release_hw_control(adapter);
	igc_power_down_phy_copper_base(&adapter->hw);
	igc_free_all_rx_resources(adapter);
err_setup_rx:
	igc_free_all_tx_resources(adapter);
err_setup_tx:
	igc_reset(adapter);
	if (!resuming)
		pm_runtime_put(&pdev->dev);

	return err;
}

int igc_open(struct net_device *netdev)
{
	return __igc_open(netdev, false);
}

/**
 * __igc_close - Disables a network interface
 * @netdev: network interface device structure
 * @suspending: boolean indicating the device is suspending
 *
 * Returns 0, this is not allowed to fail
 *
 * The close entry point is called when an interface is de-activated
 * by the OS.  The hardware is still under the driver's control, but
 * needs to be disabled.  A global MAC reset is issued to stop the
 * hardware, and all transmit and receive resources are freed.
 */
static int __igc_close(struct net_device *netdev, bool suspending)
{
	struct igc_adapter *adapter = netdev_priv(netdev);
	struct pci_dev *pdev = adapter->pdev;

	WARN_ON(test_bit(__IGC_RESETTING, &adapter->state));

	if (!suspending)
		pm_runtime_get_sync(&pdev->dev);

	igc_down(adapter);

	igc_release_hw_control(adapter);

	igc_free_irq(adapter);

	igc_free_all_tx_resources(adapter);
	igc_free_all_rx_resources(adapter);

	if (!suspending)
		pm_runtime_put_sync(&pdev->dev);

	return 0;
}

int igc_close(struct net_device *netdev)
{
	if (netif_device_present(netdev) || netdev->dismantle)
		return __igc_close(netdev, false);
	return 0;
}

/**
 * igc_ioctl - Access the hwtstamp interface
 * @netdev: network interface device structure
 * @ifreq: interface request data
 * @cmd: ioctl command
 **/
static int igc_ioctl(struct net_device *netdev, struct ifreq *ifr, int cmd)
{
	switch (cmd) {
	case SIOCGHWTSTAMP:
		return igc_ptp_get_ts_config(netdev, ifr);
	case SIOCSHWTSTAMP:
		return igc_ptp_set_ts_config(netdev, ifr);
	default:
		return -EOPNOTSUPP;
	}
}

static int igc_save_launchtime_params(struct igc_adapter *adapter, int queue,
				      bool enable)
{
	struct igc_ring *ring;
	int i;

	if (queue < 0 || queue >= adapter->num_tx_queues)
		return -EINVAL;

	ring = adapter->tx_ring[queue];
	ring->launchtime_enable = enable;

	if (adapter->base_time)
		return 0;

	adapter->cycle_time = NSEC_PER_SEC;

	for (i = 0; i < adapter->num_tx_queues; i++) {
		ring = adapter->tx_ring[i];
		ring->start_time = 0;
		ring->end_time = NSEC_PER_SEC;
	}

	return 0;
}

static bool is_base_time_past(ktime_t base_time, const struct timespec64 *now)
{
	struct timespec64 b;

	b = ktime_to_timespec64(base_time);

	return timespec64_compare(now, &b) > 0;
}

static bool validate_schedule(struct igc_adapter *adapter,
			      const struct tc_taprio_qopt_offload *qopt)
{
	int queue_uses[IGC_MAX_TX_QUEUES] = { };
	struct timespec64 now;
	size_t n;

	if (qopt->cycle_time_extension)
		return false;

	igc_ptp_read(adapter, &now);

	/* If we program the controller's BASET registers with a time
	 * in the future, it will hold all the packets until that
	 * time, causing a lot of TX Hangs, so to avoid that, we
	 * reject schedules that would start in the future.
	 */
	if (!is_base_time_past(qopt->base_time, &now))
		return false;

	for (n = 0; n < qopt->num_entries; n++) {
		const struct tc_taprio_sched_entry *e;
		int i;

		e = &qopt->entries[n];

		/* i225 only supports "global" frame preemption
		 * settings.
		 */
		if (e->command != TC_TAPRIO_CMD_SET_GATES)
			return false;

		for (i = 0; i < IGC_MAX_TX_QUEUES; i++) {
			if (e->gate_mask & BIT(i))
				queue_uses[i]++;

			if (queue_uses[i] > 1)
				return false;
		}
	}

	return true;
}

static int igc_tsn_enable_launchtime(struct igc_adapter *adapter,
				     struct tc_etf_qopt_offload *qopt)
{
	struct igc_hw *hw = &adapter->hw;
	int err;

	if (hw->mac.type != igc_i225)
		return -EOPNOTSUPP;

	err = igc_save_launchtime_params(adapter, qopt->queue, qopt->enable);
	if (err)
		return err;

	return igc_tsn_offload_apply(adapter);
}

static int igc_save_qbv_schedule(struct igc_adapter *adapter,
				 struct tc_taprio_qopt_offload *qopt)
{
	u32 start_time = 0, end_time = 0;
	size_t n;

	if (!qopt->enable) {
		adapter->base_time = 0;
		return 0;
	}

	if (adapter->base_time)
		return -EALREADY;

	if (!validate_schedule(adapter, qopt))
		return -EINVAL;

	adapter->cycle_time = qopt->cycle_time;
	adapter->base_time = qopt->base_time;

	/* FIXME: be a little smarter about cases when the gate for a
	 * queue stays open for more than one entry.
	 */
	for (n = 0; n < qopt->num_entries; n++) {
		struct tc_taprio_sched_entry *e = &qopt->entries[n];
		int i;

		end_time += e->interval;

		for (i = 0; i < IGC_MAX_TX_QUEUES; i++) {
			struct igc_ring *ring = adapter->tx_ring[i];

			if (!(e->gate_mask & BIT(i)))
				continue;

			ring->start_time = start_time;
			ring->end_time = end_time;
		}

		start_time += e->interval;
	}

	return 0;
}

static int igc_tsn_enable_qbv_scheduling(struct igc_adapter *adapter,
					 struct tc_taprio_qopt_offload *qopt)
{
	struct igc_hw *hw = &adapter->hw;
	int err;

	if (hw->mac.type != igc_i225)
		return -EOPNOTSUPP;

	err = igc_save_qbv_schedule(adapter, qopt);
	if (err)
		return err;

	return igc_tsn_offload_apply(adapter);
}

static int igc_setup_tc(struct net_device *dev, enum tc_setup_type type,
			void *type_data)
{
	struct igc_adapter *adapter = netdev_priv(dev);

	switch (type) {
	case TC_SETUP_QDISC_TAPRIO:
		return igc_tsn_enable_qbv_scheduling(adapter, type_data);

	case TC_SETUP_QDISC_ETF:
		return igc_tsn_enable_launchtime(adapter, type_data);

	default:
		return -EOPNOTSUPP;
	}
}

static const struct net_device_ops igc_netdev_ops = {
	.ndo_open		= igc_open,
	.ndo_stop		= igc_close,
	.ndo_start_xmit		= igc_xmit_frame,
	.ndo_set_rx_mode	= igc_set_rx_mode,
	.ndo_set_mac_address	= igc_set_mac,
	.ndo_change_mtu		= igc_change_mtu,
	.ndo_get_stats64	= igc_get_stats64,
	.ndo_fix_features	= igc_fix_features,
	.ndo_set_features	= igc_set_features,
	.ndo_features_check	= igc_features_check,
	.ndo_do_ioctl		= igc_ioctl,
	.ndo_setup_tc		= igc_setup_tc,
};

/* PCIe configuration access */
void igc_read_pci_cfg(struct igc_hw *hw, u32 reg, u16 *value)
{
	struct igc_adapter *adapter = hw->back;

	pci_read_config_word(adapter->pdev, reg, value);
}

void igc_write_pci_cfg(struct igc_hw *hw, u32 reg, u16 *value)
{
	struct igc_adapter *adapter = hw->back;

	pci_write_config_word(adapter->pdev, reg, *value);
}

s32 igc_read_pcie_cap_reg(struct igc_hw *hw, u32 reg, u16 *value)
{
	struct igc_adapter *adapter = hw->back;

	if (!pci_is_pcie(adapter->pdev))
		return -IGC_ERR_CONFIG;

	pcie_capability_read_word(adapter->pdev, reg, value);

	return IGC_SUCCESS;
}

s32 igc_write_pcie_cap_reg(struct igc_hw *hw, u32 reg, u16 *value)
{
	struct igc_adapter *adapter = hw->back;

	if (!pci_is_pcie(adapter->pdev))
		return -IGC_ERR_CONFIG;

	pcie_capability_write_word(adapter->pdev, reg, *value);

	return IGC_SUCCESS;
}

u32 igc_rd32(struct igc_hw *hw, u32 reg)
{
	struct igc_adapter *igc = container_of(hw, struct igc_adapter, hw);
	u8 __iomem *hw_addr = READ_ONCE(hw->hw_addr);
	u32 value = 0;

	value = readl(&hw_addr[reg]);

	/* reads should not return all F's */
	if (!(~value) && (!reg || !(~readl(hw_addr)))) {
		struct net_device *netdev = igc->netdev;

		hw->hw_addr = NULL;
		netif_device_detach(netdev);
		netdev_err(netdev, "PCIe link lost, device now detached\n");
		WARN(pci_device_is_present(igc->pdev),
		     "igc: Failed to read reg 0x%x!\n", reg);
	}

	return value;
}

int igc_set_spd_dplx(struct igc_adapter *adapter, u32 spd, u8 dplx)
{
	struct igc_mac_info *mac = &adapter->hw.mac;

	mac->autoneg = 0;

	/* Make sure dplx is at most 1 bit and lsb of speed is not set
	 * for the switch() below to work
	 */
	if ((spd & 1) || (dplx & ~1))
		goto err_inval;

	switch (spd + dplx) {
	case SPEED_10 + DUPLEX_HALF:
		mac->forced_speed_duplex = ADVERTISE_10_HALF;
		break;
	case SPEED_10 + DUPLEX_FULL:
		mac->forced_speed_duplex = ADVERTISE_10_FULL;
		break;
	case SPEED_100 + DUPLEX_HALF:
		mac->forced_speed_duplex = ADVERTISE_100_HALF;
		break;
	case SPEED_100 + DUPLEX_FULL:
		mac->forced_speed_duplex = ADVERTISE_100_FULL;
		break;
	case SPEED_1000 + DUPLEX_FULL:
		mac->autoneg = 1;
		adapter->hw.phy.autoneg_advertised = ADVERTISE_1000_FULL;
		break;
	case SPEED_1000 + DUPLEX_HALF: /* not supported */
		goto err_inval;
	case SPEED_2500 + DUPLEX_FULL:
		mac->autoneg = 1;
		adapter->hw.phy.autoneg_advertised = ADVERTISE_2500_FULL;
		break;
	case SPEED_2500 + DUPLEX_HALF: /* not supported */
	default:
		goto err_inval;
	}

	/* clear MDI, MDI(-X) override is only allowed when autoneg enabled */
	adapter->hw.phy.mdix = AUTO_ALL_MODES;

	return 0;

err_inval:
	netdev_err(adapter->netdev, "Unsupported Speed/Duplex configuration\n");
	return -EINVAL;
}

/**
 * igc_probe - Device Initialization Routine
 * @pdev: PCI device information struct
 * @ent: entry in igc_pci_tbl
 *
 * Returns 0 on success, negative on failure
 *
 * igc_probe initializes an adapter identified by a pci_dev structure.
 * The OS initialization, configuring the adapter private structure,
 * and a hardware reset occur.
 */
static int igc_probe(struct pci_dev *pdev,
		     const struct pci_device_id *ent)
{
	struct igc_adapter *adapter;
	struct net_device *netdev;
	struct igc_hw *hw;
	const struct igc_info *ei = igc_info_tbl[ent->driver_data];
	int err, pci_using_dac;

	err = pci_enable_device_mem(pdev);
	if (err)
		return err;

	pci_using_dac = 0;
	err = dma_set_mask_and_coherent(&pdev->dev, DMA_BIT_MASK(64));
	if (!err) {
		pci_using_dac = 1;
	} else {
		err = dma_set_mask_and_coherent(&pdev->dev, DMA_BIT_MASK(32));
		if (err) {
			dev_err(&pdev->dev,
				"No usable DMA configuration, aborting\n");
			goto err_dma;
		}
	}

	err = pci_request_mem_regions(pdev, igc_driver_name);
	if (err)
		goto err_pci_reg;

	pci_enable_pcie_error_reporting(pdev);

	pci_set_master(pdev);

	err = -ENOMEM;
	netdev = alloc_etherdev_mq(sizeof(struct igc_adapter),
				   IGC_MAX_TX_QUEUES);

	if (!netdev)
		goto err_alloc_etherdev;

	SET_NETDEV_DEV(netdev, &pdev->dev);

	pci_set_drvdata(pdev, netdev);
	adapter = netdev_priv(netdev);
	adapter->netdev = netdev;
	adapter->pdev = pdev;
	hw = &adapter->hw;
	hw->back = adapter;
	adapter->port_num = hw->bus.func;
	adapter->msg_enable = netif_msg_init(debug, DEFAULT_MSG_ENABLE);

	err = pci_save_state(pdev);
	if (err)
		goto err_ioremap;

	err = -EIO;
	adapter->io_addr = ioremap(pci_resource_start(pdev, 0),
				   pci_resource_len(pdev, 0));
	if (!adapter->io_addr)
		goto err_ioremap;

	/* hw->hw_addr can be zeroed, so use adapter->io_addr for unmap */
	hw->hw_addr = adapter->io_addr;

	netdev->netdev_ops = &igc_netdev_ops;
	igc_ethtool_set_ops(netdev);
	netdev->watchdog_timeo = 5 * HZ;

	netdev->mem_start = pci_resource_start(pdev, 0);
	netdev->mem_end = pci_resource_end(pdev, 0);

	/* PCI config space info */
	hw->vendor_id = pdev->vendor;
	hw->device_id = pdev->device;
	hw->revision_id = pdev->revision;
	hw->subsystem_vendor_id = pdev->subsystem_vendor;
	hw->subsystem_device_id = pdev->subsystem_device;

	/* Copy the default MAC and PHY function pointers */
	memcpy(&hw->mac.ops, ei->mac_ops, sizeof(hw->mac.ops));
	memcpy(&hw->phy.ops, ei->phy_ops, sizeof(hw->phy.ops));

	/* Initialize skew-specific constants */
	err = ei->get_invariants(hw);
	if (err)
		goto err_sw_init;

	/* Add supported features to the features list*/
	netdev->features |= NETIF_F_SG;
	netdev->features |= NETIF_F_TSO;
	netdev->features |= NETIF_F_TSO6;
	netdev->features |= NETIF_F_TSO_ECN;
	netdev->features |= NETIF_F_RXCSUM;
	netdev->features |= NETIF_F_HW_CSUM;
	netdev->features |= NETIF_F_SCTP_CRC;
	netdev->features |= NETIF_F_HW_TC;
	netdev->features |= NETIF_F_GSO_UDP_L4;

#define IGC_GSO_PARTIAL_FEATURES (NETIF_F_GSO_GRE | \
				  NETIF_F_GSO_GRE_CSUM | \
				  NETIF_F_GSO_IPXIP4 | \
				  NETIF_F_GSO_IPXIP6 | \
				  NETIF_F_GSO_UDP_TUNNEL | \
				  NETIF_F_GSO_UDP_TUNNEL_CSUM)

	netdev->gso_partial_features = IGC_GSO_PARTIAL_FEATURES;
	netdev->features |= NETIF_F_GSO_PARTIAL | IGC_GSO_PARTIAL_FEATURES;

	/* setup the private structure */
	err = igc_sw_init(adapter);
	if (err)
		goto err_sw_init;

	/* copy netdev features into list of user selectable features */
	netdev->hw_features |= NETIF_F_NTUPLE;
	netdev->hw_features |= netdev->features;

	if (pci_using_dac)
		netdev->features |= NETIF_F_HIGHDMA;

	/* MTU range: 68 - 9216 */
	netdev->min_mtu = ETH_MIN_MTU;
	netdev->max_mtu = MAX_STD_JUMBO_FRAME_SIZE;

	/* before reading the NVM, reset the controller to put the device in a
	 * known good starting state
	 */
	hw->mac.ops.reset_hw(hw);

	if (igc_get_flash_presence_i225(hw)) {
		if (hw->nvm.ops.validate(hw) < 0) {
			dev_err(&pdev->dev, "The NVM Checksum Is Not Valid\n");
			err = -EIO;
			goto err_eeprom;
		}
	}

	if (eth_platform_get_mac_address(&pdev->dev, hw->mac.addr)) {
		/* copy the MAC address out of the NVM */
		if (hw->mac.ops.read_mac_addr(hw))
			dev_err(&pdev->dev, "NVM Read Error\n");
	}

	memcpy(netdev->dev_addr, hw->mac.addr, netdev->addr_len);

	if (!is_valid_ether_addr(netdev->dev_addr)) {
		dev_err(&pdev->dev, "Invalid MAC Address\n");
		err = -EIO;
		goto err_eeprom;
	}

	/* configure RXPBSIZE and TXPBSIZE */
	wr32(IGC_RXPBS, I225_RXPBSIZE_DEFAULT);
	wr32(IGC_TXPBS, I225_TXPBSIZE_DEFAULT);

	timer_setup(&adapter->watchdog_timer, igc_watchdog, 0);
	timer_setup(&adapter->phy_info_timer, igc_update_phy_info, 0);

	INIT_WORK(&adapter->reset_task, igc_reset_task);
	INIT_WORK(&adapter->watchdog_task, igc_watchdog_task);

	/* Initialize link properties that are user-changeable */
	adapter->fc_autoneg = true;
	hw->mac.autoneg = true;
	hw->phy.autoneg_advertised = 0xaf;

	hw->fc.requested_mode = igc_fc_default;
	hw->fc.current_mode = igc_fc_default;

	/* By default, support wake on port A */
	adapter->flags |= IGC_FLAG_WOL_SUPPORTED;

	/* initialize the wol settings based on the eeprom settings */
	if (adapter->flags & IGC_FLAG_WOL_SUPPORTED)
		adapter->wol |= IGC_WUFC_MAG;

	device_set_wakeup_enable(&adapter->pdev->dev,
				 adapter->flags & IGC_FLAG_WOL_SUPPORTED);

	igc_ptp_init(adapter);

	/* reset the hardware with the new settings */
	igc_reset(adapter);

	/* let the f/w know that the h/w is now under the control of the
	 * driver.
	 */
	igc_get_hw_control(adapter);

	strncpy(netdev->name, "eth%d", IFNAMSIZ);
	err = register_netdev(netdev);
	if (err)
		goto err_register;

	 /* carrier off reporting is important to ethtool even BEFORE open */
	netif_carrier_off(netdev);

	/* Check if Media Autosense is enabled */
	adapter->ei = *ei;

	/* print pcie link status and MAC address */
	pcie_print_link_status(pdev);
	netdev_info(netdev, "MAC: %pM\n", netdev->dev_addr);

	dev_pm_set_driver_flags(&pdev->dev, DPM_FLAG_NEVER_SKIP);
	/* Disable EEE for internal PHY devices */
	hw->dev_spec._base.eee_enable = false;
	adapter->flags &= ~IGC_FLAG_EEE;
	igc_set_eee_i225(hw, false, false, false);

	pm_runtime_put_noidle(&pdev->dev);

	return 0;

err_register:
	igc_release_hw_control(adapter);
err_eeprom:
	if (!igc_check_reset_block(hw))
		igc_reset_phy(hw);
err_sw_init:
	igc_clear_interrupt_scheme(adapter);
	iounmap(adapter->io_addr);
err_ioremap:
	free_netdev(netdev);
err_alloc_etherdev:
	pci_release_mem_regions(pdev);
err_pci_reg:
err_dma:
	pci_disable_device(pdev);
	return err;
}

/**
 * igc_remove - Device Removal Routine
 * @pdev: PCI device information struct
 *
 * igc_remove is called by the PCI subsystem to alert the driver
 * that it should release a PCI device.  This could be caused by a
 * Hot-Plug event, or because the driver is going to be removed from
 * memory.
 */
static void igc_remove(struct pci_dev *pdev)
{
	struct net_device *netdev = pci_get_drvdata(pdev);
	struct igc_adapter *adapter = netdev_priv(netdev);

	pm_runtime_get_noresume(&pdev->dev);

	igc_flush_nfc_rules(adapter);

	igc_ptp_stop(adapter);

	set_bit(__IGC_DOWN, &adapter->state);

	del_timer_sync(&adapter->watchdog_timer);
	del_timer_sync(&adapter->phy_info_timer);

	cancel_work_sync(&adapter->reset_task);
	cancel_work_sync(&adapter->watchdog_task);

	/* Release control of h/w to f/w.  If f/w is AMT enabled, this
	 * would have already happened in close and is redundant.
	 */
	igc_release_hw_control(adapter);
	unregister_netdev(netdev);

	igc_clear_interrupt_scheme(adapter);
	pci_iounmap(pdev, adapter->io_addr);
	pci_release_mem_regions(pdev);

	free_netdev(netdev);

	pci_disable_pcie_error_reporting(pdev);

	pci_disable_device(pdev);
}

static int __igc_shutdown(struct pci_dev *pdev, bool *enable_wake,
			  bool runtime)
{
	struct net_device *netdev = pci_get_drvdata(pdev);
	struct igc_adapter *adapter = netdev_priv(netdev);
	u32 wufc = runtime ? IGC_WUFC_LNKC : adapter->wol;
	struct igc_hw *hw = &adapter->hw;
	u32 ctrl, rctl, status;
	bool wake;

	rtnl_lock();
	netif_device_detach(netdev);

	if (netif_running(netdev))
		__igc_close(netdev, true);

	igc_ptp_suspend(adapter);

	igc_clear_interrupt_scheme(adapter);
	rtnl_unlock();

	status = rd32(IGC_STATUS);
	if (status & IGC_STATUS_LU)
		wufc &= ~IGC_WUFC_LNKC;

	if (wufc) {
		igc_setup_rctl(adapter);
		igc_set_rx_mode(netdev);

		/* turn on all-multi mode if wake on multicast is enabled */
		if (wufc & IGC_WUFC_MC) {
			rctl = rd32(IGC_RCTL);
			rctl |= IGC_RCTL_MPE;
			wr32(IGC_RCTL, rctl);
		}

		ctrl = rd32(IGC_CTRL);
		ctrl |= IGC_CTRL_ADVD3WUC;
		wr32(IGC_CTRL, ctrl);

		/* Allow time for pending master requests to run */
		igc_disable_pcie_master(hw);

		wr32(IGC_WUC, IGC_WUC_PME_EN);
		wr32(IGC_WUFC, wufc);
	} else {
		wr32(IGC_WUC, 0);
		wr32(IGC_WUFC, 0);
	}

	wake = wufc || adapter->en_mng_pt;
	if (!wake)
		igc_power_down_phy_copper_base(&adapter->hw);
	else
		igc_power_up_link(adapter);

	if (enable_wake)
		*enable_wake = wake;

	/* Release control of h/w to f/w.  If f/w is AMT enabled, this
	 * would have already happened in close and is redundant.
	 */
	igc_release_hw_control(adapter);

	pci_disable_device(pdev);

	return 0;
}

#ifdef CONFIG_PM
static int __maybe_unused igc_runtime_suspend(struct device *dev)
{
	return __igc_shutdown(to_pci_dev(dev), NULL, 1);
}

static void igc_deliver_wake_packet(struct net_device *netdev)
{
	struct igc_adapter *adapter = netdev_priv(netdev);
	struct igc_hw *hw = &adapter->hw;
	struct sk_buff *skb;
	u32 wupl;

	wupl = rd32(IGC_WUPL) & IGC_WUPL_MASK;

	/* WUPM stores only the first 128 bytes of the wake packet.
	 * Read the packet only if we have the whole thing.
	 */
	if (wupl == 0 || wupl > IGC_WUPM_BYTES)
		return;

	skb = netdev_alloc_skb_ip_align(netdev, IGC_WUPM_BYTES);
	if (!skb)
		return;

	skb_put(skb, wupl);

	/* Ensure reads are 32-bit aligned */
	wupl = roundup(wupl, 4);

	memcpy_fromio(skb->data, hw->hw_addr + IGC_WUPM_REG(0), wupl);

	skb->protocol = eth_type_trans(skb, netdev);
	netif_rx(skb);
}

static int __maybe_unused igc_resume(struct device *dev)
{
	struct pci_dev *pdev = to_pci_dev(dev);
	struct net_device *netdev = pci_get_drvdata(pdev);
	struct igc_adapter *adapter = netdev_priv(netdev);
	struct igc_hw *hw = &adapter->hw;
	u32 err, val;

	pci_set_power_state(pdev, PCI_D0);
	pci_restore_state(pdev);
	pci_save_state(pdev);

	if (!pci_device_is_present(pdev))
		return -ENODEV;
	err = pci_enable_device_mem(pdev);
	if (err) {
		netdev_err(netdev, "Cannot enable PCI device from suspend\n");
		return err;
	}
	pci_set_master(pdev);

	pci_enable_wake(pdev, PCI_D3hot, 0);
	pci_enable_wake(pdev, PCI_D3cold, 0);

	if (igc_init_interrupt_scheme(adapter, true)) {
		netdev_err(netdev, "Unable to allocate memory for queues\n");
		return -ENOMEM;
	}

	igc_reset(adapter);

	/* let the f/w know that the h/w is now under the control of the
	 * driver.
	 */
	igc_get_hw_control(adapter);

	val = rd32(IGC_WUS);
	if (val & WAKE_PKT_WUS)
		igc_deliver_wake_packet(netdev);

	wr32(IGC_WUS, ~0);

	rtnl_lock();
	if (!err && netif_running(netdev))
		err = __igc_open(netdev, true);

	if (!err)
		netif_device_attach(netdev);
	rtnl_unlock();

	return err;
}

static int __maybe_unused igc_runtime_resume(struct device *dev)
{
	return igc_resume(dev);
}

static int __maybe_unused igc_suspend(struct device *dev)
{
	return __igc_shutdown(to_pci_dev(dev), NULL, 0);
}

static int __maybe_unused igc_runtime_idle(struct device *dev)
{
	struct net_device *netdev = dev_get_drvdata(dev);
	struct igc_adapter *adapter = netdev_priv(netdev);

	if (!igc_has_link(adapter))
		pm_schedule_suspend(dev, MSEC_PER_SEC * 5);

	return -EBUSY;
}
#endif /* CONFIG_PM */

static void igc_shutdown(struct pci_dev *pdev)
{
	bool wake;

	__igc_shutdown(pdev, &wake, 0);

	if (system_state == SYSTEM_POWER_OFF) {
		pci_wake_from_d3(pdev, wake);
		pci_set_power_state(pdev, PCI_D3hot);
	}
}

/**
 *  igc_io_error_detected - called when PCI error is detected
 *  @pdev: Pointer to PCI device
 *  @state: The current PCI connection state
 *
 *  This function is called after a PCI bus error affecting
 *  this device has been detected.
 **/
static pci_ers_result_t igc_io_error_detected(struct pci_dev *pdev,
					      pci_channel_state_t state)
{
	struct net_device *netdev = pci_get_drvdata(pdev);
	struct igc_adapter *adapter = netdev_priv(netdev);

	netif_device_detach(netdev);

	if (state == pci_channel_io_perm_failure)
		return PCI_ERS_RESULT_DISCONNECT;

	if (netif_running(netdev))
		igc_down(adapter);
	pci_disable_device(pdev);

	/* Request a slot reset. */
	return PCI_ERS_RESULT_NEED_RESET;
}

/**
 *  igc_io_slot_reset - called after the PCI bus has been reset.
 *  @pdev: Pointer to PCI device
 *
 *  Restart the card from scratch, as if from a cold-boot. Implementation
 *  resembles the first-half of the igc_resume routine.
 **/
static pci_ers_result_t igc_io_slot_reset(struct pci_dev *pdev)
{
	struct net_device *netdev = pci_get_drvdata(pdev);
	struct igc_adapter *adapter = netdev_priv(netdev);
	struct igc_hw *hw = &adapter->hw;
	pci_ers_result_t result;

	if (pci_enable_device_mem(pdev)) {
		netdev_err(netdev, "Could not re-enable PCI device after reset\n");
		result = PCI_ERS_RESULT_DISCONNECT;
	} else {
		pci_set_master(pdev);
		pci_restore_state(pdev);
		pci_save_state(pdev);

		pci_enable_wake(pdev, PCI_D3hot, 0);
		pci_enable_wake(pdev, PCI_D3cold, 0);

		/* In case of PCI error, adapter loses its HW address
		 * so we should re-assign it here.
		 */
		hw->hw_addr = adapter->io_addr;

		igc_reset(adapter);
		wr32(IGC_WUS, ~0);
		result = PCI_ERS_RESULT_RECOVERED;
	}

	return result;
}

/**
 *  igc_io_resume - called when traffic can start to flow again.
 *  @pdev: Pointer to PCI device
 *
 *  This callback is called when the error recovery driver tells us that
 *  its OK to resume normal operation. Implementation resembles the
 *  second-half of the igc_resume routine.
 */
static void igc_io_resume(struct pci_dev *pdev)
{
	struct net_device *netdev = pci_get_drvdata(pdev);
	struct igc_adapter *adapter = netdev_priv(netdev);

	rtnl_lock();
	if (netif_running(netdev)) {
		if (igc_open(netdev)) {
			netdev_err(netdev, "igc_open failed after reset\n");
			return;
		}
	}

	netif_device_attach(netdev);

	/* let the f/w know that the h/w is now under the control of the
	 * driver.
	 */
	igc_get_hw_control(adapter);
	rtnl_unlock();
}

static const struct pci_error_handlers igc_err_handler = {
	.error_detected = igc_io_error_detected,
	.slot_reset = igc_io_slot_reset,
	.resume = igc_io_resume,
};

#ifdef CONFIG_PM
static const struct dev_pm_ops igc_pm_ops = {
	SET_SYSTEM_SLEEP_PM_OPS(igc_suspend, igc_resume)
	SET_RUNTIME_PM_OPS(igc_runtime_suspend, igc_runtime_resume,
			   igc_runtime_idle)
};
#endif

static struct pci_driver igc_driver = {
	.name     = igc_driver_name,
	.id_table = igc_pci_tbl,
	.probe    = igc_probe,
	.remove   = igc_remove,
#ifdef CONFIG_PM
	.driver.pm = &igc_pm_ops,
#endif
	.shutdown = igc_shutdown,
	.err_handler = &igc_err_handler,
};

/**
 * igc_reinit_queues - return error
 * @adapter: pointer to adapter structure
 */
int igc_reinit_queues(struct igc_adapter *adapter)
{
	struct net_device *netdev = adapter->netdev;
	int err = 0;

	if (netif_running(netdev))
		igc_close(netdev);

	igc_reset_interrupt_capability(adapter);

	if (igc_init_interrupt_scheme(adapter, true)) {
		netdev_err(netdev, "Unable to allocate memory for queues\n");
		return -ENOMEM;
	}

	if (netif_running(netdev))
		err = igc_open(netdev);

	return err;
}

/**
 * igc_get_hw_dev - return device
 * @hw: pointer to hardware structure
 *
 * used by hardware layer to print debugging information
 */
struct net_device *igc_get_hw_dev(struct igc_hw *hw)
{
	struct igc_adapter *adapter = hw->back;

	return adapter->netdev;
}

/**
 * igc_init_module - Driver Registration Routine
 *
 * igc_init_module is the first routine called when the driver is
 * loaded. All it does is register with the PCI subsystem.
 */
static int __init igc_init_module(void)
{
	int ret;

	pr_info("%s - version %s\n",
		igc_driver_string, igc_driver_version);

	pr_info("%s\n", igc_copyright);

	ret = pci_register_driver(&igc_driver);
	return ret;
}

module_init(igc_init_module);

/**
 * igc_exit_module - Driver Exit Cleanup Routine
 *
 * igc_exit_module is called just before the driver is removed
 * from memory.
 */
static void __exit igc_exit_module(void)
{
	pci_unregister_driver(&igc_driver);
}

module_exit(igc_exit_module);
/* igc_main.c */<|MERGE_RESOLUTION|>--- conflicted
+++ resolved
@@ -2544,15 +2544,9 @@
 }
 
 /**
-<<<<<<< HEAD
  * igc_add_nfc_rule() - Add NFC rule
  * @adapter: Pointer to adapter
  * @rule: Pointer to rule to be added
-=======
- * igc_get_stats64 - Get System Network Statistics
- * @netdev: network interface device structure
- * @stats: rtnl_link_stats64 pointer
->>>>>>> 31544329
  *
  * Enable NFC rule in hardware and add it to adapter.
  *
@@ -2560,17 +2554,11 @@
  *
  * Return: 0 on success, negative errno on failure.
  */
-<<<<<<< HEAD
 int igc_add_nfc_rule(struct igc_adapter *adapter, struct igc_nfc_rule *rule)
-=======
-static void igc_get_stats64(struct net_device *netdev,
-			    struct rtnl_link_stats64 *stats)
->>>>>>> 31544329
 {
 	struct igc_nfc_rule *pred, *cur;
 	int err;
 
-<<<<<<< HEAD
 	err = igc_enable_nfc_rule(adapter, rule);
 	if (err)
 		return err;
@@ -2585,13 +2573,6 @@
 	list_add(&rule->list, pred ? &pred->list : &adapter->nfc_rule_list);
 	adapter->nfc_rule_count++;
 	return 0;
-=======
-	spin_lock(&adapter->stats64_lock);
-	if (!test_bit(__IGC_RESETTING, &adapter->state))
-		igc_update_stats(adapter);
-	memcpy(stats, &adapter->stats64, sizeof(*stats));
-	spin_unlock(&adapter->stats64_lock);
->>>>>>> 31544329
 }
 
 static void igc_restore_nfc_rules(struct igc_adapter *adapter)
@@ -3925,21 +3906,23 @@
 }
 
 /**
- * igc_get_stats - Get System Network Statistics
+ * igc_get_stats64 - Get System Network Statistics
  * @netdev: network interface device structure
+ * @stats: rtnl_link_stats64 pointer
  *
  * Returns the address of the device statistics structure.
  * The statistics are updated here and also from the timer callback.
  */
-static struct net_device_stats *igc_get_stats(struct net_device *netdev)
+static void igc_get_stats64(struct net_device *netdev,
+			    struct rtnl_link_stats64 *stats)
 {
 	struct igc_adapter *adapter = netdev_priv(netdev);
 
+	spin_lock(&adapter->stats64_lock);
 	if (!test_bit(__IGC_RESETTING, &adapter->state))
 		igc_update_stats(adapter);
-
-	/* only return the current stats */
-	return &netdev->stats;
+	memcpy(stats, &adapter->stats64, sizeof(*stats));
+	spin_unlock(&adapter->stats64_lock);
 }
 
 static netdev_features_t igc_fix_features(struct net_device *netdev,
