// SPDX-License-Identifier: GPL-2.0-only
/*******************************************************************************
  This is the driver for the ST MAC 10/100/1000 on-chip Ethernet controllers.
  ST Ethernet IPs are built around a Synopsys IP Core.

	Copyright(C) 2007-2011 STMicroelectronics Ltd


  Author: Giuseppe Cavallaro <peppe.cavallaro@st.com>

  Documentation available at:
	http://www.stlinux.com
  Support available at:
	https://bugzilla.stlinux.com/
*******************************************************************************/

#include <linux/clk.h>
#include <linux/kernel.h>
#include <linux/interrupt.h>
#include <linux/ip.h>
#include <linux/tcp.h>
#include <linux/skbuff.h>
#include <linux/ethtool.h>
#include <linux/if_ether.h>
#include <linux/crc32.h>
#include <linux/mii.h>
#include <linux/if.h>
#include <linux/if_vlan.h>
#include <linux/dma-mapping.h>
#include <linux/slab.h>
#include <linux/prefetch.h>
#include <linux/pinctrl/consumer.h>
#ifdef CONFIG_DEBUG_FS
#include <linux/debugfs.h>
#include <linux/seq_file.h>
#endif /* CONFIG_DEBUG_FS */
#include <linux/net_tstamp.h>
#include <linux/phylink.h>
#include <linux/pci.h>
#include <linux/udp.h>
#include <net/pkt_cls.h>
#include <net/xdp_sock.h>
#include "stmmac_ptp.h"
#include "stmmac.h"
#include <linux/reset.h>
#include <linux/of_mdio.h>
#include <linux/bpf.h>
#include <linux/bpf_trace.h>
#include <linux/pm_runtime.h>
#include <net/xdp.h>
#include "dwmac1000.h"
#include "dwxgmac2.h"
#include "hwif.h"
#include "intel_serdes.h"
#include "stmmac_tsn.h"
#include "stmmac_xsk.h"
#include <linux/dwxpcs.h>
#ifdef CONFIG_STMMAC_NETWORK_PROXY
#include "stmmac_netproxy.h"
#endif

#define	STMMAC_ALIGN(x)		ALIGN(ALIGN(x, SMP_CACHE_BYTES), 16)
#define	TSO_MAX_BUFF_SIZE	(SZ_16K - 1)

/* Module parameters */
static int del_est = 1;
module_param(del_est, int, 0644);
MODULE_PARM_DESC(del_est, "Delete est settings when deleting tc TAPRIO qdisc");

#define TX_TIMEO	5000
static int watchdog = TX_TIMEO;
module_param(watchdog, int, 0644);
MODULE_PARM_DESC(watchdog, "Transmit timeout in milliseconds (default 5s)");

static int debug = -1;
module_param(debug, int, 0644);
MODULE_PARM_DESC(debug, "Message Level (-1: default, 0: no output, 16: all)");

static int phyaddr = -1;
module_param(phyaddr, int, 0444);
MODULE_PARM_DESC(phyaddr, "Physical device address");

#define STMMAC_TX_THRESH(x)	((x)->dma_tx_size / 4)
#define STMMAC_RX_THRESH(x)	((x)->dma_rx_size / 4)

static int flow_ctrl = FLOW_AUTO;
module_param(flow_ctrl, int, 0644);
MODULE_PARM_DESC(flow_ctrl, "Flow control ability [on/off]");

static int pause = PAUSE_TIME;
module_param(pause, int, 0644);
MODULE_PARM_DESC(pause, "Flow Control Pause Time");

#define TC_DEFAULT 64
static int tc = TC_DEFAULT;
module_param(tc, int, 0644);
MODULE_PARM_DESC(tc, "DMA threshold control value");

#define	DEFAULT_BUFSIZE	1536
static int buf_sz = DEFAULT_BUFSIZE;
module_param(buf_sz, int, 0644);
MODULE_PARM_DESC(buf_sz, "DMA buffer size");

#define	STMMAC_RX_COPYBREAK	256

static const u32 default_msg_level = (NETIF_MSG_DRV | NETIF_MSG_PROBE |
				      NETIF_MSG_LINK | NETIF_MSG_IFUP |
				      NETIF_MSG_IFDOWN | NETIF_MSG_TIMER);

#define STMMAC_DEFAULT_LPI_TIMER	1000000
#define STMMAC_LPI_T(x)	(jiffies + usecs_to_jiffies(x))

static int tw_timer = STMMAC_DEFAULT_TWT_LS;
module_param(tw_timer, int, 0644);
MODULE_PARM_DESC(tw_timer, "LPI TW timer value in msec");

/* By default the driver will use the ring mode to manage tx and rx descriptors,
 * but allow user to force to use the chain instead of the ring
 */
static unsigned int chain_mode;
module_param(chain_mode, int, 0444);
MODULE_PARM_DESC(chain_mode, "To use chain instead of ring mode");

static irqreturn_t stmmac_interrupt(int irq, void *dev_id);
/* For MSI interrupts handling */
static irqreturn_t stmmac_mac_interrupt(int irq, void *dev_id);
static irqreturn_t stmmac_safety_interrupt(int irq, void *dev_id);
static irqreturn_t stmmac_msi_intr_tx(int irq, void *data);
static irqreturn_t stmmac_msi_intr_rx(int irq, void *data);

#ifdef CONFIG_DEBUG_FS
static const struct net_device_ops stmmac_netdev_ops;
static void stmmac_init_fs(struct net_device *dev);
static void stmmac_exit_fs(struct net_device *dev);
#endif

/**
 * stmmac_verify_args - verify the driver parameters.
 * Description: it checks the driver parameters and set a default in case of
 * errors.
 */
static void stmmac_verify_args(void)
{
	if (unlikely(watchdog < 0))
		watchdog = TX_TIMEO;
	if (unlikely((buf_sz < DEFAULT_BUFSIZE) || (buf_sz > BUF_SIZE_16KiB)))
		buf_sz = DEFAULT_BUFSIZE;
	if (unlikely(flow_ctrl > 1))
		flow_ctrl = FLOW_AUTO;
	else if (likely(flow_ctrl < 0))
		flow_ctrl = FLOW_OFF;
	if (unlikely((pause < 0) || (pause > 0xffff)))
		pause = PAUSE_TIME;
	if (tw_timer < 0 || tw_timer > STMMAC_TWT_MAX)
		tw_timer = STMMAC_DEFAULT_TWT_LS;
}

/**
 * stmmac_disable_all_queues - Disable all queues
 * @priv: driver private structure
 */
static void stmmac_disable_all_queues(struct stmmac_priv *priv)
{
	u32 rx_queues_cnt = priv->plat->rx_queues_to_use;
	u32 tx_queues_cnt = priv->plat->tx_queues_to_use;
	u32 maxq = max(rx_queues_cnt, tx_queues_cnt);
	u32 queue;

	for (queue = 0; queue < maxq; queue++) {
		struct stmmac_channel *ch = &priv->channel[queue];

		if (queue < rx_queues_cnt) {
			napi_synchronize(&ch->rx_napi);
			napi_disable(&ch->rx_napi);
		}
		if (queue < tx_queues_cnt) {
			napi_synchronize(&ch->tx_napi);
			napi_disable(&ch->tx_napi);
		}
	}
}

/**
 * stmmac_enable_all_queues - Enable all queues
 * @priv: driver private structure
 */
static void stmmac_enable_all_queues(struct stmmac_priv *priv)
{
	u32 rx_queues_cnt = priv->plat->rx_queues_to_use;
	u32 tx_queues_cnt = priv->plat->tx_queues_to_use;
	u32 maxq = max(rx_queues_cnt, tx_queues_cnt);
	u32 queue;

	for (queue = 0; queue < maxq; queue++) {
		struct stmmac_channel *ch = &priv->channel[queue];

		if (queue < rx_queues_cnt)
			napi_enable(&ch->rx_napi);
		if (queue < tx_queues_cnt)
			napi_enable(&ch->tx_napi);
	}
}

static void stmmac_service_event_schedule(struct stmmac_priv *priv)
{
	if (!test_bit(STMMAC_DOWN, priv->state) &&
	    !test_and_set_bit(STMMAC_SERVICE_SCHED, priv->state))
		queue_work(priv->wq, &priv->service_task);
}

static void stmmac_global_err(struct stmmac_priv *priv)
{
	netif_carrier_off(priv->dev);
	set_bit(STMMAC_RESET_REQUESTED, priv->state);
	stmmac_service_event_schedule(priv);
}

/**
 * stmmac_clk_csr_set - dynamically set the MDC clock
 * @priv: driver private structure
 * Description: this is to dynamically set the MDC clock according to the csr
 * clock input.
 * Note:
 *	If a specific clk_csr value is passed from the platform
 *	this means that the CSR Clock Range selection cannot be
 *	changed at run-time and it is fixed (as reported in the driver
 *	documentation). Viceversa the driver will try to set the MDC
 *	clock dynamically according to the actual clock input.
 */
static void stmmac_clk_csr_set(struct stmmac_priv *priv)
{
	u32 clk_rate;

	clk_rate = clk_get_rate(priv->plat->stmmac_clk);

	/* Platform provided default clk_csr would be assumed valid
	 * for all other cases except for the below mentioned ones.
	 * For values higher than the IEEE 802.3 specified frequency
	 * we can not estimate the proper divider as it is not known
	 * the frequency of clk_csr_i. So we do not change the default
	 * divider.
	 */
	if (!(priv->clk_csr & MAC_CSR_H_FRQ_MASK)) {
		if (clk_rate < CSR_F_35M)
			priv->clk_csr = STMMAC_CSR_20_35M;
		else if ((clk_rate >= CSR_F_35M) && (clk_rate < CSR_F_60M))
			priv->clk_csr = STMMAC_CSR_35_60M;
		else if ((clk_rate >= CSR_F_60M) && (clk_rate < CSR_F_100M))
			priv->clk_csr = STMMAC_CSR_60_100M;
		else if ((clk_rate >= CSR_F_100M) && (clk_rate < CSR_F_150M))
			priv->clk_csr = STMMAC_CSR_100_150M;
		else if ((clk_rate >= CSR_F_150M) && (clk_rate < CSR_F_250M))
			priv->clk_csr = STMMAC_CSR_150_250M;
		else if ((clk_rate >= CSR_F_250M) && (clk_rate < CSR_F_300M))
			priv->clk_csr = STMMAC_CSR_250_300M;
	}

	if (priv->plat->has_sun8i) {
		if (clk_rate > 160000000)
			priv->clk_csr = 0x03;
		else if (clk_rate > 80000000)
			priv->clk_csr = 0x02;
		else if (clk_rate > 40000000)
			priv->clk_csr = 0x01;
		else
			priv->clk_csr = 0;
	}

	if (priv->plat->has_xgmac) {
		if (clk_rate > 400000000)
			priv->clk_csr = 0x5;
		else if (clk_rate > 350000000)
			priv->clk_csr = 0x4;
		else if (clk_rate > 300000000)
			priv->clk_csr = 0x3;
		else if (clk_rate > 250000000)
			priv->clk_csr = 0x2;
		else if (clk_rate > 150000000)
			priv->clk_csr = 0x1;
		else
			priv->clk_csr = 0x0;
	}
}

static void print_pkt(unsigned char *buf, int len)
{
	pr_debug("len = %d byte, buf addr: 0x%p\n", len, buf);
	print_hex_dump_bytes("", DUMP_PREFIX_OFFSET, buf, len);
}

static inline u32 stmmac_tx_avail(struct stmmac_priv *priv, u32 queue)
{
	struct stmmac_tx_queue *tx_q = get_tx_queue(priv, queue);
	u32 avail;

	if (tx_q->dirty_tx > tx_q->cur_tx)
		avail = tx_q->dirty_tx - tx_q->cur_tx - 1;
	else
		avail = priv->dma_tx_size - tx_q->cur_tx +
			tx_q->dirty_tx - 1;

	return avail;
}

/**
 * stmmac_rx_dirty - Get RX queue dirty
 * @priv: driver private structure
 * @queue: RX queue index
 */
static inline u32 stmmac_rx_dirty(struct stmmac_priv *priv, u32 queue)
{
	struct stmmac_rx_queue *rx_q = &priv->rx_queue[queue];
	u32 dirty;

	if (rx_q->dirty_rx <= rx_q->cur_rx)
		dirty = rx_q->cur_rx - rx_q->dirty_rx;
	else
		dirty = priv->dma_rx_size - rx_q->dirty_rx +
			rx_q->cur_rx;

	return dirty;
}

/**
 * stmmac_enable_eee_mode - check and enter in LPI mode
 * @priv: driver private structure
 * Description: this function is to verify and enter in LPI mode in case of
 * EEE.
 */
static void stmmac_enable_eee_mode(struct stmmac_priv *priv)
{
	u32 tx_cnt = priv->plat->tx_queues_to_use;
	u32 queue;

	/* check if all TX queues have the work finished */
	for (queue = 0; queue < tx_cnt; queue++) {
		struct stmmac_tx_queue *tx_q = get_tx_queue(priv, queue);

		if (tx_q->dirty_tx != tx_q->cur_tx)
			return; /* still unfinished work */
	}

	/* Check and enter in LPI mode */
	if (!priv->tx_path_in_lpi_mode)
		stmmac_set_eee_mode(priv, priv->hw,
				priv->plat->en_tx_lpi_clockgating);
}

/**
 * stmmac_disable_eee_mode - disable and exit from LPI mode
 * @priv: driver private structure
 * Description: this function is to exit and disable EEE in case of
 * LPI state is true. This is called by the xmit.
 */
void stmmac_disable_eee_mode(struct stmmac_priv *priv)
{
	if (!priv->plat->eee_timer) {
		stmmac_lpi_entry_timer_enable(priv, LPI_ET_DISABLE);
		return;
	}

	stmmac_reset_eee_mode(priv, priv->hw);
	del_timer_sync(&priv->eee_ctrl_timer);
	priv->tx_path_in_lpi_mode = false;
}

/**
 * stmmac_eee_ctrl_timer - EEE TX SW timer.
 * @arg : data hook
 * Description:
 *  if there is no data transfer and if we are not in LPI state,
 *  then MAC Transmitter can be moved to LPI state.
 */
static void stmmac_eee_ctrl_timer(struct timer_list *t)
{
	struct stmmac_priv *priv = from_timer(priv, t, eee_ctrl_timer);

	stmmac_enable_eee_mode(priv);
	mod_timer(&priv->eee_ctrl_timer, STMMAC_LPI_T(priv->tx_lpi_timer));
}

void stmmac_lpi_entry_timer_enable(struct stmmac_priv *priv, bool en)
{
	int tx_lpi_timer;

	/* Clear/set the SW EEE timer flag based on LPI ET enablement */
	priv->plat->eee_timer = en ? 0 : 1;
	tx_lpi_timer  = en ? priv->tx_lpi_timer : 0;
	stmmac_set_eee_lpi_timer(priv, priv->hw, tx_lpi_timer);
}

/**
 * stmmac_eee_init - init EEE
 * @priv: driver private structure
 * Description:
 *  if the GMAC supports the EEE (from the HW cap reg) and the phy device
 *  can also manage EEE, this function enable the LPI state and start related
 *  timer.
 */
bool stmmac_eee_init(struct stmmac_priv *priv)
{
	int tx_lpi_timer = priv->tx_lpi_timer;

	/* Using PCS we cannot dial with the phy registers at this stage
	 * so we do not support extra feature like EEE.
	 */
	if ((priv->hw->pcs == STMMAC_PCS_RGMII) ||
	    (priv->hw->pcs == STMMAC_PCS_TBI) ||
	    (priv->hw->pcs == STMMAC_PCS_RTBI))
		return false;

	/* Check if MAC core supports the EEE feature. */
	if (!priv->dma_cap.eee)
		return false;

	mutex_lock(&priv->lock);

	/* Check if it needs to be deactivated */
	if (!priv->eee_active) {
		if (priv->eee_enabled) {
			netdev_dbg(priv->dev, "disable EEE\n");
			stmmac_lpi_entry_timer_enable(priv, LPI_ET_DISABLE);
			del_timer_sync(&priv->eee_ctrl_timer);
			stmmac_set_eee_timer(priv, priv->hw, 0, tw_timer);
		}
		mutex_unlock(&priv->lock);
		return false;
	}

	if (priv->eee_active && !priv->eee_enabled) {
		timer_setup(&priv->eee_ctrl_timer, stmmac_eee_ctrl_timer, 0);
		stmmac_set_eee_timer(priv, priv->hw, STMMAC_DEFAULT_LIT_LS,
				     tw_timer);
	}

	if (priv->plat->has_gmac4 && priv->tx_lpi_timer <= STMMAC_ET_MAX) {
		del_timer_sync(&priv->eee_ctrl_timer);
		priv->tx_path_in_lpi_mode = false;
		stmmac_lpi_entry_timer_enable(priv, LPI_ET_ENABLE);
	} else {
		stmmac_lpi_entry_timer_enable(priv, LPI_ET_DISABLE);
		mod_timer(&priv->eee_ctrl_timer, STMMAC_LPI_T(tx_lpi_timer));
	}

	mutex_unlock(&priv->lock);
	netdev_dbg(priv->dev, "Energy-Efficient Ethernet initialized\n");
	return true;
}

/* stmmac_get_tx_hwtstamp - get HW TX timestamps
 * @priv: driver private structure
 * @p : descriptor pointer
 * @hwtstamp : hardware timestamp
 * Description :
 * This function will read timestamp from the descriptor & pass it to stack.
 * and also perform some sanity checks.
 */
void stmmac_get_tx_hwtstamp(struct stmmac_priv *priv,
			    struct dma_desc *p, ktime_t *hwtstamp)
{
	void __iomem *ptpaddr = priv->ptpaddr;
	bool found = false;
	u64 adjust = 0;
	u64 ns = 0;

	if (!priv->hwts_tx_en)
		return;

	/* check tx tstamp status */
	if (stmmac_get_tx_timestamp_status(priv, p)) {
		stmmac_get_timestamp(priv, p, priv->adv_ts, &ns);
		found = true;
	} else if (!stmmac_get_mac_tx_timestamp(priv, priv->hw, &ns)) {
		found = true;
	}

	if (found) {
		/* Correct the clk domain crossing CDC error */
		adjust += -(2 * (NSEC_PER_SEC / priv->plat->clk_ptp_rate));

		ns += adjust;
		netdev_dbg(priv->dev, "get valid TX hw timestamp %llu\n", ns);
	} else {
		netdev_dbg(priv->dev, "cannot get TX hw timestamp\n");
		/* TX HW T/S invalid, fallback to current PTP time instead
		 * of not updating hwtstamp (which can be valid stale data
		 * from past)
		 */
		stmmac_get_systime(priv, ptpaddr, &ns);
	}
	*hwtstamp = ns_to_ktime(ns);
}

/* stmmac_get_rx_hwtstamp - get HW RX timestamps
 * @priv: driver private structure
 * @p : descriptor pointer
 * @np : next descriptor pointer
 * @hwtstamp : hardware timestamp
 * Description :
 * This function will read received packet's timestamp from the descriptor
 * and pass it to stack. It also perform some sanity checks.
 */
void stmmac_get_rx_hwtstamp(struct stmmac_priv *priv, struct dma_desc *p,
			    struct dma_desc *np, ktime_t *hwtstamp)
{
	void __iomem *ptpaddr = priv->ptpaddr;
	struct dma_desc *desc = p;
	u64 adjust = 0;
	u64 ns = 0;

	if (!priv->hwts_rx_en)
		return;
	/* For GMAC4, the valid timestamp is from CTX next desc. */
	if (priv->plat->has_gmac4 || priv->plat->has_xgmac)
		desc = np;

	/* Check if timestamp is available */
	if (stmmac_get_rx_timestamp_status(priv, p, np, priv->adv_ts)) {
		stmmac_get_timestamp(priv, desc, priv->adv_ts, &ns);

		/* Correct the clk domain crossing CDC error */
		adjust += 2 * (NSEC_PER_SEC / priv->plat->clk_ptp_rate);

		ns -= adjust;
		netdev_dbg(priv->dev, "get valid RX hw timestamp %llu\n", ns);
	} else  {
		netdev_dbg(priv->dev, "cannot get RX hw timestamp\n");
		/* RX HW T/S invalid, fallback to current PTP time instead
		 * of not updating hwtstamp (which can be valid stale data
		 * from past)
		 */
		stmmac_get_systime(priv, ptpaddr, &ns);
	}
	*hwtstamp = ns_to_ktime(ns);
}

/**
 *  stmmac_hwtstamp_set - control hardware timestamping.
 *  @dev: device pointer.
 *  @ifr: An IOCTL specific structure, that can contain a pointer to
 *  a proprietary structure used to pass information to the driver.
 *  Description:
 *  This function configures the MAC to enable/disable both outgoing(TX)
 *  and incoming(RX) packets time stamping based on user input.
 *  Return Value:
 *  0 on success and an appropriate -ve integer on failure.
 */
static int stmmac_hwtstamp_set(struct net_device *dev, struct ifreq *ifr)
{
	struct stmmac_priv *priv = netdev_priv(dev);
	struct hwtstamp_config config;
	u32 ptp_v2 = 0;
	u32 tstamp_all = 0;
	u32 ptp_over_ipv4_udp = 0;
	u32 ptp_over_ipv6_udp = 0;
	u32 ptp_over_ethernet = 0;
	u32 snap_type_sel = 0;
	u32 ts_master_en = 0;
	u32 ts_event_en = 0;
	u32 value = 0;
	bool xmac;

	xmac = priv->plat->has_gmac4 || priv->plat->has_xgmac;

	if (!(priv->dma_cap.time_stamp || priv->adv_ts)) {
		netdev_alert(priv->dev, "No support for HW time stamping\n");
		priv->hwts_tx_en = 0;
		priv->hwts_rx_en = 0;

		return -EOPNOTSUPP;
	}

	if (copy_from_user(&config, ifr->ifr_data,
			   sizeof(config)))
		return -EFAULT;

	netdev_dbg(priv->dev, "%s config flags:0x%x, tx_type:0x%x, rx_filter:0x%x\n",
		   __func__, config.flags, config.tx_type, config.rx_filter);

	/* reserved for future extensions */
	if (config.flags)
		return -EINVAL;

	if (config.tx_type != HWTSTAMP_TX_OFF &&
	    config.tx_type != HWTSTAMP_TX_ON)
		return -ERANGE;

	if (priv->adv_ts) {
		switch (config.rx_filter) {
		case HWTSTAMP_FILTER_NONE:
			/* time stamp no incoming packet at all */
			config.rx_filter = HWTSTAMP_FILTER_NONE;
			break;

		case HWTSTAMP_FILTER_PTP_V1_L4_EVENT:
			/* PTP v1, UDP, any kind of event packet */
			config.rx_filter = HWTSTAMP_FILTER_PTP_V1_L4_EVENT;
			/* 'xmac' hardware can support Sync, Pdelay_Req and
			 * Pdelay_resp by setting bit14 and bits17/16 to 01
			 * This leaves Delay_Req timestamps out.
			 * Enable all events *and* general purpose message
			 * timestamping
			 */
			snap_type_sel = PTP_TCR_SNAPTYPSEL_1;
			ptp_over_ipv4_udp = PTP_TCR_TSIPV4ENA;
			ptp_over_ipv6_udp = PTP_TCR_TSIPV6ENA;
			break;

		case HWTSTAMP_FILTER_PTP_V1_L4_SYNC:
			/* PTP v1, UDP, Sync packet */
			config.rx_filter = HWTSTAMP_FILTER_PTP_V1_L4_SYNC;
			/* take time stamp for SYNC messages only */
			ts_event_en = PTP_TCR_TSEVNTENA;

			ptp_over_ipv4_udp = PTP_TCR_TSIPV4ENA;
			ptp_over_ipv6_udp = PTP_TCR_TSIPV6ENA;
			break;

		case HWTSTAMP_FILTER_PTP_V1_L4_DELAY_REQ:
			/* PTP v1, UDP, Delay_req packet */
			config.rx_filter = HWTSTAMP_FILTER_PTP_V1_L4_DELAY_REQ;
			/* take time stamp for Delay_Req messages only */
			ts_master_en = PTP_TCR_TSMSTRENA;
			ts_event_en = PTP_TCR_TSEVNTENA;

			ptp_over_ipv4_udp = PTP_TCR_TSIPV4ENA;
			ptp_over_ipv6_udp = PTP_TCR_TSIPV6ENA;
			break;

		case HWTSTAMP_FILTER_PTP_V2_L4_EVENT:
			/* PTP v2, UDP, any kind of event packet */
			config.rx_filter = HWTSTAMP_FILTER_PTP_V2_L4_EVENT;
			ptp_v2 = PTP_TCR_TSVER2ENA;
			/* take time stamp for all event messages */
			snap_type_sel = PTP_TCR_SNAPTYPSEL_1;

			ptp_over_ipv4_udp = PTP_TCR_TSIPV4ENA;
			ptp_over_ipv6_udp = PTP_TCR_TSIPV6ENA;
			break;

		case HWTSTAMP_FILTER_PTP_V2_L4_SYNC:
			/* PTP v2, UDP, Sync packet */
			config.rx_filter = HWTSTAMP_FILTER_PTP_V2_L4_SYNC;
			ptp_v2 = PTP_TCR_TSVER2ENA;
			/* take time stamp for SYNC messages only */
			ts_event_en = PTP_TCR_TSEVNTENA;

			ptp_over_ipv4_udp = PTP_TCR_TSIPV4ENA;
			ptp_over_ipv6_udp = PTP_TCR_TSIPV6ENA;
			break;

		case HWTSTAMP_FILTER_PTP_V2_L4_DELAY_REQ:
			/* PTP v2, UDP, Delay_req packet */
			config.rx_filter = HWTSTAMP_FILTER_PTP_V2_L4_DELAY_REQ;
			ptp_v2 = PTP_TCR_TSVER2ENA;
			/* take time stamp for Delay_Req messages only */
			ts_master_en = PTP_TCR_TSMSTRENA;
			ts_event_en = PTP_TCR_TSEVNTENA;

			ptp_over_ipv4_udp = PTP_TCR_TSIPV4ENA;
			ptp_over_ipv6_udp = PTP_TCR_TSIPV6ENA;
			break;

		case HWTSTAMP_FILTER_PTP_V2_EVENT:
			/* PTP v2/802.AS1 any layer, any kind of event packet */
			config.rx_filter = HWTSTAMP_FILTER_PTP_V2_EVENT;
			ptp_v2 = PTP_TCR_TSVER2ENA;
			snap_type_sel = PTP_TCR_SNAPTYPSEL_1;
			if (priv->synopsys_id != DWMAC_CORE_5_10)
				ts_event_en = PTP_TCR_TSEVNTENA;
			ptp_over_ipv4_udp = PTP_TCR_TSIPV4ENA;
			ptp_over_ipv6_udp = PTP_TCR_TSIPV6ENA;
			ptp_over_ethernet = PTP_TCR_TSIPENA;
			break;

		case HWTSTAMP_FILTER_PTP_V2_SYNC:
			/* PTP v2/802.AS1, any layer, Sync packet */
			config.rx_filter = HWTSTAMP_FILTER_PTP_V2_SYNC;
			ptp_v2 = PTP_TCR_TSVER2ENA;
			/* take time stamp for SYNC messages only */
			ts_event_en = PTP_TCR_TSEVNTENA;

			ptp_over_ipv4_udp = PTP_TCR_TSIPV4ENA;
			ptp_over_ipv6_udp = PTP_TCR_TSIPV6ENA;
			ptp_over_ethernet = PTP_TCR_TSIPENA;
			break;

		case HWTSTAMP_FILTER_PTP_V2_DELAY_REQ:
			/* PTP v2/802.AS1, any layer, Delay_req packet */
			config.rx_filter = HWTSTAMP_FILTER_PTP_V2_DELAY_REQ;
			ptp_v2 = PTP_TCR_TSVER2ENA;
			/* take time stamp for Delay_Req messages only */
			ts_master_en = PTP_TCR_TSMSTRENA;
			ts_event_en = PTP_TCR_TSEVNTENA;

			ptp_over_ipv4_udp = PTP_TCR_TSIPV4ENA;
			ptp_over_ipv6_udp = PTP_TCR_TSIPV6ENA;
			ptp_over_ethernet = PTP_TCR_TSIPENA;
			break;

		case HWTSTAMP_FILTER_NTP_ALL:
		case HWTSTAMP_FILTER_ALL:
			/* time stamp any incoming packet */
			config.rx_filter = HWTSTAMP_FILTER_ALL;
			priv->hwts_all = HWTSTAMP_FILTER_ALL;
			tstamp_all = PTP_TCR_TSENALL;
			break;

		default:
			return -ERANGE;
		}
	} else {
		switch (config.rx_filter) {
		case HWTSTAMP_FILTER_NONE:
			config.rx_filter = HWTSTAMP_FILTER_NONE;
			break;
		default:
			/* PTP v1, UDP, any kind of event packet */
			config.rx_filter = HWTSTAMP_FILTER_PTP_V1_L4_EVENT;
			break;
		}
	}
	priv->hwts_rx_en = ((config.rx_filter == HWTSTAMP_FILTER_NONE) ? 0 : 1);
	priv->hwts_tx_en = config.tx_type == HWTSTAMP_TX_ON;

	if (!priv->hwts_tx_en && !priv->hwts_rx_en)
		stmmac_config_hw_tstamping(priv, priv->ptpaddr, 0);
	else {
		value = (PTP_TCR_TSENA | PTP_TCR_TSCFUPDT | PTP_TCR_TSCTRLSSR |
			 tstamp_all | ptp_v2 | ptp_over_ethernet |
			 ptp_over_ipv6_udp | ptp_over_ipv4_udp | ts_event_en |
			 ts_master_en | snap_type_sel);

		stmmac_config_hw_tstamping(priv, priv->ptpaddr, value);
	}

	memcpy(&priv->tstamp_config, &config, sizeof(config));

	return copy_to_user(ifr->ifr_data, &config,
			    sizeof(config)) ? -EFAULT : 0;
}

/**
 *  stmmac_hwtstamp_get - read hardware timestamping.
 *  @dev: device pointer.
 *  @ifr: An IOCTL specific structure, that can contain a pointer to
 *  a proprietary structure used to pass information to the driver.
 *  Description:
 *  This function obtain the current hardware timestamping settings
    as requested.
 */
static int stmmac_hwtstamp_get(struct net_device *dev, struct ifreq *ifr)
{
	struct stmmac_priv *priv = netdev_priv(dev);
	struct hwtstamp_config *config = &priv->tstamp_config;

	if (!(priv->dma_cap.time_stamp || priv->dma_cap.atime_stamp))
		return -EOPNOTSUPP;

	return copy_to_user(ifr->ifr_data, config,
			    sizeof(*config)) ? -EFAULT : 0;
}

/**
 * stmmac_init_ptp - init PTP
 * @priv: driver private structure
 * Description: this is to verify if the HW supports the PTPv1 or PTPv2.
 * This is done by looking at the HW cap. register.
 * This function also registers the ptp driver.
 */
static int stmmac_init_ptp(struct stmmac_priv *priv)
{
	struct timespec64 now;
	u32 sec_inc = 0;
	u32 value;
	u64 temp;

	bool xmac = priv->plat->has_gmac4 || priv->plat->has_xgmac;

	if (!(priv->dma_cap.time_stamp || priv->dma_cap.atime_stamp))
		return -EOPNOTSUPP;

	priv->adv_ts = 0;
	/* Check if adv_ts can be enabled for dwmac 4.x / xgmac core */
	if (xmac && priv->dma_cap.atime_stamp)
		priv->adv_ts = 1;
	/* Dwmac 3.x core with extend_desc can support adv_ts */
	else if (priv->extend_desc && priv->dma_cap.atime_stamp)
		priv->adv_ts = 1;

	if (priv->dma_cap.time_stamp)
		netdev_info(priv->dev, "IEEE 1588-2002 Timestamp supported\n");

	if (priv->adv_ts)
		netdev_info(priv->dev,
			    "IEEE 1588-2008 Advanced Timestamp supported\n");

	priv->hwts_tx_en = 0;
	priv->hwts_rx_en = 0;

	stmmac_ptp_register(priv);

	if (priv->ptp_clock) {
		value = (PTP_TCR_TSENA | PTP_TCR_TSCFUPDT | PTP_TCR_TSCTRLSSR);

		stmmac_config_hw_tstamping(priv, priv->ptpaddr, value);

		/* program Sub Second Increment reg */
		stmmac_config_sub_second_increment(priv,
						   priv->ptpaddr,
						   priv->plat->clk_ptp_rate,
						   xmac, &sec_inc,
						   priv->plat->is_hfpga);
		temp = div_u64(1000000000ULL, sec_inc);

		/* Store sub second increment and flags for later use */
		priv->sub_second_inc = sec_inc;
		priv->systime_flags = value;

		/* calculate default added value:
		 * formula is :
		 * addend = (2^32)/freq_div_ratio;
		 * where, freq_div_ratio = 1e9ns/sec_inc
		 */
		temp = (u64)(temp << 32);
		priv->default_addend = div_u64(temp, priv->plat->clk_ptp_rate);
		stmmac_config_addend(priv, priv->ptpaddr, priv->default_addend);

		/* initialize system time */
		ktime_get_real_ts64(&now);

		/* lower 32 bits of tv_sec are safe until y2106 */
		stmmac_init_systime(priv, priv->ptpaddr,
				    (u32)now.tv_sec, now.tv_nsec);
	}

	return 0;
}

static void stmmac_release_ptp(struct stmmac_priv *priv)
{
	if (priv->plat->clk_ptp_ref)
		clk_disable_unprepare(priv->plat->clk_ptp_ref);
	stmmac_ptp_unregister(priv);
}

/**
 *  stmmac_mac_flow_ctrl - Configure flow control in all queues
 *  @priv: driver private structure
 *  Description: It is used for configuring the flow control in all queues
 */
static void stmmac_mac_flow_ctrl(struct stmmac_priv *priv, u32 duplex)
{
	u32 tx_cnt = priv->plat->tx_queues_to_use;

	stmmac_flow_ctrl(priv, priv->hw, duplex, priv->flow_ctrl,
			priv->pause, tx_cnt);
}

static void stmmac_validate(struct phylink_config *config,
			    unsigned long *supported,
			    struct phylink_link_state *state)
{
	struct stmmac_priv *priv = netdev_priv(to_net_dev(config->dev));
	__ETHTOOL_DECLARE_LINK_MODE_MASK(mac_supported) = { 0, };
	__ETHTOOL_DECLARE_LINK_MODE_MASK(mask) = { 0, };
	int tx_cnt = priv->plat->tx_queues_to_use;
	int max_speed = priv->plat->max_speed;

	phylink_set(mac_supported, 10baseT_Half);
	phylink_set(mac_supported, 10baseT_Full);
	phylink_set(mac_supported, 100baseT_Half);
	phylink_set(mac_supported, 100baseT_Full);
	phylink_set(mac_supported, 1000baseT_Half);
	phylink_set(mac_supported, 1000baseT_Full);
	phylink_set(mac_supported, 1000baseKX_Full);

	phylink_set(mac_supported, Autoneg);
	phylink_set(mac_supported, Pause);
	phylink_set(mac_supported, Asym_Pause);
	phylink_set_port_modes(mac_supported);

	if (priv->plat->has_gmac ||
	    priv->plat->has_gmac4 ||
	    priv->plat->has_xgmac) {
		phylink_set(mac_supported, 1000baseT_Half);
		phylink_set(mac_supported, 1000baseT_Full);
		phylink_set(mac_supported, 1000baseKX_Full);
	}

	/* 2.5G mode only support 2500baseT full duplex only */
	if (priv->plat->has_gmac4 && priv->plat->speed_2500_en) {
		phylink_set(mac_supported, 2500baseT_Full);
		phylink_set(mask, 10baseT_Half);
		phylink_set(mask, 10baseT_Full);
		phylink_set(mask, 100baseT_Half);
		phylink_set(mask, 100baseT_Full);
		phylink_set(mask, 1000baseT_Half);
		phylink_set(mask, 1000baseT_Full);
	}

	/* Cut down 1G if asked to */
	if ((max_speed > 0) && (max_speed < 1000)) {
		phylink_set(mask, 1000baseT_Full);
		phylink_set(mask, 1000baseX_Full);
	} else if (priv->plat->has_xgmac) {
		if (!max_speed || (max_speed >= 2500)) {
			phylink_set(mac_supported, 2500baseT_Full);
			phylink_set(mac_supported, 2500baseX_Full);
		}
		if (!max_speed || (max_speed >= 5000)) {
			phylink_set(mac_supported, 5000baseT_Full);
		}
		if (!max_speed || (max_speed >= 10000)) {
			phylink_set(mac_supported, 10000baseSR_Full);
			phylink_set(mac_supported, 10000baseLR_Full);
			phylink_set(mac_supported, 10000baseER_Full);
			phylink_set(mac_supported, 10000baseLRM_Full);
			phylink_set(mac_supported, 10000baseT_Full);
			phylink_set(mac_supported, 10000baseKX4_Full);
			phylink_set(mac_supported, 10000baseKR_Full);
		}
	}

	/* Half-Duplex can only work with single queue */
	if (tx_cnt > 1) {
		phylink_set(mask, 10baseT_Half);
		phylink_set(mask, 100baseT_Half);
		phylink_set(mask, 1000baseT_Half);
	}

	bitmap_and(supported, supported, mac_supported,
		   __ETHTOOL_LINK_MODE_MASK_NBITS);
	bitmap_andnot(supported, supported, mask,
		      __ETHTOOL_LINK_MODE_MASK_NBITS);
	bitmap_and(state->advertising, state->advertising, mac_supported,
		   __ETHTOOL_LINK_MODE_MASK_NBITS);
	bitmap_andnot(state->advertising, state->advertising, mask,
		      __ETHTOOL_LINK_MODE_MASK_NBITS);
}

static int stmmac_mac_link_state(struct phylink_config *config,
				 struct phylink_link_state *state)
{
	return -EOPNOTSUPP;
}

static void stmmac_mac_config(struct phylink_config *config, unsigned int mode,
			      const struct phylink_link_state *state)
{
	struct stmmac_priv *priv = netdev_priv(to_net_dev(config->dev));
	u32 ctrl;

	ctrl = readl(priv->ioaddr + MAC_CTRL_REG);
	ctrl &= ~priv->hw->link.speed_mask;

	if (state->interface == PHY_INTERFACE_MODE_USXGMII) {
		switch (state->speed) {
		case SPEED_10000:
			ctrl |= priv->hw->link.xgmii.speed10000;
			break;
		case SPEED_5000:
			ctrl |= priv->hw->link.xgmii.speed5000;
			break;
		case SPEED_2500:
			ctrl |= priv->hw->link.xgmii.speed2500;
			break;
		default:
			return;
		}
	} else {
		switch (state->speed) {
		case SPEED_2500:
			ctrl |= priv->hw->link.speed2500;
			break;
		case SPEED_1000:
			ctrl |= priv->hw->link.speed1000;
			break;
		case SPEED_100:
			ctrl |= priv->hw->link.speed100;
			break;
		case SPEED_10:
			ctrl |= priv->hw->link.speed10;
			break;
		default:
			return;
		}
	}

	priv->speed = state->speed;

	if (priv->plat->fix_mac_speed)
		priv->plat->fix_mac_speed(priv->plat->bsp_priv, state->speed);

	if (!state->duplex)
		ctrl &= ~priv->hw->link.duplex;
	else
		ctrl |= priv->hw->link.duplex;

	/* Flow Control operation */
	if (state->pause)
		stmmac_mac_flow_ctrl(priv, state->duplex);

	writel(ctrl, priv->ioaddr + MAC_CTRL_REG);
}

static void stmmac_mac_an_restart(struct phylink_config *config)
{
	/* Not Supported */
}

static void stmmac_mac_link_down(struct phylink_config *config,
				 unsigned int mode, phy_interface_t interface)
{
	struct stmmac_priv *priv = netdev_priv(to_net_dev(config->dev));

	priv->phylink_up = false;

	stmmac_mac_set(priv, priv->ioaddr, false);
	priv->eee_active = false;
	stmmac_eee_init(priv);
	stmmac_set_eee_pls(priv, priv->hw, false);
	stmmac_fpe_link_state_handle(priv, priv->hw, priv->dev, false);

	/* Schedule runtime suspend if the device's runtime PM status allows it
	 * to be suspended.
	 */
	pm_runtime_idle(priv->device);
}

static void stmmac_mac_link_up(struct phylink_config *config,
			       unsigned int mode, phy_interface_t interface,
			       struct phy_device *phy)
{
	struct stmmac_priv *priv = netdev_priv(to_net_dev(config->dev));

	priv->phylink_up = true;

	/* Cancel any scheduled runtime suspend request */
	pm_runtime_resume(priv->device);

	stmmac_mac_set(priv, priv->ioaddr, true);
	if (phy && priv->dma_cap.eee) {
		priv->eee_active = phy_init_eee(phy, 1) >= 0;
		priv->eee_enabled = stmmac_eee_init(priv);
		stmmac_set_eee_pls(priv, priv->hw, true);
	}
	stmmac_fpe_link_state_handle(priv, priv->hw, priv->dev, true);
}

static const struct phylink_mac_ops stmmac_phylink_mac_ops = {
	.validate = stmmac_validate,
	.mac_link_state = stmmac_mac_link_state,
	.mac_config = stmmac_mac_config,
	.mac_an_restart = stmmac_mac_an_restart,
	.mac_link_down = stmmac_mac_link_down,
	.mac_link_up = stmmac_mac_link_up,
};

/**
 * stmmac_check_pcs_mode - verify if RGMII/SGMII is supported
 * @priv: driver private structure
 * Description: this is to verify if the HW supports the PCS.
 * Physical Coding Sublayer (PCS) interface that can be used when the MAC is
 * configured for the TBI, RTBI, or SGMII PHY interface.
 */
static void stmmac_check_pcs_mode(struct stmmac_priv *priv)
{
	int interface = priv->plat->interface;

	if (priv->dma_cap.pcs) {
		if ((interface == PHY_INTERFACE_MODE_RGMII) ||
		    (interface == PHY_INTERFACE_MODE_RGMII_ID) ||
		    (interface == PHY_INTERFACE_MODE_RGMII_RXID) ||
		    (interface == PHY_INTERFACE_MODE_RGMII_TXID)) {
			netdev_dbg(priv->dev, "PCS RGMII support enabled\n");
			priv->hw->pcs = STMMAC_PCS_RGMII;
		} else if (interface == PHY_INTERFACE_MODE_SGMII) {
			netdev_dbg(priv->dev, "PCS SGMII support enabled\n");
			priv->hw->pcs = STMMAC_PCS_SGMII;
		}
	}
}

/**
 * stmmac_init_phy - PHY initialization
 * @dev: net device structure
 * Description: it initializes the driver's PHY state, and attaches the PHY
 * to the mac driver.
 *  Return value:
 *  0 on success
 */
static int stmmac_init_phy(struct net_device *dev)
{
	struct stmmac_priv *priv = netdev_priv(dev);
	struct device_node *node;
	int ret;

	node = priv->plat->phylink_node;

	if (node)
		ret = phylink_of_phy_connect(priv->phylink, node, 0);

	/* Some DT bindings do not set-up the PHY handle. Let's try to
	 * manually parse it
	 */
	if (!node || ret) {
		int addr = priv->plat->phy_addr;
		struct phy_device *phydev;

		phydev = mdiobus_get_phy(priv->mii, addr);
		if (!phydev) {
			netdev_err(priv->dev, "no phy at addr %d\n", addr);
			return -ENODEV;
		}

		ret = phylink_connect_phy(priv->phylink, phydev);
	}

	return ret;
}

static int stmmac_phy_setup(struct stmmac_priv *priv)
{
	struct fwnode_handle *fwnode = of_fwnode_handle(priv->plat->phylink_node);
	int mode = priv->plat->phy_interface;
	struct phylink *phylink;

	priv->phylink_config.dev = &priv->dev->dev;
	priv->phylink_config.type = PHYLINK_NETDEV;

	phylink = phylink_create(&priv->phylink_config, fwnode,
				 mode, &stmmac_phylink_mac_ops);
	if (IS_ERR(phylink))
		return PTR_ERR(phylink);

	priv->phylink = phylink;
	return 0;
}

static void stmmac_display_rx_rings(struct stmmac_priv *priv)
{
	u32 rx_cnt = priv->plat->rx_queues_to_use;
	void *head_rx;
	u32 queue;

	/* Display RX rings */
	for (queue = 0; queue < rx_cnt; queue++) {
		struct stmmac_rx_queue *rx_q = &priv->rx_queue[queue];

		pr_info("\tRX Queue %u rings\n", queue);

		if (priv->extend_desc)
			head_rx = (void *)rx_q->dma_erx;
		else
			head_rx = (void *)rx_q->dma_rx;

		/* Display RX ring */
		stmmac_display_ring(priv, head_rx, priv->dma_rx_size, true);
	}
}

static void stmmac_display_tx_rings(struct stmmac_priv *priv)
{
	u32 tx_cnt = priv->plat->tx_queues_to_use;
	void *head_tx;
	u32 queue;

	/* Display TX rings */
	for (queue = 0; queue < tx_cnt; queue++) {
		struct stmmac_tx_queue *tx_q = get_tx_queue(priv, queue);

		if (queue_is_xdp(priv, queue))
			pr_info("\tTX XDP Queue %d rings\n", queue);
		else
			pr_info("\tTX Queue %d rings\n", queue);

		if (priv->extend_desc)
			head_tx = (void *)tx_q->dma_etx;
		else if (tx_q->tbs & STMMAC_TBS_AVAIL)
			head_tx = (void *)tx_q->dma_enhtx;
		else
			head_tx = (void *)tx_q->dma_tx;

		stmmac_display_ring(priv, head_tx, priv->dma_tx_size, false);
	}
}

static void stmmac_display_rings(struct stmmac_priv *priv)
{
	/* Display RX ring */
	stmmac_display_rx_rings(priv);

	/* Display TX ring */
	stmmac_display_tx_rings(priv);
}

static int stmmac_set_bfsize(int mtu, int bufsize)
{
	int ret = bufsize;

	if (mtu >= BUF_SIZE_8KiB)
		ret = BUF_SIZE_16KiB;
	else if (mtu >= BUF_SIZE_4KiB)
		ret = BUF_SIZE_8KiB;
	else if (mtu >= BUF_SIZE_2KiB)
		ret = BUF_SIZE_4KiB;
	else if (mtu > DEFAULT_BUFSIZE)
		ret = BUF_SIZE_2KiB;
	else
		ret = DEFAULT_BUFSIZE;

	return ret;
}

/**
 * stmmac_clear_rx_descriptors - clear RX descriptors
 * @priv: driver private structure
 * @queue: RX queue index
 * Description: this function is called to clear the RX descriptors
 * in case of both basic and extended descriptors are used.
 */
static void stmmac_clear_rx_descriptors(struct stmmac_priv *priv, u32 queue)
{
	struct stmmac_rx_queue *rx_q = &priv->rx_queue[queue];
	int i;

	/* Clear the RX descriptors */
	for (i = 0; i < priv->dma_rx_size; i++)
		if (priv->extend_desc)
			stmmac_init_rx_desc(priv, &rx_q->dma_erx[i].basic,
					priv->use_riwt, priv->mode,
					(i == priv->dma_rx_size - 1),
					rx_q->dma_buf_sz);
		else
			stmmac_init_rx_desc(priv, &rx_q->dma_rx[i],
					priv->use_riwt, priv->mode,
					(i == priv->dma_rx_size - 1),
					rx_q->dma_buf_sz);
}

/**
 * stmmac_clear_tx_descriptors - clear tx descriptors
 * @priv: driver private structure
 * @queue: TX queue index.
 * Description: this function is called to clear the TX descriptors
 * in case of both basic and extended descriptors are used.
 */
static void stmmac_clear_tx_descriptors(struct stmmac_priv *priv, u32 queue)
{
	struct stmmac_tx_queue *tx_q = get_tx_queue(priv, queue);
	int i;

	/* Clear the TX descriptors */
	for (i = 0; i < priv->dma_tx_size; i++)
		if (priv->extend_desc)
			stmmac_init_tx_desc(priv, &tx_q->dma_etx[i].basic,
					    priv->mode,
					    (i == priv->dma_tx_size - 1));
		else if (tx_q->tbs & STMMAC_TBS_AVAIL)
			stmmac_init_tx_desc(priv, &tx_q->dma_enhtx[i].basic,
					    STMMAC_ENHANCED_TX_MODE,
					    (i == priv->dma_tx_size - 1));
		else
			stmmac_init_tx_desc(priv, &tx_q->dma_tx[i],
					    priv->mode,
					    (i == priv->dma_tx_size - 1));
}

/**
 * stmmac_clear_descriptors - clear descriptors
 * @priv: driver private structure
 * Description: this function is called to clear the TX and RX descriptors
 * in case of both basic and extended descriptors are used.
 */
static void stmmac_clear_descriptors(struct stmmac_priv *priv)
{
	u32 rx_queue_cnt = priv->plat->rx_queues_to_use;
	u32 tx_queue_cnt = priv->plat->tx_queues_to_use;
	u32 queue;

	/* Clear the RX descriptors */
	for (queue = 0; queue < rx_queue_cnt; queue++)
		stmmac_clear_rx_descriptors(priv, queue);

	/* Clear the TX descriptors */
	for (queue = 0; queue < tx_queue_cnt; queue++)
		stmmac_clear_tx_descriptors(priv, queue);
}

/**
 * stmmac_init_rx_buffers - init the RX descriptor buffer.
 * @priv: driver private structure
 * @p: descriptor pointer
 * @i: descriptor index
 * @queue: RX queue index
 * Description: this function is called to allocate a receive buffer, perform
 * the DMA mapping and init the descriptor.
 */
static int stmmac_init_rx_buffers(struct stmmac_priv *priv, struct dma_desc *p,
				  int i, u32 queue)
{
	struct stmmac_rx_queue *rx_q = &priv->rx_queue[queue];
	struct stmmac_rx_buffer *buf = &rx_q->buf_pool[i];

	buf->page = page_pool_dev_alloc_pages(rx_q->page_pool);
	if (!buf->page)
		return -ENOMEM;

	if (priv->sph) {
		buf->sec_page = page_pool_dev_alloc_pages(rx_q->page_pool);
		if (!buf->sec_page)
			return -ENOMEM;

		buf->sec_addr = page_pool_get_dma_addr(buf->sec_page);
		stmmac_set_desc_sec_addr(priv, p, buf->sec_addr);
	} else {
		buf->sec_page = NULL;
	}

	buf->addr = page_pool_get_dma_addr(buf->page);
	stmmac_set_desc_addr(priv, p, buf->addr);
	if (rx_q->dma_buf_sz == BUF_SIZE_16KiB)
		stmmac_init_desc3(priv, p);

	return 0;
}

/**
 * stmmac_free_rx_buffer - free RX dma buffers
 * @priv: private structure
 * @queue: RX queue index
 * @i: buffer index.
 */
static void stmmac_free_rx_buffer(struct stmmac_priv *priv, u32 queue, int i)
{
	struct stmmac_rx_queue *rx_q = &priv->rx_queue[queue];
	struct stmmac_rx_buffer *buf = &rx_q->buf_pool[i];

	if (buf->page)
		page_pool_put_page(rx_q->page_pool, buf->page, false);
	buf->page = NULL;

	if (buf->sec_page)
		page_pool_put_page(rx_q->page_pool, buf->sec_page, false);
	buf->sec_page = NULL;
}

/**
 * stmmac_unmap_tx_buffer - free RX dma buffers
 * @priv: private structure
 * @queue: RX queue index
 * @i: buffer index.
 */
static void stmmac_unmap_tx_buffer(struct stmmac_priv *priv, u32 queue, int i)
{
	struct stmmac_tx_queue *tx_q = get_tx_queue(priv, queue);

	if (tx_q->tx_skbuff_dma[i].buf) {
		if (tx_q->tx_skbuff_dma[i].map_as_page)
			dma_unmap_page(priv->device,
				       tx_q->tx_skbuff_dma[i].buf,
				       tx_q->tx_skbuff_dma[i].len,
				       DMA_TO_DEVICE);
		else
			dma_unmap_single(priv->device,
					 tx_q->tx_skbuff_dma[i].buf,
					 tx_q->tx_skbuff_dma[i].len,
					 DMA_TO_DEVICE);
	}

	tx_q->tx_skbuff_dma[i].last_segment = false;
	tx_q->tx_skbuff_dma[i].is_jumbo = false;
	tx_q->tx_skbuff_dma[i].buf = 0;
	tx_q->tx_skbuff_dma[i].map_as_page = false;
}

/**
 * stmmac_xsk_rx_umem - Retrieve the AF_XDP ZC if XDP and ZC is enabled
 * @priv: private structure
 * @queue: RX queue index
 * Returns the UMEM or NULL.
 **/
static struct xdp_umem *stmmac_xsk_rx_umem(struct stmmac_priv *priv, u32 queue)
{
	bool xdp_on = stmmac_enabled_xdp(priv);

	if (!xdp_on || !test_bit(queue, priv->af_xdp_zc_qps))
		return NULL;

	return xdp_get_umem_from_qid(priv->dev, queue);
}

/**
 * stmmac_xsk_tx_umem - Retrieve the AF_XDP ZC if XDP and ZC is enabled
 * @priv: private structure
 * @queue: TX or TX XDP queue index
 * Returns the UMEM or NULL.
 **/
static struct xdp_umem *stmmac_xsk_tx_umem(struct stmmac_priv *priv, u32 queue)
{
	bool xdp_on = stmmac_enabled_xdp(priv);

	if (queue_is_xdp(priv, queue))
		queue -= priv->plat->num_queue_pairs;
	else
		return NULL;

	if (!xdp_on || !test_bit(queue, priv->af_xdp_zc_qps))
		return NULL;

	return xdp_get_umem_from_qid(priv->dev, queue);
}

bool stmmac_alloc_rx_buffers(struct stmmac_rx_queue *rx_q, u32 count)
{
	struct stmmac_priv *priv = rx_q->priv_data;
	u32 queue = rx_q->queue_index;
	int ret;
	int i;

	for (i = 0; i < count; i++) {
		struct dma_desc *p;

		if (priv->extend_desc)
			p = &((rx_q->dma_erx + i)->basic);
		else
			p = rx_q->dma_rx + i;

		ret = stmmac_init_rx_buffers(priv, p, i, queue);
		if (ret)
			goto err_init_rx_buffers;
	}

	rx_q->cur_rx = 0;
	rx_q->dirty_rx = (unsigned int)(i - count);

	return true;

err_init_rx_buffers:
	while (--i >= 0)
		stmmac_free_rx_buffer(priv, queue, i);

	return false;
}

static int init_dma_rx_desc_ring(struct stmmac_priv *priv, u32 queue,
				 gfp_t flags)
{
	struct stmmac_rx_queue *rx_q = &priv->rx_queue[queue];
	bool ok;
	int ret;

	netif_dbg(priv, probe, priv->dev,
		  "(%s) dma_rx_phy=0x%08x\n", __func__,
		  (u32)rx_q->dma_rx_phy);

	stmmac_clear_rx_descriptors(priv, queue);

	xdp_rxq_info_unreg_mem_model(&rx_q->xdp_rxq);

	rx_q->xsk_umem = stmmac_xsk_rx_umem(priv, queue);
	if (rx_q->xsk_umem) {
		rx_q->dma_buf_sz = rx_q->xsk_umem->chunk_size_nohr -
				   XDP_PACKET_HEADROOM;
		/* For AF_XDP ZC, we disallow packets to span on
		* multiple buffers, thus letting us skip that
		* handling in the fast-path.
		*/
		rx_q->zca.free = stmmac_zca_free;
		ret = xdp_rxq_info_reg_mem_model(&rx_q->xdp_rxq,
						 MEM_TYPE_ZERO_COPY,
						 &rx_q->zca);
		if (ret)
			return ret;

		netdev_info(priv->dev,
			    "Register XDP MEM_TYPE_ZERO_COPY RxQ-%d\n",
			    rx_q->queue_index);
	} else {
		ret = xdp_rxq_info_reg_mem_model(&rx_q->xdp_rxq,
						 MEM_TYPE_PAGE_POOL,
						 rx_q->page_pool);
		if (ret)
			return ret;

		netdev_info(priv->dev,
			    "Register XDP MEM_TYPE_PAGE_POOL RxQ-%d\n",
			    rx_q->queue_index);
	}

	ok = rx_q->xsk_umem ?
	     stmmac_alloc_rx_buffers_zc(rx_q, STMMAC_RX_DESC_UNUSED(rx_q)) :
	     stmmac_alloc_rx_buffers(rx_q, priv->dma_rx_size);
	if (!ok) {
		if (rx_q->xsk_umem)
			netdev_info(priv->dev,
				    "Failed to alloc Rx UMEM at Q-%d\n",
				    rx_q->queue_index);
		else
			return -ENOMEM;
	}

	/* Setup the chained descriptor addresses */
	if (priv->mode == STMMAC_CHAIN_MODE) {
		if (priv->extend_desc)
			stmmac_mode_init(priv, rx_q->dma_erx,
					 rx_q->dma_rx_phy,
					 priv->dma_rx_size, 1);
		else
			stmmac_mode_init(priv, rx_q->dma_rx,
					 rx_q->dma_rx_phy,
					 priv->dma_rx_size, 0);
	}

	return 0;
}

/**
 * init_dma_rx_desc_rings - init the RX descriptor rings
 * @dev: net device structure
 * @flags: gfp flag.
 * Description: this function initializes the DMA RX descriptors
 * and allocates the socket buffers. It supports the chained and ring
 * modes.
 */
static int init_dma_rx_desc_rings(struct net_device *dev, gfp_t flags)
{
	struct stmmac_priv *priv = netdev_priv(dev);
	u32 rx_count = priv->plat->rx_queues_to_use;
	int ret = -ENOMEM;
	u32 queue;
	int i;

	/* RX INITIALIZATION */
	netif_dbg(priv, probe, priv->dev,
		  "SKB addresses:\nskb\t\tskb data\tdma data\n");

	for (queue = 0; queue < rx_count; queue++) {
		ret = init_dma_rx_desc_ring(priv, queue, flags);
		if (ret)
			goto err_init_rx_q;
	}

	return 0;

err_init_rx_q:
	queue--;
	while (queue >= 0) {
		i = priv->dma_rx_size;

		while (--i >= 0)
			stmmac_free_rx_buffer(priv, queue, i);

		if (queue == 0)
			break;

		queue--;
	}

	return ret;
}

static void init_dma_tx_desc_ring(struct stmmac_priv *priv, u32 queue)
{
	struct stmmac_tx_queue *tx_q = get_tx_queue(priv, queue);
	int i;

	netif_dbg(priv, probe, priv->dev,
		  "(%s) dma_tx_phy=0x%08x\n", __func__,
		  (u32)tx_q->dma_tx_phy);

	if (queue_is_xdp(priv, queue)) {
		tx_q->xsk_umem = stmmac_xsk_tx_umem(priv, queue);
		tx_q->tbs = priv->tx_queue[tx_q->queue_index].tbs;
	}

	/* Setup the chained descriptor addresses */
	if (priv->mode == STMMAC_CHAIN_MODE) {
		if (priv->extend_desc)
			stmmac_mode_init(priv, tx_q->dma_etx,
					 tx_q->dma_tx_phy,
					 priv->dma_tx_size, 1);
		else if (tx_q->tbs & STMMAC_TBS_AVAIL)
			stmmac_mode_init(priv, tx_q->dma_enhtx,
					 tx_q->dma_tx_phy,
					 priv->dma_tx_size, 1);
		else
			stmmac_mode_init(priv, tx_q->dma_tx,
					 tx_q->dma_tx_phy,
					 priv->dma_tx_size, 0);
	}

	for (i = 0; i < priv->dma_tx_size; i++) {
		struct dma_desc *p;

		if (priv->extend_desc)
			p = &((tx_q->dma_etx + i)->basic);
		else if (tx_q->tbs & STMMAC_TBS_AVAIL)
			p = &((tx_q->dma_enhtx + i)->basic);
		else
			p = tx_q->dma_tx + i;

		stmmac_clear_desc(priv, p);

		tx_q->tx_skbuff_dma[i].buf = 0;
		tx_q->tx_skbuff_dma[i].map_as_page = false;
		tx_q->tx_skbuff_dma[i].len = 0;
		tx_q->tx_skbuff_dma[i].last_segment = false;
		tx_q->tx_skbuff[i] = NULL;
		tx_q->xdpf[i] = NULL;
	}

	tx_q->dirty_tx = 0;
	tx_q->cur_tx = 0;
	tx_q->mss = 0;

	if (!queue_is_xdp(priv, queue))
		netdev_tx_reset_queue(netdev_get_tx_queue(priv->dev, queue));
}

/**
 * init_dma_tx_desc_rings - init the TX descriptor rings
 * @dev: net device structure.
 * Description: this function initializes the DMA TX descriptors
 * and allocates the socket buffers. It supports the chained and ring
 * modes.
 */
static int init_dma_tx_desc_rings(struct net_device *dev)
{
	struct stmmac_priv *priv = netdev_priv(dev);
	u32 tx_queue_cnt = priv->plat->tx_queues_to_use;
	u32 queue;

	for (queue = 0; queue < tx_queue_cnt; queue++)
		init_dma_tx_desc_ring(priv, queue);

	return 0;
}

/**
 * init_dma_desc_rings - init the RX/TX descriptor rings
 * @dev: net device structure
 * @flags: gfp flag.
 * Description: this function initializes the DMA RX/TX descriptors
 * and allocates the socket buffers. It supports the chained and ring
 * modes.
 */
static int init_dma_desc_rings(struct net_device *dev, gfp_t flags)
{
	struct stmmac_priv *priv = netdev_priv(dev);
	int ret;

	ret = init_dma_rx_desc_rings(dev, flags);
	if (ret)
		return ret;

	ret = init_dma_tx_desc_rings(dev);

	stmmac_clear_descriptors(priv);

	if (netif_msg_hw(priv))
		stmmac_display_rings(priv);

	return ret;
}

/**
 * dma_free_rx_skbufs - free RX dma buffers
 * @priv: private structure
 * @queue: RX queue index
 */
static void dma_free_rx_skbufs(struct stmmac_priv *priv, u32 queue)
{
	struct stmmac_rx_queue *rx_q = &priv->rx_queue[queue];
	int i;

	if (rx_q->xsk_umem) {
		stmmac_xsk_clean_rx_queue(rx_q);
	} else {
		for (i = 0; i < priv->dma_rx_size; i++)
			stmmac_free_rx_buffer(priv, queue, i);
	}
}

static void stmmac_skb_clean_tx_queue(struct stmmac_priv *priv,
				      struct stmmac_tx_queue *tx_q)
{
	unsigned int bytes_compl = 0, pkts_compl = 0;
	u32 queue = tx_q->queue_index;
	unsigned int entry, count = 0;

	__netif_tx_lock_bh(netdev_get_tx_queue(priv->dev, queue));

<<<<<<< HEAD
	entry = tx_q->dirty_tx;
	while (entry != tx_q->cur_tx) {
		struct sk_buff *skb = tx_q->tx_skbuff[entry];
		struct dma_desc *p;
=======
/**
 * stmmac_free_tx_skbufs - free TX skb buffers
 * @priv: private structure
 */
static void stmmac_free_tx_skbufs(struct stmmac_priv *priv)
{
	u32 tx_queue_cnt = priv->plat->tx_queues_to_use;
	u32 queue;

	for (queue = 0; queue < tx_queue_cnt; queue++)
		dma_free_tx_skbufs(priv, queue);
}

/**
 * free_dma_rx_desc_resources - free RX dma desc resources
 * @priv: private structure
 */
static void free_dma_rx_desc_resources(struct stmmac_priv *priv)
{
	u32 rx_count = priv->plat->rx_queues_to_use;
	u32 queue;
>>>>>>> 19d1c763

		if (priv->extend_desc)
			p = (struct dma_desc *)(tx_q->dma_etx + entry);
		else if (tx_q->tbs & STMMAC_TBS_AVAIL)
			p = &(tx_q->dma_enhtx + entry)->basic;
		else
			p = tx_q->dma_tx + entry;

		/* Free all the Tx ring sk_buffs */
		stmmac_unmap_tx_buffer(priv, queue, entry);

		if (skb) {
			pkts_compl++;
			bytes_compl += skb->len;
			dev_consume_skb_any(skb);
			tx_q->tx_skbuff[entry] = NULL;
		}

		if (tx_q->xdpf[entry]) {
			pkts_compl++;
			bytes_compl += tx_q->xdpf[entry]->len;
			xdp_return_frame(tx_q->xdpf[entry]);
			tx_q->xdpf[entry] = NULL;
		}

		stmmac_clean_desc3(priv, tx_q, p);
		if (tx_q->tbs & STMMAC_TBS_AVAIL)
			stmmac_release_tx_desc(priv, p,
					       STMMAC_ENHANCED_TX_MODE);
		else
			stmmac_release_tx_desc(priv, p, priv->mode);

		entry = STMMAC_GET_ENTRY(entry, priv->dma_tx_size);
		count++;
	}
	tx_q->dirty_tx = entry;

	netdev_tx_completed_queue(netdev_get_tx_queue(priv->dev, queue),
				  pkts_compl, bytes_compl);

	/* reset BQL for queue */
	netdev_tx_reset_queue(netdev_get_tx_queue(priv->dev, queue));

	__netif_tx_unlock_bh(netdev_get_tx_queue(priv->dev, queue));
}

/**
 * stmmac_xsk_clean_tx_queue - free TX dma buffers
 * @priv: private structure
 * @queue: TX queue index
 */
static void stmmac_clean_tx_queue(struct stmmac_priv *priv, u32 queue)
{
	struct stmmac_tx_queue *tx_q = get_tx_queue(priv, queue);

	if (queue_is_xdp(priv, queue) && tx_q->xsk_umem)
		stmmac_xsk_clean_tx_queue(tx_q);
	else
		stmmac_skb_clean_tx_queue(priv, tx_q);
}

static void free_dma_rx_desc_resources_q(struct stmmac_priv *priv, u32 queue)
{
	struct stmmac_rx_queue *rx_q = &priv->rx_queue[queue];

	/* Release the DMA RX socket buffers */
	dma_free_rx_skbufs(priv, queue);

	/* Free DMA regions of consistent memory previously allocated */
	if (!priv->extend_desc)
		dma_free_coherent(priv->device, priv->dma_rx_size *
					sizeof(struct dma_desc),
					rx_q->dma_rx, rx_q->dma_rx_phy);
	else
		dma_free_coherent(priv->device, priv->dma_rx_size *
					sizeof(struct dma_extended_desc),
					rx_q->dma_erx, rx_q->dma_rx_phy);

	kfree(rx_q->buf_pool);
	if (rx_q->page_pool) {
		if (xdp_rxq_info_is_reg(&rx_q->xdp_rxq))
			xdp_rxq_info_unreg(&rx_q->xdp_rxq);

		page_pool_destroy(rx_q->page_pool);
	}

	rx_q->xdp_prog = NULL;
}

/**
 * free_dma_rx_desc_resources - free RX dma desc resources
 * @priv: private structure
 */
static void free_dma_rx_desc_resources(struct stmmac_priv *priv)
{
	u32 rx_count = priv->plat->rx_queues_to_use;
	u32 queue;

	/* Free RX queue resources */
	for (queue = 0; queue < rx_count; queue++)
		free_dma_rx_desc_resources_q(priv, queue);
}

static void free_dma_tx_desc_resources_q(struct stmmac_priv *priv, u32 queue)
{
	struct stmmac_tx_queue *tx_q = get_tx_queue(priv, queue);

	if (queue_is_xdp(priv, queue))
		synchronize_rcu();

	/* Release the DMA TX socket buffers */
	stmmac_clean_tx_queue(priv, queue);

	/* Free DMA regions of consistent memory previously allocated */
	if (priv->extend_desc)
		dma_free_coherent(priv->device, priv->dma_tx_size *
					sizeof(struct dma_extended_desc),
					tx_q->dma_etx, tx_q->dma_tx_phy);
	else if (tx_q->tbs & STMMAC_TBS_AVAIL)
		dma_free_coherent(priv->device, priv->dma_tx_size *
					sizeof(struct dma_enhanced_tx_desc),
					tx_q->dma_enhtx, tx_q->dma_tx_phy);
	else
		dma_free_coherent(priv->device, priv->dma_tx_size *
					sizeof(struct dma_desc),
					tx_q->dma_tx, tx_q->dma_tx_phy);

	kfree(tx_q->tx_skbuff_dma);
	kfree(tx_q->tx_skbuff);
	kfree(tx_q->xdpf);
	tx_q->xsk_umem = NULL;
}

/**
 * free_dma_tx_desc_resources - free TX dma desc resources
 * @priv: private structure
 */
static void free_dma_tx_desc_resources(struct stmmac_priv *priv)
{
	u32 tx_count = priv->plat->tx_queues_to_use;
	u32 queue;

	/* Free TX queue resources */
	for (queue = 0; queue < tx_count; queue++)
		free_dma_tx_desc_resources_q(priv, queue);
}

static int alloc_dma_rx_desc_resources_q(struct stmmac_priv *priv, u32 queue)
{
	bool is_xdp = stmmac_enabled_xdp(priv);
	struct stmmac_rx_queue *rx_q = &priv->rx_queue[queue];
	struct page_pool_params pp_params = { 0 };
	int ret = -ENOMEM;

	rx_q->queue_index = queue;
	rx_q->priv_data = priv;
	rx_q->dma_buf_sz = priv->dma_buf_sz;

	pp_params.flags = PP_FLAG_DMA_MAP;
	pp_params.pool_size = priv->dma_rx_size;
	pp_params.order = DIV_ROUND_UP(rx_q->dma_buf_sz, PAGE_SIZE);
	pp_params.nid = dev_to_node(priv->device);
	pp_params.dev = priv->device;
	pp_params.dma_dir = is_xdp ? DMA_BIDIRECTIONAL : DMA_FROM_DEVICE;

	rx_q->page_pool = page_pool_create(&pp_params);
	if (IS_ERR(rx_q->page_pool)) {
		ret = PTR_ERR(rx_q->page_pool);
		rx_q->page_pool = NULL;
		goto err_dma;
	}

	rx_q->buf_pool = kcalloc(priv->dma_rx_size,
				 sizeof(*rx_q->buf_pool),
				 GFP_KERNEL);
	if (!rx_q->buf_pool)
		goto err_dma;

	if (priv->extend_desc) {
		rx_q->dma_erx = dma_alloc_coherent(priv->device,
						   priv->dma_rx_size *
						   sizeof(struct
						   dma_extended_desc),
						   &rx_q->dma_rx_phy,
						   GFP_KERNEL);
		if (!rx_q->dma_erx)
			goto err_dma;

	} else {
		rx_q->dma_rx = dma_alloc_coherent(priv->device,
						  priv->dma_rx_size *
						  sizeof(struct
						  dma_desc),
						  &rx_q->dma_rx_phy,
						  GFP_KERNEL);
		if (!rx_q->dma_rx)
			goto err_dma;
	}

	rx_q->xdp_prog = priv->xdp_prog;
	ret = xdp_rxq_info_reg(&rx_q->xdp_rxq, priv->dev, rx_q->queue_index);
	if (ret)
		goto err_dma;

	return 0;

err_dma:
	free_dma_rx_desc_resources(priv);

	return ret;
}
/**
 * alloc_dma_rx_desc_resources - alloc RX resources.
 * @priv: private structure
 * Description: according to which descriptor can be used (extend or basic)
 * this function allocates the resources for TX and RX paths. In case of
 * reception, for example, it pre-allocated the RX socket buffer in order to
 * allow zero-copy mechanism.
 */
static int alloc_dma_rx_desc_resources(struct stmmac_priv *priv)
{
	u32 rx_count = priv->plat->rx_queues_to_use;
	int bfsize = 0;
	u32 queue;
	int ret;

	bfsize = stmmac_set_16kib_bfsize(priv, priv->dev->mtu);
	if (bfsize < 0)
		bfsize = 0;

	if (bfsize < BUF_SIZE_16KiB)
		bfsize = stmmac_set_bfsize(priv->dev->mtu, priv->dma_buf_sz);

	priv->dma_buf_sz = bfsize;

	/* RX queues buffers and DMA */
	for (queue = 0; queue < rx_count; queue++) {
		ret = alloc_dma_rx_desc_resources_q(priv, queue);
		if (ret)
			return ret;
	}
	buf_sz = bfsize;

	return 0;
}

static int alloc_dma_tx_desc_resources_q(struct stmmac_priv *priv, u32 queue)
{
	struct stmmac_tx_queue *tx_q = get_tx_queue(priv, queue);
	int ret = -ENOMEM;

	/* XDP TxQ is using Tx channel after the queue pairs */
	tx_q->queue_index = queue;
	tx_q->priv_data = priv;

	tx_q->tx_skbuff_dma = kcalloc(priv->dma_tx_size,
				      sizeof(*tx_q->tx_skbuff_dma),
				      GFP_KERNEL);
	if (!tx_q->tx_skbuff_dma)
		goto err_dma;

	tx_q->tx_skbuff = kcalloc(priv->dma_tx_size,
				  sizeof(struct sk_buff *),
				  GFP_KERNEL);
	if (!tx_q->tx_skbuff)
		goto err_dma;

	tx_q->xdpf = kcalloc(priv->dma_tx_size,
			     sizeof(struct xdp_frame *),
			     GFP_KERNEL);
	if (!tx_q->xdpf)
		goto err_dma;

	if (priv->extend_desc) {
		tx_q->dma_etx = dma_alloc_coherent(priv->device,
						   priv->dma_tx_size *
						   sizeof(struct
						   dma_extended_desc),
						   &tx_q->dma_tx_phy,
						   GFP_KERNEL);
		if (!tx_q->dma_etx)
			goto err_dma;
	} else if (tx_q->tbs & STMMAC_TBS_AVAIL) {
		tx_q->dma_enhtx = dma_alloc_coherent(priv->device,
						     priv->dma_tx_size *
						     sizeof(struct
						     dma_enhanced_tx_desc),
						     &tx_q->dma_tx_phy,
						     GFP_KERNEL);
		if (!tx_q->dma_enhtx)
			goto err_dma;
	} else {
		tx_q->dma_tx = dma_alloc_coherent(priv->device,
						  priv->dma_tx_size *
						  sizeof(struct
						  dma_desc),
						  &tx_q->dma_tx_phy,
						  GFP_KERNEL);
		if (!tx_q->dma_tx)
			goto err_dma;
	}

	return 0;

err_dma:
	free_dma_tx_desc_resources(priv);

	return ret;
}

/**
 * alloc_dma_tx_desc_resources - alloc TX resources.
 * @priv: private structure
 * Description: according to which descriptor can be used (extend or basic)
 * this function allocates the resources for TX and RX paths. In case of
 * reception, for example, it pre-allocated the RX socket buffer in order to
 * allow zero-copy mechanism.
 */
static int alloc_dma_tx_desc_resources(struct stmmac_priv *priv)
{
	u32 queue;
	int ret;

	/* TX queues buffers and DMA */
	for (queue = 0; queue < priv->plat->tx_queues_to_use; queue++) {
		ret = alloc_dma_tx_desc_resources_q(priv, queue);
		if (ret)
			return ret;
	}

	return 0;
}

/**
 * alloc_dma_desc_resources - alloc TX/RX resources.
 * @priv: private structure
 * Description: according to which descriptor can be used (extend or basic)
 * this function allocates the resources for TX and RX paths. In case of
 * reception, for example, it pre-allocated the RX socket buffer in order to
 * allow zero-copy mechanism.
 */
static int alloc_dma_desc_resources(struct stmmac_priv *priv)
{
	/* RX Allocation */
	int ret = alloc_dma_rx_desc_resources(priv);

	if (ret)
		return ret;

	ret = alloc_dma_tx_desc_resources(priv);

	return ret;
}

/**
 * free_dma_desc_resources - free dma desc resources
 * @priv: private structure
 */
static void free_dma_desc_resources(struct stmmac_priv *priv)
{
	/* Release the DMA RX socket buffers */
	free_dma_rx_desc_resources(priv);

	/* Release the DMA TX socket buffers */
	free_dma_tx_desc_resources(priv);
}

/**
 *  stmmac_mac_enable_rx_queues - Enable MAC rx queues
 *  @priv: driver private structure
 *  Description: It is used for enabling the rx queues in the MAC
 */
static void stmmac_mac_enable_rx_queues(struct stmmac_priv *priv)
{
	u32 rx_queues_count = priv->plat->rx_queues_to_use;
	int queue;
	u8 mode;

	for (queue = 0; queue < rx_queues_count; queue++) {
		mode = priv->plat->rx_queues_cfg[queue].mode_to_use;
		stmmac_rx_queue_enable(priv, priv->hw, mode, queue);
	}
}

/**
 * stmmac_start_rx_dma - start RX DMA channel
 * @priv: driver private structure
 * @chan: RX channel index
 * Description:
 * This starts a RX DMA channel
 */
static void stmmac_start_rx_dma(struct stmmac_priv *priv, u32 chan)
{
	netdev_dbg(priv->dev, "DMA RX processes started in channel %d\n", chan);
	stmmac_start_rx(priv, priv->ioaddr, chan);
}

/**
 * stmmac_start_tx_dma - start TX DMA channel
 * @priv: driver private structure
 * @chan: TX channel index
 * Description:
 * This starts a TX DMA channel
 */
static void stmmac_start_tx_dma(struct stmmac_priv *priv, u32 chan)
{
	netdev_dbg(priv->dev, "DMA TX processes started in channel %d\n", chan);
	stmmac_start_tx(priv, priv->ioaddr, chan);
}

/**
 * stmmac_stop_rx_dma - stop RX DMA channel
 * @priv: driver private structure
 * @chan: RX channel index
 * Description:
 * This stops a RX DMA channel
 */
static void stmmac_stop_rx_dma(struct stmmac_priv *priv, u32 chan)
{
	netdev_dbg(priv->dev, "DMA RX processes stopped in channel %d\n", chan);
	stmmac_stop_rx(priv, priv->ioaddr, chan);
}

/**
 * stmmac_stop_tx_dma - stop TX DMA channel
 * @priv: driver private structure
 * @chan: TX channel index
 * Description:
 * This stops a TX DMA channel
 */
static void stmmac_stop_tx_dma(struct stmmac_priv *priv, u32 chan)
{
	netdev_dbg(priv->dev, "DMA TX processes stopped in channel %d\n", chan);
	stmmac_stop_tx(priv, priv->ioaddr, chan);
}

/**
 * stmmac_start_all_dma - start all RX and TX DMA channels
 * @priv: driver private structure
 * Description:
 * This starts all the RX and TX DMA channels
 */
static void stmmac_start_all_dma(struct stmmac_priv *priv)
{
	u32 rx_channels_count = priv->plat->rx_queues_to_use;
	u32 tx_channels_count = priv->plat->tx_queues_to_use;
	u32 chan = 0;

	for (chan = 0; chan < rx_channels_count; chan++)
		stmmac_start_rx_dma(priv, chan);

	for (chan = 0; chan < tx_channels_count; chan++)
		stmmac_start_tx_dma(priv, chan);
}

/**
 * stmmac_stop_all_dma - stop all RX and TX DMA channels
 * @priv: driver private structure
 * Description:
 * This stops the RX and TX DMA channels
 */
static void stmmac_stop_all_dma(struct stmmac_priv *priv)
{
	u32 rx_channels_count = priv->plat->rx_queues_to_use;
	u32 tx_channels_count = priv->plat->tx_queues_to_use;
	u32 chan = 0;

	for (chan = 0; chan < rx_channels_count; chan++)
		stmmac_stop_rx_dma(priv, chan);

	for (chan = 0; chan < tx_channels_count; chan++)
		stmmac_stop_tx_dma(priv, chan);
}

/**
 *  stmmac_dma_operation_mode - HW DMA operation mode
 *  @priv: driver private structure
 *  Description: it is used for configuring the DMA operation mode register in
 *  order to program the tx/rx DMA thresholds or Store-And-Forward mode.
 */
static void stmmac_dma_operation_mode(struct stmmac_priv *priv)
{
	u32 rx_channels_count = priv->plat->rx_queues_to_use;
	u32 tx_channels_count = priv->plat->tx_queues_to_use;
	int rxfifosz = priv->plat->rx_fifo_size;
	int txfifosz = priv->plat->tx_fifo_size;
	u32 txmode = 0;
	u32 rxmode = 0;
	u32 chan = 0;
	u8 qmode = 0;

	if (rxfifosz == 0)
		rxfifosz = priv->dma_cap.rx_fifo_size;
	if (txfifosz == 0)
		txfifosz = priv->dma_cap.tx_fifo_size;

	/* Adjust for real per queue fifo size */
	rxfifosz /= rx_channels_count;
	txfifosz /= tx_channels_count;

	if (priv->plat->force_thresh_dma_mode) {
		txmode = tc;
		rxmode = tc;
	} else if (priv->plat->force_sf_dma_mode || priv->plat->tx_coe) {
		/*
		 * In case of GMAC, SF mode can be enabled
		 * to perform the TX COE in HW. This depends on:
		 * 1) TX COE if actually supported
		 * 2) There is no bugged Jumbo frame support
		 *    that needs to not insert csum in the TDES.
		 */
		txmode = SF_DMA_MODE;
		rxmode = SF_DMA_MODE;
		priv->xstats.threshold = SF_DMA_MODE;
	} else {
		txmode = tc;
		rxmode = SF_DMA_MODE;
	}

	/* configure all channels */
	for (chan = 0; chan < rx_channels_count; chan++) {
		struct stmmac_rx_queue *rx_q = &priv->rx_queue[chan];

		qmode = priv->plat->rx_queues_cfg[chan].mode_to_use;

		stmmac_dma_rx_mode(priv, priv->ioaddr, rxmode, chan,
				rxfifosz, qmode);
		stmmac_set_dma_bfsize(priv, priv->ioaddr, rx_q->dma_buf_sz,
				chan);
	}

	for (chan = 0; chan < tx_channels_count; chan++) {
		qmode = priv->plat->tx_queues_cfg[chan].mode_to_use;

		stmmac_dma_tx_mode(priv, priv->ioaddr, txmode, chan,
				txfifosz, qmode);
	}
}

/**
 * stmmac_tx_clean - to manage the transmission completion
 * @priv: driver private structure
 * @queue: TX queue index
 * Description: it reclaims the transmit resources after transmission completes.
 */
static int stmmac_tx_clean(struct stmmac_priv *priv, int budget, u32 queue)
{
	struct stmmac_tx_queue *tx_q = get_tx_queue(priv, queue);
	unsigned int bytes_compl = 0, pkts_compl = 0;
	unsigned int entry, next_entry, count = 0;

	if (!queue_is_xdp(priv, queue))
		__netif_tx_lock_bh(netdev_get_tx_queue(priv->dev, queue));

	priv->xstats.tx_clean++;

	entry = tx_q->dirty_tx;
	while ((entry != tx_q->cur_tx) && (count < budget)) {
		struct sk_buff *skb = tx_q->tx_skbuff[entry];
		struct dma_desc *p, *np;
		int status;

		if (priv->extend_desc)
			p = (struct dma_desc *)(tx_q->dma_etx + entry);
		else if (tx_q->tbs & STMMAC_TBS_AVAIL)
			p = &(tx_q->dma_enhtx + entry)->basic;
		else
			p = tx_q->dma_tx + entry;

		status = stmmac_tx_status(priv, &priv->dev->stats,
				&priv->xstats, p, priv->ioaddr);
		/* Check if the descriptor is owned by the DMA */
		if (unlikely(status & tx_dma_own))
			break;

		next_entry = STMMAC_GET_ENTRY(entry, priv->dma_tx_size);
		if (priv->extend_desc)
			np = (struct dma_desc *)(tx_q->dma_etx + next_entry);
		else if (tx_q->tbs & STMMAC_TBS_AVAIL)
			np = &(tx_q->dma_enhtx + next_entry)->basic;
		else
			np = tx_q->dma_tx + next_entry;

		prefetch(np);

		count++;

		/* Make sure descriptor fields are read after reading
		 * the own bit.
		 */
		dma_rmb();

		/* Just consider the last segment and ...*/
		if (likely(!(status & tx_not_ls))) {
			/* ... verify the status error condition */
			if (unlikely(status & tx_err)) {
				priv->dev->stats.tx_errors++;
			} else {
				priv->dev->stats.tx_packets++;
				priv->xstats.tx_pkt_n++;

				switch (queue) {
				case 0x0:
					priv->xstats.q0_tx_pkt_n++;
					break;
				case 0x1:
					priv->xstats.q1_tx_pkt_n++;
					break;
				case 0x2:
					priv->xstats.q2_tx_pkt_n++;
					break;
				case 0x3:
					priv->xstats.q3_tx_pkt_n++;
					break;
				case 0x4:
					priv->xstats.q4_tx_pkt_n++;
					break;
				case 0x5:
					priv->xstats.q5_tx_pkt_n++;
					break;
				case 0x6:
					priv->xstats.q6_tx_pkt_n++;
					break;
				case 0x7:
					priv->xstats.q7_tx_pkt_n++;
					break;
				default:
					break;
				}
			}
			if (!queue_is_xdp(priv, queue) &&
			    skb_shinfo(skb)->tx_flags & SKBTX_IN_PROGRESS) {
				struct skb_shared_hwtstamps shhwtstamp;

				memset(&shhwtstamp, 0,
				       sizeof(struct skb_shared_hwtstamps));
				stmmac_get_tx_hwtstamp(priv, p,
						       &shhwtstamp.hwtstamp);
				skb_tstamp_tx(skb, &shhwtstamp);

			}
		}

		if (likely(tx_q->tx_skbuff_dma[entry].buf)) {
			if (tx_q->tx_skbuff_dma[entry].map_as_page)
				dma_unmap_page(priv->device,
					       tx_q->tx_skbuff_dma[entry].buf,
					       tx_q->tx_skbuff_dma[entry].len,
					       DMA_TO_DEVICE);
			else
				dma_unmap_single(priv->device,
						 tx_q->tx_skbuff_dma[entry].buf,
						 tx_q->tx_skbuff_dma[entry].len,
						 DMA_TO_DEVICE);
			tx_q->tx_skbuff_dma[entry].buf = 0;
			tx_q->tx_skbuff_dma[entry].len = 0;
			tx_q->tx_skbuff_dma[entry].map_as_page = false;
		}

		stmmac_clean_desc3(priv, tx_q, p);

		tx_q->tx_skbuff_dma[entry].last_segment = false;
		tx_q->tx_skbuff_dma[entry].is_jumbo = false;

		if (likely(skb != NULL)) {
			pkts_compl++;
			bytes_compl += skb->len;
			dev_consume_skb_any(skb);
			tx_q->tx_skbuff[entry] = NULL;
		} else if (queue_is_xdp(priv, queue)) {
			pkts_compl++;
			bytes_compl += tx_q->xdpf[entry]->len;
			xdp_return_frame(tx_q->xdpf[entry]);
			tx_q->xdpf[entry] = NULL;
		}

		if (tx_q->tbs & STMMAC_TBS_AVAIL)
			stmmac_release_tx_desc(priv, p,
					       STMMAC_ENHANCED_TX_MODE);
		else
			stmmac_release_tx_desc(priv, p, priv->mode);

		entry = next_entry;
	}
	tx_q->dirty_tx = entry;

	if (queue_is_xdp(priv, queue))
		goto xdp_tx_done;

	netdev_tx_completed_queue(netdev_get_tx_queue(priv->dev, queue),
				  pkts_compl, bytes_compl);

	if (unlikely(netif_tx_queue_stopped(netdev_get_tx_queue(priv->dev,
								queue))) &&
	    stmmac_tx_avail(priv, queue) > STMMAC_TX_THRESH(priv)) {

		netif_dbg(priv, tx_done, priv->dev,
			  "%s: restart transmit\n", __func__);
		netif_tx_wake_queue(netdev_get_tx_queue(priv->dev, queue));
	}

xdp_tx_done:
	if (priv->eee_enabled && !priv->tx_path_in_lpi_mode &&
	    priv->plat->eee_timer) {
		stmmac_enable_eee_mode(priv);
		mod_timer(&priv->eee_ctrl_timer,
			  STMMAC_LPI_T(priv->tx_lpi_timer));
	}

	/* We still have pending packets, let's call for a new scheduling */
	if (tx_q->dirty_tx != tx_q->cur_tx)
		stmmac_tx_timer_arm(priv, queue);

	if (!queue_is_xdp(priv, queue))
		__netif_tx_unlock_bh(netdev_get_tx_queue(priv->dev, queue));

	return count;
}

/**
 * stmmac_tx_err - to manage the tx error
 * @priv: driver private structure
 * @chan: channel index
 * Description: it cleans the descriptors and restarts the transmission
 * in case of transmission errors.
 */
static void stmmac_tx_err(struct stmmac_priv *priv, u32 chan)
{
	struct stmmac_tx_queue *tx_q = get_tx_queue(priv, chan);

	if (!queue_is_xdp(priv, chan))
		netif_tx_stop_queue(netdev_get_tx_queue(priv->dev, chan));

	stmmac_stop_tx_dma(priv, chan);
	stmmac_stop_mac_tx(priv, priv->ioaddr);

	/* Clean-up TX or TX XDP queue */
	stmmac_clean_tx_queue(priv, chan);
	stmmac_clear_tx_descriptors(priv, chan);
	tx_q->dirty_tx = 0;
	tx_q->cur_tx = 0;
	tx_q->mss = 0;
	if (!queue_is_xdp(priv, chan))
		netdev_tx_reset_queue(netdev_get_tx_queue(priv->dev, chan));
	stmmac_init_tx_chan(priv, priv->ioaddr, priv->plat->dma_cfg,
			    tx_q->dma_tx_phy, chan);
	stmmac_start_tx_dma(priv, chan);
	stmmac_start_mac_tx(priv, priv->ioaddr);

	priv->dev->stats.tx_errors++;
	if (!queue_is_xdp(priv, chan))
		netif_tx_wake_queue(netdev_get_tx_queue(priv->dev, chan));
}

/**
 *  stmmac_set_dma_operation_mode - Set DMA operation mode by channel
 *  @priv: driver private structure
 *  @txmode: TX operating mode
 *  @rxmode: RX operating mode
 *  @chan: channel index
 *  Description: it is used for configuring of the DMA operation mode in
 *  runtime in order to program the tx/rx DMA thresholds or Store-And-Forward
 *  mode.
 */
static void stmmac_set_dma_operation_mode(struct stmmac_priv *priv, u32 txmode,
					  u32 rxmode, u32 chan)
{
	u8 rxqmode = priv->plat->rx_queues_cfg[chan].mode_to_use;
	u8 txqmode = priv->plat->tx_queues_cfg[chan].mode_to_use;
	u32 rx_channels_count = priv->plat->rx_queues_to_use;
	u32 tx_channels_count = priv->plat->tx_queues_to_use;
	int rxfifosz = priv->plat->rx_fifo_size;
	int txfifosz = priv->plat->tx_fifo_size;

	if (rxfifosz == 0)
		rxfifosz = priv->dma_cap.rx_fifo_size;
	if (txfifosz == 0)
		txfifosz = priv->dma_cap.tx_fifo_size;

	/* Adjust for real per queue fifo size */
	rxfifosz /= rx_channels_count;
	txfifosz /= tx_channels_count;

	stmmac_dma_rx_mode(priv, priv->ioaddr, rxmode, chan, rxfifosz, rxqmode);
	stmmac_dma_tx_mode(priv, priv->ioaddr, txmode, chan, txfifosz, txqmode);
}

static bool stmmac_safety_feat_interrupt(struct stmmac_priv *priv)
{
	int ret;

	ret = stmmac_safety_feat_irq_status(priv, priv->dev,
			priv->ioaddr, priv->dma_cap.asp, &priv->sstats);
	if (ret && (ret != -EINVAL)) {
		stmmac_global_err(priv);
		return true;
	}

	return false;
}

static int stmmac_napi_check(struct stmmac_priv *priv, u32 chan, u32 dir)
{
	int status = stmmac_dma_interrupt_status(priv, priv->ioaddr,
						 &priv->xstats, chan, dir);
	struct stmmac_channel *ch = &priv->channel[chan];
	unsigned long flags;

	if ((status & handle_rx) && (chan < priv->plat->rx_queues_to_use)) {
		if (napi_schedule_prep(&ch->rx_napi)) {
			spin_lock_irqsave(&ch->lock, flags);
			stmmac_disable_dma_irq(priv, priv->ioaddr, chan, 1, 0);
			spin_unlock_irqrestore(&ch->lock, flags);
			__napi_schedule_irqoff(&ch->rx_napi);
		}
	}

	if ((status & handle_tx) && (chan < priv->plat->tx_queues_to_use)) {
		if (napi_schedule_prep(&ch->tx_napi)) {
			spin_lock_irqsave(&ch->lock, flags);
			stmmac_disable_dma_irq(priv, priv->ioaddr, chan, 0, 1);
			spin_unlock_irqrestore(&ch->lock, flags);
			__napi_schedule_irqoff(&ch->tx_napi);
		}
	}

	return status;
}

/**
 * stmmac_dma_interrupt - DMA ISR
 * @priv: driver private structure
 * Description: this is the DMA ISR. It is called by the main ISR.
 * It calls the dwmac dma routine and schedule poll method in case of some
 * work can be done.
 */
static void stmmac_dma_interrupt(struct stmmac_priv *priv)
{
	u32 tx_channel_count = priv->plat->tx_queues_to_use;
	u32 rx_channel_count = priv->plat->rx_queues_to_use;
	u32 channels_to_check = tx_channel_count > rx_channel_count ?
				tx_channel_count : rx_channel_count;
	u32 chan;
	int status[max_t(u32, MTL_MAX_TX_QUEUES, MTL_MAX_RX_QUEUES)];

	/* Make sure we never check beyond our status buffer. */
	if (WARN_ON_ONCE(channels_to_check > ARRAY_SIZE(status)))
		channels_to_check = ARRAY_SIZE(status);

	for (chan = 0; chan < channels_to_check; chan++)
		status[chan] = stmmac_napi_check(priv, chan,
						 DMA_DIR_RXTX);

	for (chan = 0; chan < tx_channel_count; chan++) {
		if (unlikely(status[chan] & tx_hard_error_bump_tc)) {
			/* Try to bump up the dma threshold on this failure */
			if (unlikely(priv->xstats.threshold != SF_DMA_MODE) &&
			    (tc <= 256)) {
				tc += 64;
				if (priv->plat->force_thresh_dma_mode)
					stmmac_set_dma_operation_mode(priv,
								      tc,
								      tc,
								      chan);
				else
					stmmac_set_dma_operation_mode(priv,
								    tc,
								    SF_DMA_MODE,
								    chan);
				priv->xstats.threshold = tc;
			}
		} else if (unlikely(status[chan] == tx_hard_error)) {
			stmmac_tx_err(priv, chan);
		}
	}
}

/**
 * stmmac_mmc_setup: setup the Mac Management Counters (MMC)
 * @priv: driver private structure
 * Description: this masks the MMC irq, in fact, the counters are managed in SW.
 */
static void stmmac_mmc_setup(struct stmmac_priv *priv)
{
	unsigned int mode = MMC_CNTRL_RESET_ON_READ | MMC_CNTRL_COUNTER_RESET |
			    MMC_CNTRL_PRESET | MMC_CNTRL_FULL_HALF_PRESET;

	stmmac_mmc_intr_all_mask(priv, priv->mmcaddr);

	if (priv->dma_cap.rmon) {
		stmmac_mmc_ctrl(priv, priv->mmcaddr, mode);
		memset(&priv->mmc, 0, sizeof(struct stmmac_counters));
	} else
		netdev_info(priv->dev, "No MAC Management Counters available\n");
}

/**
 * stmmac_get_hw_features - get MAC capabilities from the HW cap. register.
 * @priv: driver private structure
 * Description:
 *  new GMAC chip generations have a new register to indicate the
 *  presence of the optional feature/functions.
 *  This can be also used to override the value passed through the
 *  platform and necessary for old MAC10/100 and GMAC chips.
 */
static int stmmac_get_hw_features(struct stmmac_priv *priv)
{
	return stmmac_get_hw_feature(priv, priv->ioaddr, &priv->dma_cap) == 0;
}

/**
 * stmmac_check_ether_addr - check if the MAC addr is valid
 * @priv: driver private structure
 * Description:
 * it is to verify if the MAC address is valid, in case of failures it
 * generates a random MAC address
 */
static void stmmac_check_ether_addr(struct stmmac_priv *priv)
{
	if (!is_valid_ether_addr(priv->dev->dev_addr)) {
		stmmac_get_umac_addr(priv, priv->hw, priv->dev->dev_addr, 0);
		if (!is_valid_ether_addr(priv->dev->dev_addr))
			eth_hw_addr_random(priv->dev);
		dev_info(priv->device, "device MAC address %pM\n",
			 priv->dev->dev_addr);
	}
}

/**
 * stmmac_init_dma_engine - DMA init.
 * @priv: driver private structure
 * Description:
 * It inits the DMA invoking the specific MAC/GMAC callback.
 * Some DMA parameters can be passed from the platform;
 * in case of these are not passed a default is kept for the MAC or GMAC.
 */
static int stmmac_init_dma_engine(struct stmmac_priv *priv)
{
	u32 rx_channels_count = priv->plat->rx_queues_to_use;
	u32 tx_channels_count = priv->plat->tx_queues_to_use;
	u32 dma_csr_ch = max(rx_channels_count, tx_channels_count);
#ifndef CONFIG_STMMAC_NETWORK_PROXY
	struct stmmac_rx_queue *rx_q;
	struct stmmac_tx_queue *tx_q;
#endif
	u32 chan = 0;
	int atds = 0;
	int ret = 0;

	if (!priv->plat->dma_cfg || !priv->plat->dma_cfg->pbl) {
		dev_err(priv->device, "Invalid DMA configuration\n");
		return -EINVAL;
	}

	if (priv->extend_desc && (priv->mode == STMMAC_RING_MODE))
		atds = 1;

#ifdef CONFIG_STMMAC_NETWORK_PROXY
	if (!priv->networkproxy_exit) {
#endif
		ret = stmmac_reset(priv, priv->ioaddr);
		if (ret) {
			dev_err(priv->device, "Failed to reset the dma\n");
			return ret;
		}
#ifdef CONFIG_STMMAC_NETWORK_PROXY
	}
#endif

	/* DMA Configuration */
	stmmac_dma_init(priv, priv->ioaddr, priv->plat->dma_cfg, atds);

	if (priv->plat->axi)
		stmmac_axi(priv, priv->ioaddr, priv->plat->axi);

	/* DMA CSR Channel configuration */
	for (chan = 0; chan < dma_csr_ch; chan++)
		stmmac_init_chan(priv, priv->ioaddr, priv->plat->dma_cfg, chan);
#ifdef CONFIG_STMMAC_NETWORK_PROXY
	stmmac_config_dma_channel(priv);
#else
	/* DMA RX Channel Configuration */
	for (chan = 0; chan < rx_channels_count; chan++) {
		rx_q = &priv->rx_queue[chan];

		stmmac_init_rx_chan(priv, priv->ioaddr, priv->plat->dma_cfg,
				    rx_q->dma_rx_phy, chan);

		rx_q->rx_tail_addr = rx_q->dma_rx_phy +
				     (priv->dma_rx_size *
				      sizeof(struct dma_desc));
		stmmac_set_rx_tail_ptr(priv, priv->ioaddr,
				       rx_q->rx_tail_addr, chan);
	}

	/* DMA TX & TX XDP Channel Configuration */
	for (chan = 0; chan < tx_channels_count; chan++) {
		tx_q = get_tx_queue(priv, chan);

		stmmac_init_tx_chan(priv, priv->ioaddr, priv->plat->dma_cfg,
				    tx_q->dma_tx_phy, tx_q->queue_index);

		tx_q->tx_tail_addr = tx_q->dma_tx_phy;
		stmmac_set_tx_tail_ptr(priv, priv->ioaddr,
				       tx_q->tx_tail_addr, tx_q->queue_index);
	}
#endif /* ndef CONFIG_STMMAC_NETWORK_PROXY */

	return ret;
}

void stmmac_tx_timer_arm(struct stmmac_priv *priv, u32 queue)
{
	struct stmmac_tx_queue *tx_q = get_tx_queue(priv, queue);

	if (!priv->tx_timer_scheduled[queue]) {
		mod_timer(&tx_q->txtimer,
			  STMMAC_COAL_TIMER(priv->tx_coal_timer[queue]));
		priv->tx_timer_scheduled[queue] = true;
	}
}

/**
 * stmmac_tx_timer - mitigation sw timer for tx.
 * @data: data pointer
 * Description:
 * This is the timer handler to directly invoke the stmmac_tx_clean.
 */
static void stmmac_tx_timer(struct timer_list *t)
{
	struct stmmac_tx_queue *tx_q = from_timer(tx_q, t, txtimer);
	struct stmmac_priv *priv = tx_q->priv_data;
	struct stmmac_channel *ch;

	ch = &priv->channel[tx_q->queue_index];

	if (likely(napi_schedule_prep(&ch->tx_napi))) {
		unsigned long flags;

		spin_lock_irqsave(&ch->lock, flags);
		stmmac_disable_dma_irq(priv, priv->ioaddr, ch->index, 0, 1);
		spin_unlock_irqrestore(&ch->lock, flags);
		__napi_schedule(&ch->tx_napi);
		priv->tx_timer_scheduled[tx_q->queue_index] = false;
	} else {
		stmmac_tx_timer_arm(priv, tx_q->queue_index);
	}
}

static void stmmac_add_txtimer_q(struct stmmac_priv *priv, u32 queue)
{
	struct stmmac_tx_queue *tx_q = get_tx_queue(priv, queue);

	timer_setup(&tx_q->txtimer, stmmac_tx_timer, 0);
	priv->tx_timer_scheduled[queue] = false;
}

static void stmmac_remove_txtimer_q(struct stmmac_priv *priv, u32 queue)
{
	struct stmmac_tx_queue *tx_q = get_tx_queue(priv, queue);

	del_timer_sync(&tx_q->txtimer);
}

/**
 * stmmac_init_coalesce - init mitigation options.
 * @priv: driver private structure
 * Description:
 * This inits the coalesce parameters: i.e. timer rate,
 * timer handler and default threshold used for enabling the
 * interrupt on completion bit.
 */
static void stmmac_init_coalesce(struct stmmac_priv *priv)
{
	u32 tx_channel_count = priv->plat->tx_queues_to_use;
	u32 rx_channel_count = priv->plat->rx_queues_to_use;
	u32 chan;

	for (chan = 0; chan < tx_channel_count; chan++) {
		priv->tx_coal_frames[chan] = STMMAC_TX_FRAMES;
		priv->tx_coal_timer[chan] = STMMAC_COAL_TX_TIMER;
		stmmac_add_txtimer_q(priv, chan);
	}

	for (chan = 0; chan < rx_channel_count; chan++)
		priv->rx_coal_frames[chan] = STMMAC_RX_FRAMES;
}

static void stmmac_set_rings_length(struct stmmac_priv *priv)
{
	u32 rx_channels_count = priv->plat->rx_queues_to_use;
	u32 tx_channels_count = priv->plat->tx_queues_to_use;
	u32 chan;

	/* set TX ring length */
	for (chan = 0; chan < tx_channels_count; chan++)
		stmmac_set_tx_ring_len(priv, priv->ioaddr,
				       (priv->dma_tx_size - 1),
				       chan);

	/* set RX ring length */
	for (chan = 0; chan < rx_channels_count; chan++)
		stmmac_set_rx_ring_len(priv, priv->ioaddr,
				       (priv->dma_rx_size - 1),
				       chan);
}

/**
 *  stmmac_set_tx_queue_weight - Set TX queue weight
 *  @priv: driver private structure
 *  Description: It is used for setting TX queues weight
 */
static void stmmac_set_tx_queue_weight(struct stmmac_priv *priv)
{
	u32 tx_queues_count = priv->plat->tx_queues_to_use;
	u32 weight;
	u32 queue;

	for (queue = 0; queue < tx_queues_count; queue++) {
		weight = priv->plat->tx_queues_cfg[queue].weight;
		stmmac_set_mtl_tx_queue_weight(priv, priv->hw, weight, queue);
	}
}

/**
 *  stmmac_configure_cbs - Configure CBS in TX queue
 *  @priv: driver private structure
 *  Description: It is used for configuring CBS in AVB TX queues
 */
static void stmmac_configure_cbs(struct stmmac_priv *priv)
{
	u32 tx_queues_count = priv->plat->tx_queues_to_use;
	u32 mode_to_use;
	u32 queue;

	/* queue 0 is reserved for legacy traffic */
	for (queue = 1; queue < tx_queues_count; queue++) {
		mode_to_use = priv->plat->tx_queues_cfg[queue].mode_to_use;
		if (mode_to_use == MTL_QUEUE_DCB)
			continue;

		stmmac_config_cbs(priv, priv->hw,
				priv->plat->tx_queues_cfg[queue].send_slope,
				priv->plat->tx_queues_cfg[queue].idle_slope,
				priv->plat->tx_queues_cfg[queue].high_credit,
				priv->plat->tx_queues_cfg[queue].low_credit,
				queue);
	}
}

void stmmac_set_tbs_launchtime(struct stmmac_priv *priv, struct dma_desc *desc,
			       u64 tx_time)
{
	struct dma_enhanced_tx_desc *enhtxdesc;
	u32 launchtime_ns;
	u8 launchtime_s;

	enhtxdesc = container_of(desc, struct dma_enhanced_tx_desc, basic);
	launchtime_ns = do_div(tx_time, NSEC_PER_SEC);
	launchtime_s = tx_time;

	enhtxdesc->etdes4 = launchtime_s & ETDESC4_LT_SEC;
	enhtxdesc->etdes5 = launchtime_ns & ETDESC5_LT_NANOSEC;
	enhtxdesc->etdes4 |= ETDESC4_LTV;
}

/**
 *  stmmac_rx_queue_dma_chan_map - Map RX queue to RX dma channel
 *  @priv: driver private structure
 *  Description: It is used for mapping RX queues to RX dma channels
 */
static void stmmac_rx_queue_dma_chan_map(struct stmmac_priv *priv)
{
	u32 rx_queues_count = priv->plat->rx_queues_to_use;
	u32 queue;
	u32 chan;

	for (queue = 0; queue < rx_queues_count; queue++) {
		chan = priv->plat->rx_queues_cfg[queue].chan;
		stmmac_map_mtl_to_dma(priv, priv->hw, queue, chan);
	}
}

/**
 *  stmmac_mac_config_rx_queues_prio - Configure RX Queue priority
 *  @priv: driver private structure
 *  Description: It is used for configuring the RX Queue Priority
 */
static void stmmac_mac_config_rx_queues_prio(struct stmmac_priv *priv)
{
	u32 rx_queues_count = priv->plat->rx_queues_to_use;
	u32 queue;
	u32 prio;

	for (queue = 0; queue < rx_queues_count; queue++) {
		if (!priv->plat->rx_queues_cfg[queue].use_prio)
			continue;

		prio = priv->plat->rx_queues_cfg[queue].prio;
		stmmac_rx_queue_prio(priv, priv->hw, prio, queue);
	}
}

/**
 *  stmmac_mac_config_tx_queues_prio - Configure TX Queue priority
 *  @priv: driver private structure
 *  Description: It is used for configuring the TX Queue Priority
 */
static void stmmac_mac_config_tx_queues_prio(struct stmmac_priv *priv)
{
	u32 tx_queues_count = priv->plat->tx_queues_to_use;
	u32 queue;
	u32 prio;

	for (queue = 0; queue < tx_queues_count; queue++) {
		if (!priv->plat->tx_queues_cfg[queue].use_prio)
			continue;

		prio = priv->plat->tx_queues_cfg[queue].prio;
		stmmac_tx_queue_prio(priv, priv->hw, prio, queue);
	}
}

/**
 *  stmmac_mac_config_rx_queues_routing - Configure RX Queue Routing
 *  @priv: driver private structure
 *  Description: It is used for configuring the RX queue routing
 */
static void stmmac_mac_config_rx_queues_routing(struct stmmac_priv *priv)
{
	u32 rx_queues_count = priv->plat->rx_queues_to_use;
	u32 queue;
	u8 packet;

	for (queue = 0; queue < rx_queues_count; queue++) {
		/* no specific packet type routing specified for the queue */
		if (priv->plat->rx_queues_cfg[queue].pkt_route == 0x0)
			continue;

		packet = priv->plat->rx_queues_cfg[queue].pkt_route;
		stmmac_rx_queue_routing(priv, priv->hw, packet, queue);
	}
}

static void stmmac_mac_config_rss(struct stmmac_priv *priv)
{
	if (!priv->dma_cap.rssen || !priv->plat->rss_en) {
		priv->rss.enable = false;
		return;
	}

	if (priv->dev->features & NETIF_F_RXHASH)
		priv->rss.enable = true;
	else
		priv->rss.enable = false;

	stmmac_rss_configure(priv, priv->hw, &priv->rss,
			     priv->plat->rx_queues_to_use);
}

/**
 *  stmmac_mtl_configuration - Configure MTL
 *  @priv: driver private structure
 *  Description: It is used for configurring MTL
 */
static void stmmac_mtl_configuration(struct stmmac_priv *priv)
{
	u32 rx_queues_count = priv->plat->rx_queues_to_use;
	u32 tx_queues_count = priv->plat->tx_queues_to_use;

	if (tx_queues_count > 1)
		stmmac_set_tx_queue_weight(priv);

	/* Configure MTL RX algorithms */
	if (rx_queues_count > 1)
		stmmac_prog_mtl_rx_algorithms(priv, priv->hw,
				priv->plat->rx_sched_algorithm);

	/* Configure MTL TX algorithms */
	if (tx_queues_count > 1)
		stmmac_prog_mtl_tx_algorithms(priv, priv->hw,
				priv->plat->tx_sched_algorithm);

	/* Configure CBS in AVB TX queues */
	if (tx_queues_count > 1)
		stmmac_configure_cbs(priv);

	/* Map RX MTL to DMA channels */
	stmmac_rx_queue_dma_chan_map(priv);

	/* Enable MAC RX Queues */
	stmmac_mac_enable_rx_queues(priv);

	/* Set RX priorities */
	if (rx_queues_count > 1)
		stmmac_mac_config_rx_queues_prio(priv);

	/* Set TX priorities */
	if (tx_queues_count > 1)
		stmmac_mac_config_tx_queues_prio(priv);

	/* Set RX routing */
	if (rx_queues_count > 1)
		stmmac_mac_config_rx_queues_routing(priv);

	/* Receive Side Scaling */
	if (rx_queues_count > 1)
		stmmac_mac_config_rss(priv);
}

static void stmmac_safety_feat_configuration(struct stmmac_priv *priv)
{
	if (priv->dma_cap.asp) {
		netdev_info(priv->dev, "Enabling Safety Features\n");
		stmmac_safety_feat_config(priv, priv->ioaddr, priv->dma_cap.asp);
	} else {
		netdev_info(priv->dev, "No Safety Features support found\n");
	}
}

/**
 * stmmac_hw_setup - setup mac in a usable state.
 *  @dev : pointer to the device structure.
 *  Description:
 *  this is the main function to setup the HW in a usable state because the
 *  dma engine is reset, the core registers are configured (e.g. AXI,
 *  Checksum features, timers). The DMA is ready to start receiving and
 *  transmitting.
 *  Return value:
 *  0 on success and an appropriate (-)ve integer as defined in errno.h
 *  file on failure.
 */
static int stmmac_hw_setup(struct net_device *dev, bool init_ptp,
			   bool lock_acquired)
{
	struct stmmac_priv *priv = netdev_priv(dev);
	u32 rx_cnt = priv->plat->rx_queues_to_use;
	u32 tx_cnt = priv->plat->tx_queues_to_use;
	u32 chan;
	int ret;

	/* Power up Serdes */
	if (priv->plat->has_serdes)
		stmmac_serdes_powerup(priv, dev);

	/* DMA initialization and SW reset */
	ret = stmmac_init_dma_engine(priv);
	if (ret < 0) {
		netdev_err(priv->dev, "%s: DMA engine initialization failed\n",
			   __func__);
		return ret;
	}

	/* Copy the MAC addr into the HW  */
	stmmac_set_umac_addr(priv, priv->hw, dev->dev_addr, 0);

	/* PS and related bits will be programmed according to the speed */
	if (priv->hw->pcs) {
		int speed = priv->plat->mac_port_sel_speed;

		if ((speed == SPEED_10) || (speed == SPEED_100) ||
		    (speed == SPEED_1000)) {
			priv->hw->ps = speed;
		} else {
			dev_warn(priv->device, "invalid port speed\n");
			priv->hw->ps = 0;
		}
	}

	/* Initialize the MAC Core */
	stmmac_core_init(priv, priv->hw, dev);

	/* Initialize MTL*/
	stmmac_mtl_configuration(priv);

	/* Initialize Safety Features */
	if (priv->plat->has_safety_feat)
		stmmac_safety_feat_configuration(priv);

	ret = stmmac_rx_ipc(priv, priv->hw);
	if (!ret) {
		netdev_warn(priv->dev, "RX IPC Checksum Offload disabled\n");
		priv->plat->rx_coe = STMMAC_RX_COE_NONE;
		priv->hw->rx_csum = 0;
	}

	/* Enable the MAC Rx/Tx */
	stmmac_mac_set(priv, priv->ioaddr, true);

	/* Set the HW DMA mode and the COE */
	stmmac_dma_operation_mode(priv);

	stmmac_mmc_setup(priv);

	if (init_ptp) {
		ret = clk_prepare_enable(priv->plat->clk_ptp_ref);
		if (ret < 0)
			netdev_warn(priv->dev, "failed to enable PTP reference clock: %d\n", ret);

		ret = stmmac_init_ptp(priv);
		if (ret == -EOPNOTSUPP)
			netdev_warn(priv->dev, "PTP not supported by HW\n");
		else if (ret)
			netdev_warn(priv->dev, "PTP init failed\n");
	}

	priv->tx_lpi_timer = STMMAC_DEFAULT_LPI_TIMER;

	if (priv->use_riwt) {
		u32 queue;

		for (queue = 0; queue < rx_cnt; queue++) {
			if (!priv->rx_riwt[queue])
				priv->rx_riwt[queue] = DEF_DMA_RIWT;

			stmmac_rx_watchdog(priv, priv->ioaddr,
					   priv->rx_riwt[queue], queue);
		}
	}

	if (priv->hw->pcs)
		stmmac_pcs_ctrl_ane(priv, priv->ioaddr, 1, priv->hw->ps, 0);

	/* set TX and RX rings length */
	stmmac_set_rings_length(priv);

	/* Enable Split Header */
	if (priv->sph && priv->hw->rx_csum) {
		for (chan = 0; chan < rx_cnt; chan++)
			stmmac_enable_sph(priv, priv->ioaddr, 1, chan);
	}

	/* VLAN Tag Insertion */
	if (priv->dma_cap.vlins)
		stmmac_enable_vlan(priv, priv->hw, STMMAC_VLAN_INSERT);

	/* Configure real RX and TX queues */
	if (!lock_acquired)
		rtnl_lock();
	netif_set_real_num_rx_queues(dev, priv->plat->rx_queues_to_use);
	netif_set_real_num_tx_queues(dev, priv->plat->tx_queues_to_use);
	if (!lock_acquired)
		rtnl_unlock();

	/* TSO and TBS are mutually exclusive. Only enable TSO when TBS is not
	 * available in that particular Tx Queue.
	 */
	for (chan = 0; chan < tx_cnt; chan++) {
		struct stmmac_tx_queue *tx_q = &priv->tx_queue[chan];
		if (tx_q->tbs & STMMAC_TBS_AVAIL)
			stmmac_enable_tbs(priv, priv->ioaddr, 1, chan);
		else if (priv->tso)
			stmmac_enable_tso(priv, priv->ioaddr, 1, chan);
	}

	/* Start the ball rolling... */
	stmmac_start_all_dma(priv);
	stmmac_start_mac_tx(priv, priv->ioaddr);
	stmmac_start_mac_rx(priv, priv->ioaddr);

	/* Set HW VLAN stripping mode */
	stmmac_set_hw_vlan_mode(priv, priv->ioaddr, dev->features);

	stmmac_tsn_hw_setup(priv, priv->hw, priv->dev, priv->plat->fprq);

	/* Set TSN HW tunable */
	if (priv->plat->ptov)
		stmmac_set_tsn_hwtunable(priv, priv->hw, priv->dev,
					 TSN_HWTUNA_TX_EST_PTOV,
					 priv->plat->ptov);

	if (priv->plat->ctov)
		stmmac_set_tsn_hwtunable(priv, priv->hw, priv->dev,
					 TSN_HWTUNA_TX_EST_CTOV,
					 priv->plat->ctov);

	if (priv->plat->tils)
		stmmac_set_tsn_hwtunable(priv, priv->hw, priv->dev,
					 TSN_HWTUNA_TX_EST_TILS,
					 priv->plat->tils);

	if (priv->plat->estm)
		stmmac_set_tsn_hwtunable(priv, priv->hw, priv->dev,
					 TSN_HWTUNA_TX_TBS_ESTM,
					 priv->plat->estm);

	if (priv->plat->leos)
		stmmac_set_tsn_hwtunable(priv, priv->hw, priv->dev,
					 TSN_HWTUNA_TX_TBS_LEOS,
					 priv->plat->leos);
	if (priv->plat->legos)
		stmmac_set_tsn_hwtunable(priv, priv->hw, priv->dev,
					 TSN_HWTUNA_TX_TBS_LEGOS,
					 priv->plat->legos);

	if (priv->plat->ftos)
		stmmac_set_tsn_hwtunable(priv, priv->hw, priv->dev,
					 TSN_HWTUNA_TX_TBS_FTOS,
					 priv->plat->ftos);
	if (priv->plat->fgos)
		stmmac_set_tsn_hwtunable(priv, priv->hw, priv->dev,
					 TSN_HWTUNA_TX_TBS_FGOS,
					 priv->plat->fgos);

	if (priv->plat->afsz)
		stmmac_set_tsn_hwtunable(priv, priv->hw, priv->dev,
					 TSN_HWTUNA_TX_FPE_AFSZ,
					 priv->plat->afsz);

	if (priv->plat->hadv)
		stmmac_set_tsn_hwtunable(priv, priv->hw, priv->dev,
					 TSN_HWTUNA_TX_FPE_HADV,
					 priv->plat->hadv);

	if (priv->plat->radv)
		stmmac_set_tsn_hwtunable(priv, priv->hw, priv->dev,
					 TSN_HWTUNA_TX_FPE_RADV,
					 priv->plat->radv);

	if (stmmac_has_tsn_feat(priv, priv->hw, dev, TSN_FEAT_ID_FPE)) {
		if (priv->hw->cached_fpe_en)
			stmmac_fpe_set_enable(priv, priv->hw, dev, true);
	}

	return 0;
}

static void stmmac_hw_teardown(struct net_device *dev)
{
	struct stmmac_priv *priv = netdev_priv(dev);

	clk_disable_unprepare(priv->plat->clk_ptp_ref);
}

static void stmmac_free_irq(struct net_device *dev,
			    enum request_irq_err irq_err, int irq_idx)
{
	struct stmmac_priv *priv = netdev_priv(dev);
	int j;

	switch (irq_err) {
	case REQ_IRQ_ERR_ALL:
#ifdef CONFIG_STMMAC_NETWORK_PROXY
		if (priv->netprox_irq > 0 && priv->netprox_irq != dev->irq)
			free_irq(priv->netprox_irq, dev);
		/* fall through */
	case REQ_IRQ_ERR_NETWORK_PROXY:
#endif
		irq_idx = priv->plat->tx_queues_to_use;
		/* fall through */
	case REQ_IRQ_ERR_TX:
		for (j = irq_idx - 1; j >= 0; j--) {
			if (priv->tx_irq[j] > 0)
				free_irq(priv->tx_irq[j],
					 get_tx_queue(priv, j));
		}

		irq_idx = priv->plat->rx_queues_to_use;
		/* fall through */
	case REQ_IRQ_ERR_RX:
		for (j = irq_idx - 1; j >= 0; j--) {
			if (priv->rx_irq[j] > 0)
				free_irq(priv->rx_irq[j], &priv->rx_queue[j]);
		}
		if (priv->sfty_ue_irq > 0 && priv->sfty_ue_irq != dev->irq)
			free_irq(priv->sfty_ue_irq, dev);
		/* fall through */
	case REQ_IRQ_ERR_SFTY_UE:
		if (priv->sfty_ce_irq > 0 && priv->sfty_ce_irq != dev->irq)
			free_irq(priv->sfty_ce_irq, dev);
		/* fall through */
	case REQ_IRQ_ERR_SFTY_CE:
		if (priv->lpi_irq > 0 && priv->lpi_irq != dev->irq)
			free_irq(priv->lpi_irq, dev);
		/* fall through */
	case REQ_IRQ_ERR_LPI:
		if (priv->wol_irq > 0 && priv->wol_irq != dev->irq)
			free_irq(priv->wol_irq, dev);
		/* fall through */
	case REQ_IRQ_ERR_WOL:
		free_irq(dev->irq, dev);
		/* fall through */
	case REQ_IRQ_ERR_MAC:
	case REQ_IRQ_ERR_NO:
		/* If MAC IRQ request error, no more IRQ to free */
		break;
	}
}

static int stmmac_request_irq(struct net_device *dev)
{
	enum request_irq_err irq_err = REQ_IRQ_ERR_NO;
	struct stmmac_priv *priv = netdev_priv(dev);
	int irq_idx = 0;
	int ret;
	int i;

	/* Request the IRQ lines */
	if (priv->plat->multi_msi_en) {
		char *int_name;

		/* For common interrupt */
		int_name = priv->int_name_mac;
		sprintf(int_name, "%s:%s", dev->name, "mac");
		ret = request_irq(dev->irq, stmmac_mac_interrupt,
				  0, int_name, dev);
		if (unlikely(ret < 0)) {
			netdev_err(priv->dev,
				   "%s: alloc mac MSI %d (error: %d)\n",
				   __func__, dev->irq, ret);
			irq_err = REQ_IRQ_ERR_MAC;
			goto irq_error;
		}

		/* Request the Wake IRQ in case of another line
		 * is used for WoL
		 */
		if (priv->wol_irq > 0 && priv->wol_irq != dev->irq) {
			int_name = priv->int_name_wol;
			sprintf(int_name, "%s:%s", dev->name, "wol");
			ret = request_irq(priv->wol_irq,
					  stmmac_mac_interrupt,
					  0, int_name, dev);
			if (unlikely(ret < 0)) {
				netdev_err(priv->dev,
					   "%s: alloc wol MSI %d (error: %d)\n",
					   __func__, priv->wol_irq, ret);
				irq_err = REQ_IRQ_ERR_WOL;
				goto irq_error;
			}
		}

		/* Request the LPI IRQ in case of another line
		 * is used for LPI
		 */
		if (priv->lpi_irq > 0 && priv->lpi_irq != dev->irq) {
			int_name = priv->int_name_lpi;
			sprintf(int_name, "%s:%s", dev->name, "lpi");
			ret = request_irq(priv->lpi_irq,
					  stmmac_mac_interrupt,
					  0, int_name, dev);
			if (unlikely(ret < 0)) {
				netdev_err(priv->dev,
					   "%s: alloc lpi MSI %d (error: %d)\n",
					   __func__, priv->lpi_irq, ret);
				irq_err = REQ_IRQ_ERR_LPI;
				goto irq_error;
			}
		}

		/* Request the Safety Feature Correctible Error line in
		 * case of another line is used
		 */
		if (priv->sfty_ce_irq > 0 && priv->sfty_ce_irq != dev->irq) {
			int_name = priv->int_name_sfty_ce;
			sprintf(int_name, "%s:%s", dev->name, "safety-ce");
			ret = request_irq(priv->sfty_ce_irq,
					  stmmac_safety_interrupt,
					  0, int_name, dev);
			if (unlikely(ret < 0)) {
				netdev_err(priv->dev,
					   "%s: alloc sfty ce MSI %d (error: %d)\n",
					   __func__, priv->sfty_ce_irq, ret);
				irq_err = REQ_IRQ_ERR_SFTY_CE;
				goto irq_error;
			}
		}

		/* Request the Safety Feature Uncorrectible Error line in
		 * case of another line is used
		 */
		if (priv->sfty_ue_irq > 0 && priv->sfty_ue_irq != dev->irq) {
			int_name = priv->int_name_sfty_ue;
			sprintf(int_name, "%s:%s", dev->name, "safety-ue");
			ret = request_irq(priv->sfty_ue_irq,
					  stmmac_safety_interrupt,
					  0, int_name, dev);
			if (unlikely(ret < 0)) {
				netdev_err(priv->dev,
					   "%s: alloc sfty ue MSI %d (error: %d)\n",
					   __func__, priv->sfty_ue_irq, ret);
				irq_err = REQ_IRQ_ERR_SFTY_UE;
				goto irq_error;
			}
		}

		/* Request Rx MSI irq */
		for (i = 0; i < priv->plat->rx_queues_to_use; i++) {
			if (priv->rx_irq[i] == 0)
				continue;

			int_name = priv->int_name_rx_irq[i];
			sprintf(int_name, "%s:%s-%d", dev->name, "rx", i);
			ret = request_irq(priv->rx_irq[i],
					  stmmac_msi_intr_rx,
					  0, int_name, &priv->rx_queue[i]);
			if (unlikely(ret < 0)) {
				netdev_err(priv->dev,
					   "%s: alloc rx-%d  MSI %d (error: %d)\n",
					   __func__, i, priv->rx_irq[i], ret);
				irq_err = REQ_IRQ_ERR_RX;
				irq_idx = i;
				goto irq_error;
			}
		}

		/* Request Tx MSI irq */
		for (i = 0; i < priv->plat->tx_queues_to_use; i++) {
			if (priv->tx_irq[i] == 0)
				continue;

			int_name = priv->int_name_tx_irq[i];
			if (queue_is_xdp(priv, i))
				sprintf(int_name, "%s:%s-%d", dev->name,
					"tx-xdp", i);
			else
				sprintf(int_name, "%s:%s-%d", dev->name,
					"tx", i);
			ret = request_irq(priv->tx_irq[i],
					  stmmac_msi_intr_tx,
					  0, int_name, get_tx_queue(priv, i));
			if (unlikely(ret < 0)) {
				netdev_err(priv->dev,
					   "%s: alloc tx-%d  MSI %d (error: %d)\n",
					   __func__, i, priv->tx_irq[i], ret);
				irq_err = REQ_IRQ_ERR_TX;
				irq_idx = i;
				goto irq_error;
			}
		}
#ifdef CONFIG_STMMAC_NETWORK_PROXY
		/* Network Proxy IRQ line */
		if (priv->netprox_irq > 0 && priv->netprox_irq != dev->irq) {
			int_name = priv->int_name_netprox_irq;
			sprintf(int_name, "%s:%s", dev->name, "netprox");
			ret = request_threaded_irq(priv->netprox_irq,
						   netproxy_isr,
						   netproxy_isr_thread, 0,
						   int_name, dev);
			if (unlikely(ret < 0)) {
				netdev_err(priv->dev,
					   "%s: alloc netprox MSI %d (error: %d)\n",
					   __func__, priv->netprox_irq, ret);
				irq_err = REQ_IRQ_ERR_NETWORK_PROXY;
				goto irq_error;
			}
		}
#endif
	} else {
		ret = request_irq(dev->irq, stmmac_interrupt,
				  IRQF_SHARED, dev->name, dev);
		if (unlikely(ret < 0)) {
			netdev_err(priv->dev,
				   "%s: ERROR: allocating the IRQ %d (error: %d)\n",
				   __func__, dev->irq, ret);
			irq_err = REQ_IRQ_ERR_MAC;
			goto irq_error;
		}

		/* Request the Wake IRQ in case of another line
		 * is used for WoL
		 */
		if (priv->wol_irq > 0 && priv->wol_irq != dev->irq) {
			ret = request_irq(priv->wol_irq, stmmac_interrupt,
					  IRQF_SHARED, dev->name, dev);
			if (unlikely(ret < 0)) {
				netdev_err(priv->dev,
					   "%s: ERROR: allocating the WoL IRQ %d (%d)\n",
					   __func__, priv->wol_irq, ret);
				irq_err = REQ_IRQ_ERR_WOL;
				goto irq_error;
			}
		}

		/* Request the IRQ lines */
		if (priv->lpi_irq > 0 && priv->lpi_irq != dev->irq) {
			ret = request_irq(priv->lpi_irq, stmmac_interrupt,
					  IRQF_SHARED, dev->name, dev);
			if (unlikely(ret < 0)) {
				netdev_err(priv->dev,
					   "%s: ERROR: allocating the LPI IRQ %d (%d)\n",
					   __func__, priv->lpi_irq, ret);
				irq_err = REQ_IRQ_ERR_LPI;
				goto irq_error;
			}
		}
	}

	netdev_info(priv->dev, "PASS: requesting IRQs\n");
	return ret;

irq_error:
	stmmac_free_irq(dev, irq_err, irq_idx);
	return ret;
}

/**
 *  stmmac_open - open entry point of the driver
 *  @dev : pointer to the device structure.
 *  Description:
 *  This function is the open entry point of the driver.
 *  Return value:
 *  0 on success and an appropriate (-)ve integer as defined in errno.h
 *  file on failure.
 */
static int stmmac_open(struct net_device *dev)
{
	struct stmmac_priv *priv = netdev_priv(dev);
	int bfsize = 0;
	u32 chan;
	int ret;

	/* Use pm_runtime_get_sync() call paired with pm_runtime_put() call to
	 * ensure that the device is not put into runtime suspend during the
	 * operation.
	 */
	pm_runtime_get_sync(priv->device);

	if (priv->hw->pcs != STMMAC_PCS_RGMII &&
	    priv->hw->pcs != STMMAC_PCS_TBI &&
	    priv->hw->pcs != STMMAC_PCS_RTBI) {
		ret = stmmac_init_phy(dev);
		if (ret) {
			netdev_err(priv->dev,
				   "%s: Cannot attach to PHY (error: %d)\n",
				   __func__, ret);
			goto out;
		}
	}

	/* Extra statistics */
	memset(&priv->xstats, 0, sizeof(struct stmmac_extra_stats));
	priv->xstats.threshold = tc;

	bfsize = stmmac_set_16kib_bfsize(priv, dev->mtu);
	if (bfsize < 0)
		bfsize = 0;

	if (bfsize < BUF_SIZE_16KiB)
		bfsize = stmmac_set_bfsize(dev->mtu, priv->dma_buf_sz);

	priv->dma_buf_sz = bfsize;
	buf_sz = bfsize;

	priv->rx_copybreak = STMMAC_RX_COPYBREAK;

	/* Earlier check for TBS */
	for (chan = 0; chan < priv->plat->tx_queues_to_use; chan++) {
		struct stmmac_tx_queue *tx_q = &priv->tx_queue[chan];
		int tbs_en = priv->plat->tx_queues_cfg[chan].tbs_en;

		tx_q->tbs |= tbs_en ? STMMAC_TBS_AVAIL : 0;
		if (stmmac_enable_tbs(priv, priv->ioaddr, tbs_en, chan)) {
			tx_q->tbs &= ~STMMAC_TBS_AVAIL;
			netdev_err(priv->dev,
				   "%s: TxQ %d TBS enablement failed\n",
				   __func__, chan);
		}
	}

	/* Setup RX, TX & TX XDP queue pair count if uninitialized. Another
	 * update is possible via stmmac_reinit_queues() triggered by ethtool.
	 */
	if (!priv->plat->num_queue_pairs)
		priv->plat->num_queue_pairs = priv->plat->max_combined;

	/* Mirror XDP Tx TBS setting on the 2H of Tx Queue's TBS */
	for (chan = 0; chan < priv->plat->num_queue_pairs; chan++) {
		int qp_num = priv->plat->num_queue_pairs;
		struct stmmac_tx_queue *xdp_q, *tx_q;

		/* XDP TxQ takes the 2H of the total HW TxQ */
		xdp_q = &priv->xdp_queue[chan];
		tx_q = &priv->tx_queue[chan + qp_num];

		xdp_q->tbs = tx_q->tbs;
	}

	/* Configure normal_tx_queue_count here as the value of num_queue_pairs
	 * can be changed through stmmac_reinit_queues triggered by ethool
	 */
	if (stmmac_enabled_xdp(priv))
		priv->plat->normal_tx_queue_count = priv->plat->num_queue_pairs;
	else
		priv->plat->normal_tx_queue_count =
						   priv->plat->tx_queues_to_use;

	if (!priv->dma_rx_size)
		priv->dma_rx_size = DMA_DEFAULT_RX_SIZE;
	if (!priv->dma_tx_size)
		priv->dma_tx_size = DMA_DEFAULT_TX_SIZE;

	ret = alloc_dma_desc_resources(priv);
	if (ret < 0) {
		netdev_err(priv->dev, "%s: DMA descriptors allocation failed\n",
			   __func__);
		goto dma_desc_error;
	}

	ret = init_dma_desc_rings(dev, GFP_KERNEL);
	if (ret < 0) {
		netdev_err(priv->dev, "%s: DMA descriptors initialization failed\n",
			   __func__);
		goto init_error;
	}

	ret = stmmac_hw_setup(dev, true, true);
	if (ret < 0) {
		netdev_err(priv->dev, "%s: Hw setup failed\n", __func__);
		goto init_error;
	}

	stmmac_init_coalesce(priv);

	ret = stmmac_request_irq(dev);
	if (ret)
		goto irq_error;

	/* Start phy converter after MDIO bus IRQ handling is up */
	if (priv->plat->setup_phy_conv) {
		struct dwxpcs_platform_data *pdata;
		const void *intel_pdata = priv->plat->intel_bi->platform_data;

		pdata = (struct dwxpcs_platform_data *)intel_pdata;
		pdata->irq = priv->phy_conv_irq;
		pdata->ext_phy_addr = priv->plat->phy_addr;
		pdata->speed_2500_en = priv->plat->speed_2500_en;

		ret = priv->plat->setup_phy_conv(priv->mii,
						 priv->plat->intel_bi);

		if (ret < 0) {
			netdev_err(priv->dev,
				   "%s: ERROR: setup phy conv (error: %d)\n",
				   __func__, ret);
			goto phy_conv_error;
		}
	}

	phylink_start(priv->phylink);

	stmmac_enable_all_queues(priv);
	netif_tx_start_all_queues(priv->dev);

	/* EHL A0: Work-around */
	if (priv->plat->ehl_ao_wa) {
		struct pci_dev *pdev =
			container_of(priv->device, struct pci_dev, dev);
		u32 value = 0xffc00000;

		pci_write_config_dword(pdev, 0xE0, value);
	}

#ifdef CONFIG_STMMAC_NETWORK_PROXY
	if (priv->plat->has_netproxy)
		stmmac_netproxy_register(dev);
#endif

	pm_runtime_put(priv->device);
	return 0;

phy_conv_error:
	/* Free the IRQ lines */
	stmmac_free_irq(dev, REQ_IRQ_ERR_ALL, 0);

irq_error:
	phylink_stop(priv->phylink);

	for (chan = 0; chan < priv->plat->tx_queues_to_use; chan++)
		stmmac_remove_txtimer_q(priv, chan);

	stmmac_hw_teardown(dev);
init_error:
	free_dma_desc_resources(priv);
dma_desc_error:
	phylink_disconnect_phy(priv->phylink);
out:
	pm_runtime_put(priv->device);
	return ret;
}

/**
 *  stmmac_release - close entry point of the driver
 *  @dev : device pointer.
 *  Description:
 *  This is the stop entry point of the driver.
 */
static int stmmac_release(struct net_device *dev)
{
	struct stmmac_priv *priv = netdev_priv(dev);
	u32 chan;
	int ret;

	/* Use pm_runtime_get_sync() call paired with pm_runtime_put() call to
	 * ensure that the device is not put into runtime suspend during the
	 * operation.
	 */
	pm_runtime_get_sync(priv->device);

	/* Stop and disconnect the PHY */
	phylink_stop(priv->phylink);
	phylink_disconnect_phy(priv->phylink);

	stmmac_disable_all_queues(priv);

	for (chan = 0; chan < priv->plat->tx_queues_to_use; chan++)
		stmmac_remove_txtimer_q(priv, chan);

	/* Free the IRQ lines */
	stmmac_free_irq(dev, REQ_IRQ_ERR_ALL, 0);

	/* Start phy converter after MDIO bus IRQ handling is up */
	if (priv->plat->remove_phy_conv) {
		ret = priv->plat->remove_phy_conv(priv->mii,
						  priv->plat->intel_bi);
		if (ret < 0) {
			netdev_err(priv->dev,
				   "%s: ERROR: remove phy conv (error: %d)\n",
				   __func__, ret);
			goto out;
		}
	}

	if (priv->eee_enabled) {
		priv->tx_path_in_lpi_mode = false;
		del_timer_sync(&priv->eee_ctrl_timer);
	}

	/* Stop TX/RX DMA and clear the descriptors */
	stmmac_stop_all_dma(priv);
	stmmac_stop_mac_tx(priv, priv->ioaddr);
	stmmac_stop_mac_rx(priv, priv->ioaddr);

	/* Release and free the Rx/Tx resources */
	free_dma_desc_resources(priv);

	/* Disable the MAC Rx/Tx */
	stmmac_mac_set(priv, priv->ioaddr, false);

	netif_carrier_off(dev);
	netif_tx_stop_all_queues(dev);

	stmmac_release_ptp(priv);

	stmmac_tsn_hw_unsetup(priv, priv->hw, dev);

#ifdef CONFIG_STMMAC_NETWORK_PROXY
	if (priv->plat->has_netproxy)
		stmmac_netproxy_deregister(dev);
#endif
out:
	pm_runtime_put(priv->device);
	return 0;
}

static bool stmmac_vlan_insert(struct stmmac_priv *priv, struct sk_buff *skb,
			       struct stmmac_tx_queue *tx_q)
{
	u16 tag = 0x0, inner_tag = 0x0;
	u32 inner_type = 0x0;
	struct dma_desc *p;

	if (!priv->dma_cap.vlins)
		return false;
	if (!skb_vlan_tag_present(skb))
		return false;
	if (skb->vlan_proto == htons(ETH_P_8021AD)) {
		inner_tag = skb_vlan_tag_get(skb);
		inner_type = STMMAC_VLAN_INSERT;
	}

	tag = skb_vlan_tag_get(skb);

	if (tx_q->tbs & STMMAC_TBS_AVAIL)
		p = &tx_q->dma_enhtx[tx_q->cur_tx].basic;
	else
		p = tx_q->dma_tx + tx_q->cur_tx;

	if (stmmac_set_desc_vlan_tag(priv, p, tag, inner_tag, inner_type))
		return false;

	stmmac_set_tx_owner(priv, p);
	tx_q->cur_tx = STMMAC_GET_ENTRY(tx_q->cur_tx, priv->dma_tx_size);
	return true;
}

/**
 *  stmmac_tso_allocator - close entry point of the driver
 *  @priv: driver private structure
 *  @des: buffer start address
 *  @total_len: total length to fill in descriptors
 *  @last_segmant: condition for the last descriptor
 *  @queue: TX queue index
 *  Description:
 *  This function fills descriptor and request new descriptors according to
 *  buffer length to fill
 */
static void stmmac_tso_allocator(struct stmmac_priv *priv, dma_addr_t des,
				 int total_len, bool last_segment, u32 queue)
{
	struct stmmac_tx_queue *tx_q = &priv->tx_queue[queue];
	struct dma_desc *desc;
	u32 buff_size;
	int tmp_len;

	tmp_len = total_len;

	while (tmp_len > 0) {
		dma_addr_t curr_addr;

		tx_q->cur_tx = STMMAC_GET_ENTRY(tx_q->cur_tx,
						priv->dma_tx_size);
		WARN_ON(tx_q->tx_skbuff[tx_q->cur_tx]);
		/* TSO is not available in DWMAC v3.5  */
		if (tx_q->tbs & STMMAC_TBS_AVAIL)
			desc = &(tx_q->dma_enhtx + tx_q->cur_tx)->basic;
		else
			desc = tx_q->dma_tx + tx_q->cur_tx;

		curr_addr = des + (total_len - tmp_len);
		if (priv->dma_cap.addr64 <= 32)
			desc->des0 = cpu_to_le32(curr_addr);
		else
			stmmac_set_desc_addr(priv, desc, curr_addr);

		buff_size = tmp_len >= TSO_MAX_BUFF_SIZE ?
			    TSO_MAX_BUFF_SIZE : tmp_len;

		stmmac_prepare_tso_tx_desc(priv, desc, 0, buff_size,
				0, 1,
				(last_segment) && (tmp_len <= TSO_MAX_BUFF_SIZE),
				0, 0);

		tmp_len -= TSO_MAX_BUFF_SIZE;
	}
}

/**
 *  stmmac_tso_xmit - Tx entry point of the driver for oversized frames (TSO)
 *  @skb : the socket buffer
 *  @dev : device pointer
 *  Description: this is the transmit function that is called on TSO frames
 *  (support available on GMAC4 and newer chips).
 *  Diagram below show the ring programming in case of TSO frames:
 *
 *  First Descriptor
 *   --------
 *   | DES0 |---> buffer1 = L2/L3/L4 header
 *   | DES1 |---> TCP Payload (can continue on next descr...)
 *   | DES2 |---> buffer 1 and 2 len
 *   | DES3 |---> must set TSE, TCP hdr len-> [22:19]. TCP payload len [17:0]
 *   --------
 *	|
 *     ...
 *	|
 *   --------
 *   | DES0 | --| Split TCP Payload on Buffers 1 and 2
 *   | DES1 | --|
 *   | DES2 | --> buffer 1 and 2 len
 *   | DES3 |
 *   --------
 *
 * mss is fixed when enable tso, so w/o programming the TDES3 ctx field.
 */
static netdev_tx_t stmmac_tso_xmit(struct sk_buff *skb, struct net_device *dev)
{
	struct dma_desc *desc, *first, *mss_desc = NULL;
	struct stmmac_priv *priv = netdev_priv(dev);
	int nfrags = skb_shinfo(skb)->nr_frags;
	u32 queue = skb_get_queue_mapping(skb);
	unsigned int first_entry, tx_packets;
	int tmp_pay_len = 0, first_tx;
	struct stmmac_tx_queue *tx_q;
	u8 proto_hdr_len, hdr;
	bool has_vlan, set_ic;
	u32 pay_len, mss;
	dma_addr_t des;
	int i;

	tx_q = &priv->tx_queue[queue];
	first_tx = tx_q->cur_tx;

	/* Compute header lengths */
	if (skb_shinfo(skb)->gso_type & SKB_GSO_UDP_L4) {
		proto_hdr_len = skb_transport_offset(skb) +
				sizeof(struct udphdr);
		hdr = sizeof(struct udphdr);
	} else {
		proto_hdr_len = skb_transport_offset(skb) + tcp_hdrlen(skb);
		hdr = tcp_hdrlen(skb);
	}

	/* Desc availability based on threshold should be enough safe */
	if (unlikely(stmmac_tx_avail(priv, queue) <
		(((skb->len - proto_hdr_len) / TSO_MAX_BUFF_SIZE + 1)))) {
		if (!netif_tx_queue_stopped(netdev_get_tx_queue(dev, queue))) {
			netif_tx_stop_queue(netdev_get_tx_queue(priv->dev,
								queue));
			/* This is a hard error, log it. */
			netdev_err(priv->dev,
				   "%s: Tx Ring full when queue awake\n",
				   __func__);
		}
		return NETDEV_TX_BUSY;
	}

	pay_len = skb_headlen(skb) - proto_hdr_len; /* no frags */

	mss = skb_shinfo(skb)->gso_size;

	/* set new MSS value if needed */
	if (mss != tx_q->mss) {
		/* TSO is not available in DWMAC v3.5  */
		if (tx_q->tbs & STMMAC_TBS_AVAIL)
			mss_desc = &(tx_q->dma_enhtx + tx_q->cur_tx)->basic;
		else
			mss_desc = tx_q->dma_tx + tx_q->cur_tx;
		stmmac_set_mss(priv, mss_desc, mss);
		tx_q->mss = mss;
		tx_q->cur_tx = STMMAC_GET_ENTRY(tx_q->cur_tx,
						priv->dma_tx_size);
		WARN_ON(tx_q->tx_skbuff[tx_q->cur_tx]);
	}

	if (netif_msg_tx_queued(priv)) {
		pr_info("%s: hdrlen %d, hdr_len %d, pay_len %d, mss %d\n",
			__func__, hdr, proto_hdr_len, pay_len, mss);
		pr_info("\tskb->len %d, skb->data_len %d\n", skb->len,
			skb->data_len);
	}

	/* Check if VLAN can be inserted by HW */
	has_vlan = stmmac_vlan_insert(priv, skb, tx_q);

	first_entry = tx_q->cur_tx;
	WARN_ON(tx_q->tx_skbuff[first_entry]);
	/* TSO is not available in DWMAC v3.5  */
	if (tx_q->tbs & STMMAC_TBS_AVAIL)
		desc = &(tx_q->dma_enhtx + first_entry)->basic;
	else
		desc = tx_q->dma_tx + first_entry;

	first = desc;

	if (has_vlan)
		stmmac_set_desc_vlan(priv, first, STMMAC_VLAN_INSERT);

	/* first descriptor: fill Headers on Buf1 */
	des = dma_map_single(priv->device, skb->data, skb_headlen(skb),
			     DMA_TO_DEVICE);
	if (dma_mapping_error(priv->device, des))
		goto dma_map_err;

	tx_q->tx_skbuff_dma[first_entry].buf = des;
	tx_q->tx_skbuff_dma[first_entry].len = skb_headlen(skb);

	if (priv->dma_cap.addr64 <= 32) {
		first->des0 = cpu_to_le32(des);

		/* Fill start of payload in buff2 of first descriptor */
		if (pay_len)
			first->des1 = cpu_to_le32(des + proto_hdr_len);

		/* If needed take extra descriptors to fill the remaining payload */
		tmp_pay_len = pay_len - TSO_MAX_BUFF_SIZE;
	} else {
		stmmac_set_desc_addr(priv, first, des);
		tmp_pay_len = pay_len;
		des += proto_hdr_len;
		pay_len = 0;
	}

	stmmac_tso_allocator(priv, des, tmp_pay_len, (nfrags == 0), queue);

	/* Prepare fragments */
	for (i = 0; i < nfrags; i++) {
		const skb_frag_t *frag = &skb_shinfo(skb)->frags[i];

		des = skb_frag_dma_map(priv->device, frag, 0,
				       skb_frag_size(frag),
				       DMA_TO_DEVICE);
		if (dma_mapping_error(priv->device, des))
			goto dma_map_err;

		stmmac_tso_allocator(priv, des, skb_frag_size(frag),
				     (i == nfrags - 1), queue);

		tx_q->tx_skbuff_dma[tx_q->cur_tx].buf = des;
		tx_q->tx_skbuff_dma[tx_q->cur_tx].len = skb_frag_size(frag);
		tx_q->tx_skbuff_dma[tx_q->cur_tx].map_as_page = true;
	}

	tx_q->tx_skbuff_dma[tx_q->cur_tx].last_segment = true;

	/* Only the last descriptor gets to point to the skb. */
	tx_q->tx_skbuff[tx_q->cur_tx] = skb;

	/* Manage tx mitigation */
	tx_packets = (tx_q->cur_tx + 1) - first_tx;
	tx_q->tx_count_frames += tx_packets;

	if ((skb_shinfo(skb)->tx_flags & SKBTX_HW_TSTAMP) && priv->hwts_tx_en)
		set_ic = true;
	else if (!priv->tx_coal_frames[queue])
		set_ic = false;
	else if (tx_packets > priv->tx_coal_frames[queue])
		set_ic = true;
	else if ((tx_q->tx_count_frames %
		  priv->tx_coal_frames[queue]) < tx_packets)
		set_ic = true;
	else
		set_ic = false;

	if (set_ic) {
		if (tx_q->tbs & STMMAC_TBS_AVAIL)
			desc = &(tx_q->dma_enhtx + tx_q->cur_tx)->basic;
		else
			desc = tx_q->dma_tx + tx_q->cur_tx;

		tx_q->tx_count_frames = 0;
		stmmac_set_tx_ic(priv, desc);
		priv->xstats.tx_set_ic_bit++;
	}

	/* We've used all descriptors we need for this skb, however,
	 * advance cur_tx so that it references a fresh descriptor.
	 * ndo_start_xmit will fill this descriptor the next time it's
	 * called and stmmac_tx_clean may clean up to this descriptor.
	 */
	tx_q->cur_tx = STMMAC_GET_ENTRY(tx_q->cur_tx, priv->dma_tx_size);

	if (unlikely(stmmac_tx_avail(priv, queue) <= (MAX_SKB_FRAGS + 1))) {
		netif_dbg(priv, hw, priv->dev, "%s: stop transmitted packets\n",
			  __func__);
		netif_tx_stop_queue(netdev_get_tx_queue(priv->dev, queue));
	}

	dev->stats.tx_bytes += skb->len;
	priv->xstats.tx_tso_frames++;
	priv->xstats.tx_tso_nfrags += nfrags;

	if (priv->sarc_type)
		stmmac_set_desc_sarc(priv, first, priv->sarc_type);

	skb_tx_timestamp(skb);

	if (unlikely((skb_shinfo(skb)->tx_flags & SKBTX_HW_TSTAMP) &&
		     priv->hwts_tx_en)) {
		/* declare that device is doing timestamping */
		skb_shinfo(skb)->tx_flags |= SKBTX_IN_PROGRESS;
		stmmac_enable_tx_timestamp(priv, first);
	}

	/* Complete the first descriptor before granting the DMA */
	stmmac_prepare_tso_tx_desc(priv, first, 1,
			proto_hdr_len,
			pay_len,
			1, tx_q->tx_skbuff_dma[first_entry].last_segment,
			hdr / 4, (skb->len - proto_hdr_len));

	/* If context desc is used to change MSS */
	if (mss_desc) {
		/* Make sure that first descriptor has been completely
		 * written, including its own bit. This is because MSS is
		 * actually before first descriptor, so we need to make
		 * sure that MSS's own bit is the last thing written.
		 */
		dma_wmb();
		stmmac_set_tx_owner(priv, mss_desc);
	}

	/* The own bit must be the latest setting done when prepare the
	 * descriptor and then barrier is needed to make sure that
	 * all is coherent before granting the DMA engine.
	 */
	wmb();

	if (netif_msg_pktdata(priv)) {
		pr_info("%s: curr=%d dirty=%d f=%d, e=%d, f_p=%p, nfrags %d\n",
			__func__, tx_q->cur_tx, tx_q->dirty_tx, first_entry,
			tx_q->cur_tx, first, nfrags);

		stmmac_display_ring(priv, (void *)tx_q->dma_tx,
				    priv->dma_tx_size, 0);

		/* TSO is not available in DWMAC v3.5  */
		if (tx_q->tbs & STMMAC_TBS_AVAIL)
			stmmac_display_ring(priv, (void *)tx_q->dma_enhtx,
					    priv->dma_tx_size, 0);
		else
			stmmac_display_ring(priv, (void *)tx_q->dma_tx,
					    priv->dma_tx_size, 0);
		pr_info(">>> frame to be transmitted: ");
		print_pkt(skb->data, skb_headlen(skb));
	}

	netdev_tx_sent_queue(netdev_get_tx_queue(dev, queue), skb->len);

	/* TSO is not available in DWMAC v3.5  */
	if (tx_q->tbs & STMMAC_TBS_AVAIL)
		tx_q->tx_tail_addr = tx_q->dma_tx_phy +
					(tx_q->cur_tx *
					sizeof(struct dma_enhanced_tx_desc));
	else
		tx_q->tx_tail_addr = tx_q->dma_tx_phy +
					(tx_q->cur_tx *
					sizeof(struct dma_desc));

	stmmac_set_tx_tail_ptr(priv, priv->ioaddr, tx_q->tx_tail_addr, queue);
	stmmac_tx_timer_arm(priv, queue);

	return NETDEV_TX_OK;

dma_map_err:
	dev_err(priv->device, "Tx dma map failed\n");
	dev_kfree_skb(skb);
	priv->dev->stats.tx_dropped++;
	return NETDEV_TX_OK;
}

/**
 *  stmmac_xmit - Tx entry point of the driver
 *  @skb : the socket buffer
 *  @dev : device pointer
 *  Description : this is the tx entry point of the driver.
 *  It programs the chain or the ring and supports oversized frames
 *  and SG feature.
 */
static netdev_tx_t stmmac_xmit(struct sk_buff *skb, struct net_device *dev)
{
	unsigned int first_entry, tx_packets, enh_desc;
	struct stmmac_priv *priv = netdev_priv(dev);
	unsigned int nopaged_len = skb_headlen(skb);
	int i, csum_insertion = 0, is_jumbo = 0;
	u32 queue = skb_get_queue_mapping(skb);
	int nfrags = skb_shinfo(skb)->nr_frags;
	int gso = skb_shinfo(skb)->gso_type;
	struct dma_desc *desc, *first;
	struct stmmac_tx_queue *tx_q;
	bool has_vlan, set_ic;
	int entry, first_tx;
	dma_addr_t des;

	tx_q = &priv->tx_queue[queue];
	first_tx = tx_q->cur_tx;

	if (priv->tx_path_in_lpi_mode && priv->plat->eee_timer)
		stmmac_disable_eee_mode(priv);

	/* Manage oversized TCP frames for GMAC4/GMAC5 device.
	 * TSO feature is mutually exclusive with TBS feature which is using
	 * enhanced descriptor. Therefore, we only implement TCP segmentation
	 * on Tx Queues which have no TBS support.
	 */
	if (skb_is_gso(skb) && priv->tso && !(tx_q->tbs & STMMAC_TBS_AVAIL)) {
		if (gso & (SKB_GSO_TCPV4 | SKB_GSO_TCPV6))
			return stmmac_tso_xmit(skb, dev);
		if (priv->plat->has_gmac4 && (gso & SKB_GSO_UDP_L4))
			return stmmac_tso_xmit(skb, dev);
	}

	if (unlikely(stmmac_tx_avail(priv, queue) < nfrags + 1)) {
		if (!netif_tx_queue_stopped(netdev_get_tx_queue(dev, queue))) {
			netif_tx_stop_queue(netdev_get_tx_queue(priv->dev,
								queue));
			/* This is a hard error, log it. */
			netdev_err(priv->dev,
				   "%s: Tx Ring full when queue awake\n",
				   __func__);
		}
		return NETDEV_TX_BUSY;
	}

	/* Check if VLAN can be inserted by HW */
	has_vlan = stmmac_vlan_insert(priv, skb, tx_q);

	entry = tx_q->cur_tx;
	first_entry = entry;
	WARN_ON(tx_q->tx_skbuff[first_entry]);

	csum_insertion = (skb->ip_summed == CHECKSUM_PARTIAL);

	if (likely(priv->extend_desc))
		desc = (struct dma_desc *)(tx_q->dma_etx + entry);
	else if (tx_q->tbs & STMMAC_TBS_AVAIL)
		desc = &tx_q->dma_enhtx[entry].basic;
	else
		desc = tx_q->dma_tx + entry;

	first = desc;

	if (has_vlan)
		stmmac_set_desc_vlan(priv, first, STMMAC_VLAN_INSERT);

	/* Fill the Enhanced Tx Descriptor with launch time.
	 * If skb is fragmented, only the 1st descriptor will be filled.
	 * Drop the skb and show warning when launch time value
	 * is invalid.
	 */
	if (skb->tstamp && (tx_q->tbs & STMMAC_TBS_EN)) {
		stmmac_set_tbs_launchtime(priv, first,
					  ktime_to_ns(skb->tstamp));
	}

	enh_desc = priv->plat->enh_desc;
	/* To program the descriptors according to the size of the frame */
	if (enh_desc)
		is_jumbo = stmmac_is_jumbo_frm(priv, skb->len, enh_desc);

	if (unlikely(is_jumbo)) {
		entry = stmmac_jumbo_frm(priv, tx_q, skb, csum_insertion);
		if (unlikely(entry < 0) && (entry != -EINVAL))
			goto dma_map_err;
	}

	for (i = 0; i < nfrags; i++) {
		const skb_frag_t *frag = &skb_shinfo(skb)->frags[i];
		int len = skb_frag_size(frag);
		bool last_segment = (i == (nfrags - 1));

		entry = STMMAC_GET_ENTRY(entry, priv->dma_tx_size);
		WARN_ON(tx_q->tx_skbuff[entry]);

		if (likely(priv->extend_desc))
			desc = (struct dma_desc *)(tx_q->dma_etx + entry);
		else if (tx_q->tbs & STMMAC_TBS_AVAIL)
			desc = &tx_q->dma_enhtx[entry].basic;
		else
			desc = tx_q->dma_tx + entry;

		des = skb_frag_dma_map(priv->device, frag, 0, len,
				       DMA_TO_DEVICE);
		if (dma_mapping_error(priv->device, des))
			goto dma_map_err; /* should reuse desc w/o issues */

		tx_q->tx_skbuff_dma[entry].buf = des;

		stmmac_set_desc_addr(priv, desc, des);

		tx_q->tx_skbuff_dma[entry].map_as_page = true;
		tx_q->tx_skbuff_dma[entry].len = len;
		tx_q->tx_skbuff_dma[entry].last_segment = last_segment;

		/* Prepare the descriptor and set the own bit too */
		stmmac_prepare_tx_desc(priv, desc, 0, len, csum_insertion,
				priv->mode, 1, last_segment, skb->len);
	}

	/* Only the last descriptor gets to point to the skb. */
	tx_q->tx_skbuff[entry] = skb;

	/* According to the coalesce parameter the IC bit for the latest
	 * segment is reset and the timer re-started to clean the tx status.
	 * This approach takes care about the fragments: desc is the first
	 * element in case of no SG.
	 */
	tx_packets = (entry + 1) - first_tx;
	tx_q->tx_count_frames += tx_packets;

	if ((skb_shinfo(skb)->tx_flags & SKBTX_HW_TSTAMP) && priv->hwts_tx_en)
		set_ic = true;
	else if (!priv->tx_coal_frames[queue])
		set_ic = false;
	else if (tx_packets > priv->tx_coal_frames[queue])
		set_ic = true;
	else if ((tx_q->tx_count_frames %
		  priv->tx_coal_frames[queue]) < tx_packets)
		set_ic = true;
	else
		set_ic = false;

	if (set_ic) {
		if (likely(priv->extend_desc))
			desc = &tx_q->dma_etx[entry].basic;
		else if (tx_q->tbs & STMMAC_TBS_AVAIL)
			desc = &tx_q->dma_enhtx[entry].basic;
		else
			desc = &tx_q->dma_tx[entry];

		tx_q->tx_count_frames = 0;
		stmmac_set_tx_ic(priv, desc);
		priv->xstats.tx_set_ic_bit++;
	}

	/* We've used all descriptors we need for this skb, however,
	 * advance cur_tx so that it references a fresh descriptor.
	 * ndo_start_xmit will fill this descriptor the next time it's
	 * called and stmmac_tx_clean may clean up to this descriptor.
	 */
	entry = STMMAC_GET_ENTRY(entry, priv->dma_tx_size);
	tx_q->cur_tx = entry;

	if (netif_msg_pktdata(priv)) {
		void *tx_head;

		netdev_dbg(priv->dev,
			   "%s: curr=%d dirty=%d f=%d, e=%d, first=%p, nfrags=%d",
			   __func__, tx_q->cur_tx, tx_q->dirty_tx, first_entry,
			   entry, first, nfrags);

		if (priv->extend_desc)
			tx_head = (void *)tx_q->dma_etx;
		else if (tx_q->tbs & STMMAC_TBS_AVAIL)
			tx_head = (void *)tx_q->dma_enhtx;
		else
			tx_head = (void *)tx_q->dma_tx;

		stmmac_display_ring(priv, tx_head, priv->dma_tx_size, false);

		netdev_dbg(priv->dev, ">>> frame to be transmitted: ");
		print_pkt(skb->data, skb->len);
	}

	if (unlikely(stmmac_tx_avail(priv, queue) <= (MAX_SKB_FRAGS + 1))) {
		netif_dbg(priv, hw, priv->dev, "%s: stop transmitted packets\n",
			  __func__);
		netif_tx_stop_queue(netdev_get_tx_queue(priv->dev, queue));
	}

	dev->stats.tx_bytes += skb->len;

	if (priv->sarc_type)
		stmmac_set_desc_sarc(priv, first, priv->sarc_type);

	skb_tx_timestamp(skb);

	/* Ready to fill the first descriptor and set the OWN bit w/o any
	 * problems because all the descriptors are actually ready to be
	 * passed to the DMA engine.
	 */
	if (likely(!is_jumbo)) {
		bool last_segment = (nfrags == 0);

		des = dma_map_single(priv->device, skb->data,
				     nopaged_len, DMA_TO_DEVICE);
		if (dma_mapping_error(priv->device, des))
			goto dma_map_err;

		tx_q->tx_skbuff_dma[first_entry].buf = des;

		stmmac_set_desc_addr(priv, first, des);

		tx_q->tx_skbuff_dma[first_entry].len = nopaged_len;
		tx_q->tx_skbuff_dma[first_entry].last_segment = last_segment;

		if (unlikely((skb_shinfo(skb)->tx_flags & SKBTX_HW_TSTAMP) &&
			     priv->hwts_tx_en)) {
			/* declare that device is doing timestamping */
			skb_shinfo(skb)->tx_flags |= SKBTX_IN_PROGRESS;
			stmmac_enable_tx_timestamp(priv, first);
		}

		/* Prepare the first descriptor setting the OWN bit too */
		stmmac_prepare_tx_desc(priv, first, 1, nopaged_len,
				csum_insertion, priv->mode, 1, last_segment,
				skb->len);
	} else {
		stmmac_set_tx_owner(priv, first);
	}

	/* The own bit must be the latest setting done when prepare the
	 * descriptor and then barrier is needed to make sure that
	 * all is coherent before granting the DMA engine.
	 */
	wmb();

	netdev_tx_sent_queue(netdev_get_tx_queue(dev, queue), skb->len);

	stmmac_enable_dma_transmission(priv, priv->ioaddr);

	if (priv->extend_desc)
		tx_q->tx_tail_addr = tx_q->dma_tx_phy +
					(tx_q->cur_tx *
					sizeof(struct dma_extended_desc));
	else if (tx_q->tbs & STMMAC_TBS_AVAIL)
		tx_q->tx_tail_addr = tx_q->dma_tx_phy +
					(tx_q->cur_tx *
					sizeof(struct dma_enhanced_tx_desc));
	else
		tx_q->tx_tail_addr = tx_q->dma_tx_phy +
					(tx_q->cur_tx *
					sizeof(struct dma_desc));

	stmmac_set_tx_tail_ptr(priv, priv->ioaddr, tx_q->tx_tail_addr, queue);
	stmmac_tx_timer_arm(priv, queue);

	return NETDEV_TX_OK;

dma_map_err:
	netdev_err(priv->dev, "Tx DMA map failed\n");
	dev_kfree_skb(skb);
	priv->dev->stats.tx_dropped++;
	return NETDEV_TX_OK;
}

void stmmac_rx_vlan(struct net_device *dev, struct sk_buff *skb)
{
	struct vlan_ethhdr *veth;
	__be16 vlan_proto;
	u16 vlanid;

	veth = (struct vlan_ethhdr *)skb->data;
	vlan_proto = veth->h_vlan_proto;

	if ((vlan_proto == htons(ETH_P_8021Q) &&
	     dev->features & NETIF_F_HW_VLAN_CTAG_RX) ||
	    (vlan_proto == htons(ETH_P_8021AD) &&
	     dev->features & NETIF_F_HW_VLAN_STAG_RX)) {
		/* pop the vlan tag */
		vlanid = ntohs(veth->h_vlan_TCI);
		memmove(skb->data + VLAN_HLEN, veth, ETH_ALEN * 2);
		skb_pull(skb, VLAN_HLEN);
		__vlan_hwaccel_put_tag(skb, vlan_proto, vlanid);
	}
}


static inline int stmmac_rx_threshold_count(struct stmmac_rx_queue *rx_q)
{
	if (rx_q->rx_zeroc_thresh < STMMAC_RX_THRESH(rx_q->priv_data))
		return 0;

	return 1;
}

/**
 * stmmac_rx_refill - refill used skb preallocated buffers
 * @priv: driver private structure
 * @queue: RX queue index
 * Description : this is to reallocate the skb for the reception process
 * that is based on zero-copy.
 */
static inline void stmmac_rx_refill(struct stmmac_priv *priv, u32 queue)
{
	struct stmmac_rx_queue *rx_q = &priv->rx_queue[queue];
	int len, dirty = stmmac_rx_dirty(priv, queue);
	unsigned int entry = rx_q->dirty_rx;
	unsigned int last_refill = entry;
	enum dma_data_direction dma_dir;

	dma_dir = page_pool_get_dma_dir(rx_q->page_pool);
	len = DIV_ROUND_UP(rx_q->dma_buf_sz, PAGE_SIZE) * PAGE_SIZE;

	while (dirty-- > 0) {
		struct stmmac_rx_buffer *buf = &rx_q->buf_pool[entry];
		struct dma_desc *p;
		bool use_rx_wd;

		if (priv->extend_desc)
			p = (struct dma_desc *)(rx_q->dma_erx + entry);
		else
			p = rx_q->dma_rx + entry;

		if (!buf->page) {
			buf->page = page_pool_dev_alloc_pages(rx_q->page_pool);
			if (!buf->page)
				break;
		}

		if (priv->sph && !buf->sec_page) {
			buf->sec_page = page_pool_dev_alloc_pages(rx_q->page_pool);
			if (!buf->sec_page)
				break;

			buf->sec_addr = page_pool_get_dma_addr(buf->sec_page);

			dma_sync_single_for_device(priv->device, buf->sec_addr,
						   len, DMA_FROM_DEVICE);
		}

		buf->addr = page_pool_get_dma_addr(buf->page);

		/* Sync whole allocation to device. This will invalidate old
		 * data.
		 */
		dma_sync_single_for_device(priv->device, buf->addr, len,
					   dma_dir);

		stmmac_set_desc_addr(priv, p, buf->addr);
		stmmac_set_desc_sec_addr(priv, p, buf->sec_addr);
		stmmac_refill_desc3(priv, rx_q, p);

		rx_q->rx_count_frames++;
		rx_q->rx_count_frames += priv->rx_coal_frames[queue];
		if (rx_q->rx_count_frames > priv->rx_coal_frames[queue])
			rx_q->rx_count_frames = 0;

		use_rx_wd = !priv->rx_coal_frames[queue];
		use_rx_wd |= rx_q->rx_count_frames > 0;
		if (!priv->use_riwt)
			use_rx_wd = false;

		dma_wmb();
		stmmac_set_rx_owner(priv, p, use_rx_wd);
		last_refill = entry;
		entry = STMMAC_GET_ENTRY(entry, priv->dma_rx_size);
	}
	if (last_refill != entry) {
		rx_q->dirty_rx = entry;
		rx_q->rx_tail_addr = rx_q->dma_rx_phy +
				     (last_refill * sizeof(struct dma_desc));
		stmmac_set_rx_tail_ptr(priv, priv->ioaddr,
				       rx_q->rx_tail_addr, queue);
	}
}

/**
 * stmmac_xmit_xdp_queue - transmits an XDP buffer to an XDP Tx queue
 * @xdpf: data to transmit
 * @xdp_q: XDP Tx queue
 **/
static int stmmac_xmit_xdp_queue(struct xdp_frame *xdpf,
				 struct stmmac_tx_queue *xdp_q)
{
	struct stmmac_priv *priv = xdp_q->priv_data;
	u16 entry = xdp_q->cur_tx;
	void *data = xdpf->data;
	u32 size = xdpf->len;
	struct dma_desc *desc;
	dma_addr_t dma;

	if (!unlikely(STMMAC_TX_DESC_UNUSED(xdp_q)))
		return STMMAC_XDP_CONSUMED;

	dma = dma_map_single(priv->device, data, size, DMA_TO_DEVICE);
	if (dma_mapping_error(priv->device, dma))
		return STMMAC_XDP_CONSUMED;

	xdp_q->xdpf[entry] = xdpf;
	xdp_q->tx_skbuff_dma[entry].buf = dma;
	xdp_q->tx_skbuff_dma[entry].len = size;
	xdp_q->tx_skbuff_dma[entry].map_as_page = false;
	xdp_q->tx_skbuff_dma[entry].last_segment = 1;
	xdp_q->tx_skbuff_dma[entry].is_jumbo = 0;

	if (likely(priv->extend_desc))
		desc = (struct dma_desc *)(xdp_q->dma_etx + entry);
	else if (xdp_q->tbs & STMMAC_TBS_AVAIL)
		desc = &xdp_q->dma_enhtx[entry].basic;
	else
		desc = xdp_q->dma_tx + entry;

	stmmac_set_desc_addr(priv, desc, dma);

	stmmac_prepare_tx_desc(priv, desc, /* Tx descriptor */
			       1, /* is first descriptor */
			       size,
			       1, /* checksum offload enabled */
			       priv->mode,
			       1, /* Tx OWN bit */
			       1, /* is last segment */
			       size); /* Total packet length */

	/* Make certain all of the status bits have been updated */
	smp_wmb();

	entry = STMMAC_GET_ENTRY(entry, priv->dma_tx_size);
	xdp_q->cur_tx = entry;

	return STMMAC_XDP_TX;
}

int stmmac_xmit_xdp_tx_queue(struct xdp_buff *xdp,
			     struct stmmac_tx_queue *xdp_q)
{
	struct xdp_frame *xdpf = convert_to_xdp_frame(xdp);

	if (unlikely(!xdpf))
		return STMMAC_XDP_CONSUMED;

	return stmmac_xmit_xdp_queue(xdpf, xdp_q);
}

/**
 * stmmac_run_xdp - run an XDP program
 * @rx_q: Rx queue structure
 * @xdp: XDP buffer containing the frame
 **/
static struct sk_buff *stmmac_run_xdp(struct stmmac_rx_queue *rx_q,
				      struct xdp_buff *xdp)
{
	struct stmmac_priv *priv = rx_q->priv_data;
	int result = STMMAC_XDP_PASS;
	struct stmmac_tx_queue *xdp_q;
	struct bpf_prog *xdp_prog;
	u32 act;
	int err;

	rcu_read_lock();
	xdp_prog = READ_ONCE(rx_q->xdp_prog);

	if (!xdp_prog)
		goto xdp_out;

	prefetchw(xdp->data_hard_start); /* xdp_frame write */

	act = bpf_prog_run_xdp(xdp_prog, xdp);
	switch (act) {
	case XDP_PASS:
		break;
	case XDP_TX:
		xdp_q = &priv->xdp_queue[rx_q->queue_index];
		result = stmmac_xmit_xdp_tx_queue(xdp, xdp_q);
		break;
	case XDP_REDIRECT:
		err = xdp_do_redirect(priv->dev, xdp, xdp_prog);
		result = !err ? STMMAC_XDP_REDIR : STMMAC_XDP_CONSUMED;
		break;
	default:
		bpf_warn_invalid_xdp_action(act);
		/* fall through -- handle default by dropping packet */
	case XDP_ABORTED:
		trace_xdp_exception(rx_q->priv_data->dev, xdp_prog, act);
		/* fall through -- handle aborts by dropping packet */
	case XDP_DROP:
		result = STMMAC_XDP_CONSUMED;
		break;
	}
xdp_out:
	rcu_read_unlock();
	return ERR_PTR(-result);
}

/**
 * stmmac_xdp_queue_update_tail - Updates the XDP Tx queue tail register
 * @xdp_q: XDP Tx queue
 *
 * This function updates the XDP Tx queue tail register.
 **/
void stmmac_xdp_queue_update_tail(struct stmmac_tx_queue *xdp_q)
{
	struct stmmac_priv *priv = xdp_q->priv_data;

	stmmac_enable_dma_transmission(priv, priv->ioaddr);

	if (priv->extend_desc)
		xdp_q->tx_tail_addr = xdp_q->dma_tx_phy +
					(xdp_q->cur_tx *
					sizeof(struct dma_extended_desc));
	else if (xdp_q->tbs & STMMAC_TBS_AVAIL)
		xdp_q->tx_tail_addr = xdp_q->dma_tx_phy +
					(xdp_q->cur_tx *
					sizeof(struct dma_enhanced_tx_desc));
	else
		xdp_q->tx_tail_addr = xdp_q->dma_tx_phy +
					(xdp_q->cur_tx *
					sizeof(struct dma_desc));

	stmmac_set_tx_tail_ptr(priv, priv->ioaddr, xdp_q->tx_tail_addr,
			       xdp_q->queue_index);
}

/**

 * stmmac_finalize_xdp_rx - Bump XDP Tx tail
 * @rx_q: Rx queue
 * @xdp_res: Result of the receive batch
 *
 * This function bumps XDP Tx tail, and should be called when a batch
 * of packets has been processed in the napi loop.
 **/
void stmmac_finalize_xdp_rx(struct stmmac_rx_queue *rx_q, unsigned int xdp_res)
{
	struct stmmac_priv *priv = rx_q->priv_data;

	if (xdp_res & STMMAC_XDP_REDIR)
		xdp_do_flush_map();

	if (xdp_res & STMMAC_XDP_TX) {
		struct stmmac_tx_queue *xdp_q =
			&priv->xdp_queue[rx_q->queue_index];

		stmmac_xdp_queue_update_tail(xdp_q);
	}
}

static unsigned int stmmac_rx_buf1_len(struct stmmac_priv *priv,
				       struct dma_desc *p,
				       int status, unsigned int len)
{
	int ret, coe = priv->hw->rx_csum;
	unsigned int plen = 0, hlen = 0;

	/* Not first descriptor, buffer is always zero */
	if (priv->sph && len)
		return 0;

	/* First descriptor, get split header length */
	ret = stmmac_get_rx_header_len(priv, p, &hlen);
	if (priv->sph && hlen) {
		priv->xstats.rx_split_hdr_pkt_n++;
		return hlen;
	}

	/* First descriptor, not last descriptor and not split header */
	if (status & rx_not_ls)
		return priv->dma_buf_sz;

	plen = stmmac_get_rx_frame_len(priv, p, coe);

	/* First descriptor and last descriptor and not split header */
	return min_t(unsigned int, priv->dma_buf_sz, plen);
}

static unsigned int stmmac_rx_buf2_len(struct stmmac_priv *priv,
				       struct dma_desc *p,
				       int status, unsigned int len)
{
	int coe = priv->hw->rx_csum;
	unsigned int plen = 0;

	/* Not split header, buffer is not available */
	if (!priv->sph)
		return 0;

	/* Not last descriptor */
	if (status & rx_not_ls)
		return priv->dma_buf_sz;

	plen = stmmac_get_rx_frame_len(priv, p, coe);

	/* Last descriptor */
	return plen - len;
}

/**
 * stmmac_rx - manage the receive process
 * @priv: driver private structure
 * @limit: napi bugget
 * @queue: RX queue index.
 * Description :  this the function called by the napi poll method.
 * It gets all the frames inside the ring.
 */
static int stmmac_rx(struct stmmac_priv *priv, int limit, u32 queue)
{
	struct stmmac_rx_queue *rx_q = &priv->rx_queue[queue];
	struct stmmac_channel *ch = &priv->channel[queue];
	unsigned int count = 0, error = 0, len = 0;
	int status = 0, coe = priv->hw->rx_csum;
	unsigned int next_entry = rx_q->cur_rx;
	struct sk_buff *skb = NULL;
	unsigned int xdp_xmit = 0;
	struct xdp_buff xdp;

	xdp.rxq = &rx_q->xdp_rxq;

	if (netif_msg_rx_status(priv)) {
		void *rx_head;

		netdev_dbg(priv->dev, "%s: descriptor ring:\n", __func__);
		if (priv->extend_desc)
			rx_head = (void *)rx_q->dma_erx;
		else
			rx_head = (void *)rx_q->dma_rx;

		stmmac_display_ring(priv, rx_head,
				    priv->dma_rx_size, true);
	}
	while (count < limit) {
		struct skb_shared_hwtstamps *shhwtstamp = NULL;
		unsigned int buf1_len = 0, buf2_len = 0;
		enum pkt_hash_types hash_type;
		struct stmmac_rx_buffer *buf;
		struct dma_desc *np, *p;
		int entry;
		u32 hash;
		int ret;

		if (!count && rx_q->state_saved) {
			skb = rx_q->state.skb;
			error = rx_q->state.error;
			len = rx_q->state.len;
		} else {
			rx_q->state_saved = false;
			skb = NULL;
			error = 0;
			len = 0;
		}

		if (count >= limit)
			break;

read_again:
		buf1_len = 0;
		buf2_len = 0;
		entry = next_entry;
		buf = &rx_q->buf_pool[entry];

		if (priv->extend_desc)
			p = (struct dma_desc *)(rx_q->dma_erx + entry);
		else
			p = rx_q->dma_rx + entry;

		/* read the status of the incoming frame */
		status = stmmac_rx_status(priv, &priv->dev->stats,
				&priv->xstats, p);
		/* check if managed by the DMA otherwise go ahead */
		if (unlikely(status & dma_own))
			break;

		rx_q->cur_rx = STMMAC_GET_ENTRY(rx_q->cur_rx,
						priv->dma_rx_size);
		next_entry = rx_q->cur_rx;

		if (priv->extend_desc)
			np = (struct dma_desc *)(rx_q->dma_erx + next_entry);
		else
			np = rx_q->dma_rx + next_entry;

		prefetch(np);

		if (priv->extend_desc)
			stmmac_rx_extended_status(priv, &priv->dev->stats,
					&priv->xstats, rx_q->dma_erx + entry);
		if (unlikely(status == discard_frame)) {
			page_pool_recycle_direct(rx_q->page_pool, buf->page);
			buf->page = NULL;
			error = 1;
			if (!priv->hwts_rx_en)
				priv->dev->stats.rx_errors++;
		}

		if (unlikely(error && (status & rx_not_ls)))
			goto read_again;
		if (unlikely(error)) {
			dev_kfree_skb(skb);
			skb = NULL;
			count++;
			continue;
		}

		/* Buffer is good. Go on. */

		prefetch(page_address(buf->page));
		if (buf->sec_page)
			prefetch(page_address(buf->sec_page));

		buf1_len = stmmac_rx_buf1_len(priv, p, status, len);
		len += buf1_len;
		buf2_len = stmmac_rx_buf2_len(priv, p, status, len);
		len += buf2_len;

		/* ACS is set; GMAC core strips PAD/FCS for IEEE 802.3
		 * Type frames (LLC/LLC-SNAP)
		 *
		 * llc_snap is never checked in GMAC >= 4, so this ACS
		 * feature is always disabled and packets need to be
		 * stripped manually.
		 */
		if (likely(!(status & rx_not_ls)) &&
		    (likely(priv->synopsys_id >= DWMAC_CORE_4_00) ||
		    unlikely(status != llc_snap))) {
			if (buf2_len)
				buf2_len -= ETH_FCS_LEN;
			else
				buf1_len -= ETH_FCS_LEN;

			len -= ETH_FCS_LEN;
		}

		if (!skb) {
			/* Prefetch page info to cache-line */
			prefetchw(buf->page);

			/* SKB XDP look-up on frame's header only and since MAC
			 * does not update frame's header anymore, we mark that
			 * paged DMA frame is now accessible for CPU only.
			 */
			dma_sync_single_for_cpu(priv->device, buf->addr,
						buf1_len, DMA_FROM_DEVICE);

			xdp.data = page_address(buf->page);
			xdp.data_meta = xdp.data;

			/* Currently we don't support headroom in XDP frame
			 * for SKB mode
			 */
			xdp.data_hard_start = xdp.data;
			xdp.data_end = xdp.data + buf1_len;

			skb = stmmac_run_xdp(rx_q, &xdp);

			if (IS_ERR(skb)) {
				unsigned int xdp_res = -PTR_ERR(skb);

				if (xdp_res & (STMMAC_XDP_TX |
						STMMAC_XDP_REDIR)) {
					/* XDP-TX, update tail pointer later */
					xdp_xmit |= xdp_res;
				} else {
					/* Not XDP-PASS, recycle page */
					page_pool_recycle_direct(rx_q->page_pool
								 , buf->page);
					buf->page = NULL;
				}
				priv->dev->stats.rx_packets++;
				priv->dev->stats.rx_bytes += len;
				/* Proceed to next Rx buffer */
				continue;
			}
			/* Prefetch frame for SKB copy later */
			prefetchw(xdp.data);
		}

		if (!skb) {
			skb = napi_alloc_skb(&ch->rx_napi, buf1_len);
			if (!skb) {
				priv->dev->stats.rx_dropped++;
				count++;
				goto drain_data;
			}
			dma_sync_single_for_cpu(priv->device, buf->addr,
						buf1_len, DMA_FROM_DEVICE);

			skb_copy_to_linear_data(skb, page_address(buf->page),
						buf1_len);
			skb_put(skb, buf1_len);

			/* Data payload copied into SKB, page ready for recycle */
			page_pool_recycle_direct(rx_q->page_pool, buf->page);
			buf->page = NULL;
		} else if (buf1_len) {
			dma_sync_single_for_cpu(priv->device, buf->addr,
						buf1_len, DMA_FROM_DEVICE);
			skb_add_rx_frag(skb, skb_shinfo(skb)->nr_frags,
					buf->page, 0, buf1_len,
					priv->dma_buf_sz);

			/* Data payload appended into SKB */
			page_pool_release_page(rx_q->page_pool, buf->page);
			buf->page = NULL;
		}

		if (buf2_len) {
			dma_sync_single_for_cpu(priv->device, buf->sec_addr,
						buf2_len, DMA_FROM_DEVICE);
			skb_add_rx_frag(skb, skb_shinfo(skb)->nr_frags,
					buf->sec_page, 0, buf2_len,
					priv->dma_buf_sz);

			/* Data payload appended into SKB */
			page_pool_release_page(rx_q->page_pool, buf->sec_page);
			buf->sec_page = NULL;
		}

drain_data:
		if (likely(status & rx_not_ls))
			goto read_again;
		if (!skb)
			continue;

		/* Got entire packet into SKB. Finish it. */
		shhwtstamp = skb_hwtstamps(skb);
		memset(shhwtstamp, 0, sizeof(struct skb_shared_hwtstamps));
		stmmac_get_rx_hwtstamp(priv, p, np, &shhwtstamp->hwtstamp);

		/* Use HW to strip VLAN header before fallback to SW. */
		ret = stmmac_rx_hw_vlan(priv, priv->dev,
					priv->hw, p, skb);
		if (ret == -EINVAL)
			stmmac_rx_vlan(priv->dev, skb);

		skb->protocol = eth_type_trans(skb, priv->dev);

		if (unlikely(!coe))
			skb_checksum_none_assert(skb);
		else
			skb->ip_summed = CHECKSUM_UNNECESSARY;

		if (!stmmac_get_rx_hash(priv, p, &hash, &hash_type))
			skb_set_hash(skb, hash, hash_type);

		skb_record_rx_queue(skb, queue);
		napi_gro_receive(&ch->rx_napi, skb);
		skb = NULL;

		priv->dev->stats.rx_packets++;
		priv->dev->stats.rx_bytes += len;
		count++;
	}

	if (status & rx_not_ls || skb) {
		rx_q->state_saved = true;
		rx_q->state.skb = skb;
		rx_q->state.error = error;
		rx_q->state.len = len;
	}

	stmmac_finalize_xdp_rx(rx_q, xdp_xmit);

	stmmac_rx_refill(priv, queue);

	priv->xstats.rx_pkt_n += count;

	switch (queue) {
	case 0x0:
		priv->xstats.q0_rx_pkt_n += count;
		break;
	case 0x1:
		priv->xstats.q1_rx_pkt_n += count;
		break;
	case 0x2:
		priv->xstats.q2_rx_pkt_n += count;
		break;
	case 0x3:
		priv->xstats.q3_rx_pkt_n += count;
		break;
	case 0x4:
		priv->xstats.q4_rx_pkt_n += count;
		break;
	case 0x5:
		priv->xstats.q5_rx_pkt_n += count;
		break;
	case 0x6:
		priv->xstats.q6_rx_pkt_n += count;
		break;
	case 0x7:
		priv->xstats.q7_rx_pkt_n += count;
		break;
	default:
		break;
	}

	return count;
}

static int stmmac_napi_poll_rx(struct napi_struct *napi, int budget)
{
	struct stmmac_channel *ch =
		container_of(napi, struct stmmac_channel, rx_napi);
	struct stmmac_priv *priv = ch->priv_data;
	u32 chan = ch->index;
	struct stmmac_rx_queue *rx_q;
	int work_done;

	priv->xstats.napi_poll++;
	rx_q = &priv->rx_queue[chan];

	work_done = rx_q->xsk_umem ? stmmac_rx_zc(priv, budget, chan) :
		    stmmac_rx(priv, budget, chan);

	if (work_done < budget && napi_complete_done(napi, work_done)) {
		unsigned long flags;

		spin_lock_irqsave(&ch->lock, flags);
		stmmac_enable_dma_irq(priv, priv->ioaddr, chan, 1, 0);
		spin_unlock_irqrestore(&ch->lock, flags);
	}

	return work_done;
}

static int stmmac_napi_poll_tx(struct napi_struct *napi, int budget)
{
	struct stmmac_channel *ch =
		container_of(napi, struct stmmac_channel, tx_napi);
	struct stmmac_priv *priv = ch->priv_data;
	struct stmmac_tx_queue *tx_q;
	u32 chan = ch->index;
	int work_done;

	priv->xstats.napi_poll++;

	tx_q = get_tx_queue(priv, chan);

	work_done = tx_q->xsk_umem ?
		    stmmac_xdp_tx_clean(priv, budget, chan) :
		    stmmac_tx_clean(priv, priv->dma_tx_size, chan);

	work_done = min(work_done, budget);

	if (work_done < budget && napi_complete_done(napi, work_done)) {
		unsigned long flags;

		spin_lock_irqsave(&ch->lock, flags);
		stmmac_enable_dma_irq(priv, priv->ioaddr, chan, 0, 1);
		spin_unlock_irqrestore(&ch->lock, flags);
	}

	return work_done;
}

/**
 *  stmmac_tx_timeout
 *  @dev : Pointer to net device structure
 *  Description: this function is called when a packet transmission fails to
 *   complete within a reasonable time. The driver will mark the error in the
 *   netdev structure and arrange for the device to be reset to a sane state
 *   in order to transmit a new packet.
 */
static void stmmac_tx_timeout(struct net_device *dev)
{
	struct stmmac_priv *priv = netdev_priv(dev);

	stmmac_global_err(priv);
}

/**
 *  stmmac_set_rx_mode - entry point for multicast addressing
 *  @dev : pointer to the device structure
 *  Description:
 *  This function is a driver entry point which gets called by the kernel
 *  whenever multicast addresses must be enabled/disabled.
 *  Return value:
 *  void.
 */
static void stmmac_set_rx_mode(struct net_device *dev)
{
	struct stmmac_priv *priv = netdev_priv(dev);

	stmmac_set_filter(priv, priv->hw, dev);
}

/**
 * stmmac_max_xdp_frame_size - returns the maximum allowed frame size for XDP
 * @priv: driver private structure
 **/
static int stmmac_max_xdp_frame_size(struct stmmac_priv *priv)
{
	return BUF_SIZE_2KiB;
}

/**
 *  stmmac_change_mtu - entry point to change MTU size for the device.
 *  @dev : device pointer.
 *  @new_mtu : the new MTU size for the device.
 *  Description: the Maximum Transfer Unit (MTU) is used by the network layer
 *  to drive packet transmission. Ethernet has an MTU of 1500 octets
 *  (ETH_DATA_LEN). This value can be changed with ifconfig.
 *  Return value:
 *  0 on success and an appropriate (-)ve integer as defined in errno.h
 *  file on failure.
 */
static int stmmac_change_mtu(struct net_device *dev, int new_mtu)
{
	struct stmmac_priv *priv = netdev_priv(dev);
	int txfifosz = priv->plat->tx_fifo_size;

	if (txfifosz == 0)
		txfifosz = priv->dma_cap.tx_fifo_size;

	txfifosz /= priv->plat->tx_queues_to_use;

	if (netif_running(dev)) {
		netdev_err(priv->dev, "must be stopped to change its MTU\n");
		return -EBUSY;
	}

	new_mtu = STMMAC_ALIGN(new_mtu);

	/* If condition true, FIFO is too small or MTU too large */
	if ((txfifosz < new_mtu) || (new_mtu > BUF_SIZE_16KiB))
		return -EINVAL;

	if (stmmac_enabled_xdp(priv)) {
		int frame_size = new_mtu + ETH_HLEN + ETH_FCS_LEN + VLAN_HLEN;

		if (frame_size > stmmac_max_xdp_frame_size(priv))
			return -EINVAL;
	}

	dev->mtu = new_mtu;

	netdev_update_features(dev);

	return 0;
}

static netdev_features_t stmmac_fix_features(struct net_device *dev,
					     netdev_features_t features)
{
	struct stmmac_priv *priv = netdev_priv(dev);

	if (priv->plat->rx_coe == STMMAC_RX_COE_NONE)
		features &= ~NETIF_F_RXCSUM;

	if (!priv->plat->tx_coe)
		features &= ~NETIF_F_CSUM_MASK;

	/* Some GMAC devices have a bugged Jumbo frame support that
	 * needs to have the Tx COE disabled for oversized frames
	 * (due to limited buffer sizes). In this case we disable
	 * the TX csum insertion in the TDES and not use SF.
	 */
	if (priv->plat->bugged_jumbo && (dev->mtu > ETH_DATA_LEN))
		features &= ~NETIF_F_CSUM_MASK;

	/* Disable tso if asked by ethtool */
	if ((priv->plat->tso_en) && (priv->dma_cap.tsoen)) {
		if (features & NETIF_F_TSO)
			priv->tso = true;
		else
			priv->tso = false;
	}

	return features;
}

static int stmmac_set_features(struct net_device *netdev,
			       netdev_features_t features)
{
	struct stmmac_priv *priv = netdev_priv(netdev);
	bool sph_en;
	u32 chan;
	netdev_features_t changed;

	changed = netdev->features ^ features;

	/* Keep the COE Type in case of csum is supporting */
	if (features & NETIF_F_RXCSUM)
		priv->hw->rx_csum = priv->plat->rx_coe;
	else
		priv->hw->rx_csum = 0;
	/* No check needed because rx_coe has been set before and it will be
	 * fixed in case of issue.
	 */
	stmmac_rx_ipc(priv, priv->hw);

	sph_en = (priv->hw->rx_csum > 0) && priv->sph;
	for (chan = 0; chan < priv->plat->rx_queues_to_use; chan++)
		stmmac_enable_sph(priv, priv->ioaddr, sph_en, chan);

	if (changed & NETIF_F_HW_VLAN_CTAG_RX)
		stmmac_set_hw_vlan_mode(priv, priv->ioaddr, features);

	netdev->features = features;

	return 0;
}

static void stmmac_common_interrupt(struct stmmac_priv *priv)
{
	u32 rx_cnt = priv->plat->rx_queues_to_use;
	u32 tx_cnt = priv->plat->tx_queues_to_use;
	u32 queues_count;
	u32 queue;
	bool xmac;

	xmac = priv->plat->has_gmac4 || priv->plat->has_xgmac;
	queues_count = (rx_cnt > tx_cnt) ? rx_cnt : tx_cnt;

	if (priv->irq_wake)
		pm_wakeup_hard_event(priv->device);

	if (priv->hw->tsn_info.feat_en[TSN_FEAT_ID_EST])
		stmmac_est_irq_status(priv, priv->hw, priv->dev);

	if (priv->hw->tsn_info.feat_en[TSN_FEAT_ID_FPE])
		stmmac_fpe_irq_status(priv, priv->hw, priv->dev);

	/* To handle GMAC own interrupts */
	if ((priv->plat->has_gmac) || xmac) {
		int status = stmmac_host_irq_status(priv, priv->hw, &priv->xstats);

		if (unlikely(status)) {
			/* For LPI we need to save the tx status */
			if (status & CORE_IRQ_TX_PATH_IN_LPI_MODE)
				priv->tx_path_in_lpi_mode = true;
			if (status & CORE_IRQ_TX_PATH_EXIT_LPI_MODE)
				priv->tx_path_in_lpi_mode = false;
		}

		for (queue = 0; queue < queues_count; queue++)
			stmmac_host_mtl_irq_status(priv, priv->hw, queue);

		/* PCS link status */
		if (priv->hw->pcs) {
			if (priv->xstats.pcs_link)
				netif_carrier_on(priv->dev);
			else
				netif_carrier_off(priv->dev);
		}

		stmmac_tstamp_interrupt(priv, priv);
	}
}

/**
 *  stmmac_interrupt - main ISR
 *  @irq: interrupt number.
 *  @dev_id: to pass the net device pointer.
 *  Description: this is the main driver interrupt service routine.
 *  It can call:
 *  o DMA service routine (to manage incoming frame reception and transmission
 *    status)
 *  o Core interrupts to manage: remote wake-up, management counter, LPI
 *    interrupts.
 */
static irqreturn_t stmmac_interrupt(int irq, void *dev_id)
{
	struct net_device *dev = (struct net_device *)dev_id;
	struct stmmac_priv *priv = netdev_priv(dev);

	/* Check if adapter is up */
	if (test_bit(STMMAC_DOWN, priv->state))
		return IRQ_HANDLED;

	/* Check if a fatal error happened */
	if (stmmac_safety_feat_interrupt(priv))
		return IRQ_HANDLED;

	/* To handle Common interrupts */
	stmmac_common_interrupt(priv);

	/* To handle DMA interrupts */
	stmmac_dma_interrupt(priv);

	return IRQ_HANDLED;
}

static irqreturn_t stmmac_mac_interrupt(int irq, void *dev_id)
{
	struct net_device *dev = (struct net_device *)dev_id;
	struct stmmac_priv *priv = netdev_priv(dev);

	if (unlikely(!dev)) {
		netdev_err(priv->dev, "%s: invalid dev pointer\n", __func__);
		return IRQ_NONE;
	}

	/* Check if adapter is up */
	if (test_bit(STMMAC_DOWN, priv->state))
		return IRQ_HANDLED;

	/* To handle Common interrupts */
	stmmac_common_interrupt(priv);

	return IRQ_HANDLED;
}

static irqreturn_t stmmac_safety_interrupt(int irq, void *dev_id)
{
	struct net_device *dev = (struct net_device *)dev_id;
	struct stmmac_priv *priv = netdev_priv(dev);

	if (unlikely(!dev)) {
		netdev_err(priv->dev, "%s: invalid dev pointer\n", __func__);
		return IRQ_NONE;
	}

	/* Check if adapter is up */
	if (test_bit(STMMAC_DOWN, priv->state))
		return IRQ_HANDLED;

	/* Check if a fatal error happened */
	stmmac_safety_feat_interrupt(priv);

	return IRQ_HANDLED;
}

static irqreturn_t stmmac_msi_intr_tx(int irq, void *data)
{
	struct stmmac_tx_queue *tx_q = (struct stmmac_tx_queue *)data;
	struct stmmac_priv *priv = tx_q->priv_data;
	int chan = tx_q->queue_index;
	int status;

	if (unlikely(!data)) {
		netdev_err(priv->dev, "%s: invalid dev pointer\n", __func__);
		return IRQ_NONE;
	}

	/* Check if adapter is up */
	if (test_bit(STMMAC_DOWN, priv->state))
		return IRQ_HANDLED;

	if (priv->plat->dma_cfg->pch_intr_wa)
		status = stmmac_napi_check(priv, chan, DMA_DIR_RXTX);
	else
		status = stmmac_napi_check(priv, chan, DMA_DIR_TX);

	if (unlikely(status & tx_hard_error_bump_tc)) {
		/* Try to bump up the dma threshold on this failure */
		if (unlikely(priv->xstats.threshold != SF_DMA_MODE) &&
		    tc <= 256) {
			tc += 64;
			if (priv->plat->force_thresh_dma_mode)
				stmmac_set_dma_operation_mode(priv,
							      tc,
							      tc,
							      chan);
			else
				stmmac_set_dma_operation_mode(priv,
							      tc,
							      SF_DMA_MODE,
							      chan);
			priv->xstats.threshold = tc;
		}
	} else if (unlikely(status == tx_hard_error)) {
		stmmac_tx_err(priv, chan);
	}

	return IRQ_HANDLED;
}

static irqreturn_t stmmac_msi_intr_rx(int irq, void *data)
{
	struct stmmac_rx_queue *rx_q = (struct stmmac_rx_queue *)data;
	int chan = rx_q->queue_index;
	struct stmmac_priv *priv;

	priv = container_of(rx_q, struct stmmac_priv, rx_queue[chan]);

	if (unlikely(!data)) {
		netdev_err(priv->dev, "%s: invalid dev pointer\n", __func__);
		return IRQ_NONE;
	}

	/* Check if adapter is up */
	if (test_bit(STMMAC_DOWN, priv->state))
		return IRQ_HANDLED;

	if (priv->plat->dma_cfg->pch_intr_wa)
		stmmac_napi_check(priv, chan, DMA_DIR_RXTX);
	else
		stmmac_napi_check(priv, chan, DMA_DIR_RX);

	return IRQ_HANDLED;
}

#ifdef CONFIG_NET_POLL_CONTROLLER
/* Polling receive - used by NETCONSOLE and other diagnostic tools
 * to allow network I/O with interrupts disabled.
 */
static void stmmac_poll_controller(struct net_device *dev)
{
	struct stmmac_priv *priv = netdev_priv(dev);
	int i;

	/* If adapter is down, do nothing */
	if (test_bit(STMMAC_DOWN, priv->state))
		return;

	if (priv->plat->multi_msi_en) {
		for (i = 0; i < priv->plat->rx_queues_to_use; i++)
			stmmac_msi_intr_rx(0, &priv->rx_queue[i]);

		for (i = 0; i < priv->plat->tx_queues_to_use; i++)
			stmmac_msi_intr_tx(0, get_tx_queue(priv, i));
	} else {
		disable_irq(dev->irq);
		stmmac_interrupt(dev->irq, dev);
		enable_irq(dev->irq);
	}
}
#endif

/**
 *  stmmac_ioctl - Entry point for the Ioctl
 *  @dev: Device pointer.
 *  @rq: An IOCTL specefic structure, that can contain a pointer to
 *  a proprietary structure used to pass information to the driver.
 *  @cmd: IOCTL command
 *  Description:
 *  Currently it supports the phy_mii_ioctl(...) and HW time stamping.
 */
static int stmmac_ioctl(struct net_device *dev, struct ifreq *rq, int cmd)
{
	struct stmmac_priv *priv = netdev_priv (dev);
	int ret = -EOPNOTSUPP;

	if (!netif_running(dev))
		return -EINVAL;

	switch (cmd) {
	case SIOCGMIIPHY:
	case SIOCGMIIREG:
	case SIOCSMIIREG:
		ret = phylink_mii_ioctl(priv->phylink, rq, cmd);
		break;
	case SIOCSHWTSTAMP:
		ret = stmmac_hwtstamp_set(dev, rq);
		break;
	case SIOCGHWTSTAMP:
		ret = stmmac_hwtstamp_get(dev, rq);
		break;
	default:
		break;
	}

	return ret;
}

static int stmmac_setup_tc_block_cb(enum tc_setup_type type, void *type_data,
				    void *cb_priv)
{
	struct stmmac_priv *priv = cb_priv;
	int ret = -EOPNOTSUPP;
	struct flow_cls_offload *cls;

	cls = (struct flow_cls_offload *)type_data;

	if (!tc_cls_can_offload_and_chain0(priv->dev, type_data))
		return ret;

	if (cls->command == FLOW_CLS_REPLACE)
		stmmac_disable_all_queues(priv);

	switch (type) {
	case TC_SETUP_CLSU32:
		ret = stmmac_tc_setup_cls_u32(priv, priv, type_data);
		break;
	case TC_SETUP_CLSFLOWER:
		ret = stmmac_tc_setup_cls(priv, priv, type_data);
		break;
	default:
		break;
	}

	if (cls->command == FLOW_CLS_REPLACE)
		stmmac_enable_all_queues(priv);
	return ret;
}

static LIST_HEAD(stmmac_block_cb_list);

static int stmmac_setup_tc(struct net_device *ndev, enum tc_setup_type type,
			   void *type_data)
{
	struct stmmac_priv *priv = netdev_priv(ndev);

	switch (type) {
	case TC_SETUP_BLOCK:
		return flow_block_cb_setup_simple(type_data,
						  &stmmac_block_cb_list,
						  stmmac_setup_tc_block_cb,
						  priv, priv, true);
	case TC_SETUP_QDISC_CBS:
		return stmmac_tc_setup_cbs(priv, priv, type_data);
	case TC_SETUP_QDISC_TAPRIO:
		priv->est_hw_del = del_est;
		return stmmac_tc_setup_taprio(priv, priv, type_data);
	case TC_SETUP_QDISC_ETF:
		return stmmac_tc_setup_etf(priv, priv, type_data);
	default:
		return -EOPNOTSUPP;
	}
}

static u16 stmmac_select_queue(struct net_device *dev, struct sk_buff *skb,
			       struct net_device *sb_dev)
{
	struct stmmac_priv *priv = netdev_priv(dev);
	int gso = skb_shinfo(skb)->gso_type;

	if (gso & (SKB_GSO_TCPV4 | SKB_GSO_TCPV6 | SKB_GSO_UDP_L4)) {
		/*
		 * There is no way to determine the number of TSO/USO
		 * capable Queues. Let's use always the Queue 0
		 * because if TSO/USO is supported then at least this
		 * one will be capable.
		 */
		return 0;
	}

	return netdev_pick_tx(dev, skb, NULL) % priv->plat->normal_tx_queue_count;
}

static int stmmac_set_mac_address(struct net_device *ndev, void *addr)
{
	struct stmmac_priv *priv = netdev_priv(ndev);
	int ret = 0;

	ret = eth_mac_addr(ndev, addr);
	if (ret)
		return ret;

	stmmac_set_umac_addr(priv, priv->hw, ndev->dev_addr, 0);

	return ret;
}

static void stmmac_napi_control(struct stmmac_priv *priv, u16 qid, bool en)
{
	u16 qp_num = priv->plat->num_queue_pairs;
	struct stmmac_channel *xdp_ch;
	struct stmmac_channel *ch;

	xdp_ch = &priv->channel[qid + qp_num];
	ch = &priv->channel[qid];

	if (en) {
		napi_enable(&ch->rx_napi);
		napi_enable(&ch->tx_napi);
		napi_enable(&xdp_ch->tx_napi);
	} else {
		napi_synchronize(&ch->rx_napi);
		napi_disable(&ch->rx_napi);
		napi_synchronize(&ch->tx_napi);
		napi_disable(&ch->tx_napi);
		napi_synchronize(&xdp_ch->tx_napi);
		napi_disable(&xdp_ch->tx_napi);
	}
}

static int stmmac_txrx_irq_control(struct stmmac_priv *priv, u16 qid, bool en)
{
	u16 qp_num = priv->plat->num_queue_pairs;
	int ret;

	if (en) {
		char *int_name;

		if (priv->rx_irq[qid] == 0)
			goto irq_err;

		int_name = priv->int_name_rx_irq[qid];
		sprintf(int_name, "%s:%s-%d", priv->dev->name, "rx", qid);
		ret = request_irq(priv->rx_irq[qid],
				 stmmac_msi_intr_rx,
				 0, int_name, &priv->rx_queue[qid]);
		if (unlikely(ret < 0)) {
			netdev_err(priv->dev,
				   "%s: alloc rx-%d  MSI %d (error: %d)\n",
				   __func__, qid, priv->rx_irq[qid], ret);
			goto irq_err;
		}

		if (priv->tx_irq[qid] == 0)
			goto irq_err;

		int_name = priv->int_name_tx_irq[qid];
		sprintf(int_name, "%s:%s-%d", priv->dev->name,
			"tx", qid);
		ret = request_irq(priv->tx_irq[qid],
				  stmmac_msi_intr_tx,
				  0, int_name, get_tx_queue(priv, qid));
		if (unlikely(ret < 0)) {
			netdev_err(priv->dev,
				   "%s: alloc tx-%d  MSI %d (error: %d)\n",
				   __func__, qid, priv->tx_irq[qid], ret);
			goto irq_err;
		}

		if (priv->tx_irq[qid + qp_num] == 0)
			goto irq_err;

		int_name = priv->int_name_tx_irq[qid + qp_num];
		if (queue_is_xdp(priv, qid + qp_num))
			sprintf(int_name, "%s:%s-%d", priv->dev->name,
				"tx-xdp", qid + qp_num);
		else
			sprintf(int_name, "%s:%s-%d", priv->dev->name,
				"tx", qid + qp_num);
		ret = request_irq(priv->tx_irq[qid + qp_num],
				  stmmac_msi_intr_tx,
				  0, int_name,
				  get_tx_queue(priv, qid + qp_num));
		if (unlikely(ret < 0)) {
			netdev_err(priv->dev,
				   "%s: alloc tx-%d  MSI %d (error: %d)\n",
				   __func__, qid + qp_num,
				   priv->tx_irq[qid + qp_num], ret);
			goto irq_err;
		}
	} else {
		if (priv->rx_irq[qid] > 0)
			free_irq(priv->rx_irq[qid], &priv->rx_queue[qid]);

		if (priv->tx_irq[qid] > 0)
			free_irq(priv->tx_irq[qid],
					get_tx_queue(priv, qid));

		if (priv->tx_irq[qid + qp_num] > 0)
			free_irq(priv->tx_irq[qid + qp_num],
					get_tx_queue(priv, qid + qp_num));
	}

	return 0;

irq_err:
	return -EINVAL;
}

static void stmmac_txrx_dma_control(struct stmmac_priv *priv, u16 qid, bool en)
{
	u16 qp_num = priv->plat->num_queue_pairs;

	if (en) {
		stmmac_start_rx_dma(priv, qid);
		stmmac_start_tx_dma(priv, qid);
		stmmac_start_tx_dma(priv, qid + qp_num);
	} else {
		stmmac_stop_rx_dma(priv, qid);
		stmmac_stop_tx_dma(priv, qid);
		stmmac_stop_tx_dma(priv, qid + qp_num);
	}
}

static void stmmac_txrx_desc_control(struct stmmac_priv *priv, u16 qid, bool en)
{
	u16 qp_num = priv->plat->num_queue_pairs;

	if (en) {
		alloc_dma_rx_desc_resources_q(priv, qid);
		alloc_dma_tx_desc_resources_q(priv, qid);
		alloc_dma_tx_desc_resources_q(priv, qid + qp_num);

		init_dma_rx_desc_ring(priv, qid, GFP_KERNEL);
		init_dma_tx_desc_ring(priv, qid);
		init_dma_tx_desc_ring(priv, qid + qp_num);

		stmmac_clear_rx_descriptors(priv, qid);
		stmmac_clear_tx_descriptors(priv, qid);
		stmmac_clear_tx_descriptors(priv, qid + qp_num);
	} else {
		free_dma_rx_desc_resources_q(priv, qid);
		free_dma_tx_desc_resources_q(priv, qid);
		free_dma_tx_desc_resources_q(priv, qid + qp_num);
	}
}

static void stmmac_txrx_ch_init(struct stmmac_priv *priv, u16 qid)
{
	u16 qp_num = priv->plat->num_queue_pairs;
	struct stmmac_rx_queue *rx_q = &priv->rx_queue[qid];
	struct stmmac_tx_queue *tx_q = get_tx_queue(priv, qid);
	struct stmmac_tx_queue *xdp_q = get_tx_queue(priv, qid + qp_num);

	stmmac_init_rx_chan(priv, priv->ioaddr, priv->plat->dma_cfg,
			    rx_q->dma_rx_phy, rx_q->queue_index);

	rx_q->rx_tail_addr = rx_q->dma_rx_phy + (priv->dma_rx_size *
			     sizeof(struct dma_desc));
	stmmac_set_rx_tail_ptr(priv, priv->ioaddr,
			       rx_q->rx_tail_addr, rx_q->queue_index);

	stmmac_set_dma_bfsize(priv, priv->ioaddr, rx_q->dma_buf_sz,
			      rx_q->queue_index);

	stmmac_init_tx_chan(priv, priv->ioaddr, priv->plat->dma_cfg,
			    tx_q->dma_tx_phy, tx_q->queue_index);

	if (tx_q->tbs & STMMAC_TBS_AVAIL)
		stmmac_enable_tbs(priv, priv->ioaddr, 1, tx_q->queue_index);

	tx_q->tx_tail_addr = tx_q->dma_tx_phy;
	stmmac_set_tx_tail_ptr(priv, priv->ioaddr,
			       tx_q->tx_tail_addr, tx_q->queue_index);

	stmmac_init_tx_chan(priv, priv->ioaddr, priv->plat->dma_cfg,
			    xdp_q->dma_tx_phy, xdp_q->queue_index);

	if (xdp_q->tbs & STMMAC_TBS_AVAIL)
		stmmac_enable_tbs(priv, priv->ioaddr, 1, xdp_q->queue_index);

	xdp_q->tx_tail_addr = xdp_q->dma_tx_phy;
	stmmac_set_tx_tail_ptr(priv, priv->ioaddr,
			       xdp_q->tx_tail_addr,
			       xdp_q->queue_index);
}

static void stmmac_sph_control(struct stmmac_priv *priv, u16 qid)
{
	struct stmmac_rx_queue *rx_q = &priv->rx_queue[qid];

	/* RX XDP ZC does not support split header */
	if (priv->sph && priv->hw->rx_csum > 0) {
		if (rx_q->xsk_umem)
			stmmac_enable_sph(priv, priv->ioaddr, false, qid);
		else
			stmmac_enable_sph(priv, priv->ioaddr, true, qid);
	} else {
		stmmac_enable_sph(priv, priv->ioaddr, false, qid);
	}
}

static void stmmac_tx_timer_control(struct stmmac_priv *priv, u16 qid, bool en)
{
	u16 qp_num = priv->plat->num_queue_pairs;

	if (en)
		stmmac_add_txtimer_q(priv, qid + qp_num);
	else
		stmmac_remove_txtimer_q(priv, qid + qp_num);
}

/**
 * stmmac_queue_pair_enable - Enables a queue pair
 * @priv: driver private structure
 * @queue_pair: queue pair
 *
 * Returns 0 on success, <0 on failure.
 **/
int stmmac_queue_pair_enable(struct stmmac_priv *priv, u16 qid)
{
	u16 qp_num = priv->plat->num_queue_pairs;
	int ret;

	if (qid >= qp_num) {
		netdev_err(priv->dev,
			   "%s: qid (%d) > number of queue pairs (%d)\n",
			   __func__, qid, qp_num);

		return -EINVAL;
	}

	if (!test_bit(qid, priv->af_xdp_zc_qps))
		return 0;

	/* XDP BPF must be loaded before TX & XDP TX queue pair are enabled and
	 * the Tx XDP queue is assigned with higher TxQ starting from
	 * num_queue_pairs. For example, for controller with 8 HW DMA channels
	 * and num_queue_pairs=4, then:
	 * Tx DMA channels     = 0, 1, 2, 3
	 * Tx XDP DMA channels = 4, 5, 6, 7
	 */
	if (stmmac_enabled_xdp(priv))
		set_queue_xdp(priv, qid + qp_num);
	else
		clear_queue_xdp(priv, qid + qp_num);

	stmmac_txrx_desc_control(priv, qid, true);
	stmmac_txrx_ch_init(priv, qid);
	stmmac_sph_control(priv, qid);
	stmmac_tx_timer_control(priv, qid, true);

	stmmac_txrx_dma_control(priv, qid, true);

	ret = stmmac_txrx_irq_control(priv, qid, true);
	if (ret)
		return ret;

	stmmac_napi_control(priv, qid, true);

	return 0;
}

int stmmac_all_queue_pairs_enable(struct stmmac_priv *priv)
{
	int i;

	mutex_lock(&priv->lock);

	if (stmmac_enabled_xdp(priv))
		priv->plat->normal_tx_queue_count = priv->plat->num_queue_pairs;
	else
		priv->plat->normal_tx_queue_count =
						   priv->plat->tx_queues_to_use;

	for (i = 0; i < priv->plat->num_queue_pairs; i++) {
		int err = stmmac_queue_pair_enable(priv, i);

		if (err)
			return err;
	}

	stmmac_start_mac_tx(priv, priv->ioaddr);
	stmmac_start_mac_rx(priv, priv->ioaddr);

	mutex_unlock(&priv->lock);

	return 0;
}

/**
 * stmmac_queue_pair_disable - Disables a queue pair
 * @priv: driver private structure
 * @queue_pair: queue pair
 *
 * Returns 0 on success, <0 on failure.
 **/
int stmmac_queue_pair_disable(struct stmmac_priv *priv, u16 qid)
{
	u16 qp_num = priv->plat->num_queue_pairs;
	int ret;

	if (qid >= qp_num) {
		netdev_err(priv->dev,
			   "%s: qid (%d) > number of queue pairs (%d)\n",
			   __func__, qid, qp_num);

		return -EINVAL;
	}

	if (!test_bit(qid, priv->af_xdp_zc_qps))
		return 0;

	stmmac_napi_control(priv, qid, false);
	stmmac_tx_timer_control(priv, qid, false);

	ret = stmmac_txrx_irq_control(priv, qid, false);
	if (ret)
		return ret;

	stmmac_txrx_dma_control(priv, qid, false);

	stmmac_txrx_desc_control(priv, qid, false);

	return ret;
}

int stmmac_all_queue_pairs_disable(struct stmmac_priv *priv)
{
	int i;

	mutex_lock(&priv->lock);

	stmmac_stop_mac_tx(priv, priv->ioaddr);
	stmmac_stop_mac_rx(priv, priv->ioaddr);

	for (i = 0; i < priv->plat->num_queue_pairs; i++) {
		int err = stmmac_queue_pair_disable(priv, i);

		if (err)
			return err;
	}

	mutex_unlock(&priv->lock);

	return 0;
}

/**
 * stmmac_xdp_xmit - Implements ndo_xdp_xmit
 * @dev: netdev
 * @xdp: XDP buffer
 **/
int stmmac_xdp_xmit(struct net_device *dev, int n, struct xdp_frame **frames,
		    u32 flags)
{
	struct stmmac_priv *priv = netdev_priv(dev);
	unsigned int queue_index = smp_processor_id();
	struct stmmac_tx_queue *xdp_q;
	int drops = 0;
	int i;

	queue_index %= priv->plat->num_queue_pairs;

	if (test_bit(STMMAC_DOWN, priv->state))
		return -ENETDOWN;

	if (!stmmac_enabled_xdp(priv))
		return -ENXIO;

	if (unlikely(flags & ~XDP_XMIT_FLAGS_MASK))
		return -EINVAL;

	if (!queue_is_xdp(priv, queue_index))
		return -ENXIO;

	xdp_q = &priv->xdp_queue[queue_index];

	for (i = 0; i < n; i++) {
		struct xdp_frame *xdpf = frames[i];
		int err;

		err = stmmac_xmit_xdp_queue(xdpf, xdp_q);
		if (err != STMMAC_XDP_TX) {
			xdp_return_frame_rx_napi(xdpf);
			drops++;
		}
	}

	if (unlikely(flags & XDP_XMIT_FLUSH))
		stmmac_xdp_queue_update_tail(xdp_q);

	return n - drops;
}

/**
 * stmmac_xdp_setup - add/remove an XDP program
 * @vsi: VSI to changed
 * @prog: XDP program
 **/
static int stmmac_xdp_setup(struct stmmac_priv *priv,
			  struct bpf_prog *prog)
{
	int frame_size = priv->dev->mtu + ETH_HLEN + ETH_FCS_LEN + VLAN_HLEN;
	struct bpf_prog *old_prog;
	bool need_reset;
	int err;
	int i;

	/* Don't allow frames that span over multiple buffers */
	if (frame_size > priv->dma_buf_sz)
		return -EINVAL;

	if (!stmmac_enabled_xdp(priv) && !prog)
		return 0;

	/* Turning AF_XDP ZC on->off/off->on requires rebuild of rings */
	need_reset = (stmmac_enabled_xdp(priv) != !!prog);

	if (need_reset) {
		err = stmmac_all_queue_pairs_disable(priv);
		if (err)
			return err;
	}

	old_prog = xchg(&priv->xdp_prog, prog);

	if (need_reset) {
		if (!prog)
			/* Wait until ndo_xsk_wakeup completes. */
			synchronize_rcu();

		err = stmmac_all_queue_pairs_enable(priv);
		if (err)
			return err;
	}

	if (old_prog)
		bpf_prog_put(old_prog);

	/* Kick start the NAPI context if there is an AF_XDP socket open
	 * on that queue id. This so that receiving will start.
	 */
	if (need_reset && prog)
		for (i = 0; i < priv->plat->num_queue_pairs; i++)
			if (priv->xdp_queue[i].xsk_umem)
				(void)stmmac_xsk_wakeup(priv->dev, i,
							XDP_WAKEUP_RX);

	return 0;
}

/**
 * stmmac_xdp - implements ndo_xdp for stmmac
 * @dev: netdevice
 * @xdp: XDP command
 **/
static int stmmac_xdp(struct net_device *dev,
		      struct netdev_bpf *xdp)
{
	struct stmmac_priv *priv = netdev_priv(dev);

	switch (xdp->command) {
	case XDP_SETUP_PROG:
		return stmmac_xdp_setup(priv, xdp->prog);
	case XDP_QUERY_PROG:
		xdp->prog_id = priv->xdp_prog ? priv->xdp_prog->aux->id : 0;
		return 0;
	case XDP_SETUP_XSK_UMEM:
		return stmmac_xsk_umem_setup(priv, xdp->xsk.umem,
					     xdp->xsk.queue_id);
	default:
		return -EINVAL;
	}
}

#ifdef CONFIG_DEBUG_FS
static struct dentry *stmmac_fs_dir;

static void sysfs_display_ring(void *head, int size, int extend_desc,
			       struct seq_file *seq)
{
	int i;
	struct dma_enhanced_tx_desc *enhp = (struct dma_enhanced_tx_desc *)head;
	struct dma_extended_desc *ep = (struct dma_extended_desc *)head;
	struct dma_desc *p = (struct dma_desc *)head;

	for (i = 0; i < size; i++) {
		if (extend_desc == 2) {
			seq_printf(seq, "%d [0x%x]: 0x%x 0x%x 0x%x 0x%x\n",
				   i, (unsigned int)virt_to_phys(enhp),
				   le32_to_cpu(enhp->basic.des0),
				   le32_to_cpu(enhp->basic.des1),
				   le32_to_cpu(enhp->basic.des2),
				   le32_to_cpu(enhp->basic.des3));
			enhp++;
		} else if (extend_desc == 1) {
			seq_printf(seq, "%d [0x%x]: 0x%x 0x%x 0x%x 0x%x\n",
				   i, (unsigned int)virt_to_phys(ep),
				   le32_to_cpu(ep->basic.des0),
				   le32_to_cpu(ep->basic.des1),
				   le32_to_cpu(ep->basic.des2),
				   le32_to_cpu(ep->basic.des3));
			ep++;
		} else {
			seq_printf(seq, "%d [0x%x]: 0x%x 0x%x 0x%x 0x%x\n",
				   i, (unsigned int)virt_to_phys(p),
				   le32_to_cpu(p->des0), le32_to_cpu(p->des1),
				   le32_to_cpu(p->des2), le32_to_cpu(p->des3));
			p++;
		}
		seq_printf(seq, "\n");
	}
}

static int stmmac_rings_status_show(struct seq_file *seq, void *v)
{
	struct net_device *dev = seq->private;
	struct stmmac_priv *priv = netdev_priv(dev);
	u32 rx_count = priv->plat->rx_queues_to_use;
	u32 tx_count = priv->plat->tx_queues_to_use;
	u32 queue;

	if ((dev->flags & IFF_UP) == 0)
		return 0;

	for (queue = 0; queue < rx_count; queue++) {
		struct stmmac_rx_queue *rx_q = &priv->rx_queue[queue];

		seq_printf(seq, "RX Queue %d:\n", queue);

		if (priv->extend_desc) {
			seq_printf(seq, "Extended descriptor ring:\n");
			sysfs_display_ring((void *)rx_q->dma_erx,
					   priv->dma_rx_size, 1, seq);
		} else {
			seq_printf(seq, "Descriptor ring:\n");
			sysfs_display_ring((void *)rx_q->dma_rx,
					   priv->dma_rx_size, 0, seq);
		}
	}

	for (queue = 0; queue < tx_count; queue++) {
		struct stmmac_tx_queue *tx_q = get_tx_queue(priv, queue);

		if (queue_is_xdp(priv, queue))
			seq_printf(seq, "TX XDP Queue %d:\n", queue);
		else
			seq_printf(seq, "TX Queue %d:\n", queue);

		if (priv->extend_desc) {
			seq_printf(seq, "Extended descriptor ring:\n");
			sysfs_display_ring((void *)tx_q->dma_etx,
					   priv->dma_tx_size, 1, seq);
		} else if (tx_q->tbs & STMMAC_TBS_AVAIL) {
			seq_printf(seq, "Enhanced descriptor ring:\n");
			sysfs_display_ring((void *)tx_q->dma_enhtx,
					   priv->dma_tx_size, 2, seq);
		} else {
			seq_printf(seq, "Descriptor ring:\n");
			sysfs_display_ring((void *)tx_q->dma_tx,
					   priv->dma_tx_size, 0, seq);
		}
	}

	return 0;
}
DEFINE_SHOW_ATTRIBUTE(stmmac_rings_status);

static int stmmac_dma_cap_show(struct seq_file *seq, void *v)
{
	struct net_device *dev = seq->private;
	struct stmmac_priv *priv = netdev_priv(dev);

	if (!priv->hw_cap_support) {
		seq_printf(seq, "DMA HW features not supported\n");
		return 0;
	}

	seq_printf(seq, "==============================\n");
	seq_printf(seq, "\tDMA HW features\n");
	seq_printf(seq, "==============================\n");

	seq_printf(seq, "\t10/100 Mbps: %s\n",
		   (priv->dma_cap.mbps_10_100) ? "Y" : "N");
	seq_printf(seq, "\t1000 Mbps: %s\n",
		   (priv->dma_cap.mbps_1000) ? "Y" : "N");
	seq_printf(seq, "\tHalf duplex: %s\n",
		   (priv->dma_cap.half_duplex) ? "Y" : "N");
	seq_printf(seq, "\tHash Filter: %s\n",
		   (priv->dma_cap.hash_filter) ? "Y" : "N");
	seq_printf(seq, "\tMultiple MAC address registers: %s\n",
		   (priv->dma_cap.multi_addr) ? "Y" : "N");
	seq_printf(seq, "\tPCS (TBI/SGMII/RTBI PHY interfaces): %s\n",
		   (priv->dma_cap.pcs) ? "Y" : "N");
	seq_printf(seq, "\tSMA (MDIO) Interface: %s\n",
		   (priv->dma_cap.sma_mdio) ? "Y" : "N");
	seq_printf(seq, "\tPMT Remote wake up: %s\n",
		   (priv->dma_cap.pmt_remote_wake_up) ? "Y" : "N");
	seq_printf(seq, "\tPMT Magic Frame: %s\n",
		   (priv->dma_cap.pmt_magic_frame) ? "Y" : "N");
	seq_printf(seq, "\tRMON module: %s\n",
		   (priv->dma_cap.rmon) ? "Y" : "N");
	seq_printf(seq, "\tIEEE 1588-2002 Time Stamp: %s\n",
		   (priv->dma_cap.time_stamp) ? "Y" : "N");
	seq_printf(seq, "\tIEEE 1588-2008 Advanced Time Stamp: %s\n",
		   (priv->dma_cap.atime_stamp) ? "Y" : "N");
	seq_printf(seq, "\t802.3az - Energy-Efficient Ethernet (EEE): %s\n",
		   (priv->dma_cap.eee) ? "Y" : "N");
	seq_printf(seq, "\tAV features: %s\n", (priv->dma_cap.av) ? "Y" : "N");
	seq_printf(seq, "\tChecksum Offload in TX: %s\n",
		   (priv->dma_cap.tx_coe) ? "Y" : "N");
	if (priv->synopsys_id >= DWMAC_CORE_4_00) {
		seq_printf(seq, "\tIP Checksum Offload in RX: %s\n",
			   (priv->dma_cap.rx_coe) ? "Y" : "N");
	} else {
		seq_printf(seq, "\tIP Checksum Offload (type1) in RX: %s\n",
			   (priv->dma_cap.rx_coe_type1) ? "Y" : "N");
		seq_printf(seq, "\tIP Checksum Offload (type2) in RX: %s\n",
			   (priv->dma_cap.rx_coe_type2) ? "Y" : "N");
	}
	seq_printf(seq, "\tRXFIFO > 2048bytes: %s\n",
		   (priv->dma_cap.rxfifo_over_2048) ? "Y" : "N");
	seq_printf(seq, "\tNumber of Additional RX channel: %d\n",
		   priv->dma_cap.number_rx_channel);
	seq_printf(seq, "\tNumber of Additional TX channel: %d\n",
		   priv->dma_cap.number_tx_channel);
	seq_printf(seq, "\tNumber of Additional RX queues: %d\n",
		   priv->dma_cap.number_rx_queues);
	seq_printf(seq, "\tNumber of Additional TX queues: %d\n",
		   priv->dma_cap.number_tx_queues);
	seq_printf(seq, "\tEnhanced descriptors: %s\n",
		   (priv->dma_cap.enh_desc) ? "Y" : "N");
	seq_printf(seq, "\tTX Fifo Size: %d\n", priv->dma_cap.tx_fifo_size);
	seq_printf(seq, "\tRX Fifo Size: %d\n", priv->dma_cap.rx_fifo_size);
	seq_printf(seq, "\tHash Table Size: %d\n", priv->dma_cap.hash_tb_sz);
	seq_printf(seq, "\tTSO: %s\n", priv->dma_cap.tsoen ? "Y" : "N");
	seq_printf(seq, "\tNumber of PPS Outputs: %d\n",
		   priv->dma_cap.pps_out_num);
	seq_printf(seq, "\tSafety Features: %s\n",
		   priv->dma_cap.asp ? "Y" : "N");
	seq_printf(seq, "\tFlexible RX Parser: %s\n",
		   priv->dma_cap.frpsel ? "Y" : "N");
	seq_printf(seq, "\tEnhanced Addressing: %d\n",
		   priv->dma_cap.addr64);
	seq_printf(seq, "\tReceive Side Scaling: %s\n",
		   priv->dma_cap.rssen ? "Y" : "N");
	seq_printf(seq, "\tVLAN Hash Filtering: %s\n",
		   priv->dma_cap.vlhash ? "Y" : "N");
	seq_printf(seq, "\tSplit Header: %s\n",
		   priv->dma_cap.sphen ? "Y" : "N");
	seq_printf(seq, "\tVLAN TX Insertion: %s\n",
		   priv->dma_cap.vlins ? "Y" : "N");
	seq_printf(seq, "\tDouble VLAN: %s\n",
		   priv->dma_cap.dvlan ? "Y" : "N");
	seq_printf(seq, "\tNumber of L3/L4 Filters: %d\n",
		   priv->dma_cap.l3l4fnum);
	seq_printf(seq, "\tARP Offloading: %s\n",
		   priv->dma_cap.arpoffsel ? "Y" : "N");
	return 0;
}
DEFINE_SHOW_ATTRIBUTE(stmmac_dma_cap);

/* Use network device events to rename debugfs file entries.
 */
static int stmmac_device_event(struct notifier_block *unused,
			       unsigned long event, void *ptr)
{
	struct net_device *dev = netdev_notifier_info_to_dev(ptr);
	struct stmmac_priv *priv = netdev_priv(dev);

	if (dev->netdev_ops != &stmmac_netdev_ops)
		goto done;

	switch (event) {
	case NETDEV_CHANGENAME:
		if (priv->dbgfs_dir)
			priv->dbgfs_dir = debugfs_rename(stmmac_fs_dir,
							 priv->dbgfs_dir,
							 stmmac_fs_dir,
							 dev->name);
		break;
	}
done:
	return NOTIFY_DONE;
}

static struct notifier_block stmmac_notifier = {
	.notifier_call = stmmac_device_event,
};

static void stmmac_init_fs(struct net_device *dev)
{
	struct stmmac_priv *priv = netdev_priv(dev);

	rtnl_lock();

	/* Create per netdev entries */
	priv->dbgfs_dir = debugfs_create_dir(dev->name, stmmac_fs_dir);

	/* Entry to report DMA RX/TX rings */
	debugfs_create_file("descriptors_status", 0444, priv->dbgfs_dir, dev,
			    &stmmac_rings_status_fops);

	/* Entry to report the DMA HW features */
	debugfs_create_file("dma_cap", 0444, priv->dbgfs_dir, dev,
			    &stmmac_dma_cap_fops);

	rtnl_unlock();
}

static void stmmac_exit_fs(struct net_device *dev)
{
	struct stmmac_priv *priv = netdev_priv(dev);

	debugfs_remove_recursive(priv->dbgfs_dir);
}
#endif /* CONFIG_DEBUG_FS */

static u32 stmmac_vid_crc32_le(__le16 vid_le)
{
	unsigned char *data = (unsigned char *)&vid_le;
	unsigned char data_byte = 0;
	u32 crc = ~0x0;
	u32 temp = 0;
	int i, bits;

	bits = get_bitmask_order(VLAN_VID_MASK);
	for (i = 0; i < bits; i++) {
		if ((i % 8) == 0)
			data_byte = data[i / 8];

		temp = ((crc & 1) ^ data_byte) & 1;
		crc >>= 1;
		data_byte >>= 1;

		if (temp)
			crc ^= 0xedb88320;
	}

	return crc;
}

static int stmmac_vlan_update(struct stmmac_priv *priv, bool is_double)
{
	u32 crc, hash = 0;
	u16 vid;

	for_each_set_bit(vid, priv->active_vlans, VLAN_N_VID) {
		__le16 vid_le = cpu_to_le16(vid);
		crc = bitrev32(~stmmac_vid_crc32_le(vid_le)) >> 28;
		hash |= (1 << crc);
	}

	return stmmac_update_vlan_hash(priv, priv->hw, hash, is_double);
}

static int stmmac_vlan_rx_add_vid(struct net_device *ndev, __be16 proto, u16 vid)
{
	struct stmmac_priv *priv = netdev_priv(ndev);
	bool is_double = false;
	int ret;

	if (!priv->dma_cap.vlhash)
		return -EOPNOTSUPP;
	if (be16_to_cpu(proto) == ETH_P_8021AD)
		is_double = true;

	set_bit(vid, priv->active_vlans);
	ret = stmmac_vlan_update(priv, is_double);
	if (ret) {
		clear_bit(vid, priv->active_vlans);
		return ret;
	}

	if (priv->hw->num_vlan) {
		ret = stmmac_add_hw_vlan_rx_fltr(priv, ndev, priv->hw, proto, vid);
		if (ret)
			return ret;
	}

	return 0;
}

static int stmmac_vlan_rx_kill_vid(struct net_device *ndev, __be16 proto, u16 vid)
{
	struct stmmac_priv *priv = netdev_priv(ndev);
	bool is_double = false;
	int ret;

	if (!priv->dma_cap.vlhash)
		return -EOPNOTSUPP;
	if (be16_to_cpu(proto) == ETH_P_8021AD)
		is_double = true;

	clear_bit(vid, priv->active_vlans);

	if (priv->hw->num_vlan) {
		ret = stmmac_del_hw_vlan_rx_fltr(priv, ndev, priv->hw, proto, vid);
		if (ret)
			return ret;
	}

	return stmmac_vlan_update(priv, is_double);
}

static const struct net_device_ops stmmac_netdev_ops = {
	.ndo_open = stmmac_open,
	.ndo_start_xmit = stmmac_xmit,
	.ndo_stop = stmmac_release,
	.ndo_change_mtu = stmmac_change_mtu,
	.ndo_fix_features = stmmac_fix_features,
	.ndo_set_features = stmmac_set_features,
	.ndo_set_rx_mode = stmmac_set_rx_mode,
	.ndo_tx_timeout = stmmac_tx_timeout,
	.ndo_do_ioctl = stmmac_ioctl,
	.ndo_setup_tc = stmmac_setup_tc,
	.ndo_select_queue = stmmac_select_queue,
#ifdef CONFIG_NET_POLL_CONTROLLER
	.ndo_poll_controller = stmmac_poll_controller,
#endif
	.ndo_set_mac_address = stmmac_set_mac_address,
	.ndo_vlan_rx_add_vid = stmmac_vlan_rx_add_vid,
	.ndo_vlan_rx_kill_vid = stmmac_vlan_rx_kill_vid,
	.ndo_bpf = stmmac_xdp,
	.ndo_xdp_xmit = stmmac_xdp_xmit,
	.ndo_xsk_wakeup = stmmac_xsk_wakeup,
};

static void stmmac_reset_subtask(struct stmmac_priv *priv)
{
	if (!test_and_clear_bit(STMMAC_RESET_REQUESTED, priv->state))
		return;
	if (test_bit(STMMAC_DOWN, priv->state))
		return;

	netdev_err(priv->dev, "Reset adapter.\n");

	rtnl_lock();
	netif_trans_update(priv->dev);
	while (test_and_set_bit(STMMAC_RESETTING, priv->state))
		usleep_range(1000, 2000);

	set_bit(STMMAC_DOWN, priv->state);
	dev_close(priv->dev);
	dev_open(priv->dev, NULL);
	clear_bit(STMMAC_DOWN, priv->state);
	clear_bit(STMMAC_RESETTING, priv->state);
	rtnl_unlock();
}

static void stmmac_service_task(struct work_struct *work)
{
	struct stmmac_priv *priv = container_of(work, struct stmmac_priv,
			service_task);

	stmmac_reset_subtask(priv);
	clear_bit(STMMAC_SERVICE_SCHED, priv->state);
}

/**
 *  stmmac_hw_init - Init the MAC device
 *  @priv: driver private structure
 *  Description: this function is to configure the MAC device according to
 *  some platform parameters or the HW capability register. It prepares the
 *  driver to use either ring or chain modes and to setup either enhanced or
 *  normal descriptors.
 */
static int stmmac_hw_init(struct stmmac_priv *priv)
{
	int ret;

	/* dwmac-sun8i only work in chain mode */
	if (priv->plat->has_sun8i)
		chain_mode = 1;
	priv->chain_mode = chain_mode;

	/* Initialize HW Interface */
	ret = stmmac_hwif_init(priv);
	if (ret)
		return ret;

#ifndef CONFIG_ARCH_KEEMBAY
	/* Initialize TSN capability */
	stmmac_tsnif_setup(priv, priv->hw);
	ret = stmmac_tsn_init(priv, priv->hw, priv->dev);
	if (ret)
		return ret;
#endif

	/* Get the HW capability (new GMAC newer than 3.50a) */
	priv->hw_cap_support = stmmac_get_hw_features(priv);
	if (priv->hw_cap_support) {
		dev_info(priv->device, "DMA HW capability register supported\n");

		/* We can override some gmac/dma configuration fields: e.g.
		 * enh_desc, tx_coe (e.g. that are passed through the
		 * platform) with the values from the HW capability
		 * register (if supported).
		 */
		priv->plat->enh_desc = priv->dma_cap.enh_desc;
		priv->plat->pmt = priv->dma_cap.pmt_remote_wake_up;
		priv->hw->pmt = priv->plat->pmt;
		if (priv->dma_cap.hash_tb_sz) {
			priv->hw->multicast_filter_bins =
					(BIT(priv->dma_cap.hash_tb_sz) << 5);
			priv->hw->mcast_bits_log2 =
					ilog2(priv->hw->multicast_filter_bins);
		}

		/* TXCOE doesn't work in thresh DMA mode */
		if (priv->plat->force_thresh_dma_mode)
			priv->plat->tx_coe = 0;
		else
			priv->plat->tx_coe = priv->dma_cap.tx_coe;

		/* In case of GMAC4 rx_coe is from HW cap register. */
		priv->plat->rx_coe = priv->dma_cap.rx_coe;

		if (priv->dma_cap.rx_coe_type2)
			priv->plat->rx_coe = STMMAC_RX_COE_TYPE2;
		else if (priv->dma_cap.rx_coe_type1)
			priv->plat->rx_coe = STMMAC_RX_COE_TYPE1;

	} else {
		dev_info(priv->device, "No HW DMA feature register supported\n");
	}

	if (priv->plat->rx_coe) {
		priv->hw->rx_csum = priv->plat->rx_coe;
		dev_info(priv->device, "RX Checksum Offload Engine supported\n");
		if (priv->synopsys_id < DWMAC_CORE_4_00)
			dev_info(priv->device, "COE Type %d\n", priv->hw->rx_csum);
	}
	if (priv->plat->tx_coe)
		dev_info(priv->device, "TX Checksum insertion supported\n");

	if (priv->plat->pmt) {
		dev_info(priv->device, "Wake-Up On Lan supported\n");
		device_set_wakeup_capable(priv->device, 1);
	}

	if (priv->dma_cap.tsoen)
		dev_info(priv->device, "TSO supported\n");

	priv->hw->vlan_fail_q_en = priv->plat->vlan_fail_q_en;
	priv->hw->vlan_fail_q = priv->plat->vlan_fail_q;

	/* Run HW quirks, if any */
	if (priv->hwif_quirks) {
		ret = priv->hwif_quirks(priv);
		if (ret)
			return ret;
	}

	/* Rx Watchdog is available in the COREs newer than the 3.40.
	 * In some case, for example on bugged HW this feature
	 * has to be disable and this can be done by passing the
	 * riwt_off field from the platform.
	 */
	if (((priv->synopsys_id >= DWMAC_CORE_3_50) ||
	    (priv->plat->has_xgmac)) && (!priv->plat->riwt_off)) {
		priv->use_riwt = 1;
		dev_info(priv->device,
			 "Enable RX Mitigation via HW Watchdog Timer\n");
	}

	return 0;
}

static void stmmac_napi_add(struct net_device *dev)
{
	struct stmmac_priv *priv = netdev_priv(dev);
	u32 queue, maxq;

	maxq = max(priv->plat->rx_queues_to_use, priv->plat->tx_queues_to_use);

	for (queue = 0; queue < maxq; queue++) {
		struct stmmac_channel *ch = &priv->channel[queue];

		ch->priv_data = priv;
		ch->index = queue;

		if (queue < priv->plat->rx_queues_to_use) {
			netif_napi_add(dev, &ch->rx_napi, stmmac_napi_poll_rx,
				       NAPI_POLL_WEIGHT);
		}
		if (queue < priv->plat->tx_queues_to_use) {
			netif_tx_napi_add(dev, &ch->tx_napi,
					  stmmac_napi_poll_tx,
					  NAPI_POLL_WEIGHT);
		}
	}
}

static void stmmac_napi_del(struct net_device *dev)
{
	struct stmmac_priv *priv = netdev_priv(dev);
	u32 queue, maxq;

	maxq = max(priv->plat->rx_queues_to_use, priv->plat->tx_queues_to_use);

	for (queue = 0; queue < maxq; queue++) {
		struct stmmac_channel *ch = &priv->channel[queue];

		if (queue < priv->plat->rx_queues_to_use)
			netif_napi_del(&ch->rx_napi);
		if (queue < priv->plat->tx_queues_to_use)
			netif_napi_del(&ch->tx_napi);
	}
}

int stmmac_reinit_queues(struct net_device *dev, u32 rx_cnt, u32 tx_cnt)
{
	struct stmmac_priv *priv = netdev_priv(dev);
	bool is_xdp = stmmac_enabled_xdp(priv);
	int ret = 0;

	if (netif_running(dev))
		stmmac_release(dev);

	stmmac_napi_del(dev);

	priv->plat->rx_queues_to_use = rx_cnt;
	priv->plat->tx_queues_to_use = tx_cnt;
	if (is_xdp)
		priv->plat->num_queue_pairs = tx_cnt / 2;

	stmmac_napi_add(dev);

	if (netif_running(dev))
		ret = stmmac_open(dev);

	return ret;
}

int stmmac_reinit_ringparam(struct net_device *dev, u32 rx_size, u32 tx_size)
{
	struct stmmac_priv *priv = netdev_priv(dev);
	int ret = 0;

	if (netif_running(dev))
		stmmac_release(dev);

	priv->dma_rx_size = rx_size;
	priv->dma_tx_size = tx_size;

	if (netif_running(dev))
		ret = stmmac_open(dev);

	return ret;
}

void stmmac_clean_all_tx_rings(struct stmmac_priv *priv)
{
	u32 queue;

	for (queue = 0; queue < priv->plat->tx_queues_to_use; queue++)
		stmmac_clean_tx_queue(priv, queue);
}

/**
 * stmmac_dvr_probe
 * @device: device pointer
 * @plat_dat: platform data pointer
 * @res: stmmac resource pointer
 * Description: this is the main probe function used to
 * call the alloc_etherdev, allocate the priv structure.
 * Return:
 * returns 0 on success, otherwise errno.
 */
int stmmac_dvr_probe(struct device *device,
		     struct plat_stmmacenet_data *plat_dat,
		     struct stmmac_resources *res)
{
	struct net_device *ndev = NULL;
	struct stmmac_priv *priv;
	u32 rxq;
	int i, ret = 0;

	ndev = devm_alloc_etherdev_mqs(device, sizeof(struct stmmac_priv),
				       MTL_MAX_TX_QUEUES, MTL_MAX_RX_QUEUES);
	if (!ndev)
		return -ENOMEM;

	SET_NETDEV_DEV(ndev, device);

	priv = netdev_priv(ndev);
	priv->device = device;
	priv->dev = ndev;

	stmmac_set_ethtool_ops(ndev);
	priv->pause = pause;
	priv->plat = plat_dat;
	priv->ioaddr = res->addr;
	priv->dev->base_addr = (unsigned long)res->addr;
	priv->plat->dma_cfg->multi_msi_en = priv->plat->multi_msi_en;

	priv->dev->irq = res->irq;
	priv->wol_irq = res->wol_irq;
	priv->lpi_irq = res->lpi_irq;
	priv->phy_conv_irq = res->phy_conv_irq;
	priv->sfty_ce_irq = res->sfty_ce_irq;
	priv->sfty_ue_irq = res->sfty_ue_irq;
	for (i = 0; i < MTL_MAX_RX_QUEUES; i++)
		priv->rx_irq[i] = res->rx_irq[i];
	for (i = 0; i < MTL_MAX_TX_QUEUES; i++)
		priv->tx_irq[i] = res->tx_irq[i];
#ifdef CONFIG_STMMAC_NETWORK_PROXY
	priv->netprox_irq = res->netprox_irq;
#endif

	if (!IS_ERR_OR_NULL(res->mac))
		memcpy(priv->dev->dev_addr, res->mac, ETH_ALEN);

	dev_set_drvdata(device, priv->dev);

	/* Verify driver arguments */
	stmmac_verify_args();

	priv->state = bitmap_zalloc(STMMAC_STATE_MAX, GFP_KERNEL);
	if (!priv->state)
		return -ENOMEM;

	priv->af_xdp_zc_qps = bitmap_zalloc(MTL_MAX_TX_QUEUES / 2, GFP_KERNEL);
	if (!priv->af_xdp_zc_qps)
		return -ENOMEM;

	/* Allocate workqueue */
	priv->wq = create_singlethread_workqueue("stmmac_wq");
	if (!priv->wq) {
		dev_err(priv->device, "failed to create workqueue\n");
		return -ENOMEM;
	}

	INIT_WORK(&priv->service_task, stmmac_service_task);

	/* Override with kernel parameters if supplied XXX CRS XXX
	 * this needs to have multiple instances
	 */
	if ((phyaddr >= 0) && (phyaddr <= 31))
		priv->plat->phy_addr = phyaddr;

	if (priv->plat->stmmac_rst) {
		ret = reset_control_assert(priv->plat->stmmac_rst);
		reset_control_deassert(priv->plat->stmmac_rst);
		/* Some reset controllers have only reset callback instead of
		 * assert + deassert callbacks pair.
		 */
		if (ret == -ENOTSUPP)
			reset_control_reset(priv->plat->stmmac_rst);
	}

	/* Init MAC and get the capabilities */
	ret = stmmac_hw_init(priv);
	if (ret)
		goto error_hw_init;

#ifdef CONFIG_STMMAC_NETWORK_PROXY
	if (priv->plat->has_netproxy) {
		dev_info(priv->device, "Network Proxy supported\n");
		device_set_wakeup_capable(priv->device, 1);
	}
#endif

	stmmac_check_ether_addr(priv);

	ndev->netdev_ops = &stmmac_netdev_ops;

	ndev->hw_features = NETIF_F_SG | NETIF_F_IP_CSUM | NETIF_F_IPV6_CSUM |
			    NETIF_F_RXCSUM;

	ret = stmmac_tc_init(priv, priv);
	if (!ret) {
		ndev->hw_features |= NETIF_F_HW_TC;
	}

	if ((priv->plat->tso_en) && (priv->dma_cap.tsoen)) {
		ndev->hw_features |= NETIF_F_TSO | NETIF_F_TSO6;
		if (priv->plat->has_gmac4)
			ndev->hw_features |= NETIF_F_GSO_UDP_L4;
		priv->tso = true;
		dev_info(priv->device, "TSO feature enabled\n");
	}

	if (priv->dma_cap.sphen && priv->plat->sph_en) {
		ndev->hw_features |= NETIF_F_GRO;
		priv->sph = true;
		dev_info(priv->device, "SPH feature enabled\n");
	}

	if (priv->dma_cap.addr64) {
		if (priv->plat->dma_bit_mask)
			priv->dma_cap.addr64 = priv->plat->dma_bit_mask;

		ret = dma_set_mask_and_coherent(device,
				DMA_BIT_MASK(priv->dma_cap.addr64));

		if (!ret) {
			dev_info(priv->device, "Using %d bits DMA width\n",
				 priv->dma_cap.addr64);
		} else {
			ret = dma_set_mask_and_coherent(device, DMA_BIT_MASK(32));
			if (ret) {
				dev_err(priv->device, "Failed to set DMA Mask\n");
				goto error_hw_init;
			}

			priv->dma_cap.addr64 = 32;
		}
	}

	ndev->watchdog_timeo = msecs_to_jiffies(watchdog);

	/* TSN HW feature setup */
	if (priv->hw->tsn_info.cap.est_support && priv->plat->tsn_est_en) {
		stmmac_set_tsn_feat(priv, priv->hw, ndev, TSN_FEAT_ID_EST,
				    true);
		dev_info(priv->device, "EST feature enabled\n");
	}
	if (priv->hw->tsn_info.cap.fpe_support && priv->plat->tsn_fpe_en) {
		stmmac_set_tsn_feat(priv, priv->hw, ndev, TSN_FEAT_ID_FPE,
				    true);
		dev_info(priv->device, "FPE feature enabled\n");
	}
	if (priv->hw->tsn_info.cap.tbs_support && priv->plat->tsn_tbs_en) {
		stmmac_set_tsn_feat(priv, priv->hw, ndev, TSN_FEAT_ID_TBS,
				    true);
		dev_info(priv->device, "TBS feature enabled\n");
	}

#ifdef STMMAC_VLAN_TAG_USED
	/* Both mac100 and gmac support receive VLAN tag detection */
	ndev->hw_features |= NETIF_F_HW_VLAN_CTAG_RX | NETIF_F_HW_VLAN_STAG_RX;
	if (priv->dma_cap.vlhash) {
		ndev->features |= NETIF_F_HW_VLAN_CTAG_FILTER;
		ndev->features |= NETIF_F_HW_VLAN_STAG_FILTER;
	}
	if (priv->dma_cap.vlins) {
		ndev->features |= NETIF_F_HW_VLAN_CTAG_TX;
		if (priv->dma_cap.dvlan)
			ndev->features |= NETIF_F_HW_VLAN_STAG_TX;
	}
#endif
	ndev->features |= ndev->hw_features | NETIF_F_HIGHDMA;
	priv->msg_enable = netif_msg_init(debug, default_msg_level);

	/* Initialize RSS */
	rxq = priv->plat->rx_queues_to_use;
	netdev_rss_key_fill(priv->rss.key, sizeof(priv->rss.key));
	for (i = 0; i < ARRAY_SIZE(priv->rss.table); i++)
		priv->rss.table[i] = ethtool_rxfh_indir_default(i, rxq);

	if (priv->dma_cap.rssen && priv->plat->rss_en)
		ndev->features |= NETIF_F_RXHASH;

	/* MTU range: 46 - hw-specific max */
	ndev->min_mtu = ETH_ZLEN - ETH_HLEN;
	if (priv->plat->has_xgmac)
		ndev->max_mtu = XGMAC_JUMBO_LEN;
	else if ((priv->plat->enh_desc) || (priv->synopsys_id >= DWMAC_CORE_4_00))
		ndev->max_mtu = JUMBO_LEN;
	else
		ndev->max_mtu = SKB_MAX_HEAD(NET_SKB_PAD + NET_IP_ALIGN);
	/* Will not overwrite ndev->max_mtu if plat->maxmtu > ndev->max_mtu
	 * as well as plat->maxmtu < ndev->min_mtu which is a invalid range.
	 */
	if ((priv->plat->maxmtu < ndev->max_mtu) &&
	    (priv->plat->maxmtu >= ndev->min_mtu))
		ndev->max_mtu = priv->plat->maxmtu;
	else if (priv->plat->maxmtu < ndev->min_mtu)
		dev_warn(priv->device,
			 "%s: warning: maxmtu having invalid value (%d)\n",
			 __func__, priv->plat->maxmtu);

	if (flow_ctrl)
		priv->flow_ctrl = FLOW_AUTO;	/* RX/TX pause on */

	/* Setup channels NAPI */
	stmmac_napi_add(ndev);

	mutex_init(&priv->lock);

	/* If a specific clk_csr value is passed from the platform
	 * this means that the CSR Clock Range selection cannot be
	 * changed at run-time and it is fixed. Viceversa the driver'll try to
	 * set the MDC clock dynamically according to the csr actual
	 * clock input.
	 */
	if (priv->plat->clk_csr >= 0)
		priv->clk_csr = priv->plat->clk_csr;
	else
		stmmac_clk_csr_set(priv);

	stmmac_check_pcs_mode(priv);

	if (priv->hw->pcs != STMMAC_PCS_RGMII  &&
	    priv->hw->pcs != STMMAC_PCS_TBI &&
	    priv->hw->pcs != STMMAC_PCS_RTBI) {
		/* MDIO bus Registration */
		ret = stmmac_mdio_register(ndev);
		if (ret < 0) {
			dev_err(priv->device,
				"%s: MDIO bus (id: %d) registration failed",
				__func__, priv->plat->bus_id);
			goto error_mdio_register;
		}
	}

	if (priv->plat->has_serdes)
		priv->plat->speed_2500_en = stmmac_speed_mode_2500(priv, ndev);

	ret = stmmac_phy_setup(priv);
	if (ret) {
		netdev_err(ndev, "failed to setup phy (%d)\n", ret);
		goto error_phy_setup;
	}

	ret = register_netdev(ndev);
	if (ret) {
		dev_err(priv->device, "%s: ERROR %i registering the device\n",
			__func__, ret);
		goto error_netdev_register;
	}

#ifdef CONFIG_DEBUG_FS
	stmmac_init_fs(ndev);
#endif

	/* Runtime PM is mutually exclusive with network proxy service */
#ifdef CONFIG_STMMAC_NETWORK_PROXY
	if (priv->plat->has_netproxy)
		return ret;
#endif

#ifdef CONFIG_PM
	/* To support runtime PM, we need to make sure usage_count is equal to 0
	 * when runtime_auto flag is set. Otherwise, it should be equal to 1.
	 */
	if (priv->device->power.runtime_auto)
		atomic_set(&priv->device->power.usage_count, 0);
	else
		atomic_set(&priv->device->power.usage_count, 1);
#endif

	return ret;

error_netdev_register:
	phylink_destroy(priv->phylink);
error_phy_setup:
	if (priv->hw->pcs != STMMAC_PCS_RGMII &&
	    priv->hw->pcs != STMMAC_PCS_TBI &&
	    priv->hw->pcs != STMMAC_PCS_RTBI)
		stmmac_mdio_unregister(ndev);
error_mdio_register:
	stmmac_napi_del(ndev);

error_hw_init:
	destroy_workqueue(priv->wq);
	bitmap_free(priv->state);
	bitmap_free(priv->af_xdp_zc_qps);
	return ret;
}
EXPORT_SYMBOL_GPL(stmmac_dvr_probe);

/**
 * stmmac_dvr_remove
 * @dev: device pointer
 * Description: this function resets the TX/RX processes, disables the MAC RX/TX
 * changes the link status, releases the DMA descriptor rings.
 */
int stmmac_dvr_remove(struct device *dev)
{
	struct net_device *ndev = dev_get_drvdata(dev);
	struct stmmac_priv *priv = netdev_priv(ndev);

	/* Increase device’s usage_count so that runtime PM is disabled */
	pm_runtime_get_noresume(dev);

	netdev_info(priv->dev, "%s: removing driver", __func__);

	stmmac_stop_all_dma(priv);
	stmmac_stop_mac_tx(priv, priv->ioaddr);
	stmmac_stop_mac_rx(priv, priv->ioaddr);

	if (priv->plat->has_serdes)
		stmmac_serdes_powerdown(priv, ndev);

	stmmac_mac_set(priv, priv->ioaddr, false);
	netif_carrier_off(ndev);
	unregister_netdev(ndev);
#ifdef CONFIG_DEBUG_FS
	stmmac_exit_fs(ndev);
#endif
	phylink_destroy(priv->phylink);
	if (priv->plat->stmmac_rst)
		reset_control_assert(priv->plat->stmmac_rst);
	clk_disable_unprepare(priv->plat->pclk);
	clk_disable_unprepare(priv->plat->stmmac_clk);
	if (priv->hw->pcs != STMMAC_PCS_RGMII &&
	    priv->hw->pcs != STMMAC_PCS_TBI &&
	    priv->hw->pcs != STMMAC_PCS_RTBI)
		stmmac_mdio_unregister(ndev);
	destroy_workqueue(priv->wq);
	mutex_destroy(&priv->lock);
	bitmap_free(priv->state);
	bitmap_free(priv->af_xdp_zc_qps);

	return 0;
}
EXPORT_SYMBOL_GPL(stmmac_dvr_remove);

#ifdef CONFIG_STMMAC_NETWORK_PROXY
/**
 * stmmac_suspend_common - suspend common callback
 * @priv: driver private structure
 * @ndev: net device structure
 * Description: this is the function to suspend the device and it is called
 * by the platform driver to stop the network queue, release the resources,
 * clean and release driver resources.
 */
int stmmac_suspend_common(struct stmmac_priv *priv, struct net_device *ndev)
{
	u32 chan;
	int ret;

	if (ndev->phydev && device_may_wakeup(priv->device))
		phy_stop_machine(ndev->phydev);

	mutex_lock(&priv->lock);

	netif_device_detach(ndev);

	netif_carrier_off(priv->dev);

	stmmac_disable_all_queues(priv);

	for (chan = 0; chan < priv->plat->tx_queues_to_use; chan++)
		stmmac_remove_txtimer_q(priv, chan);

	/* Remove phy converter */
	if (priv->plat->remove_phy_conv) {
		ret = priv->plat->remove_phy_conv(priv->mii,
						  priv->plat->intel_bi);
		if (ret < 0) {
			netdev_err(priv->dev,
				   "%s: ERROR: remove phy conv (error: %d)\n",
				   __func__, ret);
		}
	}

	/* Stop TX/RX DMA */
	stmmac_stop_all_dma(priv);
	stmmac_stop_mac_tx(priv, priv->ioaddr);

	stmmac_clean_all_tx_rings(priv);

	mutex_unlock(&priv->lock);

	priv->speed = SPEED_UNKNOWN;
	return 0;
}
EXPORT_SYMBOL_GPL(stmmac_suspend_common);

/**
 * stmmac_suspend_main - suspend main callback
 * @priv: driver private structure
 * @ndev: net device structure
 * Description: suspend and program the PMT register (for WoL).
 */
int stmmac_suspend_main(struct stmmac_priv *priv, struct net_device *ndev)
{
	if (!ndev || !netif_running(ndev))
		return 0;

	phylink_mac_change(priv->phylink, false);

	stmmac_suspend_common(priv, ndev);

	mutex_lock(&priv->lock);

	stmmac_stop_mac_rx(priv, priv->ioaddr);

	if (priv->plat->has_serdes)
		stmmac_serdes_powerdown(priv, ndev);

	if (device_may_wakeup(priv->device)) {
		/* Enable Power Down mode by programming the PMT regs. */
		if (!priv->plat->phy_wol_thru_pmc) {
			stmmac_pmt(priv, priv->hw, priv->wolopts);
			priv->irq_wake = 1;
		}
	} else {
		mutex_unlock(&priv->lock);
		rtnl_lock();
		phylink_stop(priv->phylink);
		rtnl_unlock();
		mutex_lock(&priv->lock);

		stmmac_mac_set(priv, priv->ioaddr, false);
		pinctrl_pm_select_sleep_state(priv->device);
		/* Disable clock in case of PWM is off */
		if (priv->plat->clk_ptp_ref)
			clk_disable_unprepare(priv->plat->clk_ptp_ref);
		clk_disable_unprepare(priv->plat->pclk);
		clk_disable_unprepare(priv->plat->stmmac_clk);
	}

	if (stmmac_has_tsn_feat(priv, priv->hw, ndev, TSN_FEAT_ID_FPE)) {
		/* Keep the FPE enable/disable state before suspend */
		priv->hw->cached_fpe_en = priv->hw->tsn_info.fpe_cfg.enable;
		netdev_info(ndev, "FPE: cached Enable %d",
			    priv->hw->cached_fpe_en);
		stmmac_fpe_set_enable(priv, priv->hw, ndev, false);
	}

	mutex_unlock(&priv->lock);

	return 0;
}
EXPORT_SYMBOL_GPL(stmmac_suspend_main);
#endif /* CONFIG_STMMAC_NETWORK_PROXY */

/**
 * stmmac_suspend - suspend callback
 * @dev: device pointer
 * Description: this is the function to suspend the device and it is called
 * by the platform driver to stop the network queue, release the resources,
 * program the PMT register (for WoL), clean and release driver resources.
 */
int stmmac_suspend(struct device *dev)
{
	struct net_device *ndev = dev_get_drvdata(dev);
	struct stmmac_priv *priv = netdev_priv(ndev);

#ifdef CONFIG_STMMAC_NETWORK_PROXY
	stmmac_pm_suspend(priv, priv, ndev);
#else
	int ret;
	u32 chan;

	if (!ndev || !netif_running(ndev))
		return 0;

	phylink_mac_change(priv->phylink, false);

	if (ndev->phydev && device_may_wakeup(priv->device))
		phy_stop_machine(ndev->phydev);

	mutex_lock(&priv->lock);

	netif_device_detach(ndev);

	netif_carrier_off(priv->dev);

	stmmac_disable_all_queues(priv);

	for (chan = 0; chan < priv->plat->tx_queues_to_use; chan++)
		del_timer_sync(&priv->tx_queue[chan].txtimer);

<<<<<<< HEAD
	/* Remove phy converter */
	if (priv->plat->remove_phy_conv) {
		ret = priv->plat->remove_phy_conv(priv->mii,
						  priv->plat->intel_bi);
		if (ret < 0) {
			netdev_err(priv->dev,
				   "%s: ERROR: remove phy conv (error: %d)\n",
				   __func__, ret);
		}
=======
	if (priv->eee_enabled) {
		priv->tx_path_in_lpi_mode = false;
		del_timer_sync(&priv->eee_ctrl_timer);
>>>>>>> 19d1c763
	}

	/* Stop TX/RX DMA */
	stmmac_stop_all_dma(priv);
	stmmac_stop_mac_tx(priv, priv->ioaddr);
	stmmac_stop_mac_rx(priv, priv->ioaddr);

	if (priv->plat->has_serdes)
		stmmac_serdes_powerdown(priv, ndev);

	if (device_may_wakeup(priv->device)) {
		/* Enable Power Down mode by programming the PMT regs.*/
		if (!priv->plat->phy_wol_thru_pmc) {
			stmmac_pmt(priv, priv->hw, priv->wolopts);
			priv->irq_wake = 1;
		}
	} else {
		mutex_unlock(&priv->lock);
		rtnl_lock();
		phylink_stop(priv->phylink);
		rtnl_unlock();
		mutex_lock(&priv->lock);

		stmmac_mac_set(priv, priv->ioaddr, false);
		pinctrl_pm_select_sleep_state(priv->device);
		/* Disable clock in case of PWM is off */
		if (priv->plat->clk_ptp_ref)
			clk_disable_unprepare(priv->plat->clk_ptp_ref);
		clk_disable_unprepare(priv->plat->pclk);
		clk_disable_unprepare(priv->plat->stmmac_clk);
	}

	if (stmmac_has_tsn_feat(priv, priv->hw, ndev, TSN_FEAT_ID_FPE)) {
		/* Keep the FPE enable/disable state before suspend */
		priv->hw->cached_fpe_en = priv->hw->tsn_info.fpe_cfg.enable;
		netdev_info(ndev, "FPE: cached Enable %d",
			    priv->hw->cached_fpe_en);
		stmmac_fpe_set_enable(priv, priv->hw, ndev, false);
	}

	stmmac_clean_all_tx_rings(priv);

	mutex_unlock(&priv->lock);

	priv->speed = SPEED_UNKNOWN;
#endif /* ndef CONFIG_STMMAC_NETWORK_PROXY */

	return 0;
}
EXPORT_SYMBOL_GPL(stmmac_suspend);

/**
 * stmmac_reset_queues_param - reset queue parameters
 * @dev: device pointer
 */
static void stmmac_reset_queues_param(struct stmmac_priv *priv)
{
	u32 rx_cnt = priv->plat->rx_queues_to_use;
	u32 tx_cnt = priv->plat->tx_queues_to_use;
	u32 queue;

	for (queue = 0; queue < rx_cnt; queue++) {
		struct stmmac_rx_queue *rx_q = &priv->rx_queue[queue];

		rx_q->cur_rx = 0;
		rx_q->dirty_rx = 0;
		rx_q->next_to_alloc = 0;
	}

	for (queue = 0; queue < tx_cnt; queue++) {
		struct stmmac_tx_queue *tx_q = get_tx_queue(priv, queue);

		tx_q->cur_tx = 0;
		tx_q->dirty_tx = 0;
		tx_q->mss = 0;
	}
}

#ifdef CONFIG_STMMAC_NETWORK_PROXY
/**
 * stmmac_resume_common - common resume callback
 * @priv: driver private structure
 * @ndev: net device structure
 * Description: when resume this function is invoked to setup the DMA and CORE
 * in a usable state.
 */
int stmmac_resume_common(struct stmmac_priv *priv, struct net_device *ndev)
{
	mutex_lock(&priv->lock);

	stmmac_reset_queues_param(priv);

	stmmac_clear_descriptors(priv);

	stmmac_hw_setup(ndev, false, false);
	stmmac_init_coalesce(priv);
	stmmac_set_rx_mode(ndev);

	stmmac_restore_hw_vlan_rx_fltr(priv, ndev, priv->hw);

	stmmac_enable_all_queues(priv);

	mutex_unlock(&priv->lock);

	if (ndev->phydev && device_may_wakeup(priv->device)) {
		phy_start_machine(ndev->phydev);
	}

	return 0;
}
EXPORT_SYMBOL_GPL(stmmac_resume_common);

/**
 * stmmac_resume_main - main resume callback
 * @priv: driver private structure
 * @ndev: net device structure
 * Description: program the PMT register (for WoL) and resume
 */
int stmmac_resume_main(struct stmmac_priv *priv, struct net_device *ndev)
{
	int ret;

	if (!netif_running(ndev))
		return 0;

	/* Power Down bit, into the PM register, is cleared
	 * automatically as soon as a magic packet or a Wake-up frame
	 * is received. Anyway, it's better to manually clear
	 * this bit because it can generate problems while resuming
	 * from another devices (e.g. serial console).
	 */
	if (device_may_wakeup(priv->device)) {
		mutex_lock(&priv->lock);
		stmmac_pmt(priv, priv->hw, 0);
		mutex_unlock(&priv->lock);
		priv->irq_wake = 0;
	} else {
		pinctrl_pm_select_default_state(priv->device);
		/* enable the clk previously disabled */
		clk_prepare_enable(priv->plat->stmmac_clk);
		clk_prepare_enable(priv->plat->pclk);
		if (priv->plat->clk_ptp_ref)
			clk_prepare_enable(priv->plat->clk_ptp_ref);
		/* reset the phy so that it's ready */
		if (priv->mii)
			stmmac_mdio_reset(priv->mii);
	}

	stmmac_resume_common(priv, ndev);

	if (!device_may_wakeup(priv->device)) {
		rtnl_lock();
		phylink_start(priv->phylink);
		rtnl_unlock();
	} else {
		if (ndev->phydev)
			phy_restart_aneg(ndev->phydev);
	}

	phylink_mac_change(priv->phylink, true);

	if (priv->wolopts) {
		rtnl_lock();
		stmmac_update_wol_status(ndev);
		rtnl_unlock();
	}

	/* Start phy converter after MDIO bus IRQ handling is up */
	if (priv->plat->setup_phy_conv) {
		struct dwxpcs_platform_data *pdata;
		const void *intel_pdata = priv->plat->intel_bi->platform_data;

		pdata = (struct dwxpcs_platform_data *)intel_pdata;
		pdata->irq = priv->phy_conv_irq;
		pdata->ext_phy_addr = priv->plat->phy_addr;
		pdata->speed_2500_en = priv->plat->speed_2500_en;

		ret = priv->plat->setup_phy_conv(priv->mii,
						 priv->plat->intel_bi);

		if (ret < 0) {
			netdev_err(priv->dev,
				   "%s: ERROR: setup phy conv (error: %d)\n",
				   __func__, ret);
		}
	}

	netif_device_attach(ndev);

	return 0;
}
EXPORT_SYMBOL_GPL(stmmac_resume_main);

int stmmac_config_dma_channel(struct stmmac_priv *priv)
{
	u32 rx_channels_count = priv->plat->rx_queues_to_use;
	u32 tx_channels_count = priv->plat->tx_queues_to_use;
	struct stmmac_rx_queue *rx_q;
	struct stmmac_tx_queue *tx_q;
	u32 chan = 0;
	int ret = 0;

	if (!priv->plat->dma_cfg || !priv->plat->dma_cfg->pbl) {
		dev_err(priv->device, "Invalid DMA configuration\n");
		return -EINVAL;
	}

	/* DMA RX Channel Configuration */
	for (chan = 0; chan < rx_channels_count; chan++) {
		rx_q = &priv->rx_queue[chan];

		stmmac_init_rx_chan(priv, priv->ioaddr, priv->plat->dma_cfg,
				    rx_q->dma_rx_phy, chan);

		rx_q->rx_tail_addr = rx_q->dma_rx_phy +
				     (priv->dma_rx_size *
				      sizeof(struct dma_desc));
		stmmac_set_rx_tail_ptr(priv, priv->ioaddr,
				       rx_q->rx_tail_addr, chan);
	}

	/* DMA TX Channel Configuration */
	for (chan = 0; chan < tx_channels_count; chan++) {
		tx_q = &priv->tx_queue[chan];

		stmmac_init_tx_chan(priv, priv->ioaddr, priv->plat->dma_cfg,
				    tx_q->dma_tx_phy, chan);

		tx_q->tx_tail_addr = tx_q->dma_tx_phy;
		stmmac_set_tx_tail_ptr(priv, priv->ioaddr,
				       tx_q->tx_tail_addr, chan);
	}

	return ret;
}
#endif /* CONFIG_STMMAC_NETWORK_PROXY */

/**
 * stmmac_resume - resume callback
 * @dev: device pointer
 * Description: when resume this function is invoked to setup the DMA and CORE
 * in a usable state.
 */
int stmmac_resume(struct device *dev)
{
	struct net_device *ndev = dev_get_drvdata(dev);
	struct stmmac_priv *priv = netdev_priv(ndev);

#ifdef CONFIG_STMMAC_NETWORK_PROXY
	stmmac_pm_resume(priv, priv, ndev);
#else
	int ret;

	if (!netif_running(ndev))
		return 0;

	/* Power Down bit, into the PM register, is cleared
	 * automatically as soon as a magic packet or a Wake-up frame
	 * is received. Anyway, it's better to manually clear
	 * this bit because it can generate problems while resuming
	 * from another devices (e.g. serial console).
	 */
	if (device_may_wakeup(priv->device)) {
		mutex_lock(&priv->lock);
		stmmac_pmt(priv, priv->hw, 0);
		mutex_unlock(&priv->lock);
		priv->irq_wake = 0;
	} else {
		pinctrl_pm_select_default_state(priv->device);
		/* enable the clk previously disabled */
		clk_prepare_enable(priv->plat->stmmac_clk);
		clk_prepare_enable(priv->plat->pclk);
		if (priv->plat->clk_ptp_ref)
			clk_prepare_enable(priv->plat->clk_ptp_ref);
		/* reset the phy so that it's ready */
		if (priv->mii)
			stmmac_mdio_reset(priv->mii);
	}

	mutex_lock(&priv->lock);

	stmmac_reset_queues_param(priv);

	stmmac_free_tx_skbufs(priv);
	stmmac_clear_descriptors(priv);

	stmmac_hw_setup(ndev, false, false);
	stmmac_init_coalesce(priv);
	stmmac_set_rx_mode(ndev);

	stmmac_restore_hw_vlan_rx_fltr(priv, ndev, priv->hw);

	stmmac_enable_all_queues(priv);

	mutex_unlock(&priv->lock);

	if (!device_may_wakeup(priv->device)) {
		rtnl_lock();
		phylink_start(priv->phylink);
		rtnl_unlock();
	} else if (ndev->phydev) {
		phy_start_machine(ndev->phydev);
		phy_restart_aneg(ndev->phydev);
	}

	phylink_mac_change(priv->phylink, true);

	if (priv->wolopts) {
		rtnl_lock();
		stmmac_update_wol_status(ndev);
		rtnl_unlock();
	}

	/* Start phy converter after MDIO bus IRQ handling is up */
	if (priv->plat->setup_phy_conv) {
		struct dwxpcs_platform_data *pdata;
		const void *intel_pdata = priv->plat->intel_bi->platform_data;

		pdata = (struct dwxpcs_platform_data *)intel_pdata;
		pdata->irq = priv->phy_conv_irq;
		pdata->ext_phy_addr = priv->plat->phy_addr;
		pdata->speed_2500_en = priv->plat->speed_2500_en;

		ret = priv->plat->setup_phy_conv(priv->mii,
						 priv->plat->intel_bi);

		if (ret < 0) {
			netdev_err(priv->dev,
				   "%s: ERROR: setup phy conv (error: %d)\n",
				   __func__, ret);
		}
	}

	netif_device_attach(ndev);
#endif /* ndef CONFIG_STMMAC_NETWORK_PROXY */

	return 0;
}
EXPORT_SYMBOL_GPL(stmmac_resume);

#ifndef MODULE
static int __init stmmac_cmdline_opt(char *str)
{
	char *opt;

	if (!str || !*str)
		return -EINVAL;
	while ((opt = strsep(&str, ",")) != NULL) {
		if (!strncmp(opt, "debug:", 6)) {
			if (kstrtoint(opt + 6, 0, &debug))
				goto err;
		} else if (!strncmp(opt, "phyaddr:", 8)) {
			if (kstrtoint(opt + 8, 0, &phyaddr))
				goto err;
		} else if (!strncmp(opt, "buf_sz:", 7)) {
			if (kstrtoint(opt + 7, 0, &buf_sz))
				goto err;
		} else if (!strncmp(opt, "tc:", 3)) {
			if (kstrtoint(opt + 3, 0, &tc))
				goto err;
		} else if (!strncmp(opt, "watchdog:", 9)) {
			if (kstrtoint(opt + 9, 0, &watchdog))
				goto err;
		} else if (!strncmp(opt, "flow_ctrl:", 10)) {
			if (kstrtoint(opt + 10, 0, &flow_ctrl))
				goto err;
		} else if (!strncmp(opt, "pause:", 6)) {
			if (kstrtoint(opt + 6, 0, &pause))
				goto err;
		} else if (!strncmp(opt, "tw_timer:", 10)) {
			if (kstrtoint(opt + 10, 0, &tw_timer))
				goto err;
		} else if (!strncmp(opt, "chain_mode:", 11)) {
			if (kstrtoint(opt + 11, 0, &chain_mode))
				goto err;
		}
	}
	return 0;

err:
	pr_err("%s: ERROR broken module parameter conversion", __func__);
	return -EINVAL;
}

__setup("stmmaceth=", stmmac_cmdline_opt);
#endif /* MODULE */

static int __init stmmac_init(void)
{
#ifdef CONFIG_DEBUG_FS
	/* Create debugfs main directory if it doesn't exist yet */
	if (!stmmac_fs_dir)
		stmmac_fs_dir = debugfs_create_dir(STMMAC_RESOURCE_NAME, NULL);
	register_netdevice_notifier(&stmmac_notifier);
#endif

	return 0;
}

static void __exit stmmac_exit(void)
{
#ifdef CONFIG_DEBUG_FS
	unregister_netdevice_notifier(&stmmac_notifier);
	debugfs_remove_recursive(stmmac_fs_dir);
#endif
}

#ifdef CONFIG_STMMAC_NETWORK_PROXY
const struct stmmac_pm_ops dwmac_pm_ops = {
	.suspend = stmmac_suspend_main,
	.resume = stmmac_resume_main,
};
#endif

module_init(stmmac_init)
module_exit(stmmac_exit)

MODULE_DESCRIPTION("STMMAC 10/100/1000 Ethernet device driver");
MODULE_AUTHOR("Giuseppe Cavallaro <peppe.cavallaro@st.com>");
MODULE_LICENSE("GPL");<|MERGE_RESOLUTION|>--- conflicted
+++ resolved
@@ -1692,34 +1692,10 @@
 
 	__netif_tx_lock_bh(netdev_get_tx_queue(priv->dev, queue));
 
-<<<<<<< HEAD
 	entry = tx_q->dirty_tx;
 	while (entry != tx_q->cur_tx) {
 		struct sk_buff *skb = tx_q->tx_skbuff[entry];
 		struct dma_desc *p;
-=======
-/**
- * stmmac_free_tx_skbufs - free TX skb buffers
- * @priv: private structure
- */
-static void stmmac_free_tx_skbufs(struct stmmac_priv *priv)
-{
-	u32 tx_queue_cnt = priv->plat->tx_queues_to_use;
-	u32 queue;
-
-	for (queue = 0; queue < tx_queue_cnt; queue++)
-		dma_free_tx_skbufs(priv, queue);
-}
-
-/**
- * free_dma_rx_desc_resources - free RX dma desc resources
- * @priv: private structure
- */
-static void free_dma_rx_desc_resources(struct stmmac_priv *priv)
-{
-	u32 rx_count = priv->plat->rx_queues_to_use;
-	u32 queue;
->>>>>>> 19d1c763
 
 		if (priv->extend_desc)
 			p = (struct dma_desc *)(tx_q->dma_etx + entry);
@@ -1779,6 +1755,19 @@
 		stmmac_xsk_clean_tx_queue(tx_q);
 	else
 		stmmac_skb_clean_tx_queue(priv, tx_q);
+}
+
+/**
+ * stmmac_free_tx_skbufs - free TX skb buffers
+ * @priv: private structure
+ */
+static void stmmac_free_tx_skbufs(struct stmmac_priv *priv)
+{
+	u32 tx_queue_cnt = priv->plat->tx_queues_to_use;
+	u32 queue;
+
+	for (queue = 0; queue < tx_queue_cnt; queue++)
+		stmmac_clean_tx_queue(priv, queue);
 }
 
 static void free_dma_rx_desc_resources_q(struct stmmac_priv *priv, u32 queue)
@@ -1836,16 +1825,16 @@
 	/* Free DMA regions of consistent memory previously allocated */
 	if (priv->extend_desc)
 		dma_free_coherent(priv->device, priv->dma_tx_size *
-					sizeof(struct dma_extended_desc),
-					tx_q->dma_etx, tx_q->dma_tx_phy);
+			sizeof(struct dma_extended_desc),
+			tx_q->dma_etx, tx_q->dma_tx_phy);
 	else if (tx_q->tbs & STMMAC_TBS_AVAIL)
 		dma_free_coherent(priv->device, priv->dma_tx_size *
-					sizeof(struct dma_enhanced_tx_desc),
-					tx_q->dma_enhtx, tx_q->dma_tx_phy);
+			sizeof(struct dma_enhanced_tx_desc),
+			tx_q->dma_enhtx, tx_q->dma_tx_phy);
 	else
 		dma_free_coherent(priv->device, priv->dma_tx_size *
-					sizeof(struct dma_desc),
-					tx_q->dma_tx, tx_q->dma_tx_phy);
+			sizeof(struct dma_desc),
+			tx_q->dma_tx, tx_q->dma_tx_phy);
 
 	kfree(tx_q->tx_skbuff_dma);
 	kfree(tx_q->tx_skbuff);
@@ -3659,6 +3648,7 @@
 		}
 	}
 
+
 	phylink_start(priv->phylink);
 
 	stmmac_enable_all_queues(priv);
@@ -3730,6 +3720,11 @@
 
 	/* Free the IRQ lines */
 	stmmac_free_irq(dev, REQ_IRQ_ERR_ALL, 0);
+
+	if (priv->eee_enabled) {
+		priv->tx_path_in_lpi_mode = false;
+		del_timer_sync(&priv->eee_ctrl_timer);
+	}
 
 	/* Start phy converter after MDIO bus IRQ handling is up */
 	if (priv->plat->remove_phy_conv) {
@@ -3741,11 +3736,6 @@
 				   __func__, ret);
 			goto out;
 		}
-	}
-
-	if (priv->eee_enabled) {
-		priv->tx_path_in_lpi_mode = false;
-		del_timer_sync(&priv->eee_ctrl_timer);
 	}
 
 	/* Stop TX/RX DMA and clear the descriptors */
@@ -7145,21 +7135,20 @@
 	for (chan = 0; chan < priv->plat->tx_queues_to_use; chan++)
 		del_timer_sync(&priv->tx_queue[chan].txtimer);
 
-<<<<<<< HEAD
+	if (priv->eee_enabled) {
+		priv->tx_path_in_lpi_mode = false;
+		del_timer_sync(&priv->eee_ctrl_timer);
+	}
+
 	/* Remove phy converter */
 	if (priv->plat->remove_phy_conv) {
 		ret = priv->plat->remove_phy_conv(priv->mii,
 						  priv->plat->intel_bi);
 		if (ret < 0) {
 			netdev_err(priv->dev,
-				   "%s: ERROR: remove phy conv (error: %d)\n",
-				   __func__, ret);
+				"%s: ERROR: remove phy conv (error: %d)\n",
+				__func__, ret);
 		}
-=======
-	if (priv->eee_enabled) {
-		priv->tx_path_in_lpi_mode = false;
-		del_timer_sync(&priv->eee_ctrl_timer);
->>>>>>> 19d1c763
 	}
 
 	/* Stop TX/RX DMA */
