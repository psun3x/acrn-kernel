--- conflicted
+++ resolved
@@ -5033,22 +5033,7 @@
 	return 0;
 }
 
-<<<<<<< HEAD
 static void stmmac_common_interrupt(struct stmmac_priv *priv)
-=======
-/**
- *  stmmac_interrupt - main ISR
- *  @irq: interrupt number.
- *  @dev_id: to pass the net device pointer (must be valid).
- *  Description: this is the main driver interrupt service routine.
- *  It can call:
- *  o DMA service routine (to manage incoming frame reception and transmission
- *    status)
- *  o Core interrupts to manage: remote wake-up, management counter, LPI
- *    interrupts.
- */
-static irqreturn_t stmmac_interrupt(int irq, void *dev_id)
->>>>>>> e0d81ce7
 {
 	u32 rx_cnt = priv->plat->rx_queues_to_use;
 	u32 tx_cnt = priv->plat->tx_queues_to_use;
@@ -5061,20 +5046,11 @@
 	if (priv->irq_wake)
 		pm_wakeup_hard_event(priv->device);
 
-<<<<<<< HEAD
 	if (priv->hw->tsn_info.feat_en[TSN_FEAT_ID_EST])
 		stmmac_est_irq_status(priv, priv->hw, priv->dev);
 
 	if (priv->hw->tsn_info.feat_en[TSN_FEAT_ID_FPE])
 		stmmac_fpe_irq_status(priv, priv->hw, priv->dev);
-=======
-	/* Check if adapter is up */
-	if (test_bit(STMMAC_DOWN, &priv->state))
-		return IRQ_HANDLED;
-	/* Check if a fatal error happened */
-	if (stmmac_safety_feat_interrupt(priv))
-		return IRQ_HANDLED;
->>>>>>> e0d81ce7
 
 	/* To handle GMAC own interrupts */
 	if ((priv->plat->has_gmac) || xmac) {
@@ -5115,11 +5091,6 @@
 {
 	struct net_device *dev = (struct net_device *)dev_id;
 	struct stmmac_priv *priv = netdev_priv(dev);
-
-	if (unlikely(!dev)) {
-		netdev_err(priv->dev, "%s: invalid dev pointer\n", __func__);
-		return IRQ_NONE;
-	}
 
 	/* Check if adapter is up */
 	if (test_bit(STMMAC_DOWN, &priv->state))
