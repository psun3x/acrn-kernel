--- conflicted
+++ resolved
@@ -2857,11 +2857,7 @@
 	if (!uid_eq(cred->euid, GLOBAL_ROOT_UID) &&
 	    !uid_eq(cred->euid, tcred->uid) &&
 	    !uid_eq(cred->euid, tcred->suid) &&
-<<<<<<< HEAD
-	    !ns_capable(tcred->user_ns, CAP_SYS_RESOURCE))
-=======
 	    !ns_capable(tcred->user_ns, CAP_SYS_NICE))
->>>>>>> 95c782ac
 		ret = -EACCES;
 
 	if (!ret && cgroup_on_dfl(dst_cgrp)) {
