--- conflicted
+++ resolved
@@ -4828,19 +4828,8 @@
 
 	INIT_WORK_ONSTACK(&wfc.work, work_for_cpu_fn);
 	schedule_work_on(cpu, &wfc.work);
-<<<<<<< HEAD
 	flush_work(&wfc.work);
-=======
-
-	/*
-	 * The work item is on-stack and can't lead to deadlock through
-	 * flushing.  Use __flush_work() to avoid spurious lockdep warnings
-	 * when work_on_cpu()s are nested.
-	 */
-	__flush_work(&wfc.work);
-
 	destroy_work_on_stack(&wfc.work);
->>>>>>> 440a1136
 	return wfc.ret;
 }
 EXPORT_SYMBOL_GPL(work_on_cpu);
