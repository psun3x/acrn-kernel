--- conflicted
+++ resolved
@@ -651,12 +651,8 @@
  */
 static inline void hrtimer_init_hres(struct hrtimer_cpu_base *base)
 {
-<<<<<<< HEAD
+	base->hang_detected = 0;
 	base->expires_next = KTIME_MAX;
-=======
-	base->expires_next.tv64 = KTIME_MAX;
-	base->hang_detected = 0;
->>>>>>> 7f3bd8db
 	base->hres_active = 0;
 	base->next_timer = NULL;
 }
