--- conflicted
+++ resolved
@@ -1124,11 +1124,7 @@
 	unsigned int group_weight;
 	struct sched_group_capacity *sgc;
 	int asym_prefer_cpu;		/* cpu of highest priority in group */
-<<<<<<< HEAD
-	const struct sched_group_energy const *sge;
-=======
 	const struct sched_group_energy *sge;
->>>>>>> f3e90cf9
 
 	/*
 	 * The CPUs this group covers.
