# SPDX-License-Identifier: GPL-2.0
# Select 32 or 64 bit
config 64BIT
	bool "64-bit kernel" if ARCH = "x86"
	default ARCH != "i386"
	---help---
	  Say yes to build a 64-bit kernel - formerly known as x86_64
	  Say no to build a 32-bit kernel - formerly known as i386

config X86_32
	def_bool y
	depends on !64BIT
	# Options that are inherently 32-bit kernel only:
	select ARCH_WANT_IPC_PARSE_VERSION
	select CLKSRC_I8253
	select CLONE_BACKWARDS
	select HAVE_AOUT
	select HAVE_GENERIC_DMA_COHERENT
	select MODULES_USE_ELF_REL
	select OLD_SIGACTION

config X86_64
	def_bool y
	depends on 64BIT
	# Options that are inherently 64-bit kernel only:
	select ARCH_HAS_GIGANTIC_PAGE if (MEMORY_ISOLATION && COMPACTION) || CMA
	select ARCH_SUPPORTS_INT128
	select ARCH_USE_CMPXCHG_LOCKREF
	select HAVE_ARCH_SOFT_DIRTY
	select MODULES_USE_ELF_RELA
	select X86_DEV_DMA_OPS
	select ARCH_HAS_SYSCALL_WRAPPER

#
# Arch settings
#
# ( Note that options that are marked 'if X86_64' could in principle be
#   ported to 32-bit as well. )
#
config X86
	def_bool y
	#
	# Note: keep this list sorted alphabetically
	#
	select ACPI_LEGACY_TABLES_LOOKUP	if ACPI
	select ACPI_SYSTEM_POWER_STATES_SUPPORT	if ACPI
	select ANON_INODES
	select ARCH_CLOCKSOURCE_DATA
	select ARCH_DISCARD_MEMBLOCK
	select ARCH_HAS_ACPI_TABLE_UPGRADE	if ACPI
	select ARCH_HAS_DEBUG_VIRTUAL
	select ARCH_HAS_DEVMEM_IS_ALLOWED
	select ARCH_HAS_ELF_RANDOMIZE
	select ARCH_HAS_FAST_MULTIPLIER
	select ARCH_HAS_FORTIFY_SOURCE
	select ARCH_HAS_GCOV_PROFILE_ALL
	select ARCH_HAS_KCOV			if X86_64
	select ARCH_HAS_MEMBARRIER_SYNC_CORE
	select ARCH_HAS_PMEM_API		if X86_64
	select ARCH_HAS_REFCOUNT
	select ARCH_HAS_UACCESS_FLUSHCACHE	if X86_64
	select ARCH_HAS_SET_MEMORY
	select ARCH_HAS_SG_CHAIN
	select ARCH_HAS_STRICT_KERNEL_RWX
	select ARCH_HAS_STRICT_MODULE_RWX
	select ARCH_HAS_SYNC_CORE_BEFORE_USERMODE
	select ARCH_HAS_UBSAN_SANITIZE_ALL
	select ARCH_HAS_ZONE_DEVICE		if X86_64
	select ARCH_HAVE_NMI_SAFE_CMPXCHG
	select ARCH_MIGHT_HAVE_ACPI_PDC		if ACPI
	select ARCH_MIGHT_HAVE_PC_PARPORT
	select ARCH_MIGHT_HAVE_PC_SERIO
	select ARCH_SUPPORTS_ATOMIC_RMW
	select ARCH_SUPPORTS_NUMA_BALANCING	if X86_64
	select ARCH_USE_BUILTIN_BSWAP
	select ARCH_USE_QUEUED_RWLOCKS
	select ARCH_USE_QUEUED_SPINLOCKS
	select ARCH_WANT_BATCHED_UNMAP_TLB_FLUSH
	select ARCH_WANTS_DYNAMIC_TASK_STRUCT
	select ARCH_WANTS_THP_SWAP		if X86_64
	select BUILDTIME_EXTABLE_SORT
	select CLKEVT_I8253
	select CLOCKSOURCE_VALIDATE_LAST_CYCLE
	select CLOCKSOURCE_WATCHDOG
	select DCACHE_WORD_ACCESS
	select DMA_DIRECT_OPS
	select EDAC_ATOMIC_SCRUB
	select EDAC_SUPPORT
	select GENERIC_CLOCKEVENTS
	select GENERIC_CLOCKEVENTS_BROADCAST	if X86_64 || (X86_32 && X86_LOCAL_APIC)
	select GENERIC_CLOCKEVENTS_MIN_ADJUST
	select GENERIC_CMOS_UPDATE
	select GENERIC_CPU_AUTOPROBE
	select GENERIC_CPU_VULNERABILITIES
	select GENERIC_EARLY_IOREMAP
	select GENERIC_FIND_FIRST_BIT
	select GENERIC_IOMAP
	select GENERIC_IRQ_EFFECTIVE_AFF_MASK	if SMP
	select GENERIC_IRQ_MATRIX_ALLOCATOR	if X86_LOCAL_APIC
	select GENERIC_IRQ_MIGRATION		if SMP
	select GENERIC_IRQ_PROBE
	select GENERIC_IRQ_RESERVATION_MODE
	select GENERIC_IRQ_SHOW
	select GENERIC_PENDING_IRQ		if SMP
	select GENERIC_SMP_IDLE_THREAD
	select GENERIC_STRNCPY_FROM_USER
	select GENERIC_STRNLEN_USER
	select GENERIC_TIME_VSYSCALL
	select HARDLOCKUP_CHECK_TIMESTAMP	if X86_64
	select HAVE_ACPI_APEI			if ACPI
	select HAVE_ACPI_APEI_NMI		if ACPI
	select HAVE_ALIGNED_STRUCT_PAGE		if SLUB
	select HAVE_ARCH_AUDITSYSCALL
	select HAVE_ARCH_HUGE_VMAP		if X86_64 || X86_PAE
	select HAVE_ARCH_JUMP_LABEL
	select HAVE_ARCH_KASAN			if X86_64
	select HAVE_ARCH_KGDB
	select HAVE_ARCH_MMAP_RND_BITS		if MMU
	select HAVE_ARCH_MMAP_RND_COMPAT_BITS	if MMU && COMPAT
	select HAVE_ARCH_COMPAT_MMAP_BASES	if MMU && COMPAT
	select HAVE_ARCH_SECCOMP_FILTER
	select HAVE_ARCH_THREAD_STRUCT_WHITELIST
	select HAVE_ARCH_TRACEHOOK
	select HAVE_ARCH_TRANSPARENT_HUGEPAGE
	select HAVE_ARCH_TRANSPARENT_HUGEPAGE_PUD if X86_64
	select HAVE_ARCH_VMAP_STACK		if X86_64
	select HAVE_ARCH_WITHIN_STACK_FRAMES
	select HAVE_CC_STACKPROTECTOR
	select HAVE_CMPXCHG_DOUBLE
	select HAVE_CMPXCHG_LOCAL
	select HAVE_CONTEXT_TRACKING		if X86_64
	select HAVE_COPY_THREAD_TLS
	select HAVE_C_RECORDMCOUNT
	select HAVE_DEBUG_KMEMLEAK
	select HAVE_DEBUG_STACKOVERFLOW
	select HAVE_DMA_API_DEBUG
	select HAVE_DMA_CONTIGUOUS
	select HAVE_DYNAMIC_FTRACE
	select HAVE_DYNAMIC_FTRACE_WITH_REGS
	select HAVE_EBPF_JIT			if X86_64
	select HAVE_EFFICIENT_UNALIGNED_ACCESS
	select HAVE_EXIT_THREAD
	select HAVE_FENTRY			if X86_64 || DYNAMIC_FTRACE
	select HAVE_FTRACE_MCOUNT_RECORD
	select HAVE_FUNCTION_GRAPH_TRACER
	select HAVE_FUNCTION_TRACER
	select HAVE_GCC_PLUGINS
	select HAVE_HW_BREAKPOINT
	select HAVE_IDE
	select HAVE_IOREMAP_PROT
	select HAVE_IRQ_EXIT_ON_IRQ_STACK	if X86_64
	select HAVE_IRQ_TIME_ACCOUNTING
	select HAVE_KERNEL_BZIP2
	select HAVE_KERNEL_GZIP
	select HAVE_KERNEL_LZ4
	select HAVE_KERNEL_LZMA
	select HAVE_KERNEL_LZO
	select HAVE_KERNEL_XZ
	select HAVE_KPROBES
	select HAVE_KPROBES_ON_FTRACE
	select HAVE_FUNCTION_ERROR_INJECTION
	select HAVE_KRETPROBES
	select HAVE_KVM
	select HAVE_LIVEPATCH			if X86_64
	select HAVE_MEMBLOCK
	select HAVE_MEMBLOCK_NODE_MAP
	select HAVE_MIXED_BREAKPOINTS_REGS
	select HAVE_MOD_ARCH_SPECIFIC
	select HAVE_NMI
	select HAVE_OPROFILE
	select HAVE_OPTPROBES
	select HAVE_PCSPKR_PLATFORM
	select HAVE_PERF_EVENTS
	select HAVE_PERF_EVENTS_NMI
	select HAVE_HARDLOCKUP_DETECTOR_PERF	if PERF_EVENTS && HAVE_PERF_EVENTS_NMI
	select HAVE_PERF_REGS
	select HAVE_PERF_USER_STACK_DUMP
	select HAVE_RCU_TABLE_FREE
	select HAVE_REGS_AND_STACK_ACCESS_API
	select HAVE_RELIABLE_STACKTRACE		if X86_64 && UNWINDER_FRAME_POINTER && STACK_VALIDATION
	select HAVE_STACK_VALIDATION		if X86_64
	select HAVE_SYSCALL_TRACEPOINTS
	select HAVE_UNSTABLE_SCHED_CLOCK
	select HAVE_USER_RETURN_NOTIFIER
	select IRQ_FORCED_THREADING
	select PCI_LOCKLESS_CONFIG
	select PERF_EVENTS
	select RTC_LIB
	select RTC_MC146818_LIB
	select SPARSE_IRQ
	select SRCU
	select SYSCTL_EXCEPTION_TRACE
	select THREAD_INFO_IN_TASK
	select USER_STACKTRACE_SUPPORT
	select VIRT_TO_BUS
	select X86_FEATURE_NAMES		if PROC_FS

config INSTRUCTION_DECODER
	def_bool y
	depends on KPROBES || PERF_EVENTS || UPROBES

config OUTPUT_FORMAT
	string
	default "elf32-i386" if X86_32
	default "elf64-x86-64" if X86_64

config ARCH_DEFCONFIG
	string
	default "arch/x86/configs/i386_defconfig" if X86_32
	default "arch/x86/configs/x86_64_defconfig" if X86_64

config LOCKDEP_SUPPORT
	def_bool y

config STACKTRACE_SUPPORT
	def_bool y

config MMU
	def_bool y

config ARCH_MMAP_RND_BITS_MIN
	default 28 if 64BIT
	default 8

config ARCH_MMAP_RND_BITS_MAX
	default 32 if 64BIT
	default 16

config ARCH_MMAP_RND_COMPAT_BITS_MIN
	default 8

config ARCH_MMAP_RND_COMPAT_BITS_MAX
	default 16

config SBUS
	bool

config NEED_DMA_MAP_STATE
	def_bool y
	depends on X86_64 || INTEL_IOMMU || DMA_API_DEBUG || SWIOTLB

config NEED_SG_DMA_LENGTH
	def_bool y

config GENERIC_ISA_DMA
	def_bool y
	depends on ISA_DMA_API

config GENERIC_BUG
	def_bool y
	depends on BUG
	select GENERIC_BUG_RELATIVE_POINTERS if X86_64

config GENERIC_BUG_RELATIVE_POINTERS
	bool

config GENERIC_HWEIGHT
	def_bool y

config ARCH_MAY_HAVE_PC_FDC
	def_bool y
	depends on ISA_DMA_API

config RWSEM_XCHGADD_ALGORITHM
	def_bool y

config GENERIC_CALIBRATE_DELAY
	def_bool y

config ARCH_HAS_CPU_RELAX
	def_bool y

config ARCH_HAS_CACHE_LINE_SIZE
	def_bool y

config HAVE_SETUP_PER_CPU_AREA
	def_bool y

config NEED_PER_CPU_EMBED_FIRST_CHUNK
	def_bool y

config NEED_PER_CPU_PAGE_FIRST_CHUNK
	def_bool y

config ARCH_HIBERNATION_POSSIBLE
	def_bool y

config ARCH_SUSPEND_POSSIBLE
	def_bool y

config ARCH_WANT_HUGE_PMD_SHARE
	def_bool y

config ARCH_WANT_GENERAL_HUGETLB
	def_bool y

config ZONE_DMA32
	def_bool y if X86_64

config AUDIT_ARCH
	def_bool y if X86_64

config ARCH_SUPPORTS_OPTIMIZED_INLINING
	def_bool y

config ARCH_SUPPORTS_DEBUG_PAGEALLOC
	def_bool y

config KASAN_SHADOW_OFFSET
	hex
	depends on KASAN
	default 0xdffffc0000000000

config HAVE_INTEL_TXT
	def_bool y
	depends on INTEL_IOMMU && ACPI

config X86_32_SMP
	def_bool y
	depends on X86_32 && SMP

config X86_64_SMP
	def_bool y
	depends on X86_64 && SMP

config X86_32_LAZY_GS
	def_bool y
	depends on X86_32 && CC_STACKPROTECTOR_NONE

config ARCH_SUPPORTS_UPROBES
	def_bool y

config FIX_EARLYCON_MEM
	def_bool y

config PGTABLE_LEVELS
	int
	default 5 if X86_5LEVEL
	default 4 if X86_64
	default 3 if X86_PAE
	default 2

source "init/Kconfig"
source "kernel/Kconfig.freezer"

menu "Processor type and features"

config ZONE_DMA
	bool "DMA memory allocation support" if EXPERT
	default y
	help
	  DMA memory allocation support allows devices with less than 32-bit
	  addressing to allocate within the first 16MB of address space.
	  Disable if no such devices will be used.

	  If unsure, say Y.

config SMP
	bool "Symmetric multi-processing support"
	---help---
	  This enables support for systems with more than one CPU. If you have
	  a system with only one CPU, say N. If you have a system with more
	  than one CPU, say Y.

	  If you say N here, the kernel will run on uni- and multiprocessor
	  machines, but will use only one CPU of a multiprocessor machine. If
	  you say Y here, the kernel will run on many, but not all,
	  uniprocessor machines. On a uniprocessor machine, the kernel
	  will run faster if you say N here.

	  Note that if you say Y here and choose architecture "586" or
	  "Pentium" under "Processor family", the kernel will not work on 486
	  architectures. Similarly, multiprocessor kernels for the "PPro"
	  architecture may not work on all Pentium based boards.

	  People using multiprocessor machines who say Y here should also say
	  Y to "Enhanced Real Time Clock Support", below. The "Advanced Power
	  Management" code will be disabled if you say Y here.

	  See also <file:Documentation/x86/i386/IO-APIC.txt>,
	  <file:Documentation/lockup-watchdogs.txt> and the SMP-HOWTO available at
	  <http://www.tldp.org/docs.html#howto>.

	  If you don't know what to do here, say N.

config X86_FEATURE_NAMES
	bool "Processor feature human-readable names" if EMBEDDED
	default y
	---help---
	  This option compiles in a table of x86 feature bits and corresponding
	  names.  This is required to support /proc/cpuinfo and a few kernel
	  messages.  You can disable this to save space, at the expense of
	  making those few kernel messages show numeric feature bits instead.

	  If in doubt, say Y.

config X86_X2APIC
	bool "Support x2apic"
	depends on X86_LOCAL_APIC && X86_64 && (IRQ_REMAP || HYPERVISOR_GUEST)
	---help---
	  This enables x2apic support on CPUs that have this feature.

	  This allows 32-bit apic IDs (so it can support very large systems),
	  and accesses the local apic via MSRs not via mmio.

	  If you don't know what to do here, say N.

config X86_MPPARSE
	bool "Enable MPS table" if ACPI || SFI
	default y
	depends on X86_LOCAL_APIC
	---help---
	  For old smp systems that do not have proper acpi support. Newer systems
	  (esp with 64bit cpus) with acpi support, MADT and DSDT will override it

config GOLDFISH
       def_bool y
       depends on X86_GOLDFISH

config RETPOLINE
	bool "Avoid speculative indirect branches in kernel"
	default y
	select STACK_VALIDATION if HAVE_STACK_VALIDATION
	help
	  Compile kernel with the retpoline compiler options to guard against
	  kernel-to-user data leaks by avoiding speculative indirect
	  branches. Requires a compiler with -mindirect-branch=thunk-extern
	  support for full protection. The kernel may run slower.

	  Without compiler support, at least indirect branches in assembler
	  code are eliminated. Since this includes the syscall entry path,
	  it is not entirely pointless.

config INTEL_RDT
	bool "Intel Resource Director Technology support"
	default n
	depends on X86 && CPU_SUP_INTEL
	select KERNFS
	help
	  Select to enable resource allocation and monitoring which are
	  sub-features of Intel Resource Director Technology(RDT). More
	  information about RDT can be found in the Intel x86
	  Architecture Software Developer Manual.

	  Say N if unsure.

if X86_32
config X86_BIGSMP
	bool "Support for big SMP systems with more than 8 CPUs"
	depends on SMP
	---help---
	  This option is needed for the systems that have more than 8 CPUs

config X86_EXTENDED_PLATFORM
	bool "Support for extended (non-PC) x86 platforms"
	default y
	---help---
	  If you disable this option then the kernel will only support
	  standard PC platforms. (which covers the vast majority of
	  systems out there.)

	  If you enable this option then you'll be able to select support
	  for the following (non-PC) 32 bit x86 platforms:
		Goldfish (Android emulator)
		AMD Elan
		RDC R-321x SoC
		SGI 320/540 (Visual Workstation)
		STA2X11-based (e.g. Northville)
		Moorestown MID devices

	  If you have one of these systems, or if you want to build a
	  generic distribution kernel, say Y here - otherwise say N.
endif

if X86_64
config X86_EXTENDED_PLATFORM
	bool "Support for extended (non-PC) x86 platforms"
	default y
	---help---
	  If you disable this option then the kernel will only support
	  standard PC platforms. (which covers the vast majority of
	  systems out there.)

	  If you enable this option then you'll be able to select support
	  for the following (non-PC) 64 bit x86 platforms:
		Numascale NumaChip
		ScaleMP vSMP
		SGI Ultraviolet

	  If you have one of these systems, or if you want to build a
	  generic distribution kernel, say Y here - otherwise say N.
endif
# This is an alphabetically sorted list of 64 bit extended platforms
# Please maintain the alphabetic order if and when there are additions
config X86_NUMACHIP
	bool "Numascale NumaChip"
	depends on X86_64
	depends on X86_EXTENDED_PLATFORM
	depends on NUMA
	depends on SMP
	depends on X86_X2APIC
	depends on PCI_MMCONFIG
	---help---
	  Adds support for Numascale NumaChip large-SMP systems. Needed to
	  enable more than ~168 cores.
	  If you don't have one of these, you should say N here.

config X86_VSMP
	bool "ScaleMP vSMP"
	select HYPERVISOR_GUEST
	select PARAVIRT
	depends on X86_64 && PCI
	depends on X86_EXTENDED_PLATFORM
	depends on SMP
	---help---
	  Support for ScaleMP vSMP systems.  Say 'Y' here if this kernel is
	  supposed to run on these EM64T-based machines.  Only choose this option
	  if you have one of these machines.

config X86_UV
	bool "SGI Ultraviolet"
	depends on X86_64
	depends on X86_EXTENDED_PLATFORM
	depends on NUMA
	depends on EFI
	depends on X86_X2APIC
	depends on PCI
	---help---
	  This option is needed in order to support SGI Ultraviolet systems.
	  If you don't have one of these, you should say N here.

# Following is an alphabetically sorted list of 32 bit extended platforms
# Please maintain the alphabetic order if and when there are additions

config X86_GOLDFISH
       bool "Goldfish (Virtual Platform)"
       depends on X86_EXTENDED_PLATFORM
       ---help---
	 Enable support for the Goldfish virtual platform used primarily
	 for Android development. Unless you are building for the Android
	 Goldfish emulator say N here.

config X86_INTEL_CE
	bool "CE4100 TV platform"
	depends on PCI
	depends on PCI_GODIRECT
	depends on X86_IO_APIC
	depends on X86_32
	depends on X86_EXTENDED_PLATFORM
	select X86_REBOOTFIXUPS
	select OF
	select OF_EARLY_FLATTREE
	---help---
	  Select for the Intel CE media processor (CE4100) SOC.
	  This option compiles in support for the CE4100 SOC for settop
	  boxes and media devices.

config X86_INTEL_MID
	bool "Intel MID platform support"
	depends on X86_EXTENDED_PLATFORM
	depends on X86_PLATFORM_DEVICES
	depends on PCI
	depends on X86_64 || (PCI_GOANY && X86_32)
	depends on X86_IO_APIC
	select SFI
	select I2C
	select DW_APB_TIMER
	select APB_TIMER
	select INTEL_SCU_IPC
	select MFD_INTEL_MSIC
	---help---
	  Select to build a kernel capable of supporting Intel MID (Mobile
	  Internet Device) platform systems which do not have the PCI legacy
	  interfaces. If you are building for a PC class system say N here.

	  Intel MID platforms are based on an Intel processor and chipset which
	  consume less power than most of the x86 derivatives.

config X86_INTEL_QUARK
	bool "Intel Quark platform support"
	depends on X86_32
	depends on X86_EXTENDED_PLATFORM
	depends on X86_PLATFORM_DEVICES
	depends on X86_TSC
	depends on PCI
	depends on PCI_GOANY
	depends on X86_IO_APIC
	select IOSF_MBI
	select INTEL_IMR
	select COMMON_CLK
	---help---
	  Select to include support for Quark X1000 SoC.
	  Say Y here if you have a Quark based system such as the Arduino
	  compatible Intel Galileo.

config X86_INTEL_LPSS
	bool "Intel Low Power Subsystem Support"
	depends on X86 && ACPI
	select COMMON_CLK
	select PINCTRL
	select IOSF_MBI
	---help---
	  Select to build support for Intel Low Power Subsystem such as
	  found on Intel Lynxpoint PCH. Selecting this option enables
	  things like clock tree (common clock framework) and pincontrol
	  which are needed by the LPSS peripheral drivers.

config X86_AMD_PLATFORM_DEVICE
	bool "AMD ACPI2Platform devices support"
	depends on ACPI
	select COMMON_CLK
	select PINCTRL
	---help---
	  Select to interpret AMD specific ACPI device to platform device
	  such as I2C, UART, GPIO found on AMD Carrizo and later chipsets.
	  I2C and UART depend on COMMON_CLK to set clock. GPIO driver is
	  implemented under PINCTRL subsystem.

config IOSF_MBI
	tristate "Intel SoC IOSF Sideband support for SoC platforms"
	depends on PCI
	---help---
	  This option enables sideband register access support for Intel SoC
	  platforms. On these platforms the IOSF sideband is used in lieu of
	  MSR's for some register accesses, mostly but not limited to thermal
	  and power. Drivers may query the availability of this device to
	  determine if they need the sideband in order to work on these
	  platforms. The sideband is available on the following SoC products.
	  This list is not meant to be exclusive.
	   - BayTrail
	   - Braswell
	   - Quark

	  You should say Y if you are running a kernel on one of these SoC's.

config IOSF_MBI_DEBUG
	bool "Enable IOSF sideband access through debugfs"
	depends on IOSF_MBI && DEBUG_FS
	---help---
	  Select this option to expose the IOSF sideband access registers (MCR,
	  MDR, MCRX) through debugfs to write and read register information from
	  different units on the SoC. This is most useful for obtaining device
	  state information for debug and analysis. As this is a general access
	  mechanism, users of this option would have specific knowledge of the
	  device they want to access.

	  If you don't require the option or are in doubt, say N.

config X86_RDC321X
	bool "RDC R-321x SoC"
	depends on X86_32
	depends on X86_EXTENDED_PLATFORM
	select M486
	select X86_REBOOTFIXUPS
	---help---
	  This option is needed for RDC R-321x system-on-chip, also known
	  as R-8610-(G).
	  If you don't have one of these chips, you should say N here.

config X86_32_NON_STANDARD
	bool "Support non-standard 32-bit SMP architectures"
	depends on X86_32 && SMP
	depends on X86_EXTENDED_PLATFORM
	---help---
	  This option compiles in the bigsmp and STA2X11 default
	  subarchitectures.  It is intended for a generic binary
	  kernel. If you select them all, kernel will probe it one by
	  one and will fallback to default.

# Alphabetically sorted list of Non standard 32 bit platforms

config X86_SUPPORTS_MEMORY_FAILURE
	def_bool y
	# MCE code calls memory_failure():
	depends on X86_MCE
	# On 32-bit this adds too big of NODES_SHIFT and we run out of page flags:
	# On 32-bit SPARSEMEM adds too big of SECTIONS_WIDTH:
	depends on X86_64 || !SPARSEMEM
	select ARCH_SUPPORTS_MEMORY_FAILURE

config STA2X11
	bool "STA2X11 Companion Chip Support"
	depends on X86_32_NON_STANDARD && PCI
	select ARCH_HAS_PHYS_TO_DMA
	select X86_DEV_DMA_OPS
	select X86_DMA_REMAP
	select SWIOTLB
	select MFD_STA2X11
	select GPIOLIB
	default n
	---help---
	  This adds support for boards based on the STA2X11 IO-Hub,
	  a.k.a. "ConneXt". The chip is used in place of the standard
	  PC chipset, so all "standard" peripherals are missing. If this
	  option is selected the kernel will still be able to boot on
	  standard PC machines.

config X86_32_IRIS
	tristate "Eurobraille/Iris poweroff module"
	depends on X86_32
	---help---
	  The Iris machines from EuroBraille do not have APM or ACPI support
	  to shut themselves down properly.  A special I/O sequence is
	  needed to do so, which is what this module does at
	  kernel shutdown.

	  This is only for Iris machines from EuroBraille.

	  If unused, say N.

config SCHED_OMIT_FRAME_POINTER
	def_bool y
	prompt "Single-depth WCHAN output"
	depends on X86
	---help---
	  Calculate simpler /proc/<PID>/wchan values. If this option
	  is disabled then wchan values will recurse back to the
	  caller function. This provides more accurate wchan values,
	  at the expense of slightly more scheduling overhead.

	  If in doubt, say "Y".

menuconfig HYPERVISOR_GUEST
	bool "Linux guest support"
	---help---
	  Say Y here to enable options for running Linux under various hyper-
	  visors. This option enables basic hypervisor detection and platform
	  setup.

	  If you say N, all options in this submenu will be skipped and
	  disabled, and Linux guest support won't be built in.

if HYPERVISOR_GUEST

config PARAVIRT
	bool "Enable paravirtualization code"
	---help---
	  This changes the kernel so it can modify itself when it is run
	  under a hypervisor, potentially improving performance significantly
	  over full virtualization.  However, when run without a hypervisor
	  the kernel is theoretically slower and slightly larger.

config PARAVIRT_DEBUG
	bool "paravirt-ops debugging"
	depends on PARAVIRT && DEBUG_KERNEL
	---help---
	  Enable to debug paravirt_ops internals.  Specifically, BUG if
	  a paravirt_op is missing when it is called.

config PARAVIRT_SPINLOCKS
	bool "Paravirtualization layer for spinlocks"
	depends on PARAVIRT && SMP
	---help---
	  Paravirtualized spinlocks allow a pvops backend to replace the
	  spinlock implementation with something virtualization-friendly
	  (for example, block the virtual CPU rather than spinning).

	  It has a minimal impact on native kernels and gives a nice performance
	  benefit on paravirtualized KVM / Xen kernels.

	  If you are unsure how to answer this question, answer Y.

config QUEUED_LOCK_STAT
	bool "Paravirt queued spinlock statistics"
	depends on PARAVIRT_SPINLOCKS && DEBUG_FS
	---help---
	  Enable the collection of statistical data on the slowpath
	  behavior of paravirtualized queued spinlocks and report
	  them on debugfs.

source "arch/x86/xen/Kconfig"

config KVM_GUEST
	bool "KVM Guest support (including kvmclock)"
	depends on PARAVIRT
	select PARAVIRT_CLOCK
	default y
	---help---
	  This option enables various optimizations for running under the KVM
	  hypervisor. It includes a paravirtualized clock, so that instead
	  of relying on a PIT (or probably other) emulation by the
	  underlying device model, the host provides the guest with
	  timing infrastructure such as time of day, and system time

config KVM_DEBUG_FS
	bool "Enable debug information for KVM Guests in debugfs"
	depends on KVM_GUEST && DEBUG_FS
	default n
	---help---
	  This option enables collection of various statistics for KVM guest.
	  Statistics are displayed in debugfs filesystem. Enabling this option
	  may incur significant overhead.

config PARAVIRT_TIME_ACCOUNTING
	bool "Paravirtual steal time accounting"
	depends on PARAVIRT
	default n
	---help---
	  Select this option to enable fine granularity task steal time
	  accounting. Time spent executing other tasks in parallel with
	  the current vCPU is discounted from the vCPU power. To account for
	  that, there can be a small performance impact.

	  If in doubt, say N here.

config PARAVIRT_CLOCK
	bool

config JAILHOUSE_GUEST
	bool "Jailhouse non-root cell support"
	depends on X86_64 && PCI
	select X86_PM_TIMER
	---help---
	  This option allows to run Linux as guest in a Jailhouse non-root
	  cell. You can leave this option disabled if you only want to start
	  Jailhouse and run Linux afterwards in the root cell.

endif #HYPERVISOR_GUEST

config NO_BOOTMEM
	def_bool y

source "arch/x86/Kconfig.cpu"

config HPET_TIMER
	def_bool X86_64
	prompt "HPET Timer Support" if X86_32
	---help---
	  Use the IA-PC HPET (High Precision Event Timer) to manage
	  time in preference to the PIT and RTC, if a HPET is
	  present.
	  HPET is the next generation timer replacing legacy 8254s.
	  The HPET provides a stable time base on SMP
	  systems, unlike the TSC, but it is more expensive to access,
	  as it is off-chip.  The interface used is documented
	  in the HPET spec, revision 1.

	  You can safely choose Y here.  However, HPET will only be
	  activated if the platform and the BIOS support this feature.
	  Otherwise the 8254 will be used for timing services.

	  Choose N to continue using the legacy 8254 timer.

config HPET_EMULATE_RTC
	def_bool y
	depends on HPET_TIMER && (RTC=y || RTC=m || RTC_DRV_CMOS=m || RTC_DRV_CMOS=y)

config APB_TIMER
       def_bool y if X86_INTEL_MID
       prompt "Intel MID APB Timer Support" if X86_INTEL_MID
       select DW_APB_TIMER
       depends on X86_INTEL_MID && SFI
       help
         APB timer is the replacement for 8254, HPET on X86 MID platforms.
         The APBT provides a stable time base on SMP
         systems, unlike the TSC, but it is more expensive to access,
         as it is off-chip. APB timers are always running regardless of CPU
         C states, they are used as per CPU clockevent device when possible.

# Mark as expert because too many people got it wrong.
# The code disables itself when not needed.
config DMI
	default y
	select DMI_SCAN_MACHINE_NON_EFI_FALLBACK
	bool "Enable DMI scanning" if EXPERT
	---help---
	  Enabled scanning of DMI to identify machine quirks. Say Y
	  here unless you have verified that your setup is not
	  affected by entries in the DMI blacklist. Required by PNP
	  BIOS code.

config GART_IOMMU
	bool "Old AMD GART IOMMU support"
	select SWIOTLB
	depends on X86_64 && PCI && AMD_NB
	---help---
	  Provides a driver for older AMD Athlon64/Opteron/Turion/Sempron
	  GART based hardware IOMMUs.

	  The GART supports full DMA access for devices with 32-bit access
	  limitations, on systems with more than 3 GB. This is usually needed
	  for USB, sound, many IDE/SATA chipsets and some other devices.

	  Newer systems typically have a modern AMD IOMMU, supported via
	  the CONFIG_AMD_IOMMU=y config option.

	  In normal configurations this driver is only active when needed:
	  there's more than 3 GB of memory and the system contains a
	  32-bit limited device.

	  If unsure, say Y.

config CALGARY_IOMMU
	bool "IBM Calgary IOMMU support"
	select SWIOTLB
	depends on X86_64 && PCI
	---help---
	  Support for hardware IOMMUs in IBM's xSeries x366 and x460
	  systems. Needed to run systems with more than 3GB of memory
	  properly with 32-bit PCI devices that do not support DAC
	  (Double Address Cycle). Calgary also supports bus level
	  isolation, where all DMAs pass through the IOMMU.  This
	  prevents them from going anywhere except their intended
	  destination. This catches hard-to-find kernel bugs and
	  mis-behaving drivers and devices that do not use the DMA-API
	  properly to set up their DMA buffers.  The IOMMU can be
	  turned off at boot time with the iommu=off parameter.
	  Normally the kernel will make the right choice by itself.
	  If unsure, say Y.

config CALGARY_IOMMU_ENABLED_BY_DEFAULT
	def_bool y
	prompt "Should Calgary be enabled by default?"
	depends on CALGARY_IOMMU
	---help---
	  Should Calgary be enabled by default? if you choose 'y', Calgary
	  will be used (if it exists). If you choose 'n', Calgary will not be
	  used even if it exists. If you choose 'n' and would like to use
	  Calgary anyway, pass 'iommu=calgary' on the kernel command line.
	  If unsure, say Y.

# need this always selected by IOMMU for the VIA workaround
config SWIOTLB
	def_bool y if X86_64
	---help---
	  Support for software bounce buffers used on x86-64 systems
	  which don't have a hardware IOMMU. Using this PCI devices
	  which can only access 32-bits of memory can be used on systems
	  with more than 3 GB of memory.
	  If unsure, say Y.

config IOMMU_HELPER
	def_bool y
	depends on CALGARY_IOMMU || GART_IOMMU || SWIOTLB || AMD_IOMMU

config MAXSMP
	bool "Enable Maximum number of SMP Processors and NUMA Nodes"
	depends on X86_64 && SMP && DEBUG_KERNEL
	select CPUMASK_OFFSTACK
	---help---
	  Enable maximum number of CPUS and NUMA Nodes for this architecture.
	  If unsure, say N.

#
# The maximum number of CPUs supported:
#
# The main config value is NR_CPUS, which defaults to NR_CPUS_DEFAULT,
# and which can be configured interactively in the
# [NR_CPUS_RANGE_BEGIN ... NR_CPUS_RANGE_END] range.
#
# The ranges are different on 32-bit and 64-bit kernels, depending on
# hardware capabilities and scalability features of the kernel.
#
# ( If MAXSMP is enabled we just use the highest possible value and disable
#   interactive configuration. )
#

config NR_CPUS_RANGE_BEGIN
	int
	default NR_CPUS_RANGE_END if MAXSMP
	default    1 if !SMP
	default    2

config NR_CPUS_RANGE_END
	int
	depends on X86_32
	default   64 if  SMP &&  X86_BIGSMP
	default    8 if  SMP && !X86_BIGSMP
	default    1 if !SMP

config NR_CPUS_RANGE_END
	int
	depends on X86_64
	default 8192 if  SMP && ( MAXSMP ||  CPUMASK_OFFSTACK)
	default  512 if  SMP && (!MAXSMP && !CPUMASK_OFFSTACK)
	default    1 if !SMP

config NR_CPUS_DEFAULT
	int
	depends on X86_32
	default   32 if  X86_BIGSMP
	default    8 if  SMP
	default    1 if !SMP

config NR_CPUS_DEFAULT
	int
	depends on X86_64
	default 8192 if  MAXSMP
	default   64 if  SMP
	default    1 if !SMP

config NR_CPUS
	int "Maximum number of CPUs" if SMP && !MAXSMP
	range NR_CPUS_RANGE_BEGIN NR_CPUS_RANGE_END
	default NR_CPUS_DEFAULT
	---help---
	  This allows you to specify the maximum number of CPUs which this
	  kernel will support.  If CPUMASK_OFFSTACK is enabled, the maximum
	  supported value is 8192, otherwise the maximum value is 512.  The
	  minimum value which makes sense is 2.

	  This is purely to save memory: each supported CPU adds about 8KB
	  to the kernel image.

config SCHED_SMT
	bool "SMT (Hyperthreading) scheduler support"
	depends on SMP
	---help---
	  SMT scheduler support improves the CPU scheduler's decision making
	  when dealing with Intel Pentium 4 chips with HyperThreading at a
	  cost of slightly increased overhead in some places. If unsure say
	  N here.

config SCHED_MC
	def_bool y
	prompt "Multi-core scheduler support"
	depends on SMP
	---help---
	  Multi-core scheduler support improves the CPU scheduler's decision
	  making when dealing with multi-core CPU chips at a cost of slightly
	  increased overhead in some places. If unsure say N here.

config SCHED_MC_PRIO
	bool "CPU core priorities scheduler support"
	depends on SCHED_MC && CPU_SUP_INTEL
	select X86_INTEL_PSTATE
	select CPU_FREQ
	default y
	---help---
	  Intel Turbo Boost Max Technology 3.0 enabled CPUs have a
	  core ordering determined at manufacturing time, which allows
	  certain cores to reach higher turbo frequencies (when running
	  single threaded workloads) than others.

	  Enabling this kernel feature teaches the scheduler about
	  the TBM3 (aka ITMT) priority order of the CPU cores and adjusts the
	  scheduler's CPU selection logic accordingly, so that higher
	  overall system performance can be achieved.

	  This feature will have no effect on CPUs without this feature.

	  If unsure say Y here.

source "kernel/Kconfig.preempt"

config UP_LATE_INIT
       def_bool y
       depends on !SMP && X86_LOCAL_APIC

config X86_UP_APIC
	bool "Local APIC support on uniprocessors" if !PCI_MSI
	default PCI_MSI
	depends on X86_32 && !SMP && !X86_32_NON_STANDARD
	---help---
	  A local APIC (Advanced Programmable Interrupt Controller) is an
	  integrated interrupt controller in the CPU. If you have a single-CPU
	  system which has a processor with a local APIC, you can say Y here to
	  enable and use it. If you say Y here even though your machine doesn't
	  have a local APIC, then the kernel will still run with no slowdown at
	  all. The local APIC supports CPU-generated self-interrupts (timer,
	  performance counters), and the NMI watchdog which detects hard
	  lockups.

config X86_UP_IOAPIC
	bool "IO-APIC support on uniprocessors"
	depends on X86_UP_APIC
	---help---
	  An IO-APIC (I/O Advanced Programmable Interrupt Controller) is an
	  SMP-capable replacement for PC-style interrupt controllers. Most
	  SMP systems and many recent uniprocessor systems have one.

	  If you have a single-CPU system with an IO-APIC, you can say Y here
	  to use it. If you say Y here even though your machine doesn't have
	  an IO-APIC, then the kernel will still run with no slowdown at all.

config X86_LOCAL_APIC
	def_bool y
	depends on X86_64 || SMP || X86_32_NON_STANDARD || X86_UP_APIC || PCI_MSI
	select IRQ_DOMAIN_HIERARCHY
	select PCI_MSI_IRQ_DOMAIN if PCI_MSI

config X86_IO_APIC
	def_bool y
	depends on X86_LOCAL_APIC || X86_UP_IOAPIC

config X86_REROUTE_FOR_BROKEN_BOOT_IRQS
	bool "Reroute for broken boot IRQs"
	depends on X86_IO_APIC
	---help---
	  This option enables a workaround that fixes a source of
	  spurious interrupts. This is recommended when threaded
	  interrupt handling is used on systems where the generation of
	  superfluous "boot interrupts" cannot be disabled.

	  Some chipsets generate a legacy INTx "boot IRQ" when the IRQ
	  entry in the chipset's IO-APIC is masked (as, e.g. the RT
	  kernel does during interrupt handling). On chipsets where this
	  boot IRQ generation cannot be disabled, this workaround keeps
	  the original IRQ line masked so that only the equivalent "boot
	  IRQ" is delivered to the CPUs. The workaround also tells the
	  kernel to set up the IRQ handler on the boot IRQ line. In this
	  way only one interrupt is delivered to the kernel. Otherwise
	  the spurious second interrupt may cause the kernel to bring
	  down (vital) interrupt lines.

	  Only affects "broken" chipsets. Interrupt sharing may be
	  increased on these systems.

config X86_MCE
	bool "Machine Check / overheating reporting"
	select GENERIC_ALLOCATOR
	default y
	---help---
	  Machine Check support allows the processor to notify the
	  kernel if it detects a problem (e.g. overheating, data corruption).
	  The action the kernel takes depends on the severity of the problem,
	  ranging from warning messages to halting the machine.

config X86_MCELOG_LEGACY
	bool "Support for deprecated /dev/mcelog character device"
	depends on X86_MCE
	---help---
	  Enable support for /dev/mcelog which is needed by the old mcelog
	  userspace logging daemon. Consider switching to the new generation
	  rasdaemon solution.

config X86_MCE_INTEL
	def_bool y
	prompt "Intel MCE features"
	depends on X86_MCE && X86_LOCAL_APIC
	---help---
	   Additional support for intel specific MCE features such as
	   the thermal monitor.

config X86_MCE_AMD
	def_bool y
	prompt "AMD MCE features"
	depends on X86_MCE && X86_LOCAL_APIC && AMD_NB
	---help---
	   Additional support for AMD specific MCE features such as
	   the DRAM Error Threshold.

config X86_ANCIENT_MCE
	bool "Support for old Pentium 5 / WinChip machine checks"
	depends on X86_32 && X86_MCE
	---help---
	  Include support for machine check handling on old Pentium 5 or WinChip
	  systems. These typically need to be enabled explicitly on the command
	  line.

config X86_MCE_THRESHOLD
	depends on X86_MCE_AMD || X86_MCE_INTEL
	def_bool y

config X86_MCE_INJECT
	depends on X86_MCE && X86_LOCAL_APIC && DEBUG_FS
	tristate "Machine check injector support"
	---help---
	  Provide support for injecting machine checks for testing purposes.
	  If you don't know what a machine check is and you don't do kernel
	  QA it is safe to say n.

config X86_THERMAL_VECTOR
	def_bool y
	depends on X86_MCE_INTEL

source "arch/x86/events/Kconfig"

config X86_LEGACY_VM86
	bool "Legacy VM86 support"
	default n
	depends on X86_32
	---help---
	  This option allows user programs to put the CPU into V8086
	  mode, which is an 80286-era approximation of 16-bit real mode.

	  Some very old versions of X and/or vbetool require this option
	  for user mode setting.  Similarly, DOSEMU will use it if
	  available to accelerate real mode DOS programs.  However, any
	  recent version of DOSEMU, X, or vbetool should be fully
	  functional even without kernel VM86 support, as they will all
	  fall back to software emulation. Nevertheless, if you are using
	  a 16-bit DOS program where 16-bit performance matters, vm86
	  mode might be faster than emulation and you might want to
	  enable this option.

	  Note that any app that works on a 64-bit kernel is unlikely to
	  need this option, as 64-bit kernels don't, and can't, support
	  V8086 mode. This option is also unrelated to 16-bit protected
	  mode and is not needed to run most 16-bit programs under Wine.

	  Enabling this option increases the complexity of the kernel
	  and slows down exception handling a tiny bit.

	  If unsure, say N here.

config VM86
       bool
       default X86_LEGACY_VM86

config X86_16BIT
	bool "Enable support for 16-bit segments" if EXPERT
	default y
	depends on MODIFY_LDT_SYSCALL
	---help---
	  This option is required by programs like Wine to run 16-bit
	  protected mode legacy code on x86 processors.  Disabling
	  this option saves about 300 bytes on i386, or around 6K text
	  plus 16K runtime memory on x86-64,

config X86_ESPFIX32
	def_bool y
	depends on X86_16BIT && X86_32

config X86_ESPFIX64
	def_bool y
	depends on X86_16BIT && X86_64

config X86_VSYSCALL_EMULATION
       bool "Enable vsyscall emulation" if EXPERT
       default y
       depends on X86_64
       ---help---
	 This enables emulation of the legacy vsyscall page.  Disabling
	 it is roughly equivalent to booting with vsyscall=none, except
	 that it will also disable the helpful warning if a program
	 tries to use a vsyscall.  With this option set to N, offending
	 programs will just segfault, citing addresses of the form
	 0xffffffffff600?00.

	 This option is required by many programs built before 2013, and
	 care should be used even with newer programs if set to N.

	 Disabling this option saves about 7K of kernel size and
	 possibly 4K of additional runtime pagetable memory.

config TOSHIBA
	tristate "Toshiba Laptop support"
	depends on X86_32
	---help---
	  This adds a driver to safely access the System Management Mode of
	  the CPU on Toshiba portables with a genuine Toshiba BIOS. It does
	  not work on models with a Phoenix BIOS. The System Management Mode
	  is used to set the BIOS and power saving options on Toshiba portables.

	  For information on utilities to make use of this driver see the
	  Toshiba Linux utilities web site at:
	  <http://www.buzzard.org.uk/toshiba/>.

	  Say Y if you intend to run this kernel on a Toshiba portable.
	  Say N otherwise.

config I8K
	tristate "Dell i8k legacy laptop support"
	select HWMON
	select SENSORS_DELL_SMM
	---help---
	  This option enables legacy /proc/i8k userspace interface in hwmon
	  dell-smm-hwmon driver. Character file /proc/i8k reports bios version,
	  temperature and allows controlling fan speeds of Dell laptops via
	  System Management Mode. For old Dell laptops (like Dell Inspiron 8000)
	  it reports also power and hotkey status. For fan speed control is
	  needed userspace package i8kutils.

	  Say Y if you intend to run this kernel on old Dell laptops or want to
	  use userspace package i8kutils.
	  Say N otherwise.

config X86_REBOOTFIXUPS
	bool "Enable X86 board specific fixups for reboot"
	depends on X86_32
	---help---
	  This enables chipset and/or board specific fixups to be done
	  in order to get reboot to work correctly. This is only needed on
	  some combinations of hardware and BIOS. The symptom, for which
	  this config is intended, is when reboot ends with a stalled/hung
	  system.

	  Currently, the only fixup is for the Geode machines using
	  CS5530A and CS5536 chipsets and the RDC R-321x SoC.

	  Say Y if you want to enable the fixup. Currently, it's safe to
	  enable this option even if you don't need it.
	  Say N otherwise.

config MICROCODE
	bool "CPU microcode loading support"
	default y
	depends on CPU_SUP_AMD || CPU_SUP_INTEL
	select FW_LOADER
	---help---
	  If you say Y here, you will be able to update the microcode on
	  Intel and AMD processors. The Intel support is for the IA32 family,
	  e.g. Pentium Pro, Pentium II, Pentium III, Pentium 4, Xeon etc. The
	  AMD support is for families 0x10 and later. You will obviously need
	  the actual microcode binary data itself which is not shipped with
	  the Linux kernel.

	  The preferred method to load microcode from a detached initrd is described
	  in Documentation/x86/microcode.txt. For that you need to enable
	  CONFIG_BLK_DEV_INITRD in order for the loader to be able to scan the
	  initrd for microcode blobs.

	  In addition, you can build the microcode into the kernel. For that you
	  need to add the vendor-supplied microcode to the CONFIG_EXTRA_FIRMWARE
	  config option.

config MICROCODE_INTEL
	bool "Intel microcode loading support"
	depends on MICROCODE
	default MICROCODE
	select FW_LOADER
	---help---
	  This options enables microcode patch loading support for Intel
	  processors.

	  For the current Intel microcode data package go to
	  <https://downloadcenter.intel.com> and search for
	  'Linux Processor Microcode Data File'.

config MICROCODE_AMD
	bool "AMD microcode loading support"
	depends on MICROCODE
	select FW_LOADER
	---help---
	  If you select this option, microcode patch loading support for AMD
	  processors will be enabled.

config MICROCODE_OLD_INTERFACE
	def_bool y
	depends on MICROCODE

config X86_MSR
	tristate "/dev/cpu/*/msr - Model-specific register support"
	---help---
	  This device gives privileged processes access to the x86
	  Model-Specific Registers (MSRs).  It is a character device with
	  major 202 and minors 0 to 31 for /dev/cpu/0/msr to /dev/cpu/31/msr.
	  MSR accesses are directed to a specific CPU on multi-processor
	  systems.

config X86_CPUID
	tristate "/dev/cpu/*/cpuid - CPU information support"
	---help---
	  This device gives processes access to the x86 CPUID instruction to
	  be executed on a specific processor.  It is a character device
	  with major 203 and minors 0 to 31 for /dev/cpu/0/cpuid to
	  /dev/cpu/31/cpuid.

choice
	prompt "High Memory Support"
	default HIGHMEM4G
	depends on X86_32

config NOHIGHMEM
	bool "off"
	---help---
	  Linux can use up to 64 Gigabytes of physical memory on x86 systems.
	  However, the address space of 32-bit x86 processors is only 4
	  Gigabytes large. That means that, if you have a large amount of
	  physical memory, not all of it can be "permanently mapped" by the
	  kernel. The physical memory that's not permanently mapped is called
	  "high memory".

	  If you are compiling a kernel which will never run on a machine with
	  more than 1 Gigabyte total physical RAM, answer "off" here (default
	  choice and suitable for most users). This will result in a "3GB/1GB"
	  split: 3GB are mapped so that each process sees a 3GB virtual memory
	  space and the remaining part of the 4GB virtual memory space is used
	  by the kernel to permanently map as much physical memory as
	  possible.

	  If the machine has between 1 and 4 Gigabytes physical RAM, then
	  answer "4GB" here.

	  If more than 4 Gigabytes is used then answer "64GB" here. This
	  selection turns Intel PAE (Physical Address Extension) mode on.
	  PAE implements 3-level paging on IA32 processors. PAE is fully
	  supported by Linux, PAE mode is implemented on all recent Intel
	  processors (Pentium Pro and better). NOTE: If you say "64GB" here,
	  then the kernel will not boot on CPUs that don't support PAE!

	  The actual amount of total physical memory will either be
	  auto detected or can be forced by using a kernel command line option
	  such as "mem=256M". (Try "man bootparam" or see the documentation of
	  your boot loader (lilo or loadlin) about how to pass options to the
	  kernel at boot time.)

	  If unsure, say "off".

config HIGHMEM4G
	bool "4GB"
	---help---
	  Select this if you have a 32-bit processor and between 1 and 4
	  gigabytes of physical RAM.

config HIGHMEM64G
	bool "64GB"
	depends on !M486 && !M586 && !M586TSC && !M586MMX && !MGEODE_LX && !MGEODEGX1 && !MCYRIXIII && !MELAN && !MWINCHIPC6 && !WINCHIP3D && !MK6
	select X86_PAE
	---help---
	  Select this if you have a 32-bit processor and more than 4
	  gigabytes of physical RAM.

endchoice

choice
	prompt "Memory split" if EXPERT
	default VMSPLIT_3G
	depends on X86_32
	---help---
	  Select the desired split between kernel and user memory.

	  If the address range available to the kernel is less than the
	  physical memory installed, the remaining memory will be available
	  as "high memory". Accessing high memory is a little more costly
	  than low memory, as it needs to be mapped into the kernel first.
	  Note that increasing the kernel address space limits the range
	  available to user programs, making the address space there
	  tighter.  Selecting anything other than the default 3G/1G split
	  will also likely make your kernel incompatible with binary-only
	  kernel modules.

	  If you are not absolutely sure what you are doing, leave this
	  option alone!

	config VMSPLIT_3G
		bool "3G/1G user/kernel split"
	config VMSPLIT_3G_OPT
		depends on !X86_PAE
		bool "3G/1G user/kernel split (for full 1G low memory)"
	config VMSPLIT_2G
		bool "2G/2G user/kernel split"
	config VMSPLIT_2G_OPT
		depends on !X86_PAE
		bool "2G/2G user/kernel split (for full 2G low memory)"
	config VMSPLIT_1G
		bool "1G/3G user/kernel split"
endchoice

config PAGE_OFFSET
	hex
	default 0xB0000000 if VMSPLIT_3G_OPT
	default 0x80000000 if VMSPLIT_2G
	default 0x78000000 if VMSPLIT_2G_OPT
	default 0x40000000 if VMSPLIT_1G
	default 0xC0000000
	depends on X86_32

config HIGHMEM
	def_bool y
	depends on X86_32 && (HIGHMEM64G || HIGHMEM4G)

config X86_PAE
	bool "PAE (Physical Address Extension) Support"
	depends on X86_32 && !HIGHMEM4G
	select SWIOTLB
	---help---
	  PAE is required for NX support, and furthermore enables
	  larger swapspace support for non-overcommit purposes. It
	  has the cost of more pagetable lookup overhead, and also
	  consumes more pagetable space per process.

config X86_5LEVEL
	bool "Enable 5-level page tables support"
	select DYNAMIC_MEMORY_LAYOUT
	select SPARSEMEM_VMEMMAP
	depends on X86_64
	---help---
	  5-level paging enables access to larger address space:
	  upto 128 PiB of virtual address space and 4 PiB of
	  physical address space.

	  It will be supported by future Intel CPUs.

	  A kernel with the option enabled can be booted on machines that
	  support 4- or 5-level paging.

	  See Documentation/x86/x86_64/5level-paging.txt for more
	  information.

	  Say N if unsure.

config ARCH_PHYS_ADDR_T_64BIT
	def_bool y
	depends on X86_64 || X86_PAE

config ARCH_DMA_ADDR_T_64BIT
	def_bool y
	depends on X86_64 || HIGHMEM64G

config X86_DIRECT_GBPAGES
	def_bool y
	depends on X86_64 && !DEBUG_PAGEALLOC
	---help---
	  Certain kernel features effectively disable kernel
	  linear 1 GB mappings (even if the CPU otherwise
	  supports them), so don't confuse the user by printing
	  that we have them enabled.

config ARCH_HAS_MEM_ENCRYPT
	def_bool y

config AMD_MEM_ENCRYPT
	bool "AMD Secure Memory Encryption (SME) support"
	depends on X86_64 && CPU_SUP_AMD
	---help---
	  Say yes to enable support for the encryption of system memory.
	  This requires an AMD processor that supports Secure Memory
	  Encryption (SME).

config AMD_MEM_ENCRYPT_ACTIVE_BY_DEFAULT
	bool "Activate AMD Secure Memory Encryption (SME) by default"
	default y
	depends on AMD_MEM_ENCRYPT
	---help---
	  Say yes to have system memory encrypted by default if running on
	  an AMD processor that supports Secure Memory Encryption (SME).

	  If set to Y, then the encryption of system memory can be
	  deactivated with the mem_encrypt=off command line option.

	  If set to N, then the encryption of system memory can be
	  activated with the mem_encrypt=on command line option.

config ARCH_USE_MEMREMAP_PROT
	def_bool y
	depends on AMD_MEM_ENCRYPT

# Common NUMA Features
config NUMA
	bool "Numa Memory Allocation and Scheduler Support"
	depends on SMP
	depends on X86_64 || (X86_32 && HIGHMEM64G && X86_BIGSMP)
	default y if X86_BIGSMP
	---help---
	  Enable NUMA (Non Uniform Memory Access) support.

	  The kernel will try to allocate memory used by a CPU on the
	  local memory controller of the CPU and add some more
	  NUMA awareness to the kernel.

	  For 64-bit this is recommended if the system is Intel Core i7
	  (or later), AMD Opteron, or EM64T NUMA.

	  For 32-bit this is only needed if you boot a 32-bit
	  kernel on a 64-bit NUMA platform.

	  Otherwise, you should say N.

config AMD_NUMA
	def_bool y
	prompt "Old style AMD Opteron NUMA detection"
	depends on X86_64 && NUMA && PCI
	---help---
	  Enable AMD NUMA node topology detection.  You should say Y here if
	  you have a multi processor AMD system. This uses an old method to
	  read the NUMA configuration directly from the builtin Northbridge
	  of Opteron. It is recommended to use X86_64_ACPI_NUMA instead,
	  which also takes priority if both are compiled in.

config X86_64_ACPI_NUMA
	def_bool y
	prompt "ACPI NUMA detection"
	depends on X86_64 && NUMA && ACPI && PCI
	select ACPI_NUMA
	---help---
	  Enable ACPI SRAT based node topology detection.

# Some NUMA nodes have memory ranges that span
# other nodes.  Even though a pfn is valid and
# between a node's start and end pfns, it may not
# reside on that node.  See memmap_init_zone()
# for details.
config NODES_SPAN_OTHER_NODES
	def_bool y
	depends on X86_64_ACPI_NUMA

config NUMA_EMU
	bool "NUMA emulation"
	depends on NUMA
	---help---
	  Enable NUMA emulation. A flat machine will be split
	  into virtual nodes when booted with "numa=fake=N", where N is the
	  number of nodes. This is only useful for debugging.

config NODES_SHIFT
	int "Maximum NUMA Nodes (as a power of 2)" if !MAXSMP
	range 1 10
	default "10" if MAXSMP
	default "6" if X86_64
	default "3"
	depends on NEED_MULTIPLE_NODES
	---help---
	  Specify the maximum number of NUMA Nodes available on the target
	  system.  Increases memory reserved to accommodate various tables.

config ARCH_HAVE_MEMORY_PRESENT
	def_bool y
	depends on X86_32 && DISCONTIGMEM

config ARCH_FLATMEM_ENABLE
	def_bool y
	depends on X86_32 && !NUMA

config ARCH_DISCONTIGMEM_ENABLE
	def_bool y
	depends on NUMA && X86_32

config ARCH_DISCONTIGMEM_DEFAULT
	def_bool y
	depends on NUMA && X86_32

config ARCH_SPARSEMEM_ENABLE
	def_bool y
	depends on X86_64 || NUMA || X86_32 || X86_32_NON_STANDARD
	select SPARSEMEM_STATIC if X86_32
	select SPARSEMEM_VMEMMAP_ENABLE if X86_64

config ARCH_SPARSEMEM_DEFAULT
	def_bool y
	depends on X86_64

config ARCH_SELECT_MEMORY_MODEL
	def_bool y
	depends on ARCH_SPARSEMEM_ENABLE

config ARCH_MEMORY_PROBE
	bool "Enable sysfs memory/probe interface"
	depends on X86_64 && MEMORY_HOTPLUG
	help
	  This option enables a sysfs memory/probe interface for testing.
	  See Documentation/memory-hotplug.txt for more information.
	  If you are unsure how to answer this question, answer N.

config ARCH_PROC_KCORE_TEXT
	def_bool y
	depends on X86_64 && PROC_KCORE

config ILLEGAL_POINTER_VALUE
       hex
       default 0 if X86_32
       default 0xdead000000000000 if X86_64

source "mm/Kconfig"

config X86_PMEM_LEGACY_DEVICE
	bool

config X86_PMEM_LEGACY
	tristate "Support non-standard NVDIMMs and ADR protected memory"
	depends on PHYS_ADDR_T_64BIT
	depends on BLK_DEV
	select X86_PMEM_LEGACY_DEVICE
	select LIBNVDIMM
	help
	  Treat memory marked using the non-standard e820 type of 12 as used
	  by the Intel Sandy Bridge-EP reference BIOS as protected memory.
	  The kernel will offer these regions to the 'pmem' driver so
	  they can be used for persistent storage.

	  Say Y if unsure.

config HIGHPTE
	bool "Allocate 3rd-level pagetables from highmem"
	depends on HIGHMEM
	---help---
	  The VM uses one page table entry for each page of physical memory.
	  For systems with a lot of RAM, this can be wasteful of precious
	  low memory.  Setting this option will put user-space page table
	  entries in high memory.

config X86_CHECK_BIOS_CORRUPTION
	bool "Check for low memory corruption"
	---help---
	  Periodically check for memory corruption in low memory, which
	  is suspected to be caused by BIOS.  Even when enabled in the
	  configuration, it is disabled at runtime.  Enable it by
	  setting "memory_corruption_check=1" on the kernel command
	  line.  By default it scans the low 64k of memory every 60
	  seconds; see the memory_corruption_check_size and
	  memory_corruption_check_period parameters in
	  Documentation/admin-guide/kernel-parameters.rst to adjust this.

	  When enabled with the default parameters, this option has
	  almost no overhead, as it reserves a relatively small amount
	  of memory and scans it infrequently.  It both detects corruption
	  and prevents it from affecting the running system.

	  It is, however, intended as a diagnostic tool; if repeatable
	  BIOS-originated corruption always affects the same memory,
	  you can use memmap= to prevent the kernel from using that
	  memory.

config X86_BOOTPARAM_MEMORY_CORRUPTION_CHECK
	bool "Set the default setting of memory_corruption_check"
	depends on X86_CHECK_BIOS_CORRUPTION
	default y
	---help---
	  Set whether the default state of memory_corruption_check is
	  on or off.

config X86_RESERVE_LOW
	int "Amount of low memory, in kilobytes, to reserve for the BIOS"
	default 64
	range 4 640
	---help---
	  Specify the amount of low memory to reserve for the BIOS.

	  The first page contains BIOS data structures that the kernel
	  must not use, so that page must always be reserved.

	  By default we reserve the first 64K of physical RAM, as a
	  number of BIOSes are known to corrupt that memory range
	  during events such as suspend/resume or monitor cable
	  insertion, so it must not be used by the kernel.

	  You can set this to 4 if you are absolutely sure that you
	  trust the BIOS to get all its memory reservations and usages
	  right.  If you know your BIOS have problems beyond the
	  default 64K area, you can set this to 640 to avoid using the
	  entire low memory range.

	  If you have doubts about the BIOS (e.g. suspend/resume does
	  not work or there's kernel crashes after certain hardware
	  hotplug events) then you might want to enable
	  X86_CHECK_BIOS_CORRUPTION=y to allow the kernel to check
	  typical corruption patterns.

	  Leave this to the default value of 64 if you are unsure.

config MATH_EMULATION
	bool
	depends on MODIFY_LDT_SYSCALL
	prompt "Math emulation" if X86_32
	---help---
	  Linux can emulate a math coprocessor (used for floating point
	  operations) if you don't have one. 486DX and Pentium processors have
	  a math coprocessor built in, 486SX and 386 do not, unless you added
	  a 487DX or 387, respectively. (The messages during boot time can
	  give you some hints here ["man dmesg"].) Everyone needs either a
	  coprocessor or this emulation.

	  If you don't have a math coprocessor, you need to say Y here; if you
	  say Y here even though you have a coprocessor, the coprocessor will
	  be used nevertheless. (This behavior can be changed with the kernel
	  command line option "no387", which comes handy if your coprocessor
	  is broken. Try "man bootparam" or see the documentation of your boot
	  loader (lilo or loadlin) about how to pass options to the kernel at
	  boot time.) This means that it is a good idea to say Y here if you
	  intend to use this kernel on different machines.

	  More information about the internals of the Linux math coprocessor
	  emulation can be found in <file:arch/x86/math-emu/README>.

	  If you are not sure, say Y; apart from resulting in a 66 KB bigger
	  kernel, it won't hurt.

config MTRR
	def_bool y
	prompt "MTRR (Memory Type Range Register) support" if EXPERT
	---help---
	  On Intel P6 family processors (Pentium Pro, Pentium II and later)
	  the Memory Type Range Registers (MTRRs) may be used to control
	  processor access to memory ranges. This is most useful if you have
	  a video (VGA) card on a PCI or AGP bus. Enabling write-combining
	  allows bus write transfers to be combined into a larger transfer
	  before bursting over the PCI/AGP bus. This can increase performance
	  of image write operations 2.5 times or more. Saying Y here creates a
	  /proc/mtrr file which may be used to manipulate your processor's
	  MTRRs. Typically the X server should use this.

	  This code has a reasonably generic interface so that similar
	  control registers on other processors can be easily supported
	  as well:

	  The Cyrix 6x86, 6x86MX and M II processors have Address Range
	  Registers (ARRs) which provide a similar functionality to MTRRs. For
	  these, the ARRs are used to emulate the MTRRs.
	  The AMD K6-2 (stepping 8 and above) and K6-3 processors have two
	  MTRRs. The Centaur C6 (WinChip) has 8 MCRs, allowing
	  write-combining. All of these processors are supported by this code
	  and it makes sense to say Y here if you have one of them.

	  Saying Y here also fixes a problem with buggy SMP BIOSes which only
	  set the MTRRs for the boot CPU and not for the secondary CPUs. This
	  can lead to all sorts of problems, so it's good to say Y here.

	  You can safely say Y even if your machine doesn't have MTRRs, you'll
	  just add about 9 KB to your kernel.

	  See <file:Documentation/x86/mtrr.txt> for more information.

config MTRR_SANITIZER
	def_bool y
	prompt "MTRR cleanup support"
	depends on MTRR
	---help---
	  Convert MTRR layout from continuous to discrete, so X drivers can
	  add writeback entries.

	  Can be disabled with disable_mtrr_cleanup on the kernel command line.
	  The largest mtrr entry size for a continuous block can be set with
	  mtrr_chunk_size.

	  If unsure, say Y.

config MTRR_SANITIZER_ENABLE_DEFAULT
	int "MTRR cleanup enable value (0-1)"
	range 0 1
	default "0"
	depends on MTRR_SANITIZER
	---help---
	  Enable mtrr cleanup default value

config MTRR_SANITIZER_SPARE_REG_NR_DEFAULT
	int "MTRR cleanup spare reg num (0-7)"
	range 0 7
	default "1"
	depends on MTRR_SANITIZER
	---help---
	  mtrr cleanup spare entries default, it can be changed via
	  mtrr_spare_reg_nr=N on the kernel command line.

config X86_PAT
	def_bool y
	prompt "x86 PAT support" if EXPERT
	depends on MTRR
	---help---
	  Use PAT attributes to setup page level cache control.

	  PATs are the modern equivalents of MTRRs and are much more
	  flexible than MTRRs.

	  Say N here if you see bootup problems (boot crash, boot hang,
	  spontaneous reboots) or a non-working video driver.

	  If unsure, say Y.

config ARCH_USES_PG_UNCACHED
	def_bool y
	depends on X86_PAT

config ARCH_RANDOM
	def_bool y
	prompt "x86 architectural random number generator" if EXPERT
	---help---
	  Enable the x86 architectural RDRAND instruction
	  (Intel Bull Mountain technology) to generate random numbers.
	  If supported, this is a high bandwidth, cryptographically
	  secure hardware random number generator.

config X86_SMAP
	def_bool y
	prompt "Supervisor Mode Access Prevention" if EXPERT
	---help---
	  Supervisor Mode Access Prevention (SMAP) is a security
	  feature in newer Intel processors.  There is a small
	  performance cost if this enabled and turned on; there is
	  also a small increase in the kernel size if this is enabled.

	  If unsure, say Y.

config X86_INTEL_UMIP
<<<<<<< HEAD
	def_bool y
=======
	def_bool n
>>>>>>> b260011d
	depends on CPU_SUP_INTEL
	prompt "Intel User Mode Instruction Prevention" if EXPERT
	---help---
	  The User Mode Instruction Prevention (UMIP) is a security
	  feature in newer Intel processors. If enabled, a general
<<<<<<< HEAD
	  protection fault is issued if the SGDT, SLDT, SIDT, SMSW
	  or STR instructions are executed in user mode. These instructions
	  unnecessarily expose information about the hardware state.

	  The vast majority of applications do not use these instructions.
	  For the very few that do, software emulation is provided in
	  specific cases in protected and virtual-8086 modes. Emulated
	  results are dummy.
=======
	  protection fault is issued if the instructions SGDT, SLDT,
	  SIDT, SMSW and STR are executed in user mode.
>>>>>>> b260011d

config X86_INTEL_MPX
	prompt "Intel MPX (Memory Protection Extensions)"
	def_bool n
	# Note: only available in 64-bit mode due to VMA flags shortage
	depends on CPU_SUP_INTEL && X86_64
	select ARCH_USES_HIGH_VMA_FLAGS
	---help---
	  MPX provides hardware features that can be used in
	  conjunction with compiler-instrumented code to check
	  memory references.  It is designed to detect buffer
	  overflow or underflow bugs.

	  This option enables running applications which are
	  instrumented or otherwise use MPX.  It does not use MPX
	  itself inside the kernel or to protect the kernel
	  against bad memory references.

	  Enabling this option will make the kernel larger:
	  ~8k of kernel text and 36 bytes of data on a 64-bit
	  defconfig.  It adds a long to the 'mm_struct' which
	  will increase the kernel memory overhead of each
	  process and adds some branches to paths used during
	  exec() and munmap().

	  For details, see Documentation/x86/intel_mpx.txt

	  If unsure, say N.

config X86_INTEL_MEMORY_PROTECTION_KEYS
	prompt "Intel Memory Protection Keys"
	def_bool y
	# Note: only available in 64-bit mode
	depends on CPU_SUP_INTEL && X86_64
	select ARCH_USES_HIGH_VMA_FLAGS
	select ARCH_HAS_PKEYS
	---help---
	  Memory Protection Keys provides a mechanism for enforcing
	  page-based protections, but without requiring modification of the
	  page tables when an application changes protection domains.

	  For details, see Documentation/x86/protection-keys.txt

	  If unsure, say y.

config EFI
	bool "EFI runtime service support"
	depends on ACPI
	select UCS2_STRING
	select EFI_RUNTIME_WRAPPERS
	---help---
	  This enables the kernel to use EFI runtime services that are
	  available (such as the EFI variable services).

	  This option is only useful on systems that have EFI firmware.
	  In addition, you should use the latest ELILO loader available
	  at <http://elilo.sourceforge.net> in order to take advantage
	  of EFI runtime services. However, even with this option, the
	  resultant kernel should continue to boot on existing non-EFI
	  platforms.

config EFI_STUB
       bool "EFI stub support"
       depends on EFI && !X86_USE_3DNOW
       select RELOCATABLE
       ---help---
          This kernel feature allows a bzImage to be loaded directly
	  by EFI firmware without the use of a bootloader.

	  See Documentation/efi-stub.txt for more information.

config EFI_MIXED
	bool "EFI mixed-mode support"
	depends on EFI_STUB && X86_64
	---help---
	   Enabling this feature allows a 64-bit kernel to be booted
	   on a 32-bit firmware, provided that your CPU supports 64-bit
	   mode.

	   Note that it is not possible to boot a mixed-mode enabled
	   kernel via the EFI boot stub - a bootloader that supports
	   the EFI handover protocol must be used.

	   If unsure, say N.

config SECCOMP
	def_bool y
	prompt "Enable seccomp to safely compute untrusted bytecode"
	---help---
	  This kernel feature is useful for number crunching applications
	  that may need to compute untrusted bytecode during their
	  execution. By using pipes or other transports made available to
	  the process as file descriptors supporting the read/write
	  syscalls, it's possible to isolate those applications in
	  their own address space using seccomp. Once seccomp is
	  enabled via prctl(PR_SET_SECCOMP), it cannot be disabled
	  and the task is only allowed to execute a few safe syscalls
	  defined by each seccomp mode.

	  If unsure, say Y. Only embedded should say N here.

source kernel/Kconfig.hz

config KEXEC
	bool "kexec system call"
	select KEXEC_CORE
	---help---
	  kexec is a system call that implements the ability to shutdown your
	  current kernel, and to start another kernel.  It is like a reboot
	  but it is independent of the system firmware.   And like a reboot
	  you can start any kernel with it, not just Linux.

	  The name comes from the similarity to the exec system call.

	  It is an ongoing process to be certain the hardware in a machine
	  is properly shutdown, so do not be surprised if this code does not
	  initially work for you.  As of this writing the exact hardware
	  interface is strongly in flux, so no good recommendation can be
	  made.

config KEXEC_FILE
	bool "kexec file based system call"
	select KEXEC_CORE
	select BUILD_BIN2C
	depends on X86_64
	depends on CRYPTO=y
	depends on CRYPTO_SHA256=y
	---help---
	  This is new version of kexec system call. This system call is
	  file based and takes file descriptors as system call argument
	  for kernel and initramfs as opposed to list of segments as
	  accepted by previous system call.

config ARCH_HAS_KEXEC_PURGATORY
	def_bool KEXEC_FILE

config KEXEC_VERIFY_SIG
	bool "Verify kernel signature during kexec_file_load() syscall"
	depends on KEXEC_FILE
	---help---
	  This option makes kernel signature verification mandatory for
	  the kexec_file_load() syscall.

	  In addition to that option, you need to enable signature
	  verification for the corresponding kernel image type being
	  loaded in order for this to work.

config KEXEC_BZIMAGE_VERIFY_SIG
	bool "Enable bzImage signature verification support"
	depends on KEXEC_VERIFY_SIG
	depends on SIGNED_PE_FILE_VERIFICATION
	select SYSTEM_TRUSTED_KEYRING
	---help---
	  Enable bzImage signature verification support.

config CRASH_DUMP
	bool "kernel crash dumps"
	depends on X86_64 || (X86_32 && HIGHMEM)
	---help---
	  Generate crash dump after being started by kexec.
	  This should be normally only set in special crash dump kernels
	  which are loaded in the main kernel with kexec-tools into
	  a specially reserved region and then later executed after
	  a crash by kdump/kexec. The crash dump kernel must be compiled
	  to a memory address not used by the main kernel or BIOS using
	  PHYSICAL_START, or it must be built as a relocatable image
	  (CONFIG_RELOCATABLE=y).
	  For more details see Documentation/kdump/kdump.txt

config KEXEC_JUMP
	bool "kexec jump"
	depends on KEXEC && HIBERNATION
	---help---
	  Jump between original kernel and kexeced kernel and invoke
	  code in physical address mode via KEXEC

config PHYSICAL_START
	hex "Physical address where the kernel is loaded" if (EXPERT || CRASH_DUMP)
	default "0x1000000"
	---help---
	  This gives the physical address where the kernel is loaded.

	  If kernel is a not relocatable (CONFIG_RELOCATABLE=n) then
	  bzImage will decompress itself to above physical address and
	  run from there. Otherwise, bzImage will run from the address where
	  it has been loaded by the boot loader and will ignore above physical
	  address.

	  In normal kdump cases one does not have to set/change this option
	  as now bzImage can be compiled as a completely relocatable image
	  (CONFIG_RELOCATABLE=y) and be used to load and run from a different
	  address. This option is mainly useful for the folks who don't want
	  to use a bzImage for capturing the crash dump and want to use a
	  vmlinux instead. vmlinux is not relocatable hence a kernel needs
	  to be specifically compiled to run from a specific memory area
	  (normally a reserved region) and this option comes handy.

	  So if you are using bzImage for capturing the crash dump,
	  leave the value here unchanged to 0x1000000 and set
	  CONFIG_RELOCATABLE=y.  Otherwise if you plan to use vmlinux
	  for capturing the crash dump change this value to start of
	  the reserved region.  In other words, it can be set based on
	  the "X" value as specified in the "crashkernel=YM@XM"
	  command line boot parameter passed to the panic-ed
	  kernel. Please take a look at Documentation/kdump/kdump.txt
	  for more details about crash dumps.

	  Usage of bzImage for capturing the crash dump is recommended as
	  one does not have to build two kernels. Same kernel can be used
	  as production kernel and capture kernel. Above option should have
	  gone away after relocatable bzImage support is introduced. But it
	  is present because there are users out there who continue to use
	  vmlinux for dump capture. This option should go away down the
	  line.

	  Don't change this unless you know what you are doing.

config RELOCATABLE
	bool "Build a relocatable kernel"
	default y
	---help---
	  This builds a kernel image that retains relocation information
	  so it can be loaded someplace besides the default 1MB.
	  The relocations tend to make the kernel binary about 10% larger,
	  but are discarded at runtime.

	  One use is for the kexec on panic case where the recovery kernel
	  must live at a different physical address than the primary
	  kernel.

	  Note: If CONFIG_RELOCATABLE=y, then the kernel runs from the address
	  it has been loaded at and the compile time physical address
	  (CONFIG_PHYSICAL_START) is used as the minimum location.

config RANDOMIZE_BASE
	bool "Randomize the address of the kernel image (KASLR)"
	depends on RELOCATABLE
	default y
	---help---
	  In support of Kernel Address Space Layout Randomization (KASLR),
	  this randomizes the physical address at which the kernel image
	  is decompressed and the virtual address where the kernel
	  image is mapped, as a security feature that deters exploit
	  attempts relying on knowledge of the location of kernel
	  code internals.

	  On 64-bit, the kernel physical and virtual addresses are
	  randomized separately. The physical address will be anywhere
	  between 16MB and the top of physical memory (up to 64TB). The
	  virtual address will be randomized from 16MB up to 1GB (9 bits
	  of entropy). Note that this also reduces the memory space
	  available to kernel modules from 1.5GB to 1GB.

	  On 32-bit, the kernel physical and virtual addresses are
	  randomized together. They will be randomized from 16MB up to
	  512MB (8 bits of entropy).

	  Entropy is generated using the RDRAND instruction if it is
	  supported. If RDTSC is supported, its value is mixed into
	  the entropy pool as well. If neither RDRAND nor RDTSC are
	  supported, then entropy is read from the i8254 timer. The
	  usable entropy is limited by the kernel being built using
	  2GB addressing, and that PHYSICAL_ALIGN must be at a
	  minimum of 2MB. As a result, only 10 bits of entropy are
	  theoretically possible, but the implementations are further
	  limited due to memory layouts.

	  If unsure, say Y.

# Relocation on x86 needs some additional build support
config X86_NEED_RELOCS
	def_bool y
	depends on RANDOMIZE_BASE || (X86_32 && RELOCATABLE)

config PHYSICAL_ALIGN
	hex "Alignment value to which kernel should be aligned"
	default "0x200000"
	range 0x2000 0x1000000 if X86_32
	range 0x200000 0x1000000 if X86_64
	---help---
	  This value puts the alignment restrictions on physical address
	  where kernel is loaded and run from. Kernel is compiled for an
	  address which meets above alignment restriction.

	  If bootloader loads the kernel at a non-aligned address and
	  CONFIG_RELOCATABLE is set, kernel will move itself to nearest
	  address aligned to above value and run from there.

	  If bootloader loads the kernel at a non-aligned address and
	  CONFIG_RELOCATABLE is not set, kernel will ignore the run time
	  load address and decompress itself to the address it has been
	  compiled for and run from there. The address for which kernel is
	  compiled already meets above alignment restrictions. Hence the
	  end result is that kernel runs from a physical address meeting
	  above alignment restrictions.

	  On 32-bit this value must be a multiple of 0x2000. On 64-bit
	  this value must be a multiple of 0x200000.

	  Don't change this unless you know what you are doing.

config DYNAMIC_MEMORY_LAYOUT
	bool
	---help---
	  This option makes base addresses of vmalloc and vmemmap as well as
	  __PAGE_OFFSET movable during boot.

config RANDOMIZE_MEMORY
	bool "Randomize the kernel memory sections"
	depends on X86_64
	depends on RANDOMIZE_BASE
	select DYNAMIC_MEMORY_LAYOUT
	default RANDOMIZE_BASE
	---help---
	   Randomizes the base virtual address of kernel memory sections
	   (physical memory mapping, vmalloc & vmemmap). This security feature
	   makes exploits relying on predictable memory locations less reliable.

	   The order of allocations remains unchanged. Entropy is generated in
	   the same way as RANDOMIZE_BASE. Current implementation in the optimal
	   configuration have in average 30,000 different possible virtual
	   addresses for each memory section.

	   If unsure, say Y.

config RANDOMIZE_MEMORY_PHYSICAL_PADDING
	hex "Physical memory mapping padding" if EXPERT
	depends on RANDOMIZE_MEMORY
	default "0xa" if MEMORY_HOTPLUG
	default "0x0"
	range 0x1 0x40 if MEMORY_HOTPLUG
	range 0x0 0x40
	---help---
	   Define the padding in terabytes added to the existing physical
	   memory size during kernel memory randomization. It is useful
	   for memory hotplug support but reduces the entropy available for
	   address randomization.

	   If unsure, leave at the default value.

config HOTPLUG_CPU
	bool "Support for hot-pluggable CPUs"
	depends on SMP
	---help---
	  Say Y here to allow turning CPUs off and on. CPUs can be
	  controlled through /sys/devices/system/cpu.
	  ( Note: power management support will enable this option
	    automatically on SMP systems. )
	  Say N if you want to disable CPU hotplug.

config BOOTPARAM_HOTPLUG_CPU0
	bool "Set default setting of cpu0_hotpluggable"
	default n
	depends on HOTPLUG_CPU
	---help---
	  Set whether default state of cpu0_hotpluggable is on or off.

	  Say Y here to enable CPU0 hotplug by default. If this switch
	  is turned on, there is no need to give cpu0_hotplug kernel
	  parameter and the CPU0 hotplug feature is enabled by default.

	  Please note: there are two known CPU0 dependencies if you want
	  to enable the CPU0 hotplug feature either by this switch or by
	  cpu0_hotplug kernel parameter.

	  First, resume from hibernate or suspend always starts from CPU0.
	  So hibernate and suspend are prevented if CPU0 is offline.

	  Second dependency is PIC interrupts always go to CPU0. CPU0 can not
	  offline if any interrupt can not migrate out of CPU0. There may
	  be other CPU0 dependencies.

	  Please make sure the dependencies are under your control before
	  you enable this feature.

	  Say N if you don't want to enable CPU0 hotplug feature by default.
	  You still can enable the CPU0 hotplug feature at boot by kernel
	  parameter cpu0_hotplug.

config DEBUG_HOTPLUG_CPU0
	def_bool n
	prompt "Debug CPU0 hotplug"
	depends on HOTPLUG_CPU
	---help---
	  Enabling this option offlines CPU0 (if CPU0 can be offlined) as
	  soon as possible and boots up userspace with CPU0 offlined. User
	  can online CPU0 back after boot time.

	  To debug CPU0 hotplug, you need to enable CPU0 offline/online
	  feature by either turning on CONFIG_BOOTPARAM_HOTPLUG_CPU0 during
	  compilation or giving cpu0_hotplug kernel parameter at boot.

	  If unsure, say N.

config COMPAT_VDSO
	def_bool n
	prompt "Disable the 32-bit vDSO (needed for glibc 2.3.3)"
	depends on COMPAT_32
	---help---
	  Certain buggy versions of glibc will crash if they are
	  presented with a 32-bit vDSO that is not mapped at the address
	  indicated in its segment table.

	  The bug was introduced by f866314b89d56845f55e6f365e18b31ec978ec3a
	  and fixed by 3b3ddb4f7db98ec9e912ccdf54d35df4aa30e04a and
	  49ad572a70b8aeb91e57483a11dd1b77e31c4468.  Glibc 2.3.3 is
	  the only released version with the bug, but OpenSUSE 9
	  contains a buggy "glibc 2.3.2".

	  The symptom of the bug is that everything crashes on startup, saying:
	  dl_main: Assertion `(void *) ph->p_vaddr == _rtld_local._dl_sysinfo_dso' failed!

	  Saying Y here changes the default value of the vdso32 boot
	  option from 1 to 0, which turns off the 32-bit vDSO entirely.
	  This works around the glibc bug but hurts performance.

	  If unsure, say N: if you are compiling your own kernel, you
	  are unlikely to be using a buggy version of glibc.

choice
	prompt "vsyscall table for legacy applications"
	depends on X86_64
	default LEGACY_VSYSCALL_EMULATE
	help
	  Legacy user code that does not know how to find the vDSO expects
	  to be able to issue three syscalls by calling fixed addresses in
	  kernel space. Since this location is not randomized with ASLR,
	  it can be used to assist security vulnerability exploitation.

	  This setting can be changed at boot time via the kernel command
	  line parameter vsyscall=[emulate|none].

	  On a system with recent enough glibc (2.14 or newer) and no
	  static binaries, you can say None without a performance penalty
	  to improve security.

	  If unsure, select "Emulate".

	config LEGACY_VSYSCALL_EMULATE
		bool "Emulate"
		help
		  The kernel traps and emulates calls into the fixed
		  vsyscall address mapping. This makes the mapping
		  non-executable, but it still contains known contents,
		  which could be used in certain rare security vulnerability
		  exploits. This configuration is recommended when userspace
		  still uses the vsyscall area.

	config LEGACY_VSYSCALL_NONE
		bool "None"
		help
		  There will be no vsyscall mapping at all. This will
		  eliminate any risk of ASLR bypass due to the vsyscall
		  fixed address mapping. Attempts to use the vsyscalls
		  will be reported to dmesg, so that either old or
		  malicious userspace programs can be identified.

endchoice

config CMDLINE_BOOL
	bool "Built-in kernel command line"
	---help---
	  Allow for specifying boot arguments to the kernel at
	  build time.  On some systems (e.g. embedded ones), it is
	  necessary or convenient to provide some or all of the
	  kernel boot arguments with the kernel itself (that is,
	  to not rely on the boot loader to provide them.)

	  To compile command line arguments into the kernel,
	  set this option to 'Y', then fill in the
	  boot arguments in CONFIG_CMDLINE.

	  Systems with fully functional boot loaders (i.e. non-embedded)
	  should leave this option set to 'N'.

config CMDLINE
	string "Built-in kernel command string"
	depends on CMDLINE_BOOL
	default ""
	---help---
	  Enter arguments here that should be compiled into the kernel
	  image and used at boot time.  If the boot loader provides a
	  command line at boot time, it is appended to this string to
	  form the full kernel command line, when the system boots.

	  However, you can use the CONFIG_CMDLINE_OVERRIDE option to
	  change this behavior.

	  In most cases, the command line (whether built-in or provided
	  by the boot loader) should specify the device for the root
	  file system.

config CMDLINE_OVERRIDE
	bool "Built-in command line overrides boot loader arguments"
	depends on CMDLINE_BOOL
	---help---
	  Set this option to 'Y' to have the kernel ignore the boot loader
	  command line, and use ONLY the built-in command line.

	  This is used to work around broken boot loaders.  This should
	  be set to 'N' under normal conditions.

config MODIFY_LDT_SYSCALL
	bool "Enable the LDT (local descriptor table)" if EXPERT
	default y
	---help---
	  Linux can allow user programs to install a per-process x86
	  Local Descriptor Table (LDT) using the modify_ldt(2) system
	  call.  This is required to run 16-bit or segmented code such as
	  DOSEMU or some Wine programs.  It is also used by some very old
	  threading libraries.

	  Enabling this feature adds a small amount of overhead to
	  context switches and increases the low-level kernel attack
	  surface.  Disabling it removes the modify_ldt(2) system call.

	  Saying 'N' here may make sense for embedded or server kernels.

source "kernel/livepatch/Kconfig"

endmenu

config ARCH_HAS_ADD_PAGES
	def_bool y
	depends on X86_64 && ARCH_ENABLE_MEMORY_HOTPLUG

config ARCH_ENABLE_MEMORY_HOTPLUG
	def_bool y
	depends on X86_64 || (X86_32 && HIGHMEM)

config ARCH_ENABLE_MEMORY_HOTREMOVE
	def_bool y
	depends on MEMORY_HOTPLUG

config USE_PERCPU_NUMA_NODE_ID
	def_bool y
	depends on NUMA

config ARCH_ENABLE_SPLIT_PMD_PTLOCK
	def_bool y
	depends on X86_64 || X86_PAE

config ARCH_ENABLE_HUGEPAGE_MIGRATION
	def_bool y
	depends on X86_64 && HUGETLB_PAGE && MIGRATION

config ARCH_ENABLE_THP_MIGRATION
	def_bool y
	depends on X86_64 && TRANSPARENT_HUGEPAGE

menu "Power management and ACPI options"

config ARCH_HIBERNATION_HEADER
	def_bool y
	depends on X86_64 && HIBERNATION

source "kernel/power/Kconfig"

source "drivers/acpi/Kconfig"

source "drivers/sfi/Kconfig"

config X86_APM_BOOT
	def_bool y
	depends on APM

menuconfig APM
	tristate "APM (Advanced Power Management) BIOS support"
	depends on X86_32 && PM_SLEEP
	---help---
	  APM is a BIOS specification for saving power using several different
	  techniques. This is mostly useful for battery powered laptops with
	  APM compliant BIOSes. If you say Y here, the system time will be
	  reset after a RESUME operation, the /proc/apm device will provide
	  battery status information, and user-space programs will receive
	  notification of APM "events" (e.g. battery status change).

	  If you select "Y" here, you can disable actual use of the APM
	  BIOS by passing the "apm=off" option to the kernel at boot time.

	  Note that the APM support is almost completely disabled for
	  machines with more than one CPU.

	  In order to use APM, you will need supporting software. For location
	  and more information, read <file:Documentation/power/apm-acpi.txt>
	  and the Battery Powered Linux mini-HOWTO, available from
	  <http://www.tldp.org/docs.html#howto>.

	  This driver does not spin down disk drives (see the hdparm(8)
	  manpage ("man 8 hdparm") for that), and it doesn't turn off
	  VESA-compliant "green" monitors.

	  This driver does not support the TI 4000M TravelMate and the ACER
	  486/DX4/75 because they don't have compliant BIOSes. Many "green"
	  desktop machines also don't have compliant BIOSes, and this driver
	  may cause those machines to panic during the boot phase.

	  Generally, if you don't have a battery in your machine, there isn't
	  much point in using this driver and you should say N. If you get
	  random kernel OOPSes or reboots that don't seem to be related to
	  anything, try disabling/enabling this option (or disabling/enabling
	  APM in your BIOS).

	  Some other things you should try when experiencing seemingly random,
	  "weird" problems:

	  1) make sure that you have enough swap space and that it is
	  enabled.
	  2) pass the "no-hlt" option to the kernel
	  3) switch on floating point emulation in the kernel and pass
	  the "no387" option to the kernel
	  4) pass the "floppy=nodma" option to the kernel
	  5) pass the "mem=4M" option to the kernel (thereby disabling
	  all but the first 4 MB of RAM)
	  6) make sure that the CPU is not over clocked.
	  7) read the sig11 FAQ at <http://www.bitwizard.nl/sig11/>
	  8) disable the cache from your BIOS settings
	  9) install a fan for the video card or exchange video RAM
	  10) install a better fan for the CPU
	  11) exchange RAM chips
	  12) exchange the motherboard.

	  To compile this driver as a module, choose M here: the
	  module will be called apm.

if APM

config APM_IGNORE_USER_SUSPEND
	bool "Ignore USER SUSPEND"
	---help---
	  This option will ignore USER SUSPEND requests. On machines with a
	  compliant APM BIOS, you want to say N. However, on the NEC Versa M
	  series notebooks, it is necessary to say Y because of a BIOS bug.

config APM_DO_ENABLE
	bool "Enable PM at boot time"
	---help---
	  Enable APM features at boot time. From page 36 of the APM BIOS
	  specification: "When disabled, the APM BIOS does not automatically
	  power manage devices, enter the Standby State, enter the Suspend
	  State, or take power saving steps in response to CPU Idle calls."
	  This driver will make CPU Idle calls when Linux is idle (unless this
	  feature is turned off -- see "Do CPU IDLE calls", below). This
	  should always save battery power, but more complicated APM features
	  will be dependent on your BIOS implementation. You may need to turn
	  this option off if your computer hangs at boot time when using APM
	  support, or if it beeps continuously instead of suspending. Turn
	  this off if you have a NEC UltraLite Versa 33/C or a Toshiba
	  T400CDT. This is off by default since most machines do fine without
	  this feature.

config APM_CPU_IDLE
	depends on CPU_IDLE
	bool "Make CPU Idle calls when idle"
	---help---
	  Enable calls to APM CPU Idle/CPU Busy inside the kernel's idle loop.
	  On some machines, this can activate improved power savings, such as
	  a slowed CPU clock rate, when the machine is idle. These idle calls
	  are made after the idle loop has run for some length of time (e.g.,
	  333 mS). On some machines, this will cause a hang at boot time or
	  whenever the CPU becomes idle. (On machines with more than one CPU,
	  this option does nothing.)

config APM_DISPLAY_BLANK
	bool "Enable console blanking using APM"
	---help---
	  Enable console blanking using the APM. Some laptops can use this to
	  turn off the LCD backlight when the screen blanker of the Linux
	  virtual console blanks the screen. Note that this is only used by
	  the virtual console screen blanker, and won't turn off the backlight
	  when using the X Window system. This also doesn't have anything to
	  do with your VESA-compliant power-saving monitor. Further, this
	  option doesn't work for all laptops -- it might not turn off your
	  backlight at all, or it might print a lot of errors to the console,
	  especially if you are using gpm.

config APM_ALLOW_INTS
	bool "Allow interrupts during APM BIOS calls"
	---help---
	  Normally we disable external interrupts while we are making calls to
	  the APM BIOS as a measure to lessen the effects of a badly behaving
	  BIOS implementation.  The BIOS should reenable interrupts if it
	  needs to.  Unfortunately, some BIOSes do not -- especially those in
	  many of the newer IBM Thinkpads.  If you experience hangs when you
	  suspend, try setting this to Y.  Otherwise, say N.

endif # APM

source "drivers/cpufreq/Kconfig"

source "drivers/cpuidle/Kconfig"

source "drivers/idle/Kconfig"

endmenu


menu "Bus options (PCI etc.)"

config PCI
	bool "PCI support"
	default y
	---help---
	  Find out whether you have a PCI motherboard. PCI is the name of a
	  bus system, i.e. the way the CPU talks to the other stuff inside
	  your box. Other bus systems are ISA, EISA, MicroChannel (MCA) or
	  VESA. If you have PCI, say Y, otherwise N.

choice
	prompt "PCI access mode"
	depends on X86_32 && PCI
	default PCI_GOANY
	---help---
	  On PCI systems, the BIOS can be used to detect the PCI devices and
	  determine their configuration. However, some old PCI motherboards
	  have BIOS bugs and may crash if this is done. Also, some embedded
	  PCI-based systems don't have any BIOS at all. Linux can also try to
	  detect the PCI hardware directly without using the BIOS.

	  With this option, you can specify how Linux should detect the
	  PCI devices. If you choose "BIOS", the BIOS will be used,
	  if you choose "Direct", the BIOS won't be used, and if you
	  choose "MMConfig", then PCI Express MMCONFIG will be used.
	  If you choose "Any", the kernel will try MMCONFIG, then the
	  direct access method and falls back to the BIOS if that doesn't
	  work. If unsure, go with the default, which is "Any".

config PCI_GOBIOS
	bool "BIOS"

config PCI_GOMMCONFIG
	bool "MMConfig"

config PCI_GODIRECT
	bool "Direct"

config PCI_GOOLPC
	bool "OLPC XO-1"
	depends on OLPC

config PCI_GOANY
	bool "Any"

endchoice

config PCI_BIOS
	def_bool y
	depends on X86_32 && PCI && (PCI_GOBIOS || PCI_GOANY)

# x86-64 doesn't support PCI BIOS access from long mode so always go direct.
config PCI_DIRECT
	def_bool y
	depends on PCI && (X86_64 || (PCI_GODIRECT || PCI_GOANY || PCI_GOOLPC || PCI_GOMMCONFIG))

config PCI_MMCONFIG
	bool "Support mmconfig PCI config space access" if X86_64
	default y
	depends on PCI && (ACPI || SFI || JAILHOUSE_GUEST)
	depends on X86_64 || (PCI_GOANY || PCI_GOMMCONFIG)

config PCI_OLPC
	def_bool y
	depends on PCI && OLPC && (PCI_GOOLPC || PCI_GOANY)

config PCI_XEN
	def_bool y
	depends on PCI && XEN
	select SWIOTLB_XEN

config PCI_DOMAINS
	def_bool y
	depends on PCI

config MMCONF_FAM10H
	def_bool y
	depends on X86_64 && PCI_MMCONFIG && ACPI

config PCI_CNB20LE_QUIRK
	bool "Read CNB20LE Host Bridge Windows" if EXPERT
	depends on PCI
	help
	  Read the PCI windows out of the CNB20LE host bridge. This allows
	  PCI hotplug to work on systems with the CNB20LE chipset which do
	  not have ACPI.

	  There's no public spec for this chipset, and this functionality
	  is known to be incomplete.

	  You should say N unless you know you need this.

source "drivers/pci/Kconfig"

config ISA_BUS
	bool "ISA bus support on modern systems" if EXPERT
	help
	  Expose ISA bus device drivers and options available for selection and
	  configuration. Enable this option if your target machine has an ISA
	  bus. ISA is an older system, displaced by PCI and newer bus
	  architectures -- if your target machine is modern, it probably does
	  not have an ISA bus.

	  If unsure, say N.

# x86_64 have no ISA slots, but can have ISA-style DMA.
config ISA_DMA_API
	bool "ISA-style DMA support" if (X86_64 && EXPERT)
	default y
	help
	  Enables ISA-style DMA support for devices requiring such controllers.
	  If unsure, say Y.

if X86_32

config ISA
	bool "ISA support"
	---help---
	  Find out whether you have ISA slots on your motherboard.  ISA is the
	  name of a bus system, i.e. the way the CPU talks to the other stuff
	  inside your box.  Other bus systems are PCI, EISA, MicroChannel
	  (MCA) or VESA.  ISA is an older system, now being displaced by PCI;
	  newer boards don't support it.  If you have ISA, say Y, otherwise N.

config EISA
	bool "EISA support"
	depends on ISA
	---help---
	  The Extended Industry Standard Architecture (EISA) bus was
	  developed as an open alternative to the IBM MicroChannel bus.

	  The EISA bus provided some of the features of the IBM MicroChannel
	  bus while maintaining backward compatibility with cards made for
	  the older ISA bus.  The EISA bus saw limited use between 1988 and
	  1995 when it was made obsolete by the PCI bus.

	  Say Y here if you are building a kernel for an EISA-based machine.

	  Otherwise, say N.

source "drivers/eisa/Kconfig"

config SCx200
	tristate "NatSemi SCx200 support"
	---help---
	  This provides basic support for National Semiconductor's
	  (now AMD's) Geode processors.  The driver probes for the
	  PCI-IDs of several on-chip devices, so its a good dependency
	  for other scx200_* drivers.

	  If compiled as a module, the driver is named scx200.

config SCx200HR_TIMER
	tristate "NatSemi SCx200 27MHz High-Resolution Timer Support"
	depends on SCx200
	default y
	---help---
	  This driver provides a clocksource built upon the on-chip
	  27MHz high-resolution timer.  Its also a workaround for
	  NSC Geode SC-1100's buggy TSC, which loses time when the
	  processor goes idle (as is done by the scheduler).  The
	  other workaround is idle=poll boot option.

config OLPC
	bool "One Laptop Per Child support"
	depends on !X86_PAE
	select GPIOLIB
	select OF
	select OF_PROMTREE
	select IRQ_DOMAIN
	---help---
	  Add support for detecting the unique features of the OLPC
	  XO hardware.

config OLPC_XO1_PM
	bool "OLPC XO-1 Power Management"
	depends on OLPC && MFD_CS5535 && PM_SLEEP
	select MFD_CORE
	---help---
	  Add support for poweroff and suspend of the OLPC XO-1 laptop.

config OLPC_XO1_RTC
	bool "OLPC XO-1 Real Time Clock"
	depends on OLPC_XO1_PM && RTC_DRV_CMOS
	---help---
	  Add support for the XO-1 real time clock, which can be used as a
	  programmable wakeup source.

config OLPC_XO1_SCI
	bool "OLPC XO-1 SCI extras"
	depends on OLPC && OLPC_XO1_PM && GPIO_CS5535=y
	depends on INPUT=y
	select POWER_SUPPLY
	---help---
	  Add support for SCI-based features of the OLPC XO-1 laptop:
	   - EC-driven system wakeups
	   - Power button
	   - Ebook switch
	   - Lid switch
	   - AC adapter status updates
	   - Battery status updates

config OLPC_XO15_SCI
	bool "OLPC XO-1.5 SCI extras"
	depends on OLPC && ACPI
	select POWER_SUPPLY
	---help---
	  Add support for SCI-based features of the OLPC XO-1.5 laptop:
	   - EC-driven system wakeups
	   - AC adapter status updates
	   - Battery status updates

config ALIX
	bool "PCEngines ALIX System Support (LED setup)"
	select GPIOLIB
	---help---
	  This option enables system support for the PCEngines ALIX.
	  At present this just sets up LEDs for GPIO control on
	  ALIX2/3/6 boards.  However, other system specific setup should
	  get added here.

	  Note: You must still enable the drivers for GPIO and LED support
	  (GPIO_CS5535 & LEDS_GPIO) to actually use the LEDs

	  Note: You have to set alix.force=1 for boards with Award BIOS.

config NET5501
	bool "Soekris Engineering net5501 System Support (LEDS, GPIO, etc)"
	select GPIOLIB
	---help---
	  This option enables system support for the Soekris Engineering net5501.

config GEOS
	bool "Traverse Technologies GEOS System Support (LEDS, GPIO, etc)"
	select GPIOLIB
	depends on DMI
	---help---
	  This option enables system support for the Traverse Technologies GEOS.

config TS5500
	bool "Technologic Systems TS-5500 platform support"
	depends on MELAN
	select CHECK_SIGNATURE
	select NEW_LEDS
	select LEDS_CLASS
	---help---
	  This option enables system support for the Technologic Systems TS-5500.

endif # X86_32

config AMD_NB
	def_bool y
	depends on CPU_SUP_AMD && PCI

source "drivers/pcmcia/Kconfig"

config RAPIDIO
	tristate "RapidIO support"
	depends on PCI
	default n
	help
	  If enabled this option will include drivers and the core
	  infrastructure code to support RapidIO interconnect devices.

source "drivers/rapidio/Kconfig"

config X86_SYSFB
	bool "Mark VGA/VBE/EFI FB as generic system framebuffer"
	help
	  Firmwares often provide initial graphics framebuffers so the BIOS,
	  bootloader or kernel can show basic video-output during boot for
	  user-guidance and debugging. Historically, x86 used the VESA BIOS
	  Extensions and EFI-framebuffers for this, which are mostly limited
	  to x86.
	  This option, if enabled, marks VGA/VBE/EFI framebuffers as generic
	  framebuffers so the new generic system-framebuffer drivers can be
	  used on x86. If the framebuffer is not compatible with the generic
	  modes, it is adverticed as fallback platform framebuffer so legacy
	  drivers like efifb, vesafb and uvesafb can pick it up.
	  If this option is not selected, all system framebuffers are always
	  marked as fallback platform framebuffers as usual.

	  Note: Legacy fbdev drivers, including vesafb, efifb, uvesafb, will
	  not be able to pick up generic system framebuffers if this option
	  is selected. You are highly encouraged to enable simplefb as
	  replacement if you select this option. simplefb can correctly deal
	  with generic system framebuffers. But you should still keep vesafb
	  and others enabled as fallback if a system framebuffer is
	  incompatible with simplefb.

	  If unsure, say Y.

endmenu


menu "Executable file formats / Emulations"

source "fs/Kconfig.binfmt"

config IA32_EMULATION
	bool "IA32 Emulation"
	depends on X86_64
	select ARCH_WANT_OLD_COMPAT_IPC
	select BINFMT_ELF
	select COMPAT_BINFMT_ELF
	select COMPAT_OLD_SIGACTION
	---help---
	  Include code to run legacy 32-bit programs under a
	  64-bit kernel. You should likely turn this on, unless you're
	  100% sure that you don't have any 32-bit programs left.

config IA32_AOUT
	tristate "IA32 a.out support"
	depends on IA32_EMULATION
	---help---
	  Support old a.out binaries in the 32bit emulation.

config X86_X32
	bool "x32 ABI for 64-bit mode"
	depends on X86_64
	---help---
	  Include code to run binaries for the x32 native 32-bit ABI
	  for 64-bit processors.  An x32 process gets access to the
	  full 64-bit register file and wide data path while leaving
	  pointers at 32 bits for smaller memory footprint.

	  You will need a recent binutils (2.22 or later) with
	  elf32_x86_64 support enabled to compile a kernel with this
	  option set.

config COMPAT_32
	def_bool y
	depends on IA32_EMULATION || X86_32
	select HAVE_UID16
	select OLD_SIGSUSPEND3

config COMPAT
	def_bool y
	depends on IA32_EMULATION || X86_X32

if COMPAT
config COMPAT_FOR_U64_ALIGNMENT
	def_bool y

config SYSVIPC_COMPAT
	def_bool y
	depends on SYSVIPC
endif

endmenu


config HAVE_ATOMIC_IOMAP
	def_bool y
	depends on X86_32

config X86_DEV_DMA_OPS
	bool
	depends on X86_64 || STA2X11

config X86_DMA_REMAP
	bool
	depends on STA2X11

config HAVE_GENERIC_GUP
	def_bool y

source "net/Kconfig"

source "drivers/Kconfig"

source "drivers/firmware/Kconfig"

source "fs/Kconfig"

source "arch/x86/Kconfig.debug"

source "security/Kconfig"

source "crypto/Kconfig"

source "arch/x86/kvm/Kconfig"

source "lib/Kconfig"<|MERGE_RESOLUTION|>--- conflicted
+++ resolved
@@ -1862,29 +1862,14 @@
 	  If unsure, say Y.
 
 config X86_INTEL_UMIP
-<<<<<<< HEAD
-	def_bool y
-=======
 	def_bool n
->>>>>>> b260011d
 	depends on CPU_SUP_INTEL
 	prompt "Intel User Mode Instruction Prevention" if EXPERT
 	---help---
 	  The User Mode Instruction Prevention (UMIP) is a security
 	  feature in newer Intel processors. If enabled, a general
-<<<<<<< HEAD
-	  protection fault is issued if the SGDT, SLDT, SIDT, SMSW
-	  or STR instructions are executed in user mode. These instructions
-	  unnecessarily expose information about the hardware state.
-
-	  The vast majority of applications do not use these instructions.
-	  For the very few that do, software emulation is provided in
-	  specific cases in protected and virtual-8086 modes. Emulated
-	  results are dummy.
-=======
 	  protection fault is issued if the instructions SGDT, SLDT,
 	  SIDT, SMSW and STR are executed in user mode.
->>>>>>> b260011d
 
 config X86_INTEL_MPX
 	prompt "Intel MPX (Memory Protection Extensions)"
