 /*
 *	x86 SMP booting functions
 *
 *	(c) 1995 Alan Cox, Building #3 <alan@lxorguk.ukuu.org.uk>
 *	(c) 1998, 1999, 2000, 2009 Ingo Molnar <mingo@redhat.com>
 *	Copyright 2001 Andi Kleen, SuSE Labs.
 *
 *	Much of the core SMP work is based on previous work by Thomas Radke, to
 *	whom a great many thanks are extended.
 *
 *	Thanks to Intel for making available several different Pentium,
 *	Pentium Pro and Pentium-II/Xeon MP machines.
 *	Original development of Linux SMP code supported by Caldera.
 *
 *	This code is released under the GNU General Public License version 2 or
 *	later.
 *
 *	Fixes
 *		Felix Koop	:	NR_CPUS used properly
 *		Jose Renau	:	Handle single CPU case.
 *		Alan Cox	:	By repeated request 8) - Total BogoMIPS report.
 *		Greg Wright	:	Fix for kernel stacks panic.
 *		Erich Boleyn	:	MP v1.4 and additional changes.
 *	Matthias Sattler	:	Changes for 2.1 kernel map.
 *	Michel Lespinasse	:	Changes for 2.1 kernel map.
 *	Michael Chastain	:	Change trampoline.S to gnu as.
 *		Alan Cox	:	Dumb bug: 'B' step PPro's are fine
 *		Ingo Molnar	:	Added APIC timers, based on code
 *					from Jose Renau
 *		Ingo Molnar	:	various cleanups and rewrites
 *		Tigran Aivazian	:	fixed "0.00 in /proc/uptime on SMP" bug.
 *	Maciej W. Rozycki	:	Bits for genuine 82489DX APICs
 *	Andi Kleen		:	Changed for SMP boot into long mode.
 *		Martin J. Bligh	: 	Added support for multi-quad systems
 *		Dave Jones	:	Report invalid combinations of Athlon CPUs.
 *		Rusty Russell	:	Hacked into shape for new "hotplug" boot process.
 *      Andi Kleen              :       Converted to new state machine.
 *	Ashok Raj		: 	CPU hotplug support
 *	Glauber Costa		:	i386 and x86_64 integration
 */

#define pr_fmt(fmt) KBUILD_MODNAME ": " fmt

#include <linux/init.h>
#include <linux/smp.h>
#include <linux/export.h>
#include <linux/sched.h>
#include <linux/percpu.h>
#include <linux/bootmem.h>
#include <linux/err.h>
#include <linux/nmi.h>
#include <linux/tboot.h>
#include <linux/stackprotector.h>
#include <linux/gfp.h>
#include <linux/cpuidle.h>

#include <asm/acpi.h>
#include <asm/desc.h>
#include <asm/nmi.h>
#include <asm/irq.h>
#include <asm/idle.h>
#include <asm/realmode.h>
#include <asm/cpu.h>
#include <asm/numa.h>
#include <asm/pgtable.h>
#include <asm/tlbflush.h>
#include <asm/mtrr.h>
#include <asm/mwait.h>
#include <asm/apic.h>
#include <asm/io_apic.h>
#include <asm/fpu/internal.h>
#include <asm/setup.h>
#include <asm/uv/uv.h>
#include <linux/mc146818rtc.h>
#include <asm/i8259.h>
#include <asm/realmode.h>
#include <asm/misc.h>

/* Number of siblings per CPU package */
int smp_num_siblings = 1;
EXPORT_SYMBOL(smp_num_siblings);

/* Last level cache ID of each logical CPU */
DEFINE_PER_CPU_READ_MOSTLY(u16, cpu_llc_id) = BAD_APICID;

/* representing HT siblings of each logical CPU */
DEFINE_PER_CPU_READ_MOSTLY(cpumask_var_t, cpu_sibling_map);
EXPORT_PER_CPU_SYMBOL(cpu_sibling_map);

/* representing HT and core siblings of each logical CPU */
DEFINE_PER_CPU_READ_MOSTLY(cpumask_var_t, cpu_core_map);
EXPORT_PER_CPU_SYMBOL(cpu_core_map);

DEFINE_PER_CPU_READ_MOSTLY(cpumask_var_t, cpu_llc_shared_map);

/* Per CPU bogomips and other parameters */
DEFINE_PER_CPU_READ_MOSTLY(struct cpuinfo_x86, cpu_info);
EXPORT_PER_CPU_SYMBOL(cpu_info);

/* Logical package management. We might want to allocate that dynamically */
static int *physical_to_logical_pkg __read_mostly;
static unsigned long *physical_package_map __read_mostly;;
static unsigned int max_physical_pkg_id __read_mostly;
unsigned int __max_logical_packages __read_mostly;
EXPORT_SYMBOL(__max_logical_packages);
static unsigned int logical_packages __read_mostly;

/* Maximum number of SMT threads on any online core */
int __max_smt_threads __read_mostly;

static inline void smpboot_setup_warm_reset_vector(unsigned long start_eip)
{
	unsigned long flags;

	spin_lock_irqsave(&rtc_lock, flags);
	CMOS_WRITE(0xa, 0xf);
	spin_unlock_irqrestore(&rtc_lock, flags);
	*((volatile unsigned short *)phys_to_virt(TRAMPOLINE_PHYS_HIGH)) =
							start_eip >> 4;
	*((volatile unsigned short *)phys_to_virt(TRAMPOLINE_PHYS_LOW)) =
							start_eip & 0xf;
}

static inline void smpboot_restore_warm_reset_vector(void)
{
	unsigned long flags;

	/*
	 * Paranoid:  Set warm reset code and vector here back
	 * to default values.
	 */
	spin_lock_irqsave(&rtc_lock, flags);
	CMOS_WRITE(0, 0xf);
	spin_unlock_irqrestore(&rtc_lock, flags);

	*((volatile u32 *)phys_to_virt(TRAMPOLINE_PHYS_LOW)) = 0;
}

/*
 * Report back to the Boot Processor during boot time or to the caller processor
 * during CPU online.
 */
static void smp_callin(void)
{
	int cpuid, phys_id;

	/*
	 * If waken up by an INIT in an 82489DX configuration
	 * cpu_callout_mask guarantees we don't get here before
	 * an INIT_deassert IPI reaches our local APIC, so it is
	 * now safe to touch our local APIC.
	 */
	cpuid = smp_processor_id();

	/*
	 * (This works even if the APIC is not enabled.)
	 */
	phys_id = read_apic_id();

	/*
	 * the boot CPU has finished the init stage and is spinning
	 * on callin_map until we finish. We are free to set up this
	 * CPU, first the APIC. (this is probably redundant on most
	 * boards)
	 */
	apic_ap_setup();

	/*
	 * Save our processor parameters. Note: this information
	 * is needed for clock calibration.
	 */
	smp_store_cpu_info(cpuid);

	/*
<<<<<<< HEAD
	 * This must be done before setting cpu_online_mask
	 * or calling notify_cpu_starting.
=======
	 * The topology information must be up to date before
	 * calibrate_delay() and notify_cpu_starting().
>>>>>>> 7bbc6ca4
	 */
	set_cpu_sibling_map(raw_smp_processor_id());

	/*
	 * Get our bogomips.
	 * Update loops_per_jiffy in cpu_data. Previous call to
	 * smp_store_cpu_info() stored a value that is close but not as
	 * accurate as the value just calculated.
	 */
	calibrate_delay();
	cpu_data(cpuid).loops_per_jiffy = loops_per_jiffy;
	pr_debug("Stack at about %p\n", &cpuid);

<<<<<<< HEAD

=======
>>>>>>> 7bbc6ca4
	wmb();

	notify_cpu_starting(cpuid);

	/*
	 * Allow the master to continue.
	 */
	cpumask_set_cpu(cpuid, cpu_callin_mask);
}

static int cpu0_logical_apicid;
static int enable_start_cpu0;
/*
 * Activate a secondary processor.
 */
static void notrace start_secondary(void *unused)
{
	/*
	 * Don't put *anything* before cpu_init(), SMP booting is too
	 * fragile that we want to limit the things done here to the
	 * most necessary things.
	 */
	cpu_init();
	x86_cpuinit.early_percpu_clock_init();
	preempt_disable();
	smp_callin();

	enable_start_cpu0 = 0;

#ifdef CONFIG_X86_32
	/* switch away from the initial page table */
	load_cr3(swapper_pg_dir);
	__flush_tlb_all();
#endif

	/* otherwise gcc will move up smp_processor_id before the cpu_init */
	barrier();
	/*
	 * Check TSC synchronization with the BP:
	 */
	check_tsc_sync_target();

	/*
	 * Lock vector_lock and initialize the vectors on this cpu
	 * before setting the cpu online. We must set it online with
	 * vector_lock held to prevent a concurrent setup/teardown
	 * from seeing a half valid vector space.
	 */
	lock_vector_lock();
	setup_vector_irq(smp_processor_id());
	set_cpu_online(smp_processor_id(), true);
	unlock_vector_lock();
	cpu_set_state_online(smp_processor_id());
	x86_platform.nmi_init();

	/* enable local interrupts */
	local_irq_enable();

	/* to prevent fake stack check failure in clock setup */
	boot_init_stack_canary();

	x86_cpuinit.setup_percpu_clockev();

	wmb();
	cpu_startup_entry(CPUHP_AP_ONLINE_IDLE);
}

/**
 * topology_update_package_map - Update the physical to logical package map
 * @pkg:	The physical package id as retrieved via CPUID
 * @cpu:	The cpu for which this is updated
 */
int topology_update_package_map(unsigned int pkg, unsigned int cpu)
{
	unsigned int new;

	/* Called from early boot ? */
	if (!physical_package_map)
		return 0;

	if (pkg >= max_physical_pkg_id)
		return -EINVAL;

	/* Set the logical package id */
	if (test_and_set_bit(pkg, physical_package_map))
		goto found;

	if (logical_packages >= __max_logical_packages) {
		pr_warn("Package %u of CPU %u exceeds BIOS package data %u.\n",
			logical_packages, cpu, __max_logical_packages);
		return -ENOSPC;
	}

	new = logical_packages++;
	if (new != pkg) {
		pr_info("CPU %u Converting physical %u to logical package %u\n",
			cpu, pkg, new);
	}
	physical_to_logical_pkg[pkg] = new;

found:
	cpu_data(cpu).logical_proc_id = physical_to_logical_pkg[pkg];
	return 0;
}

/**
 * topology_phys_to_logical_pkg - Map a physical package id to a logical
 *
 * Returns logical package id or -1 if not found
 */
int topology_phys_to_logical_pkg(unsigned int phys_pkg)
{
	if (phys_pkg >= max_physical_pkg_id)
		return -1;
	return physical_to_logical_pkg[phys_pkg];
}
EXPORT_SYMBOL(topology_phys_to_logical_pkg);

static void __init smp_init_package_map(struct cpuinfo_x86 *c, unsigned int cpu)
{
	unsigned int ncpus;
	size_t size;

	/*
	 * Today neither Intel nor AMD support heterogenous systems. That
	 * might change in the future....
	 *
	 * While ideally we'd want '* smp_num_siblings' in the below @ncpus
	 * computation, this won't actually work since some Intel BIOSes
	 * report inconsistent HT data when they disable HT.
	 *
	 * In particular, they reduce the APIC-IDs to only include the cores,
	 * but leave the CPUID topology to say there are (2) siblings.
	 * This means we don't know how many threads there will be until
	 * after the APIC enumeration.
	 *
	 * By not including this we'll sometimes over-estimate the number of
	 * logical packages by the amount of !present siblings, but this is
	 * still better than MAX_LOCAL_APIC.
	 *
	 * We use total_cpus not nr_cpu_ids because nr_cpu_ids can be limited
	 * on the command line leading to a similar issue as the HT disable
	 * problem because the hyperthreads are usually enumerated after the
	 * primary cores.
	 */
	ncpus = boot_cpu_data.x86_max_cores;
	if (!ncpus) {
		pr_warn("x86_max_cores == zero !?!?");
		ncpus = 1;
	}

	__max_logical_packages = DIV_ROUND_UP(total_cpus, ncpus);
	logical_packages = 0;

	/*
	 * Possibly larger than what we need as the number of apic ids per
	 * package can be smaller than the actual used apic ids.
	 */
	max_physical_pkg_id = DIV_ROUND_UP(MAX_LOCAL_APIC, ncpus);
	size = max_physical_pkg_id * sizeof(unsigned int);
	physical_to_logical_pkg = kmalloc(size, GFP_KERNEL);
	memset(physical_to_logical_pkg, 0xff, size);
	size = BITS_TO_LONGS(max_physical_pkg_id) * sizeof(unsigned long);
	physical_package_map = kzalloc(size, GFP_KERNEL);

	pr_info("Max logical packages: %u\n", __max_logical_packages);

	topology_update_package_map(c->phys_proc_id, cpu);
}

void __init smp_store_boot_cpu_info(void)
{
	int id = 0; /* CPU 0 */
	struct cpuinfo_x86 *c = &cpu_data(id);

	*c = boot_cpu_data;
	c->cpu_index = id;
	smp_init_package_map(c, id);
}

/*
 * The bootstrap kernel entry code has set these up. Save them for
 * a given CPU
 */
void smp_store_cpu_info(int id)
{
	struct cpuinfo_x86 *c = &cpu_data(id);

	*c = boot_cpu_data;
	c->cpu_index = id;
	/*
	 * During boot time, CPU0 has this setup already. Save the info when
	 * bringing up AP or offlined CPU0.
	 */
	identify_secondary_cpu(c);
}

static bool
topology_same_node(struct cpuinfo_x86 *c, struct cpuinfo_x86 *o)
{
	int cpu1 = c->cpu_index, cpu2 = o->cpu_index;

	return (cpu_to_node(cpu1) == cpu_to_node(cpu2));
}

static bool
topology_sane(struct cpuinfo_x86 *c, struct cpuinfo_x86 *o, const char *name)
{
	int cpu1 = c->cpu_index, cpu2 = o->cpu_index;

	return !WARN_ONCE(!topology_same_node(c, o),
		"sched: CPU #%d's %s-sibling CPU #%d is not on the same node! "
		"[node: %d != %d]. Ignoring dependency.\n",
		cpu1, name, cpu2, cpu_to_node(cpu1), cpu_to_node(cpu2));
}

#define link_mask(mfunc, c1, c2)					\
do {									\
	cpumask_set_cpu((c1), mfunc(c2));				\
	cpumask_set_cpu((c2), mfunc(c1));				\
} while (0)

static bool match_smt(struct cpuinfo_x86 *c, struct cpuinfo_x86 *o)
{
	if (boot_cpu_has(X86_FEATURE_TOPOEXT)) {
		int cpu1 = c->cpu_index, cpu2 = o->cpu_index;

		if (c->phys_proc_id == o->phys_proc_id &&
		    per_cpu(cpu_llc_id, cpu1) == per_cpu(cpu_llc_id, cpu2)) {
			if (c->cpu_core_id == o->cpu_core_id)
				return topology_sane(c, o, "smt");

			if ((c->cu_id != 0xff) &&
			    (o->cu_id != 0xff) &&
			    (c->cu_id == o->cu_id))
				return topology_sane(c, o, "smt");
		}

	} else if (c->phys_proc_id == o->phys_proc_id &&
		   c->cpu_core_id == o->cpu_core_id) {
		return topology_sane(c, o, "smt");
	}

	return false;
}

static bool match_llc(struct cpuinfo_x86 *c, struct cpuinfo_x86 *o)
{
	int cpu1 = c->cpu_index, cpu2 = o->cpu_index;

	if (per_cpu(cpu_llc_id, cpu1) != BAD_APICID &&
	    per_cpu(cpu_llc_id, cpu1) == per_cpu(cpu_llc_id, cpu2))
		return topology_sane(c, o, "llc");

	return false;
}

/*
 * Unlike the other levels, we do not enforce keeping a
 * multicore group inside a NUMA node.  If this happens, we will
 * discard the MC level of the topology later.
 */
static bool match_die(struct cpuinfo_x86 *c, struct cpuinfo_x86 *o)
{
	if (c->phys_proc_id == o->phys_proc_id)
		return true;
	return false;
}

static struct sched_domain_topology_level x86_numa_in_package_topology[] = {
#ifdef CONFIG_SCHED_SMT
	{ cpu_smt_mask, cpu_smt_flags, SD_INIT_NAME(SMT) },
#endif
#ifdef CONFIG_SCHED_MC
	{ cpu_coregroup_mask, cpu_core_flags, SD_INIT_NAME(MC) },
#endif
	{ NULL, },
};

static struct sched_domain_topology_level x86_topology[] = {
#ifdef CONFIG_SCHED_SMT
	{ cpu_smt_mask, cpu_smt_flags, SD_INIT_NAME(SMT) },
#endif
#ifdef CONFIG_SCHED_MC
	{ cpu_coregroup_mask, cpu_core_flags, SD_INIT_NAME(MC) },
#endif
	{ cpu_cpu_mask, SD_INIT_NAME(DIE) },
	{ NULL, },
};

/*
 * Set if a package/die has multiple NUMA nodes inside.
 * AMD Magny-Cours and Intel Cluster-on-Die have this.
 */
static bool x86_has_numa_in_package;

void set_cpu_sibling_map(int cpu)
{
	bool has_smt = smp_num_siblings > 1;
	bool has_mp = has_smt || boot_cpu_data.x86_max_cores > 1;
	struct cpuinfo_x86 *c = &cpu_data(cpu);
	struct cpuinfo_x86 *o;
	int i, threads;

	cpumask_set_cpu(cpu, cpu_sibling_setup_mask);

	if (!has_mp) {
		cpumask_set_cpu(cpu, topology_sibling_cpumask(cpu));
		cpumask_set_cpu(cpu, cpu_llc_shared_mask(cpu));
		cpumask_set_cpu(cpu, topology_core_cpumask(cpu));
		c->booted_cores = 1;
		return;
	}

	for_each_cpu(i, cpu_sibling_setup_mask) {
		o = &cpu_data(i);

		if ((i == cpu) || (has_smt && match_smt(c, o)))
			link_mask(topology_sibling_cpumask, cpu, i);

		if ((i == cpu) || (has_mp && match_llc(c, o)))
			link_mask(cpu_llc_shared_mask, cpu, i);

	}

	/*
	 * This needs a separate iteration over the cpus because we rely on all
	 * topology_sibling_cpumask links to be set-up.
	 */
	for_each_cpu(i, cpu_sibling_setup_mask) {
		o = &cpu_data(i);

		if ((i == cpu) || (has_mp && match_die(c, o))) {
			link_mask(topology_core_cpumask, cpu, i);

			/*
			 *  Does this new cpu bringup a new core?
			 */
			if (cpumask_weight(
			    topology_sibling_cpumask(cpu)) == 1) {
				/*
				 * for each core in package, increment
				 * the booted_cores for this new cpu
				 */
				if (cpumask_first(
				    topology_sibling_cpumask(i)) == i)
					c->booted_cores++;
				/*
				 * increment the core count for all
				 * the other cpus in this package
				 */
				if (i != cpu)
					cpu_data(i).booted_cores++;
			} else if (i != cpu && !c->booted_cores)
				c->booted_cores = cpu_data(i).booted_cores;
		}
		if (match_die(c, o) && !topology_same_node(c, o))
			x86_has_numa_in_package = true;
	}

	threads = cpumask_weight(topology_sibling_cpumask(cpu));
	if (threads > __max_smt_threads)
		__max_smt_threads = threads;
}

/* maps the cpu to the sched domain representing multi-core */
const struct cpumask *cpu_coregroup_mask(int cpu)
{
	return cpu_llc_shared_mask(cpu);
}

static void impress_friends(void)
{
	int cpu;
	unsigned long bogosum = 0;
	/*
	 * Allow the user to impress friends.
	 */
	pr_debug("Before bogomips\n");
	for_each_possible_cpu(cpu)
		if (cpumask_test_cpu(cpu, cpu_callout_mask))
			bogosum += cpu_data(cpu).loops_per_jiffy;
	pr_info("Total of %d processors activated (%lu.%02lu BogoMIPS)\n",
		num_online_cpus(),
		bogosum/(500000/HZ),
		(bogosum/(5000/HZ))%100);

	pr_debug("Before bogocount - setting activated=1\n");
}

void __inquire_remote_apic(int apicid)
{
	unsigned i, regs[] = { APIC_ID >> 4, APIC_LVR >> 4, APIC_SPIV >> 4 };
	const char * const names[] = { "ID", "VERSION", "SPIV" };
	int timeout;
	u32 status;

	pr_info("Inquiring remote APIC 0x%x...\n", apicid);

	for (i = 0; i < ARRAY_SIZE(regs); i++) {
		pr_info("... APIC 0x%x %s: ", apicid, names[i]);

		/*
		 * Wait for idle.
		 */
		status = safe_apic_wait_icr_idle();
		if (status)
			pr_cont("a previous APIC delivery may have failed\n");

		apic_icr_write(APIC_DM_REMRD | regs[i], apicid);

		timeout = 0;
		do {
			udelay(100);
			status = apic_read(APIC_ICR) & APIC_ICR_RR_MASK;
		} while (status == APIC_ICR_RR_INPROG && timeout++ < 1000);

		switch (status) {
		case APIC_ICR_RR_VALID:
			status = apic_read(APIC_RRR);
			pr_cont("%08x\n", status);
			break;
		default:
			pr_cont("failed\n");
		}
	}
}

/*
 * The Multiprocessor Specification 1.4 (1997) example code suggests
 * that there should be a 10ms delay between the BSP asserting INIT
 * and de-asserting INIT, when starting a remote processor.
 * But that slows boot and resume on modern processors, which include
 * many cores and don't require that delay.
 *
 * Cmdline "init_cpu_udelay=" is available to over-ride this delay.
 * Modern processor families are quirked to remove the delay entirely.
 */
#define UDELAY_10MS_DEFAULT 10000

static unsigned int init_udelay = UINT_MAX;

static int __init cpu_init_udelay(char *str)
{
	get_option(&str, &init_udelay);

	return 0;
}
early_param("cpu_init_udelay", cpu_init_udelay);

static void __init smp_quirk_init_udelay(void)
{
	/* if cmdline changed it from default, leave it alone */
	if (init_udelay != UINT_MAX)
		return;

	/* if modern processor, use no delay */
	if (((boot_cpu_data.x86_vendor == X86_VENDOR_INTEL) && (boot_cpu_data.x86 == 6)) ||
	    ((boot_cpu_data.x86_vendor == X86_VENDOR_AMD) && (boot_cpu_data.x86 >= 0xF))) {
		init_udelay = 0;
		return;
	}
	/* else, use legacy delay */
	init_udelay = UDELAY_10MS_DEFAULT;
}

/*
 * Poke the other CPU in the eye via NMI to wake it up. Remember that the normal
 * INIT, INIT, STARTUP sequence will reset the chip hard for us, and this
 * won't ... remember to clear down the APIC, etc later.
 */
int
wakeup_secondary_cpu_via_nmi(int apicid, unsigned long start_eip)
{
	unsigned long send_status, accept_status = 0;
	int maxlvt;

	/* Target chip */
	/* Boot on the stack */
	/* Kick the second */
	apic_icr_write(APIC_DM_NMI | apic->dest_logical, apicid);

	pr_debug("Waiting for send to finish...\n");
	send_status = safe_apic_wait_icr_idle();

	/*
	 * Give the other CPU some time to accept the IPI.
	 */
	udelay(200);
	if (APIC_INTEGRATED(boot_cpu_apic_version)) {
		maxlvt = lapic_get_maxlvt();
		if (maxlvt > 3)			/* Due to the Pentium erratum 3AP.  */
			apic_write(APIC_ESR, 0);
		accept_status = (apic_read(APIC_ESR) & 0xEF);
	}
	pr_debug("NMI sent\n");

	if (send_status)
		pr_err("APIC never delivered???\n");
	if (accept_status)
		pr_err("APIC delivery error (%lx)\n", accept_status);

	return (send_status | accept_status);
}

static int
wakeup_secondary_cpu_via_init(int phys_apicid, unsigned long start_eip)
{
	unsigned long send_status = 0, accept_status = 0;
	int maxlvt, num_starts, j;

	maxlvt = lapic_get_maxlvt();

	/*
	 * Be paranoid about clearing APIC errors.
	 */
	if (APIC_INTEGRATED(boot_cpu_apic_version)) {
		if (maxlvt > 3)		/* Due to the Pentium erratum 3AP.  */
			apic_write(APIC_ESR, 0);
		apic_read(APIC_ESR);
	}

	pr_debug("Asserting INIT\n");

	/*
	 * Turn INIT on target chip
	 */
	/*
	 * Send IPI
	 */
	apic_icr_write(APIC_INT_LEVELTRIG | APIC_INT_ASSERT | APIC_DM_INIT,
		       phys_apicid);

	pr_debug("Waiting for send to finish...\n");
	send_status = safe_apic_wait_icr_idle();

	udelay(init_udelay);

	pr_debug("Deasserting INIT\n");

	/* Target chip */
	/* Send IPI */
	apic_icr_write(APIC_INT_LEVELTRIG | APIC_DM_INIT, phys_apicid);

	pr_debug("Waiting for send to finish...\n");
	send_status = safe_apic_wait_icr_idle();

	mb();

	/*
	 * Should we send STARTUP IPIs ?
	 *
	 * Determine this based on the APIC version.
	 * If we don't have an integrated APIC, don't send the STARTUP IPIs.
	 */
	if (APIC_INTEGRATED(boot_cpu_apic_version))
		num_starts = 2;
	else
		num_starts = 0;

	/*
	 * Run STARTUP IPI loop.
	 */
	pr_debug("#startup loops: %d\n", num_starts);

	for (j = 1; j <= num_starts; j++) {
		pr_debug("Sending STARTUP #%d\n", j);
		if (maxlvt > 3)		/* Due to the Pentium erratum 3AP.  */
			apic_write(APIC_ESR, 0);
		apic_read(APIC_ESR);
		pr_debug("After apic_write\n");

		/*
		 * STARTUP IPI
		 */

		/* Target chip */
		/* Boot on the stack */
		/* Kick the second */
		apic_icr_write(APIC_DM_STARTUP | (start_eip >> 12),
			       phys_apicid);

		/*
		 * Give the other CPU some time to accept the IPI.
		 */
		if (init_udelay == 0)
			udelay(10);
		else
			udelay(300);

		pr_debug("Startup point 1\n");

		pr_debug("Waiting for send to finish...\n");
		send_status = safe_apic_wait_icr_idle();

		/*
		 * Give the other CPU some time to accept the IPI.
		 */
		if (init_udelay == 0)
			udelay(10);
		else
			udelay(200);

		if (maxlvt > 3)		/* Due to the Pentium erratum 3AP.  */
			apic_write(APIC_ESR, 0);
		accept_status = (apic_read(APIC_ESR) & 0xEF);
		if (send_status || accept_status)
			break;
	}
	pr_debug("After Startup\n");

	if (send_status)
		pr_err("APIC never delivered???\n");
	if (accept_status)
		pr_err("APIC delivery error (%lx)\n", accept_status);

	return (send_status | accept_status);
}

void smp_announce(void)
{
	int num_nodes = num_online_nodes();

	printk(KERN_INFO "x86: Booted up %d node%s, %d CPUs\n",
	       num_nodes, (num_nodes > 1 ? "s" : ""), num_online_cpus());
}

/* reduce the number of lines printed when booting a large cpu count system */
static void announce_cpu(int cpu, int apicid)
{
	static int current_node = -1;
	int node = early_cpu_to_node(cpu);
	static int width, node_width;

	if (!width)
		width = num_digits(num_possible_cpus()) + 1; /* + '#' sign */

	if (!node_width)
		node_width = num_digits(num_possible_nodes()) + 1; /* + '#' */

	if (cpu == 1)
		printk(KERN_INFO "x86: Booting SMP configuration:\n");

	if (system_state == SYSTEM_BOOTING) {
		if (node != current_node) {
			if (current_node > (-1))
				pr_cont("\n");
			current_node = node;

			printk(KERN_INFO ".... node %*s#%d, CPUs:  ",
			       node_width - num_digits(node), " ", node);
		}

		/* Add padding for the BSP */
		if (cpu == 1)
			pr_cont("%*s", width + 1, " ");

		pr_cont("%*s#%d", width - num_digits(cpu), " ", cpu);

	} else
		pr_info("Booting Node %d Processor %d APIC 0x%x\n",
			node, cpu, apicid);
}

static int wakeup_cpu0_nmi(unsigned int cmd, struct pt_regs *regs)
{
	int cpu;

	cpu = smp_processor_id();
	if (cpu == 0 && !cpu_online(cpu) && enable_start_cpu0)
		return NMI_HANDLED;

	return NMI_DONE;
}

/*
 * Wake up AP by INIT, INIT, STARTUP sequence.
 *
 * Instead of waiting for STARTUP after INITs, BSP will execute the BIOS
 * boot-strap code which is not a desired behavior for waking up BSP. To
 * void the boot-strap code, wake up CPU0 by NMI instead.
 *
 * This works to wake up soft offlined CPU0 only. If CPU0 is hard offlined
 * (i.e. physically hot removed and then hot added), NMI won't wake it up.
 * We'll change this code in the future to wake up hard offlined CPU0 if
 * real platform and request are available.
 */
static int
wakeup_cpu_via_init_nmi(int cpu, unsigned long start_ip, int apicid,
	       int *cpu0_nmi_registered)
{
	int id;
	int boot_error;

	preempt_disable();

	/*
	 * Wake up AP by INIT, INIT, STARTUP sequence.
	 */
	if (cpu) {
		boot_error = wakeup_secondary_cpu_via_init(apicid, start_ip);
		goto out;
	}

	/*
	 * Wake up BSP by nmi.
	 *
	 * Register a NMI handler to help wake up CPU0.
	 */
	boot_error = register_nmi_handler(NMI_LOCAL,
					  wakeup_cpu0_nmi, 0, "wake_cpu0");

	if (!boot_error) {
		enable_start_cpu0 = 1;
		*cpu0_nmi_registered = 1;
		if (apic->dest_logical == APIC_DEST_LOGICAL)
			id = cpu0_logical_apicid;
		else
			id = apicid;
		boot_error = wakeup_secondary_cpu_via_nmi(id, start_ip);
	}

out:
	preempt_enable();

	return boot_error;
}

void common_cpu_up(unsigned int cpu, struct task_struct *idle)
{
	/* Just in case we booted with a single CPU. */
	alternatives_enable_smp();

	per_cpu(current_task, cpu) = idle;

#ifdef CONFIG_X86_32
	/* Stack for startup_32 can be just as for start_secondary onwards */
	irq_ctx_init(cpu);
	per_cpu(cpu_current_top_of_stack, cpu) =
		(unsigned long)task_stack_page(idle) + THREAD_SIZE;
#else
	initial_gs = per_cpu_offset(cpu);
#endif
}

/*
 * NOTE - on most systems this is a PHYSICAL apic ID, but on multiquad
 * (ie clustered apic addressing mode), this is a LOGICAL apic ID.
 * Returns zero if CPU booted OK, else error code from
 * ->wakeup_secondary_cpu.
 */
static int do_boot_cpu(int apicid, int cpu, struct task_struct *idle)
{
	volatile u32 *trampoline_status =
		(volatile u32 *) __va(real_mode_header->trampoline_status);
	/* start_ip had better be page-aligned! */
	unsigned long start_ip = real_mode_header->trampoline_start;

	unsigned long boot_error = 0;
	int cpu0_nmi_registered = 0;
	unsigned long timeout;

	idle->thread.sp = (unsigned long) (((struct pt_regs *)
			  (THREAD_SIZE +  task_stack_page(idle))) - 1);

	early_gdt_descr.address = (unsigned long)get_cpu_gdt_table(cpu);
	initial_code = (unsigned long)start_secondary;
	initial_stack  = idle->thread.sp;

	/*
	 * Enable the espfix hack for this CPU
	*/
#ifdef CONFIG_X86_ESPFIX64
	init_espfix_ap(cpu);
#endif

	/* So we see what's up */
	announce_cpu(cpu, apicid);

	/*
	 * This grunge runs the startup process for
	 * the targeted processor.
	 */

	if (get_uv_system_type() != UV_NON_UNIQUE_APIC) {

		pr_debug("Setting warm reset code and vector.\n");

		smpboot_setup_warm_reset_vector(start_ip);
		/*
		 * Be paranoid about clearing APIC errors.
		*/
		if (APIC_INTEGRATED(boot_cpu_apic_version)) {
			apic_write(APIC_ESR, 0);
			apic_read(APIC_ESR);
		}
	}

	/*
	 * AP might wait on cpu_callout_mask in cpu_init() with
	 * cpu_initialized_mask set if previous attempt to online
	 * it timed-out. Clear cpu_initialized_mask so that after
	 * INIT/SIPI it could start with a clean state.
	 */
	cpumask_clear_cpu(cpu, cpu_initialized_mask);
	smp_mb();

	/*
	 * Wake up a CPU in difference cases:
	 * - Use the method in the APIC driver if it's defined
	 * Otherwise,
	 * - Use an INIT boot APIC message for APs or NMI for BSP.
	 */
	if (apic->wakeup_secondary_cpu)
		boot_error = apic->wakeup_secondary_cpu(apicid, start_ip);
	else
		boot_error = wakeup_cpu_via_init_nmi(cpu, start_ip, apicid,
						     &cpu0_nmi_registered);

	if (!boot_error) {
		/*
		 * Wait 10s total for first sign of life from AP
		 */
		boot_error = -1;
		timeout = jiffies + 10*HZ;
		while (time_before(jiffies, timeout)) {
			if (cpumask_test_cpu(cpu, cpu_initialized_mask)) {
				/*
				 * Tell AP to proceed with initialization
				 */
				cpumask_set_cpu(cpu, cpu_callout_mask);
				boot_error = 0;
				break;
			}
			schedule();
		}
	}

	if (!boot_error) {
		/*
		 * Wait till AP completes initial initialization
		 */
		while (!cpumask_test_cpu(cpu, cpu_callin_mask)) {
			/*
			 * Allow other tasks to run while we wait for the
			 * AP to come online. This also gives a chance
			 * for the MTRR work(triggered by the AP coming online)
			 * to be completed in the stop machine context.
			 */
			schedule();
		}
	}

	/* mark "stuck" area as not stuck */
	*trampoline_status = 0;

	if (get_uv_system_type() != UV_NON_UNIQUE_APIC) {
		/*
		 * Cleanup possible dangling ends...
		 */
		smpboot_restore_warm_reset_vector();
	}
	/*
	 * Clean up the nmi handler. Do this after the callin and callout sync
	 * to avoid impact of possible long unregister time.
	 */
	if (cpu0_nmi_registered)
		unregister_nmi_handler(NMI_LOCAL, "wake_cpu0");

	return boot_error;
}

int native_cpu_up(unsigned int cpu, struct task_struct *tidle)
{
	int apicid = apic->cpu_present_to_apicid(cpu);
	unsigned long flags;
	int err;

	WARN_ON(irqs_disabled());

	pr_debug("++++++++++++++++++++=_---CPU UP  %u\n", cpu);

	if (apicid == BAD_APICID ||
	    !physid_isset(apicid, phys_cpu_present_map) ||
	    !apic->apic_id_valid(apicid)) {
		pr_err("%s: bad cpu %d\n", __func__, cpu);
		return -EINVAL;
	}

	/*
	 * Already booted CPU?
	 */
	if (cpumask_test_cpu(cpu, cpu_callin_mask)) {
		pr_debug("do_boot_cpu %d Already started\n", cpu);
		return -ENOSYS;
	}

	/*
	 * Save current MTRR state in case it was changed since early boot
	 * (e.g. by the ACPI SMI) to initialize new CPUs with MTRRs in sync:
	 */
	mtrr_save_state();

	/* x86 CPUs take themselves offline, so delayed offline is OK. */
	err = cpu_check_up_prepare(cpu);
	if (err && err != -EBUSY)
		return err;

	/* the FPU context is blank, nobody can own it */
	__cpu_disable_lazy_restore(cpu);

	common_cpu_up(cpu, tidle);

	err = do_boot_cpu(apicid, cpu, tidle);
	if (err) {
		pr_err("do_boot_cpu failed(%d) to wakeup CPU#%u\n", err, cpu);
		return -EIO;
	}

	/*
	 * Check TSC synchronization with the AP (keep irqs disabled
	 * while doing so):
	 */
	local_irq_save(flags);
	check_tsc_sync_source(cpu);
	local_irq_restore(flags);

	while (!cpu_online(cpu)) {
		cpu_relax();
		touch_nmi_watchdog();
	}

	return 0;
}

/**
 * arch_disable_smp_support() - disables SMP support for x86 at runtime
 */
void arch_disable_smp_support(void)
{
	disable_ioapic_support();
}

/*
 * Fall back to non SMP mode after errors.
 *
 * RED-PEN audit/test this more. I bet there is more state messed up here.
 */
static __init void disable_smp(void)
{
	pr_info("SMP disabled\n");

	disable_ioapic_support();

	init_cpu_present(cpumask_of(0));
	init_cpu_possible(cpumask_of(0));

	if (smp_found_config)
		physid_set_mask_of_physid(boot_cpu_physical_apicid, &phys_cpu_present_map);
	else
		physid_set_mask_of_physid(0, &phys_cpu_present_map);
	cpumask_set_cpu(0, topology_sibling_cpumask(0));
	cpumask_set_cpu(0, topology_core_cpumask(0));
}

enum {
	SMP_OK,
	SMP_NO_CONFIG,
	SMP_NO_APIC,
	SMP_FORCE_UP,
};

/*
 * Various sanity checks.
 */
static int __init smp_sanity_check(unsigned max_cpus)
{
	preempt_disable();

#if !defined(CONFIG_X86_BIGSMP) && defined(CONFIG_X86_32)
	if (def_to_bigsmp && nr_cpu_ids > 8) {
		unsigned int cpu;
		unsigned nr;

		pr_warn("More than 8 CPUs detected - skipping them\n"
			"Use CONFIG_X86_BIGSMP\n");

		nr = 0;
		for_each_present_cpu(cpu) {
			if (nr >= 8)
				set_cpu_present(cpu, false);
			nr++;
		}

		nr = 0;
		for_each_possible_cpu(cpu) {
			if (nr >= 8)
				set_cpu_possible(cpu, false);
			nr++;
		}

		nr_cpu_ids = 8;
	}
#endif

	if (!physid_isset(hard_smp_processor_id(), phys_cpu_present_map)) {
		pr_warn("weird, boot CPU (#%d) not listed by the BIOS\n",
			hard_smp_processor_id());

		physid_set(hard_smp_processor_id(), phys_cpu_present_map);
	}

	/*
	 * If we couldn't find an SMP configuration at boot time,
	 * get out of here now!
	 */
	if (!smp_found_config && !acpi_lapic) {
		preempt_enable();
		pr_notice("SMP motherboard not detected\n");
		return SMP_NO_CONFIG;
	}

	/*
	 * Should not be necessary because the MP table should list the boot
	 * CPU too, but we do it for the sake of robustness anyway.
	 */
	if (!apic->check_phys_apicid_present(boot_cpu_physical_apicid)) {
		pr_notice("weird, boot CPU (#%d) not listed by the BIOS\n",
			  boot_cpu_physical_apicid);
		physid_set(hard_smp_processor_id(), phys_cpu_present_map);
	}
	preempt_enable();

	/*
	 * If we couldn't find a local APIC, then get out of here now!
	 */
	if (APIC_INTEGRATED(boot_cpu_apic_version) &&
	    !boot_cpu_has(X86_FEATURE_APIC)) {
		if (!disable_apic) {
			pr_err("BIOS bug, local APIC #%d not detected!...\n",
				boot_cpu_physical_apicid);
			pr_err("... forcing use of dummy APIC emulation (tell your hw vendor)\n");
		}
		return SMP_NO_APIC;
	}

	/*
	 * If SMP should be disabled, then really disable it!
	 */
	if (!max_cpus) {
		pr_info("SMP mode deactivated\n");
		return SMP_FORCE_UP;
	}

	return SMP_OK;
}

static void __init smp_cpu_index_default(void)
{
	int i;
	struct cpuinfo_x86 *c;

	for_each_possible_cpu(i) {
		c = &cpu_data(i);
		/* mark all to hotplug */
		c->cpu_index = nr_cpu_ids;
	}
}

/*
 * Prepare for SMP bootup.  The MP table or ACPI has been read
 * earlier.  Just do some sanity checking here and enable APIC mode.
 */
void __init native_smp_prepare_cpus(unsigned int max_cpus)
{
	unsigned int i;

	smp_cpu_index_default();

	/*
	 * Setup boot CPU information
	 */
	smp_store_boot_cpu_info(); /* Final full version of the data */
	cpumask_copy(cpu_callin_mask, cpumask_of(0));
	mb();

	for_each_possible_cpu(i) {
		zalloc_cpumask_var(&per_cpu(cpu_sibling_map, i), GFP_KERNEL);
		zalloc_cpumask_var(&per_cpu(cpu_core_map, i), GFP_KERNEL);
		zalloc_cpumask_var(&per_cpu(cpu_llc_shared_map, i), GFP_KERNEL);
	}

	/*
	 * Set 'default' x86 topology, this matches default_topology() in that
	 * it has NUMA nodes as a topology level. See also
	 * native_smp_cpus_done().
	 *
	 * Must be done before set_cpus_sibling_map() is ran.
	 */
	set_sched_topology(x86_topology);

	set_cpu_sibling_map(0);

	switch (smp_sanity_check(max_cpus)) {
	case SMP_NO_CONFIG:
		disable_smp();
		if (APIC_init_uniprocessor())
			pr_notice("Local APIC not detected. Using dummy APIC emulation.\n");
		return;
	case SMP_NO_APIC:
		disable_smp();
		return;
	case SMP_FORCE_UP:
		disable_smp();
		apic_bsp_setup(false);
		return;
	case SMP_OK:
		break;
	}

	if (read_apic_id() != boot_cpu_physical_apicid) {
		panic("Boot APIC ID in local APIC unexpected (%d vs %d)",
		     read_apic_id(), boot_cpu_physical_apicid);
		/* Or can we switch back to PIC here? */
	}

	default_setup_apic_routing();
	cpu0_logical_apicid = apic_bsp_setup(false);

	pr_info("CPU%d: ", 0);
	print_cpu_info(&cpu_data(0));

	if (is_uv_system())
		uv_system_init();

	set_mtrr_aps_delayed_init();

	smp_quirk_init_udelay();
}

void arch_enable_nonboot_cpus_begin(void)
{
	set_mtrr_aps_delayed_init();
}

void arch_enable_nonboot_cpus_end(void)
{
	mtrr_aps_init();
}

/*
 * Early setup to make printk work.
 */
void __init native_smp_prepare_boot_cpu(void)
{
	int me = smp_processor_id();
	switch_to_new_gdt(me);
	/* already set me in cpu_online_mask in boot_cpu_init() */
	cpumask_set_cpu(me, cpu_callout_mask);
	cpu_set_state_online(me);
}

void __init native_smp_cpus_done(unsigned int max_cpus)
{
	pr_debug("Boot done\n");

	if (x86_has_numa_in_package)
		set_sched_topology(x86_numa_in_package_topology);

	nmi_selftest();
	impress_friends();
	setup_ioapic_dest();
	mtrr_aps_init();
}

static int __initdata setup_possible_cpus = -1;
static int __init _setup_possible_cpus(char *str)
{
	get_option(&str, &setup_possible_cpus);
	return 0;
}
early_param("possible_cpus", _setup_possible_cpus);


/*
 * cpu_possible_mask should be static, it cannot change as cpu's
 * are onlined, or offlined. The reason is per-cpu data-structures
 * are allocated by some modules at init time, and dont expect to
 * do this dynamically on cpu arrival/departure.
 * cpu_present_mask on the other hand can change dynamically.
 * In case when cpu_hotplug is not compiled, then we resort to current
 * behaviour, which is cpu_possible == cpu_present.
 * - Ashok Raj
 *
 * Three ways to find out the number of additional hotplug CPUs:
 * - If the BIOS specified disabled CPUs in ACPI/mptables use that.
 * - The user can overwrite it with possible_cpus=NUM
 * - Otherwise don't reserve additional CPUs.
 * We do this because additional CPUs waste a lot of memory.
 * -AK
 */
__init void prefill_possible_map(void)
{
	int i, possible;

	/* No boot processor was found in mptable or ACPI MADT */
	if (!num_processors) {
		if (boot_cpu_has(X86_FEATURE_APIC)) {
			int apicid = boot_cpu_physical_apicid;
			int cpu = hard_smp_processor_id();

			pr_warn("Boot CPU (id %d) not listed by BIOS\n", cpu);

			/* Make sure boot cpu is enumerated */
			if (apic->cpu_present_to_apicid(0) == BAD_APICID &&
			    apic->apic_id_valid(apicid))
				generic_processor_info(apicid, boot_cpu_apic_version);
		}

		if (!num_processors)
			num_processors = 1;
	}

	i = setup_max_cpus ?: 1;
	if (setup_possible_cpus == -1) {
		possible = num_processors;
#ifdef CONFIG_HOTPLUG_CPU
		if (setup_max_cpus)
			possible += disabled_cpus;
#else
		if (possible > i)
			possible = i;
#endif
	} else
		possible = setup_possible_cpus;

	total_cpus = max_t(int, possible, num_processors + disabled_cpus);

	/* nr_cpu_ids could be reduced via nr_cpus= */
	if (possible > nr_cpu_ids) {
		pr_warn("%d Processors exceeds NR_CPUS limit of %d\n",
			possible, nr_cpu_ids);
		possible = nr_cpu_ids;
	}

#ifdef CONFIG_HOTPLUG_CPU
	if (!setup_max_cpus)
#endif
	if (possible > i) {
		pr_warn("%d Processors exceeds max_cpus limit of %u\n",
			possible, setup_max_cpus);
		possible = i;
	}

	pr_info("Allowing %d CPUs, %d hotplug CPUs\n",
		possible, max_t(int, possible - num_processors, 0));

	for (i = 0; i < possible; i++)
		set_cpu_possible(i, true);
	for (; i < NR_CPUS; i++)
		set_cpu_possible(i, false);

	nr_cpu_ids = possible;
}

#ifdef CONFIG_HOTPLUG_CPU

/* Recompute SMT state for all CPUs on offline */
static void recompute_smt_state(void)
{
	int max_threads, cpu;

	max_threads = 0;
	for_each_online_cpu (cpu) {
		int threads = cpumask_weight(topology_sibling_cpumask(cpu));

		if (threads > max_threads)
			max_threads = threads;
	}
	__max_smt_threads = max_threads;
}

static void remove_siblinginfo(int cpu)
{
	int sibling;
	struct cpuinfo_x86 *c = &cpu_data(cpu);

	for_each_cpu(sibling, topology_core_cpumask(cpu)) {
		cpumask_clear_cpu(cpu, topology_core_cpumask(sibling));
		/*/
		 * last thread sibling in this cpu core going down
		 */
		if (cpumask_weight(topology_sibling_cpumask(cpu)) == 1)
			cpu_data(sibling).booted_cores--;
	}

	for_each_cpu(sibling, topology_sibling_cpumask(cpu))
		cpumask_clear_cpu(cpu, topology_sibling_cpumask(sibling));
	for_each_cpu(sibling, cpu_llc_shared_mask(cpu))
		cpumask_clear_cpu(cpu, cpu_llc_shared_mask(sibling));
	cpumask_clear(cpu_llc_shared_mask(cpu));
	cpumask_clear(topology_sibling_cpumask(cpu));
	cpumask_clear(topology_core_cpumask(cpu));
	c->phys_proc_id = 0;
	c->cpu_core_id = 0;
	cpumask_clear_cpu(cpu, cpu_sibling_setup_mask);
	recompute_smt_state();
}

static void remove_cpu_from_maps(int cpu)
{
	set_cpu_online(cpu, false);
	cpumask_clear_cpu(cpu, cpu_callout_mask);
	cpumask_clear_cpu(cpu, cpu_callin_mask);
	/* was set by cpu_init() */
	cpumask_clear_cpu(cpu, cpu_initialized_mask);
	numa_remove_cpu(cpu);
}

void cpu_disable_common(void)
{
	int cpu = smp_processor_id();

	remove_siblinginfo(cpu);

	/* It's now safe to remove this processor from the online map */
	lock_vector_lock();
	remove_cpu_from_maps(cpu);
	unlock_vector_lock();
	fixup_irqs();
}

int native_cpu_disable(void)
{
	int ret;

	ret = check_irq_vectors_for_cpu_disable();
	if (ret)
		return ret;

	clear_local_APIC();
	cpu_disable_common();

	return 0;
}

int common_cpu_die(unsigned int cpu)
{
	int ret = 0;

	/* We don't do anything here: idle task is faking death itself. */

	/* They ack this in play_dead() by setting CPU_DEAD */
	if (cpu_wait_death(cpu, 5)) {
		if (system_state == SYSTEM_RUNNING)
			pr_info("CPU %u is now offline\n", cpu);
	} else {
		pr_err("CPU %u didn't die...\n", cpu);
		ret = -1;
	}

	return ret;
}

void native_cpu_die(unsigned int cpu)
{
	common_cpu_die(cpu);
}

void play_dead_common(void)
{
	idle_task_exit();
	reset_lazy_tlbstate();
	amd_e400_remove_cpu(raw_smp_processor_id());

	/* Ack it */
	(void)cpu_report_death();

	/*
	 * With physical CPU hotplug, we should halt the cpu
	 */
	local_irq_disable();
}

static bool wakeup_cpu0(void)
{
	if (smp_processor_id() == 0 && enable_start_cpu0)
		return true;

	return false;
}

/*
 * We need to flush the caches before going to sleep, lest we have
 * dirty data in our caches when we come back up.
 */
static inline void mwait_play_dead(void)
{
	unsigned int eax, ebx, ecx, edx;
	unsigned int highest_cstate = 0;
	unsigned int highest_subcstate = 0;
	void *mwait_ptr;
	int i;

	if (!this_cpu_has(X86_FEATURE_MWAIT))
		return;
	if (!this_cpu_has(X86_FEATURE_CLFLUSH))
		return;
	if (__this_cpu_read(cpu_info.cpuid_level) < CPUID_MWAIT_LEAF)
		return;

	eax = CPUID_MWAIT_LEAF;
	ecx = 0;
	native_cpuid(&eax, &ebx, &ecx, &edx);

	/*
	 * eax will be 0 if EDX enumeration is not valid.
	 * Initialized below to cstate, sub_cstate value when EDX is valid.
	 */
	if (!(ecx & CPUID5_ECX_EXTENSIONS_SUPPORTED)) {
		eax = 0;
	} else {
		edx >>= MWAIT_SUBSTATE_SIZE;
		for (i = 0; i < 7 && edx; i++, edx >>= MWAIT_SUBSTATE_SIZE) {
			if (edx & MWAIT_SUBSTATE_MASK) {
				highest_cstate = i;
				highest_subcstate = edx & MWAIT_SUBSTATE_MASK;
			}
		}
		eax = (highest_cstate << MWAIT_SUBSTATE_SIZE) |
			(highest_subcstate - 1);
	}

	/*
	 * This should be a memory location in a cache line which is
	 * unlikely to be touched by other processors.  The actual
	 * content is immaterial as it is not actually modified in any way.
	 */
	mwait_ptr = &current_thread_info()->flags;

	wbinvd();

	while (1) {
		/*
		 * The CLFLUSH is a workaround for erratum AAI65 for
		 * the Xeon 7400 series.  It's not clear it is actually
		 * needed, but it should be harmless in either case.
		 * The WBINVD is insufficient due to the spurious-wakeup
		 * case where we return around the loop.
		 */
		mb();
		clflush(mwait_ptr);
		mb();
		__monitor(mwait_ptr, 0, 0);
		mb();
		__mwait(eax, 0);
		/*
		 * If NMI wants to wake up CPU0, start CPU0.
		 */
		if (wakeup_cpu0())
			start_cpu0();
	}
}

void hlt_play_dead(void)
{
	if (__this_cpu_read(cpu_info.x86) >= 4)
		wbinvd();

	while (1) {
		native_halt();
		/*
		 * If NMI wants to wake up CPU0, start CPU0.
		 */
		if (wakeup_cpu0())
			start_cpu0();
	}
}

void native_play_dead(void)
{
	play_dead_common();
	tboot_shutdown(TB_SHUTDOWN_WFS);

	mwait_play_dead();	/* Only returns on failure */
	if (cpuidle_play_dead())
		hlt_play_dead();
}

#else /* ... !CONFIG_HOTPLUG_CPU */
int native_cpu_disable(void)
{
	return -ENOSYS;
}

void native_cpu_die(unsigned int cpu)
{
	/* We said "no" in __cpu_disable */
	BUG();
}

void native_play_dead(void)
{
	BUG();
}

#endif<|MERGE_RESOLUTION|>--- conflicted
+++ resolved
@@ -172,13 +172,8 @@
 	smp_store_cpu_info(cpuid);
 
 	/*
-<<<<<<< HEAD
-	 * This must be done before setting cpu_online_mask
-	 * or calling notify_cpu_starting.
-=======
 	 * The topology information must be up to date before
 	 * calibrate_delay() and notify_cpu_starting().
->>>>>>> 7bbc6ca4
 	 */
 	set_cpu_sibling_map(raw_smp_processor_id());
 
@@ -192,10 +187,6 @@
 	cpu_data(cpuid).loops_per_jiffy = loops_per_jiffy;
 	pr_debug("Stack at about %p\n", &cpuid);
 
-<<<<<<< HEAD
-
-=======
->>>>>>> 7bbc6ca4
 	wmb();
 
 	notify_cpu_starting(cpuid);
