--- conflicted
+++ resolved
@@ -1352,13 +1352,10 @@
 static void __init mackerel_map_io(void)
 {
 	iotable_init(mackerel_io_desc, ARRAY_SIZE(mackerel_io_desc));
-<<<<<<< HEAD
-=======
 	/* DMA memory at 0xff200000 - 0xffdfffff. The default 2MB size isn't
 	 * enough to allocate the frame buffer memory.
 	 */
 	init_consistent_dma_size(12 << 20);
->>>>>>> c16fa4f2
 
 	/* setup early devices and console here as well */
 	sh7372_add_early_devices();
