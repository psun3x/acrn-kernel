// SPDX-License-Identifier: (GPL-2.0 OR BSD-3-Clause)
/*
 * This file is provided under a dual BSD/GPLv2 license.  When using or
 * redistributing this file, you may do so under either license.
 *
 * Copyright(c) 2017 Intel Corporation. All rights reserved.
 *
 * Author: Liam Girdwood <liam.r.girdwood@linux.intel.com>
 */

#include <linux/module.h>
#include <linux/pci.h>
#include <linux/pm_runtime.h>
#include <linux/platform_device.h>
#include <linux/firmware.h>
#include <sound/pcm.h>
#include <sound/soc-acpi.h>
#include <sound/soc-acpi-intel-match.h>
#include <sound/sof.h>
#include <linux/pci.h>
#include <linux/acpi.h>
#include "sof-priv.h"

/* platform specific devices */
#include "intel/shim.h"
#include "intel/hda.h"

#if IS_ENABLED(CONFIG_SND_SOC_SOF_APOLLOLAKE)
static struct sof_dev_desc bxt_desc = {
	.machines		= snd_soc_acpi_intel_bxt_machines,
	.resindex_lpe_base	= 0,
	.resindex_pcicfg_base	= -1,
	.resindex_imr_base	= -1,
	.irqindex_host_ipc	= -1,
	.resindex_dma_base	= -1,
	.nocodec_fw_filename = "intel/sof-apl.ri",
	.nocodec_tplg_filename = "intel/sof-apl-nocodec.tplg"
};
#endif

#if IS_ENABLED(CONFIG_SND_SOC_SOF_GEMINILAKE)
static struct sof_dev_desc glk_desc = {
	.machines		= snd_soc_acpi_intel_glk_machines,
	.resindex_lpe_base	= 0,
	.resindex_pcicfg_base	= -1,
	.resindex_imr_base	= -1,
	.irqindex_host_ipc	= -1,
	.resindex_dma_base	= -1,
	.nocodec_fw_filename = "intel/sof-glk.ri",
	.nocodec_tplg_filename = "intel/sof-glk-nocodec.tplg"
};
#endif

#if IS_ENABLED(CONFIG_SND_SOC_SOF_BAYTRAIL)
static struct snd_soc_acpi_mach sof_byt_machines[] = {
	{
		.id = "INT343A",
		.drv_name = "edison",
		.sof_fw_filename = "intel/sof-byt.ri",
		.sof_tplg_filename = "intel/sof-byt.tplg",
		.asoc_plat_name = "baytrail-pcm-audio",
	},
	{}
};

static const struct sof_dev_desc byt_desc = {
	.machines		= sof_byt_machines,
	.resindex_lpe_base	= 3,	/* IRAM, but subtract IRAM offset */
	.resindex_pcicfg_base	= -1,
	.resindex_imr_base	= 0,
	.irqindex_host_ipc	= -1,
	.resindex_dma_base	= -1,
	.nocodec_fw_filename = "intel/sof-byt.ri",
	.nocodec_tplg_filename = "intel/sof-byt.tplg"
};
#endif

#if IS_ENABLED(CONFIG_SND_SOC_SOF_CANNONLAKE)
static const struct sof_dev_desc cnl_desc = {
	.machines		= snd_soc_acpi_intel_cnl_machines,
	.resindex_lpe_base	= 0,
	.resindex_pcicfg_base	= -1,
	.resindex_imr_base	= -1,
	.irqindex_host_ipc	= -1,
	.resindex_dma_base	= -1,
	.nocodec_fw_filename = "intel/sof-cnl.ri",
	.nocodec_tplg_filename = "intel/sof-cnl.tplg"
};
#endif

#if IS_ENABLED(CONFIG_SND_SOC_SOF_SKYLAKE)
static struct sof_dev_desc skl_desc = {
	.machines		= snd_soc_acpi_intel_skl_machines,
<<<<<<< HEAD
	.resindex_lpe_base	= 0,
	.resindex_pcicfg_base	= -1,
	.resindex_imr_base	= -1,
	.irqindex_host_ipc	= -1,
	.resindex_dma_base	= -1,
	.nocodec_fw_filename = "intel/sof-skl.ri",
	.nocodec_tplg_filename = "intel/sof-skl-nocodec.tplg"
};
#endif

#if IS_ENABLED(CONFIG_SND_SOC_SOF_KABYLAKE)
static struct sof_dev_desc kbl_desc = {
	.machines		= snd_soc_acpi_intel_kbl_machines,
=======
>>>>>>> 26555f29
	.resindex_lpe_base	= 0,
	.resindex_pcicfg_base	= -1,
	.resindex_imr_base	= -1,
	.irqindex_host_ipc	= -1,
	.resindex_dma_base	= -1,
<<<<<<< HEAD
	.nocodec_fw_filename = "intel/sof-kbl.ri",
	.nocodec_tplg_filename = "intel/sof-kbl-nocodec.tplg"
=======
	.nocodec_fw_filename = "intel/sof-skl.ri",
	.nocodec_tplg_filename = "intel/sof-skl-nocodec.tplg"
>>>>>>> 26555f29
};
#endif

#if IS_ENABLED(CONFIG_SND_SOC_SOF_KABYLAKE)
static struct sof_dev_desc kbl_desc = {
	.machines		= snd_soc_acpi_intel_kbl_machines,
	.resindex_lpe_base	= 0,
	.resindex_pcicfg_base	= -1,
	.resindex_imr_base	= -1,
	.irqindex_host_ipc	= -1,
	.resindex_dma_base	= -1,
	.nocodec_fw_filename = "intel/sof-kbl.ri",
	.nocodec_tplg_filename = "intel/sof-kbl-nocodec.tplg"
};
#endif

#if IS_ENABLED(CONFIG_SND_SOC_SOF_ICELAKE)
static const struct sof_dev_desc icl_desc = {
	.machines               = snd_soc_acpi_intel_icl_machines,
	.resindex_lpe_base      = 0,
	.resindex_pcicfg_base   = -1,
	.resindex_imr_base      = -1,
	.irqindex_host_ipc      = -1,
	.resindex_dma_base      = -1,
	.nocodec_fw_filename = "intel/sof-icl.ri",
	.nocodec_tplg_filename = "intel/sof-icl-nocodec.tplg"
};
#endif

static void sof_pci_fw_cb(const struct firmware *fw, void *context)
{
	struct sof_platform_priv *priv = context;
	struct snd_sof_pdata *sof_pdata = priv->sof_pdata;
	const struct snd_soc_acpi_mach *mach = sof_pdata->machine;
	struct device *dev = sof_pdata->dev;

	sof_pdata->fw = fw;
	if (!fw) {
		dev_err(dev, "Cannot load firmware %s\n",
			mach->sof_fw_filename);
		return;
	}

	/* register PCM and DAI driver */
	priv->pdev_pcm =
		platform_device_register_data(dev, "sof-audio", -1,
					      sof_pdata, sizeof(*sof_pdata));
	if (IS_ERR(priv->pdev_pcm)) {
		dev_err(dev, "Cannot register device sof-audio. Error %d\n",
			(int)PTR_ERR(priv->pdev_pcm));
	}
}

static const struct dev_pm_ops sof_pci_pm = {
	SET_SYSTEM_SLEEP_PM_OPS(snd_sof_suspend, snd_sof_resume)
	SET_RUNTIME_PM_OPS(snd_sof_runtime_suspend, snd_sof_runtime_resume,
			   NULL)
	.suspend_late = snd_sof_suspend_late,
};

static const struct sof_ops_table mach_ops[] = {
#if IS_ENABLED(CONFIG_SND_SOC_SOF_APOLLOLAKE)
	{&bxt_desc, &sof_apl_ops},
#endif
#if IS_ENABLED(CONFIG_SND_SOC_SOF_GEMINILAKE)
	{&glk_desc, &sof_apl_ops},
#endif
#if IS_ENABLED(CONFIG_SND_SOC_SOF_BAYTRAIL)
	{&byt_desc, &sof_byt_ops},
#endif
#if IS_ENABLED(CONFIG_SND_SOC_SOF_CANNONLAKE)
	{&cnl_desc, &sof_cnl_ops},
#endif
#if IS_ENABLED(CONFIG_SND_SOC_SOF_SKYLAKE)
	{&skl_desc, &sof_apl_ops},
#endif
#if IS_ENABLED(CONFIG_SND_SOC_SOF_KABYLAKE)
	{&kbl_desc, &sof_apl_ops},
<<<<<<< HEAD
=======
#endif
#if IS_ENABLED(CONFIG_SND_SOC_SOF_ICELAKE)
	{&icl_desc, &sof_cnl_ops},
>>>>>>> 26555f29
#endif
};

static struct snd_sof_dsp_ops *sof_pci_get_ops(const struct sof_dev_desc *d)
{
	int i;

	for (i = 0; i < ARRAY_SIZE(mach_ops); i++) {
		if (d == mach_ops[i].desc)
			return mach_ops[i].ops;
	}

	/* not found */
	return NULL;
}

static int sof_pci_probe(struct pci_dev *pci,
			 const struct pci_device_id *pci_id)
{
	struct device *dev = &pci->dev;
	const struct sof_dev_desc *desc =
		(const struct sof_dev_desc *)pci_id->driver_data;
	struct snd_soc_acpi_mach *mach;
	struct snd_sof_pdata *sof_pdata;
	struct sof_platform_priv *priv;
	struct snd_sof_dsp_ops *ops;
	int ret = 0;

	dev_dbg(&pci->dev, "PCI DSP detected");

	/* get ops for platform */
	ops = sof_pci_get_ops(desc);
	if (!ops) {
		dev_err(dev, "error: no matching PCI descriptor ops\n");
		return -ENODEV;
	}

	priv = devm_kzalloc(dev, sizeof(*priv), GFP_KERNEL);
	if (!priv)
		return -ENOMEM;

	pci_set_drvdata(pci, priv);

	sof_pdata = devm_kzalloc(dev, sizeof(*sof_pdata), GFP_KERNEL);
	if (!sof_pdata)
		return -ENOMEM;

	ret = pci_enable_device(pci);
	if (ret < 0)
		return ret;

	ret = pci_request_regions(pci, "Audio DSP");
	if (ret < 0)
		goto disable_dev;

#if IS_ENABLED(CONFIG_SND_SOC_SOF_FORCE_NOCODEC_MODE)
	/* force nocodec mode */
	dev_warn(dev, "Force to use nocodec mode\n");
	mach = devm_kzalloc(dev, sizeof(*mach), GFP_KERNEL);
	ret = sof_nocodec_setup(dev, sof_pdata, mach, desc, ops);
	if (ret < 0)
		goto release_regions;
#else
	/* find machine */
	mach = snd_soc_acpi_find_machine(desc->machines);
	if (!mach) {
#if IS_ENABLED(CONFIG_SND_SOC_SOF_NOCODEC)
		/* fallback to nocodec mode */
		dev_warn(dev, "No matching ASoC machine driver found - using nocodec\n");
		mach = devm_kzalloc(dev, sizeof(*mach), GFP_KERNEL);
		ret = sof_nocodec_setup(dev, sof_pdata, mach, desc, ops);
		if (ret < 0)
			goto release_regions;
#else
		dev_err(dev, "No matching ASoC machine driver found - aborting probe\n");
		ret = -ENODEV;
		goto release_regions;
#endif
	}
#endif

	mach->pdata = ops;

	sof_pdata->id = pci_id->device;
	sof_pdata->name = pci_name(pci);
	sof_pdata->machine = mach;
	sof_pdata->desc = (struct sof_dev_desc *)pci_id->driver_data;
	priv->sof_pdata = sof_pdata;
	sof_pdata->dev = &pci->dev;
	sof_pdata->type = SOF_DEVICE_PCI;

	/* register machine driver */
	sof_pdata->pdev_mach =
		platform_device_register_data(dev, mach->drv_name, -1,
					      sof_pdata, sizeof(*sof_pdata));
	if (IS_ERR(sof_pdata->pdev_mach)) {
		ret = PTR_ERR(sof_pdata->pdev_mach);
		goto release_regions;
	}

	dev_dbg(dev, "created machine %s\n",
		dev_name(&sof_pdata->pdev_mach->dev));

	/* continue probing after firmware is loaded */
	dev_info(dev, "info: loading firmware %s\n", mach->sof_fw_filename);
	ret = request_firmware_nowait(THIS_MODULE, true, mach->sof_fw_filename,
				      dev, GFP_KERNEL, priv, sof_pci_fw_cb);
	if (ret) {
		platform_device_unregister(sof_pdata->pdev_mach);
		dev_err(dev, "error: failed to load firmware %s\n",
			mach->sof_fw_filename);
		goto release_regions;
	}

	return ret;

release_regions:
	pci_release_regions(pci);
disable_dev:
	pci_disable_device(pci);

	return ret;
}

static void sof_pci_shutdown(struct pci_dev *pci)
{
	snd_sof_shutdown(&pci->dev);
}

static void sof_pci_remove(struct pci_dev *pci)
{
	struct sof_platform_priv *priv = pci_get_drvdata(pci);
	struct snd_sof_pdata *sof_pdata = priv->sof_pdata;

	/* unregister machine driver */
	platform_device_unregister(sof_pdata->pdev_mach);

	/* unregister sof-audio platform driver */
	if (!IS_ERR_OR_NULL(priv->pdev_pcm))
		platform_device_unregister(priv->pdev_pcm);

	/* release firmware */
	release_firmware(sof_pdata->fw);

	/* release pci regions and disable device */
	pci_release_regions(pci);
	pci_disable_device(pci);
}

/* PCI IDs */
static const struct pci_device_id sof_pci_ids[] = {
#if IS_ENABLED(CONFIG_SND_SOC_SOF_APOLLOLAKE)
	/* BXT-P & Apollolake */
	{ PCI_DEVICE(0x8086, 0x5a98),
		.driver_data = (unsigned long)&bxt_desc},
	{ PCI_DEVICE(0x8086, 0x1a98),
		.driver_data = (unsigned long)&bxt_desc},
#endif
#if IS_ENABLED(CONFIG_SND_SOC_SOF_BAYTRAIL)
	{ PCI_DEVICE(0x8086, 0x119a),
		.driver_data = (unsigned long)&byt_desc},
#endif
#if IS_ENABLED(CONFIG_SND_SOC_SOF_CANNONLAKE)
	{ PCI_DEVICE(0x8086, 0x9dc8),
		.driver_data = (unsigned long)&cnl_desc},
#endif
#if IS_ENABLED(CONFIG_SND_SOC_SOF_KABYLAKE)
	{ PCI_DEVICE(0x8086, 0x9d71),
		.driver_data = (unsigned long)&kbl_desc},
#endif
#if IS_ENABLED(CONFIG_SND_SOC_SOF_SKYLAKE)
	{ PCI_DEVICE(0x8086, 0x9d70),
		.driver_data = (unsigned long)&skl_desc},
#endif
<<<<<<< HEAD
=======
#if IS_ENABLED(CONFIG_SND_SOC_SOF_ICELAKE)
	{ PCI_DEVICE(0x8086, 0x34C8),
		.driver_data = (unsigned long)&icl_desc},
#endif
>>>>>>> 26555f29
	{ 0, }
};
MODULE_DEVICE_TABLE(pci, sof_pci_ids);

/* pci_driver definition */
static struct pci_driver snd_sof_pci_driver = {
	.name = "sof-audio-pci",
	.id_table = sof_pci_ids,
	.probe = sof_pci_probe,
	.remove = sof_pci_remove,
	.shutdown = sof_pci_shutdown,
	.driver = {
		.pm = &sof_pci_pm,
	},
};
module_pci_driver(snd_sof_pci_driver);

MODULE_LICENSE("Dual BSD/GPL");<|MERGE_RESOLUTION|>--- conflicted
+++ resolved
@@ -91,7 +91,6 @@
 #if IS_ENABLED(CONFIG_SND_SOC_SOF_SKYLAKE)
 static struct sof_dev_desc skl_desc = {
 	.machines		= snd_soc_acpi_intel_skl_machines,
-<<<<<<< HEAD
 	.resindex_lpe_base	= 0,
 	.resindex_pcicfg_base	= -1,
 	.resindex_imr_base	= -1,
@@ -99,26 +98,6 @@
 	.resindex_dma_base	= -1,
 	.nocodec_fw_filename = "intel/sof-skl.ri",
 	.nocodec_tplg_filename = "intel/sof-skl-nocodec.tplg"
-};
-#endif
-
-#if IS_ENABLED(CONFIG_SND_SOC_SOF_KABYLAKE)
-static struct sof_dev_desc kbl_desc = {
-	.machines		= snd_soc_acpi_intel_kbl_machines,
-=======
->>>>>>> 26555f29
-	.resindex_lpe_base	= 0,
-	.resindex_pcicfg_base	= -1,
-	.resindex_imr_base	= -1,
-	.irqindex_host_ipc	= -1,
-	.resindex_dma_base	= -1,
-<<<<<<< HEAD
-	.nocodec_fw_filename = "intel/sof-kbl.ri",
-	.nocodec_tplg_filename = "intel/sof-kbl-nocodec.tplg"
-=======
-	.nocodec_fw_filename = "intel/sof-skl.ri",
-	.nocodec_tplg_filename = "intel/sof-skl-nocodec.tplg"
->>>>>>> 26555f29
 };
 #endif
 
@@ -197,12 +176,9 @@
 #endif
 #if IS_ENABLED(CONFIG_SND_SOC_SOF_KABYLAKE)
 	{&kbl_desc, &sof_apl_ops},
-<<<<<<< HEAD
-=======
 #endif
 #if IS_ENABLED(CONFIG_SND_SOC_SOF_ICELAKE)
 	{&icl_desc, &sof_cnl_ops},
->>>>>>> 26555f29
 #endif
 };
 
@@ -377,13 +353,10 @@
 	{ PCI_DEVICE(0x8086, 0x9d70),
 		.driver_data = (unsigned long)&skl_desc},
 #endif
-<<<<<<< HEAD
-=======
 #if IS_ENABLED(CONFIG_SND_SOC_SOF_ICELAKE)
 	{ PCI_DEVICE(0x8086, 0x34C8),
 		.driver_data = (unsigned long)&icl_desc},
 #endif
->>>>>>> 26555f29
 	{ 0, }
 };
 MODULE_DEVICE_TABLE(pci, sof_pci_ids);
