/*
 *  skl-topology.c - Implements Platform component ALSA controls/widget
 *  handlers.
 *
 *  Copyright (C) 2014-2015 Intel Corp
 *  Author: Jeeja KP <jeeja.kp@intel.com>
 *  ~~~~~~~~~~~~~~~~~~~~~~~~~~~~~~~~~~~~~~~~~~~~~~~~~~~~~~~~~~~~~~~~~~~~~~~~~~
 *
 * This program is free software; you can redistribute it and/or modify
 * it under the terms of the GNU General Public License as version 2, as
 * published by the Free Software Foundation.
 *
 * This program is distributed in the hope that it will be useful, but
 * WITHOUT ANY WARRANTY; without even the implied warranty of
 * MERCHANTABILITY or FITNESS FOR A PARTICULAR PURPOSE.  See the GNU
 * General Public License for more details.
 */

#include <linux/slab.h>
#include <linux/types.h>
#include <linux/firmware.h>
#include <sound/soc.h>
#include <sound/soc-topology.h>
#include <uapi/sound/snd_sst_tokens.h>
#include "skl-sst-dsp.h"
#include "skl-sst-ipc.h"
#include "skl-topology.h"
#include "skl.h"
#include "skl-tplg-interface.h"
#include "../common/sst-dsp.h"
#include "../common/sst-dsp-priv.h"
#include "skl-fwlog.h"

#define SKL_CH_FIXUP_MASK		(1 << 0)
#define SKL_RATE_FIXUP_MASK		(1 << 1)
#define SKL_FMT_FIXUP_MASK		(1 << 2)
#define SKL_IN_DIR_BIT_MASK		BIT(0)
#define SKL_PIN_COUNT_MASK		GENMASK(7, 4)
/*
 * DMA buffer size needed for 48KHz, 4 channel, 32 bit data
 * scheduled at 4ms  for 2 probe packets is
 * 2* [ 24 + (48*4*4*32/8) + 8]  = 6208.
 */
#define SKL_INJECT_PROBE_DMA_BUFF_SIZE 6208

static const int mic_mono_list[] = {
0, 1, 2, 3,
};
static const int mic_stereo_list[][SKL_CH_STEREO] = {
{0, 1}, {0, 2}, {0, 3}, {1, 2}, {1, 3}, {2, 3},
};
static const int mic_trio_list[][SKL_CH_TRIO] = {
{0, 1, 2}, {0, 1, 3}, {0, 2, 3}, {1, 2, 3},
};
static const int mic_quatro_list[][SKL_CH_QUATRO] = {
{0, 1, 2, 3},
};

#define CHECK_HW_PARAMS(ch, freq, bps, prm_ch, prm_freq, prm_bps) \
	(((ch == prm_ch) && (bps == prm_bps) && (freq == prm_freq))?1:0)

<<<<<<< HEAD
=======
#define GET_PIPE(ppl, skl, node, pipe_id, pipe) \
	do { list_for_each_entry(ppl, &skl->ppl_list, node) { \
		if (ppl->pipe->ppl_id == pipe_id) { \
			pipe = ppl->pipe; \
			break; } \
		} \
	} while (0)

>>>>>>> 994233f1
static void skl_init_single_module_pipe(struct snd_soc_dapm_widget *w,
						struct skl *skl);

void skl_tplg_d0i3_get(struct skl *skl, enum d0i3_capability caps)
{
	struct skl_d0i3_data *d0i3 =  &skl->skl_sst->d0i3;

	switch (caps) {
	case SKL_D0I3_NONE:
		d0i3->non_d0i3++;
		break;

	case SKL_D0I3_STREAMING:
		d0i3->streaming++;
		break;

	case SKL_D0I3_NON_STREAMING:
		d0i3->non_streaming++;
		break;
	}
}

void skl_tplg_d0i3_put(struct skl *skl, enum d0i3_capability caps)
{
	struct skl_d0i3_data *d0i3 =  &skl->skl_sst->d0i3;

	switch (caps) {
	case SKL_D0I3_NONE:
		d0i3->non_d0i3--;
		break;

	case SKL_D0I3_STREAMING:
		d0i3->streaming--;
		break;

	case SKL_D0I3_NON_STREAMING:
		d0i3->non_streaming--;
		break;
	}
}

/*
 * DMA buffer size needed for 48KHz, 4 channel, 32 bit data
 * scheduled at 4ms  for 2 probe packets is
 * 2* [ 24 + (48*4*4*32/8) + 8]  = 6208.
 */
#define SKL_INJECT_PROBE_DMA_BUFF_SIZE 6208

/*
 * SKL DSP driver modelling uses only few DAPM widgets so for rest we will
 * ignore. This helpers checks if the SKL driver handles this widget type
 */
int is_skl_dsp_widget_type(struct snd_soc_dapm_widget *w)
{
	switch (w->id) {
	case snd_soc_dapm_dai_link:
	case snd_soc_dapm_dai_in:
	case snd_soc_dapm_aif_in:
	case snd_soc_dapm_aif_out:
	case snd_soc_dapm_dai_out:
	case snd_soc_dapm_switch:
		return false;
	default:
		return true;
	}
}

/*
 * Each pipelines needs memory to be allocated. Check if we have free memory
 * from available pool.
 */
static bool skl_is_pipe_mem_avail(struct skl *skl,
				struct skl_module_cfg *mconfig)
{
	struct skl_sst *ctx = skl->skl_sst;

	if (skl->resource.mem + mconfig->pipe->memory_pages >
				skl->resource.max_mem) {
		dev_err(ctx->dev,
				"%s: module_id %d instance %d\n", __func__,
				mconfig->id.module_id,
				mconfig->id.instance_id);
		dev_err(ctx->dev,
				"exceeds ppl memory available %d mem %d\n",
				skl->resource.max_mem, skl->resource.mem);
		return false;
	} else {
		return true;
	}
}

/*
 * Add the mem to the mem pool. This is freed when pipe is deleted.
 * Note: DSP does actual memory management we only keep track for complete
 * pool
 */
static void skl_tplg_alloc_pipe_mem(struct skl *skl,
				struct skl_module_cfg *mconfig)
{
	skl->resource.mem += mconfig->pipe->memory_pages;
}

/*
 * Pipeline needs needs DSP CPU resources for computation, this is
 * quantified in MCPS (Million Clocks Per Second) required for module/pipe
 *
 * Each pipelines needs mcps to be allocated. Check if we have mcps for this
 * pipe.
 */
static bool skl_is_pipe_mcps_avail(struct skl *skl,
				struct skl_module_cfg *mconfig)
{
	struct skl_sst *ctx = skl->skl_sst;
	int res_idx;
	struct skl_module_res *res;

	if (mconfig->res_idx == -1)
		res_idx = 0;
	else
		res_idx = mconfig->res_idx;
<<<<<<< HEAD

	res = &mconfig->module->resources[res_idx];

=======

	res = &mconfig->module->resources[res_idx];

>>>>>>> 994233f1
	if (skl->resource.mcps + res->cps > skl->resource.max_mcps) {
		dev_err(ctx->dev,
			"%s: module_id %d instance %d\n", __func__,
			mconfig->id.module_id, mconfig->id.instance_id);
		dev_err(ctx->dev,
			"exceeds ppl mcps available %d > mem %d\n",
			skl->resource.max_mcps, skl->resource.mcps);
		return false;
	} else {
		return true;
	}
}

static void skl_tplg_alloc_pipe_mcps(struct skl *skl,
				struct skl_module_cfg *mconfig)
{
	u8 res_idx;
	struct skl_module_res *res;

	if (mconfig->res_idx == -1)
		res_idx = 0;
	else
		res_idx = mconfig->res_idx;

	res = &mconfig->module->resources[res_idx];

	skl->resource.mcps += res->cps;

}

/*
 * Free the mcps when tearing down
 */
static void
skl_tplg_free_pipe_mcps(struct skl *skl, struct skl_module_cfg *mconfig)
{
	u8 res_idx;
	struct skl_module_res *res;

	if (mconfig->res_idx == -1)
		res_idx = 0;
	else
		res_idx = mconfig->res_idx;

	res = &mconfig->module->resources[res_idx];
	skl->resource.mcps -= res->cps;
}

/*
 * Free the memory when tearing down
 */
static void
skl_tplg_free_pipe_mem(struct skl *skl, struct skl_module_cfg *mconfig)
{
	skl->resource.mem -= mconfig->pipe->memory_pages;
}

static void skl_dump_mconfig(struct skl_sst *ctx,
					struct skl_module_cfg *mcfg)
{
	struct skl_module_intf *intf;

	intf = &mcfg->module->formats[0];
	dev_dbg(ctx->dev, "Dumping config\n");
	dev_dbg(ctx->dev, "Input Format:\n");
	dev_dbg(ctx->dev, "channels = %d\n", intf->input[0].pin_fmt.channels);
	dev_dbg(ctx->dev, "s_freq = %d\n", intf->input[0].pin_fmt.s_freq);
	dev_dbg(ctx->dev, "ch_cfg = %d\n", intf->input[0].pin_fmt.ch_cfg);
	dev_dbg(ctx->dev, "valid bit depth = %d\n",
				intf->input[0].pin_fmt.valid_bit_depth);
	dev_dbg(ctx->dev, "Output Format:\n");
	dev_dbg(ctx->dev, "channels = %d\n", intf->output[0].pin_fmt.channels);
	dev_dbg(ctx->dev, "s_freq = %d\n", intf->output[0].pin_fmt.s_freq);
	dev_dbg(ctx->dev, "valid bit depth = %d\n",
				intf->output[0].pin_fmt.valid_bit_depth);
	dev_dbg(ctx->dev, "ch_cfg = %d\n", intf->output[0].pin_fmt.ch_cfg);
}

static void skl_tplg_update_chmap(struct skl_module_fmt *fmt, int chs)
{
	int slot_map = 0xFFFFFFFF;
	int start_slot = 0;
	int i;

	for (i = 0; i < chs; i++) {
		/*
		 * For 2 channels with starting slot as 0, slot map will
		 * look like 0xFFFFFF10.
		 */
		slot_map &= (~(0xF << (4 * i)) | (start_slot << (4 * i)));
		start_slot++;
	}
	fmt->ch_map = slot_map;
}

static void skl_tplg_update_params(struct skl_module_fmt *fmt,
			struct skl_pipe_params *params, int fixup)
{
	if (fixup & SKL_RATE_FIXUP_MASK)
		fmt->s_freq = params->s_freq;
	if (fixup & SKL_CH_FIXUP_MASK) {
		fmt->channels = params->ch;
		skl_tplg_update_chmap(fmt, fmt->channels);
		if (fmt->channels == 1)
			fmt->ch_cfg = SKL_CH_CFG_MONO;
		else if (fmt->channels == 2)
			fmt->ch_cfg = SKL_CH_CFG_STEREO;

	}
	if (fixup & SKL_FMT_FIXUP_MASK) {
		fmt->valid_bit_depth = skl_get_bit_depth(params->s_fmt);

		/*
		 * 16 bit is 16 bit container whereas 24 bit is in 32 bit
		 * container so update bit depth accordingly
		 */
		switch (fmt->valid_bit_depth) {
		case SKL_DEPTH_16BIT:
			fmt->bit_depth = fmt->valid_bit_depth;
			break;

		default:
			fmt->bit_depth = SKL_DEPTH_32BIT;
			break;
		}
	}

}

/*
 * A pipeline may have modules which impact the pcm parameters, like SRC,
 * channel converter, format converter.
 * We need to calculate the output params by applying the 'fixup'
 * Topology will tell driver which type of fixup is to be applied by
 * supplying the fixup mask, so based on that we calculate the output
 *
 * Now In FE the pcm hw_params is source/target format. Same is applicable
 * for BE with its hw_params invoked.
 * here based on FE, BE pipeline and direction we calculate the input and
 * outfix and then apply that for a module
 */
static void skl_tplg_update_params_fixup(struct skl_module_cfg *m_cfg,
		struct skl_pipe_params *params, bool is_fe)
{
	int in_fixup, out_fixup;
	struct skl_module_fmt *in_fmt, *out_fmt;

	/* Fixups will be applied to pin 0 only */
	in_fmt = &m_cfg->module->formats[0].input[0].pin_fmt;
	out_fmt = &m_cfg->module->formats[0].output[0].pin_fmt;

	if (params->stream == SNDRV_PCM_STREAM_PLAYBACK) {
		if (is_fe) {
			in_fixup = m_cfg->params_fixup;
			out_fixup = (~m_cfg->converter) &
					m_cfg->params_fixup;
		} else {
			out_fixup = m_cfg->params_fixup;
			in_fixup = (~m_cfg->converter) &
					m_cfg->params_fixup;
		}
	} else {
		if (is_fe) {
			out_fixup = m_cfg->params_fixup;
			in_fixup = (~m_cfg->converter) &
					m_cfg->params_fixup;
		} else {
			in_fixup = m_cfg->params_fixup;
			out_fixup = (~m_cfg->converter) &
					m_cfg->params_fixup;
		}
	}

	skl_tplg_update_params(in_fmt, params, in_fixup);
	skl_tplg_update_params(out_fmt, params, out_fixup);
}

/*
 * A module needs input and output buffers, which are dependent upon pcm
 * params, so once we have calculate params, we need buffer calculation as
 * well.
 */
static void skl_tplg_update_buffer_size(struct skl_sst *ctx,
				struct skl_module_cfg *mcfg)
{
	int multiplier = 1;
	struct skl_module_fmt *in_fmt, *out_fmt;
	int in_rate, out_rate;
	struct skl_module_res *res;

	/* Since fixups is applied to pin 0 only, ibs, obs needs
	 * change for pin 0 only
	 */
	res = &mcfg->module->resources[0];
	in_fmt = &mcfg->module->formats[0].input[0].pin_fmt;
	out_fmt = &mcfg->module->formats[0].output[0].pin_fmt;

	if (mcfg->m_type == SKL_MODULE_TYPE_SRCINT)
		multiplier = 5;

	if (in_fmt->s_freq % 1000)
		in_rate = (in_fmt->s_freq / 1000) + 1;
	else
		in_rate = (in_fmt->s_freq / 1000);

	res->ibs = in_rate * (in_fmt->channels) *
			(in_fmt->bit_depth >> 3) *
			multiplier;

	if (out_fmt->s_freq % 1000)
		out_rate = (out_fmt->s_freq / 1000) + 1;
	else
		out_rate = (out_fmt->s_freq / 1000);

	res->obs = out_rate * (out_fmt->channels) *
			(out_fmt->bit_depth >> 3) * multiplier;
}

static u8 skl_tplg_be_dev_type(int dev_type)
{
	int ret;

	switch (dev_type) {
	case SKL_DEVICE_BT:
		ret = NHLT_DEVICE_BT;
		break;

	case SKL_DEVICE_DMIC:
		ret = NHLT_DEVICE_DMIC;
		break;

	case SKL_DEVICE_I2S:
		ret = NHLT_DEVICE_I2S;
		break;

	default:
		ret = NHLT_DEVICE_INVALID;
		break;
	}

	return ret;
}

static int skl_tplg_update_be_blob(struct snd_soc_dapm_widget *w,
						struct skl_sst *ctx)
{
	struct skl_module_cfg *m_cfg = w->priv;
	int link_type, dir;
	u32 ch, s_freq, s_fmt;
	struct nhlt_specific_cfg *cfg;
	struct skl *skl = get_skl_ctx(ctx->dev);
	u8 dev_type = skl_tplg_be_dev_type(m_cfg->dev_type);
	struct skl_module_intf *m_intf;
	int fmt_idx;

	/* check if we already have blob */
	if (m_cfg->formats_config.caps_size > 0)
		return 0;

	if (m_cfg->fmt_idx == -1)
		fmt_idx = 0;
	else
		fmt_idx = m_cfg->fmt_idx;

	m_intf = &m_cfg->module->formats[fmt_idx];

	dev_dbg(ctx->dev, "Applying default cfg blob\n");
	switch (m_cfg->dev_type) {
	case SKL_DEVICE_DMIC:
		link_type = NHLT_LINK_DMIC;
		dir = SNDRV_PCM_STREAM_CAPTURE;
		s_freq = m_intf->input[0].pin_fmt.s_freq;
		s_fmt = m_intf->input[0].pin_fmt.bit_depth;
		ch = m_intf->input[0].pin_fmt.channels;
		break;

	case SKL_DEVICE_I2S:
		link_type = NHLT_LINK_SSP;
		if (m_cfg->hw_conn_type == SKL_CONN_SOURCE) {
			dir = SNDRV_PCM_STREAM_PLAYBACK;
			s_freq = m_intf->output[0].pin_fmt.s_freq;
			s_fmt = m_intf->output[0].pin_fmt.bit_depth;
			ch = m_intf->output[0].pin_fmt.channels;
		} else {
			dir = SNDRV_PCM_STREAM_CAPTURE;
			s_freq = m_intf->input[0].pin_fmt.s_freq;
			s_fmt = m_intf->input[0].pin_fmt.bit_depth;
			ch = m_intf->input[0].pin_fmt.channels;
		}
		break;

	default:
		return -EINVAL;
	}

	/* update the blob based on virtual bus_id and default params */
	cfg = skl_get_ep_blob(skl, m_cfg->vbus_id, link_type,
					s_fmt, ch, s_freq, dir, dev_type);
	if (cfg) {
		m_cfg->formats_config.caps_size = cfg->size;
		m_cfg->formats_config.caps = (u32 *) &cfg->caps;
	} else {
		dev_err(ctx->dev, "Blob NULL for id %x type %d dirn %d\n",
					m_cfg->vbus_id, link_type, dir);
		dev_err(ctx->dev, "PCM: ch %d, freq %d, fmt %d\n",
					ch, s_freq, s_fmt);
		return -EIO;
	}

	return 0;
}

static void skl_tplg_update_module_params(struct snd_soc_dapm_widget *w,
							struct skl_sst *ctx)
{
	struct skl_module_cfg *m_cfg = w->priv;
	struct skl_pipe_params *params = m_cfg->pipe->p_params;
	int p_conn_type = m_cfg->pipe->conn_type;
	bool is_fe;

	if (!m_cfg->params_fixup)
		return;

	dev_dbg(ctx->dev, "Mconfig for widget=%s BEFORE updation\n",
				w->name);

	skl_dump_mconfig(ctx, m_cfg);

	if (p_conn_type == SKL_PIPE_CONN_TYPE_FE)
		is_fe = true;
	else
		is_fe = false;

	skl_tplg_update_params_fixup(m_cfg, params, is_fe);
	skl_tplg_update_buffer_size(ctx, m_cfg);

	dev_dbg(ctx->dev, "Mconfig for widget=%s AFTER updation\n",
				w->name);

	skl_dump_mconfig(ctx, m_cfg);
}

/*
 * Module formats and resources depend on the current pipe configuration.
 * Here, we select proper resource and format indices for the respective
 * module.
 */
static int skl_tplg_find_module_params(struct device *dev,
			struct skl_module_cfg *m_cfg)
{
	struct skl_pipe *pipe;
	struct skl_pipe_mcfg *p_cfg;
	u8 cfg_idx;

	pipe = m_cfg->pipe;

	/*
	 * If there are no configs filled up from the dfw, then
	 * the all the resources and formats are filled at index 0
	 */
	if (pipe->nr_cfgs == 0)
		return 0;

	cfg_idx = pipe->cur_config_idx;

	p_cfg = &m_cfg->mod_cfg[cfg_idx];
	m_cfg->res_idx = p_cfg->res_idx;
	m_cfg->fmt_idx = p_cfg->fmt_idx;
	dev_dbg(dev, "mod id: %d mod inst: %d res_idx: %d fmt_idx: %d\n",
			m_cfg->id.module_id, m_cfg->id.instance_id,
			m_cfg->res_idx, m_cfg->fmt_idx);
	return 0;
}

int skl_probe_get_index(struct snd_soc_dai *dai,
				struct skl_probe_config *pconfig)
{
	int i, ret = -1;
	char pos[4];

	for (i = 0; i < pconfig->no_injector; i++) {
		snprintf(pos, 4, "%d", i);
		if (strstr(dai->name, pos))
			return i;
	}
	return ret;
}

int skl_probe_attach_inj_dma(struct snd_soc_dapm_widget *w,
					struct skl_sst *ctx, int index)
{
	int ret = -EINVAL;

	struct skl_module_cfg *mconfig = w->priv;
	struct skl_probe_attach_inj_dma ad;
	struct skl_probe_config *pconfig = &ctx->probe_config;

	if (pconfig->iprobe[index].state == SKL_PROBE_STATE_INJ_NONE) {
		dev_dbg(ctx->dev, "Attaching injector DMA\n");
		ad.node_id.node.vindex = pconfig->iprobe[index].dma_id;
		ad.node_id.node.dma_type = SKL_DMA_HDA_HOST_OUTPUT_CLASS;
		ad.node_id.node.rsvd = 0;
		ad.dma_buff_size = SKL_INJECT_PROBE_DMA_BUFF_SIZE;

		ret = skl_set_module_params(ctx, (void *)&ad,
					sizeof(struct skl_probe_attach_inj_dma),
					SKL_PROBE_INJECT_DMA_ATTACH, mconfig);
		if (ret < 0)
			return -EINVAL;

		pconfig->iprobe[index].state = SKL_PROBE_STATE_INJ_DMA_ATTACHED;
		dev_dbg(ctx->dev, "iprobe[%d].state %d\n", index,
					pconfig->iprobe[index].state);
	}

	ret = skl_set_module_params(ctx, (u32 *)&ad,
			sizeof(struct skl_probe_attach_inj_dma),
							1, mconfig);
	return ret;

}

int skl_probe_detach_inj_dma(struct skl_sst *ctx, struct snd_soc_dapm_widget *w,
								int index)
{
	struct skl_module_cfg *mconfig = w->priv;
	struct skl_probe_config *pconfig = &ctx->probe_config;
	struct skl_ipc_large_config_msg msg;
	union skl_connector_node_id node_id;
	int ret = -EINVAL;

	if (pconfig->iprobe[index].state == SKL_PROBE_STATE_INJ_DISCONNECTED) {
		dev_dbg(ctx->dev, "Detaching injector DMA\n");
		node_id.node.vindex = pconfig->iprobe[index].dma_id;
		node_id.node.dma_type = SKL_DMA_HDA_HOST_OUTPUT_CLASS;
		node_id.node.rsvd = 0;

		msg.module_id = mconfig->id.module_id;
		msg.instance_id = mconfig->id.instance_id;
		msg.large_param_id = SKL_PROBE_INJECT_DMA_DETACH;
		msg.param_data_size = sizeof(union skl_connector_node_id);

		dev_dbg(ctx->dev, "setting module params size=%d\n",
						msg.param_data_size);
		ret = skl_ipc_set_large_config(&ctx->ipc, &msg,
						(u32 *)&node_id);
		if (ret < 0)
			return -EINVAL;

		pconfig->iprobe[index].state = SKL_PROBE_STATE_INJ_NONE;
		dev_dbg(ctx->dev, "iprobe[%d].state %d\n", index,
					pconfig->iprobe[index].state);
	}
	return ret;
}


int skl_probe_point_set_config(struct snd_soc_dapm_widget *w,
					struct skl_sst *ctx, int direction,
					struct snd_soc_dai *dai)
{
	int i, ret = -EIO, n = 0;
	struct skl_module_cfg *mconfig = w->priv;
	const struct snd_kcontrol_new *k;
	struct skl_probe_config *pconfig = &ctx->probe_config;
	struct probe_pt_param prb_pt_param[8] = {{0}};
	int store_prb_pt_index[8] = {0};

	if (direction == SND_COMPRESS_PLAYBACK) {

		/* only one injector point can be set at a time*/
		n = skl_probe_get_index(dai, pconfig);
		if (n < 0)
			return -EINVAL;

		k = &w->kcontrol_news[pconfig->no_extractor + n];
		dev_dbg(dai->dev, "operation = %d, purpose = %d, probe_point_id = %d\n",
		pconfig->iprobe[n].operation, pconfig->iprobe[n].purpose,
					pconfig->iprobe[n].probe_point_id);

		if ((k->access & SNDRV_CTL_ELEM_ACCESS_TLV_CALLBACK)
			&& (pconfig->iprobe[n].state ==
				SKL_PROBE_STATE_INJ_DMA_ATTACHED)
			&& (pconfig->iprobe[n].operation ==
						SKL_PROBE_CONNECT)
			&& (pconfig->iprobe[n].purpose ==
						SKL_PROBE_INJECT ||
			pconfig->iprobe[n].purpose ==
					SKL_PROBE_INJECT_REEXTRACT)) {

			prb_pt_param[0].params =
					pconfig->iprobe[n].probe_point_id;
			prb_pt_param[0].connection = pconfig->iprobe[n].purpose;
			prb_pt_param[0].node_id =  pconfig->iprobe[n].dma_id;
			ret = skl_set_module_params(ctx, (void *)prb_pt_param,
				sizeof(struct probe_pt_param),
				SKL_PROBE_CONNECT, mconfig);
			if (ret < 0) {
				dev_dbg(dai->dev, "failed to set injector probe point\n");
				return -EINVAL;
			}

			pconfig->iprobe[n].state =
					SKL_PROBE_STATE_INJ_CONNECTED;
			dev_dbg(dai->dev, "iprobe[%d].state %d\n", n,
						pconfig->iprobe[n].state);
		}

	} else if (direction == SND_COMPRESS_CAPTURE) {

		/*multiple extractor points can be set simultaneously*/
		for (i = 0; i < pconfig->no_extractor; i++) {
			k = &w->kcontrol_news[i];
			dev_dbg(dai->dev, "operation = %d, purpose = %d, probe_point_id = %d\n",
					pconfig->eprobe[i].operation,
					pconfig->eprobe[i].purpose,
					pconfig->eprobe[i].probe_point_id);
			if ((k->access & SNDRV_CTL_ELEM_ACCESS_TLV_CALLBACK)
				&& (pconfig->eprobe[i].state ==
						SKL_PROBE_STATE_EXT_NONE)
				&& (pconfig->eprobe[i].operation ==
						SKL_PROBE_CONNECT)
				&& (pconfig->eprobe[i].purpose ==
						SKL_PROBE_EXTRACT ||
				pconfig->eprobe[i].purpose ==
						SKL_PROBE_INJECT_REEXTRACT)) {

				dev_dbg(dai->dev, "Retrieving the exractor params\n");
				prb_pt_param[n].params =
					pconfig->eprobe[i].probe_point_id;
				prb_pt_param[n].connection =
					pconfig->eprobe[i].purpose;
				prb_pt_param[n].node_id = -1;
				store_prb_pt_index[i] = 1;
				n++;
			}
		}

		if (n > 0) {
			ret = skl_set_module_params(ctx, (void *)prb_pt_param, n * sizeof(struct probe_pt_param),
						SKL_PROBE_CONNECT, mconfig);

			if (ret < 0) {
				dev_dbg(dai->dev, "failed to set extractor probe point\n");
				return -EINVAL;
			}
		}

		for (i = 0; i < pconfig->no_extractor; i++) {
			if (store_prb_pt_index[i]) {
				pconfig->eprobe[i].state =
					SKL_PROBE_STATE_EXT_CONNECTED;
				dev_dbg(dai->dev, "eprobe[%d].state %d\n",
						n, pconfig->eprobe[i].state);
			}
		}

	}
	return ret;
}

/*
 * some modules can have multiple params set from user control and
 * need to be set after module is initialized. If set_param flag is
 * set module params will be done after module is initialised.
 */
int skl_tplg_set_module_params(struct snd_soc_dapm_widget *w,
						struct skl_sst *ctx)
{
	int i, ret;
	struct skl_module_cfg *mconfig = w->priv;
	const struct snd_kcontrol_new *k;
	struct soc_bytes_ext *sb;
	struct skl_algo_data *bc;
	struct skl_specific_cfg *sp_cfg;

	if (mconfig->formats_config.caps_size > 0 &&
		mconfig->formats_config.set_params == SKL_PARAM_SET) {
		sp_cfg = &mconfig->formats_config;
		ret = skl_set_module_params(ctx, sp_cfg->caps,
					sp_cfg->caps_size,
					sp_cfg->param_id, mconfig);
		if (ret < 0)
			return ret;
	}

	for (i = 0; i < w->num_kcontrols; i++) {
		k = &w->kcontrol_news[i];
		if (k->access & SNDRV_CTL_ELEM_ACCESS_TLV_CALLBACK) {
			sb = (void *) k->private_value;
			bc = (struct skl_algo_data *)sb->dobj.private;

			if (bc->set_params == SKL_PARAM_SET) {
				ret = skl_set_module_params(ctx,
						(u32 *)bc->params, bc->size,
						bc->param_id, mconfig);
				if (ret < 0)
					return ret;
			}
		}
	}

	return 0;
}

/*
 * some module param can set from user control and this is required as
 * when module is initailzed. if module param is required in init it is
 * identifed by set_param flag. if set_param flag is not set, then this
 * parameter needs to set as part of module init.
 */
static int skl_tplg_set_module_init_data(struct snd_soc_dapm_widget *w)
{
	const struct snd_kcontrol_new *k;
	struct soc_bytes_ext *sb;
	struct skl_algo_data *bc;
	struct skl_module_cfg *mconfig = w->priv;
	int i;

	for (i = 0; i < w->num_kcontrols; i++) {
		k = &w->kcontrol_news[i];
		if (k->access & SNDRV_CTL_ELEM_ACCESS_TLV_CALLBACK) {
			sb = (struct soc_bytes_ext *)k->private_value;
			bc = (struct skl_algo_data *)sb->dobj.private;

			if (bc->set_params != SKL_PARAM_INIT)
				continue;

			mconfig->formats_config.caps = (u32 *)bc->params;
			mconfig->formats_config.caps_size = bc->size;

			break;
		}
	}

	return 0;
}

static int skl_tplg_module_prepare(struct skl_sst *ctx, struct skl_pipe *pipe,
		struct snd_soc_dapm_widget *w, struct skl_module_cfg *mcfg)
{
	switch (mcfg->dev_type) {
	case SKL_DEVICE_HDAHOST:
		return skl_pcm_host_dma_prepare(ctx->dev, pipe->p_params);

	case SKL_DEVICE_HDALINK:
		return skl_pcm_link_dma_prepare(ctx->dev, pipe->p_params);
	}

	return 0;
}

/*
 * Inside a pipe instance, we can have various modules. These modules need
 * to instantiated in DSP by invoking INIT_MODULE IPC, which is achieved by
 * skl_init_module() routine, so invoke that for all modules in a pipeline
 */
static int
skl_tplg_init_pipe_modules(struct skl *skl, struct skl_pipe *pipe)
{
	struct skl_pipe_module *w_module;
	struct snd_soc_dapm_widget *w;
	struct skl_module_cfg *mconfig;
	struct skl_sst *ctx = skl->skl_sst;
	int ret = 0;

	list_for_each_entry(w_module, &pipe->w_list, node) {
		uuid_le *uuid_mod;
		w = w_module->w;
		mconfig = w->priv;

		/* check if module ids are populated */
		if (mconfig->id.module_id < 0) {
			dev_err(skl->skl_sst->dev,
					"module %pUL id not populated\n",
					(uuid_le *)mconfig->guid);
			return -EIO;
		}

		ret = skl_tplg_find_module_params(ctx->dev, mconfig);
		if (ret < 0)
			return ret;

		/* check resource available */
		if (!skl_is_pipe_mcps_avail(skl, mconfig))
			return -ENOMEM;

		if (mconfig->module->loadable && ctx->dsp->fw_ops.load_mod) {
			ret = ctx->dsp->fw_ops.load_mod(ctx->dsp,
				mconfig->id.module_id, mconfig->guid);
			if (ret < 0)
				return ret;

			mconfig->m_state = SKL_MODULE_LOADED;
		}

		/* prepare the DMA if the module is gateway cpr */
		ret = skl_tplg_module_prepare(ctx, pipe, w, mconfig);
		if (ret < 0)
			return ret;

		/* update blob if blob is null for be with default value */
		skl_tplg_update_be_blob(w, ctx);

		/*
		 * apply fix/conversion to module params based on
		 * FE/BE params
		 */
		skl_tplg_update_module_params(w, ctx);
		uuid_mod = (uuid_le *)mconfig->guid;
		if (skl->conf_version < 2)
			skl_tplg_update_module_params(w, ctx);

		mconfig->id.pvt_id = skl_get_pvt_id(ctx, uuid_mod,
						mconfig->id.instance_id);

		if (mconfig->id.pvt_id < 0)
			return ret;
		skl_tplg_set_module_init_data(w);

		ret = skl_dsp_get_core(ctx->dsp, mconfig->core_id);

		if (ret < 0) {
			dev_err(ctx->dev, "Failed to wake up core %d ret=%d\n",
						mconfig->core_id, ret);
			return ret;
		}

		ret = skl_init_module(ctx, mconfig);
		if (ret < 0) {
			skl_put_pvt_id(ctx, uuid_mod, &mconfig->id.pvt_id);
			return ret;
		}
		skl_tplg_alloc_pipe_mcps(skl, mconfig);
		ret = skl_tplg_set_module_params(w, ctx);
		if (ret < 0)
			return ret;
	}

	return 0;
}

static int skl_tplg_unload_pipe_modules(struct skl_sst *ctx,
	 struct skl_pipe *pipe)
{
	int ret = 0;
	struct skl_pipe_module *w_module = NULL;
	struct skl_module_cfg *mconfig = NULL;

	list_for_each_entry(w_module, &pipe->w_list, node) {
		uuid_le *uuid_mod;
		mconfig  = w_module->w->priv;
		uuid_mod = (uuid_le *)mconfig->guid;
<<<<<<< HEAD


=======


>>>>>>> 994233f1
		if (mconfig->module->loadable && ctx->dsp->fw_ops.unload_mod &&
			mconfig->m_state > SKL_MODULE_UNINIT) {
			ret = ctx->dsp->fw_ops.unload_mod(ctx->dsp,
						mconfig->id.module_id);
			if (ret < 0)
				return -EIO;
		}
		skl_put_pvt_id(ctx, uuid_mod, &mconfig->id.pvt_id);

		ret = skl_dsp_put_core(ctx->dsp, mconfig->core_id);
		if (ret < 0) {
			/* notify error, continue with other modules */
			dev_err(ctx->dev, "Failed to sleep core %d ret=%d\n",
				mconfig->core_id, ret);
		}
	}

	/* no modules to unload in this path, so return */
	return ret;
}

<<<<<<< HEAD
=======
static bool is_skl_tplg_multi_fmt(struct skl *skl, struct skl_pipe *pipe)
{
	int i;
	struct skl_pipe_fmt *cur_fmt;
	struct skl_pipe_fmt *next_fmt;

	if (pipe->conn_type == SKL_PIPE_CONN_TYPE_FE &&
			pipe->nr_cfgs > 1) {
		for (i = 0; i < pipe->nr_cfgs-1; i++) {
			if (pipe->direction == SNDRV_PCM_STREAM_PLAYBACK) {
				cur_fmt = &pipe->configs[i].out_fmt;
				next_fmt = &pipe->configs[i+1].out_fmt;
			} else {
				cur_fmt = &pipe->configs[i].in_fmt;
				next_fmt = &pipe->configs[i+1].in_fmt;
			}
			if (!CHECK_HW_PARAMS(cur_fmt->channels, cur_fmt->freq,
						cur_fmt->bps,
						next_fmt->channels,
						next_fmt->freq,	next_fmt->bps))
				return true;
		}
	} else if (pipe->nr_cfgs > 1) {
		return true;
	}

	return false;
}

>>>>>>> 994233f1
/*
 ** Here, we select pipe format based on the pipe type and pipe
 * direction
 * to determine the current config index for the pipeline. The confix
 * index is then used to select proper module resources.
 *Intermediate pipes currently have a fixed format hence we select the
 * 0th configuratation by default for such pipes.
 **/
static int
skl_tplg_get_pipe_config(struct skl *skl, struct skl_module_cfg *mconfig)
{
	struct skl_sst *ctx = skl->skl_sst;
	struct skl_pipe *pipe = mconfig->pipe;
	struct skl_pipe_params *params = pipe->p_params;
	struct skl_path_config *pconfig = &pipe->configs[0];
	struct skl_pipe_fmt *fmt = NULL;
	int i;
<<<<<<< HEAD
=======
	bool ret;
>>>>>>> 994233f1

	if (pipe->nr_cfgs == 0) {
		pipe->cur_config_idx = 0;
		return 0;
	}

<<<<<<< HEAD
=======
	ret = is_skl_tplg_multi_fmt(skl, pipe);
	if (ret) {
		pipe->cur_config_idx = pipe->pipe_config_idx;
		pipe->memory_pages = pconfig->mem_pages;
		dev_dbg(ctx->dev, "found pipe config idx:%d\n",
				pipe->cur_config_idx);
		return 0;
	}

>>>>>>> 994233f1
	for (i = 0; i < pipe->nr_cfgs; i++) {
		pconfig = &pipe->configs[i];

		switch (pipe->conn_type) {
		case SKL_PIPE_CONN_TYPE_FE:
			if (pipe->direction == SNDRV_PCM_STREAM_PLAYBACK)
				fmt = &pconfig->in_fmt;
			else
				fmt = &pconfig->out_fmt;
			break;

		case SKL_PIPE_CONN_TYPE_BE:
			if (pipe->direction == SNDRV_PCM_STREAM_PLAYBACK)
				fmt = &pconfig->out_fmt;
			else
				fmt = &pconfig->in_fmt;
			break;

		default:
			dev_dbg(ctx->dev,
				"Loop pipe detected, take 0th config\n");
			pipe->cur_config_idx = 0;
			pipe->memory_pages = pconfig->mem_pages;
			dev_dbg(ctx->dev, "Pipe#:%d Memory pages %d\n",
					pipe->ppl_id, pipe->memory_pages);
			return 0;
		}

		if (fmt == NULL) {
			dev_err(ctx->dev, "Invalid pipe format detected: %d\n",
					pipe->ppl_id);
			return -EINVAL;
		}

		if (CHECK_HW_PARAMS(params->ch, params->s_freq, params->s_fmt,
					fmt->channels, fmt->freq, fmt->bps)) {
			pipe->cur_config_idx = i;
			pipe->memory_pages = pconfig->mem_pages;
			dev_dbg(ctx->dev, "found pipe config:%d idx:%d\n",
					pipe->cur_config_idx, i);
			return 0;
		}
	}

	dev_err(ctx->dev, "Invalid pipe config: %d %d %d for pipe: %d\n",
					params->ch, params->s_freq,
					params->s_fmt, pipe->ppl_id);
	return -EINVAL;
}

/*
 * Mixer module represents a pipeline. So in the Pre-PMU event of mixer we
 * need create the pipeline. So we do following:
 *   - check the resources
 *   - Create the pipeline
 *   - Initialize the modules in pipeline
 *   - finally bind all modules together
 */
static int skl_tplg_mixer_dapm_pre_pmu_event(struct snd_soc_dapm_widget *w,
							struct skl *skl)
{
	int ret;
	struct skl_module_cfg *mconfig = w->priv;
	struct skl_pipe_module *w_module;
	struct skl_pipe *s_pipe = mconfig->pipe;
	struct skl_module_cfg *src_module = NULL, *dst_module, *module;
	struct skl_sst *ctx = skl->skl_sst;
	struct skl_module_deferred_bind *modules;

	if (mconfig->pipe->state >= SKL_PIPE_CREATED)
		return 0;

	/*
	 * This will check for single module in source pipeline. If single
	 * module pipeline  exists then its going to create source pipeline
	 * first. This will handle/satisfy source-to-sink pipeline creation
	 * scenario for single module in any stream
	 */
	skl_init_single_module_pipe(w, skl);

	ret = skl_tplg_get_pipe_config(skl, mconfig);
	if (ret < 0)
		return ret;

	/* check resource available */
	if (!skl_is_pipe_mcps_avail(skl, mconfig))
		return -EBUSY;

	if (!skl_is_pipe_mem_avail(skl, mconfig))
		return -ENOMEM;

	/*
	 * Create a list of modules for pipe.
	 * This list contains modules from source to sink
	 */
	ret = skl_create_pipeline(ctx, mconfig->pipe);
	if (ret < 0)
		return ret;

	skl_tplg_alloc_pipe_mem(skl, mconfig);
	skl_tplg_alloc_pipe_mcps(skl, mconfig);

	/* Init all pipe modules from source to sink */
	ret = skl_tplg_init_pipe_modules(skl, s_pipe);
	if (ret < 0)
		return ret;

	/* Bind modules from source to sink */
	list_for_each_entry(w_module, &s_pipe->w_list, node) {
		dst_module = w_module->w->priv;

		if (src_module == NULL) {
			src_module = dst_module;
			continue;
		}

		ret = skl_bind_modules(ctx, src_module, dst_module);
		if (ret < 0)
			return ret;

		src_module = dst_module;
	}

	/*
	 * When the destination module is initialized, check for these modules
	 * in deferred bind list. If found, bind them.
	 */
	list_for_each_entry(w_module, &s_pipe->w_list, node) {
		if (list_empty(&skl->bind_list))
			break;

		list_for_each_entry(modules, &skl->bind_list, node) {
			module = w_module->w->priv;
			if (modules->dst == module)
				skl_bind_modules(ctx, modules->src,
							modules->dst);
		}
	}

	return 0;
}

/*
 * This function returns pipe order in given stream
 */
static int skl_get_pipe_order(struct skl_module_cfg *mcfg)
<<<<<<< HEAD
{
	struct skl_pipe *pipe = mcfg->pipe;

	switch (pipe->conn_type) {
	case SKL_PIPE_CONN_TYPE_FE:
		if (pipe->direction == SNDRV_PCM_STREAM_CAPTURE)
			return SKL_LAST_PIPE;
		else if (pipe->direction == SNDRV_PCM_STREAM_PLAYBACK)
			return SKL_FIRST_PIPE;
		break;
	case SKL_PIPE_CONN_TYPE_BE:
		if (pipe->direction == SNDRV_PCM_STREAM_PLAYBACK)
			return SKL_LAST_PIPE;
		else if (pipe->direction == SNDRV_PCM_STREAM_CAPTURE)
			return SKL_FIRST_PIPE;
		break;
	}
	return SKL_INTERMEDIATE_PIPE;
}

/*
 * This function checks for single module source pipeline. If found any then
 * it will initialize source pipeline and its module
 */
static void skl_init_single_module_pipe(struct snd_soc_dapm_widget *w,
							struct skl *skl)
{
	struct snd_soc_dapm_path *p;
	struct snd_soc_dapm_widget *src_w = NULL;
	struct skl_module_cfg *mcfg;

	snd_soc_dapm_widget_for_each_source_path(w, p) {
		src_w = p->source;

		if ((src_w->priv != NULL) && is_skl_dsp_widget_type(src_w)) {
			mcfg = src_w->priv;
			if ((list_is_singular(&mcfg->pipe->w_list)) &&
						(src_w->power_check(src_w)))
				skl_tplg_mixer_dapm_pre_pmu_event(src_w, skl);
		}
		skl_init_single_module_pipe(src_w, skl);
	}
}

static int skl_fill_sink_instance_id(struct skl_sst *ctx, u32 *params,
				int size, struct skl_module_cfg *mcfg)
{
	int i, pvt_id;

	if (mcfg->m_type == SKL_MODULE_TYPE_KPB) {
		struct skl_kpb_params *kpb_params =
				(struct skl_kpb_params *)params;
		struct skl_mod_inst_map *inst = kpb_params->map;

		for (i = 0; i < kpb_params->num_modules; i++) {
			pvt_id = skl_get_pvt_instance_id_map(ctx, inst->mod_id,
								inst->inst_id);
			if (pvt_id < 0)
				return -EINVAL;

			inst->inst_id = pvt_id;
			inst++;
		}
	}

	return 0;
=======
{
	struct skl_pipe *pipe = mcfg->pipe;

	switch (pipe->conn_type) {
	case SKL_PIPE_CONN_TYPE_FE:
		if (pipe->direction == SNDRV_PCM_STREAM_CAPTURE)
			return SKL_LAST_PIPE;
		else if (pipe->direction == SNDRV_PCM_STREAM_PLAYBACK)
			return SKL_FIRST_PIPE;
		break;
	case SKL_PIPE_CONN_TYPE_BE:
		if (pipe->direction == SNDRV_PCM_STREAM_PLAYBACK)
			return SKL_LAST_PIPE;
		else if (pipe->direction == SNDRV_PCM_STREAM_CAPTURE)
			return SKL_FIRST_PIPE;
		break;
	}
	return SKL_INTERMEDIATE_PIPE;
>>>>>>> 994233f1
}
/*
 * This function checks for single module source pipeline. If found any then
 * it will initialize source pipeline and its module
 */
static void skl_init_single_module_pipe(struct snd_soc_dapm_widget *w,
							struct skl *skl)
{
<<<<<<< HEAD
	int i, ret;
	struct skl_module_cfg *mconfig = w->priv;
	const struct snd_kcontrol_new *k;
	struct soc_bytes_ext *sb;
	struct skl_algo_data *bc;
	struct skl_specific_cfg *sp_cfg;
	u32 *params;
=======
	struct snd_soc_dapm_path *p;
	struct snd_soc_dapm_widget *src_w = NULL;
	struct skl_module_cfg *mcfg;
>>>>>>> 994233f1

	snd_soc_dapm_widget_for_each_source_path(w, p) {
		src_w = p->source;

		if ((src_w->priv != NULL) && is_skl_dsp_widget_type(src_w)) {
			mcfg = src_w->priv;
			if ((list_is_singular(&mcfg->pipe->w_list)) &&
						(src_w->power_check(src_w)))
				skl_tplg_mixer_dapm_pre_pmu_event(src_w, skl);
		}
		skl_init_single_module_pipe(src_w, skl);
	}
}

static int skl_fill_sink_instance_id(struct skl_sst *ctx, u32 *params,
				int size, struct skl_module_cfg *mcfg)
{
	int i, pvt_id;

	if (mcfg->m_type == SKL_MODULE_TYPE_KPB) {
		struct skl_kpb_params *kpb_params =
				(struct skl_kpb_params *)params;
		struct skl_mod_inst_map *inst = kpb_params->map;

		for (i = 0; i < kpb_params->num_modules; i++) {
			pvt_id = skl_get_pvt_instance_id_map(ctx, inst->mod_id,
								inst->inst_id);
			if (pvt_id < 0)
				return -EINVAL;

			inst->inst_id = pvt_id;
			inst++;
		}
	}

	return 0;
}
/*
 * Some modules require params to be set after the module is bound to
 * all pins connected.
 *
 * The module provider initializes set_param flag for such modules and we
 * send params after binding
 */
static int skl_tplg_set_module_bind_params(struct snd_soc_dapm_widget *w,
			struct skl_module_cfg *mcfg, struct skl_sst *ctx)
{
	int i, ret;
	struct skl_module_cfg *mconfig = w->priv;
	const struct snd_kcontrol_new *k;
	struct soc_bytes_ext *sb;
	struct skl_algo_data *bc;
	struct skl_specific_cfg *sp_cfg;
	u32 *params;

	/*
	 * check all out/in pins are in bind state.
	 * if so set the module param
	 */
	for (i = 0; i < mcfg->module->max_output_pins; i++) {
		if (mcfg->m_out_pin[i].pin_state != SKL_PIN_BIND_DONE)
			return 0;
	}

	for (i = 0; i < mcfg->module->max_input_pins; i++) {
		if (mcfg->m_in_pin[i].pin_state != SKL_PIN_BIND_DONE)
			return 0;
	}

	if (mconfig->formats_config.caps_size > 0 &&
		mconfig->formats_config.set_params == SKL_PARAM_BIND) {
		sp_cfg = &mconfig->formats_config;
		ret = skl_set_module_params(ctx, sp_cfg->caps,
					sp_cfg->caps_size,
					sp_cfg->param_id, mconfig);
		if (ret < 0)
			return ret;
	}

	for (i = 0; i < w->num_kcontrols; i++) {
		k = &w->kcontrol_news[i];
		if (k->access & SNDRV_CTL_ELEM_ACCESS_TLV_CALLBACK) {
			sb = (void *) k->private_value;
			bc = (struct skl_algo_data *)sb->dobj.private;

			if (bc->set_params == SKL_PARAM_BIND) {
				params = kzalloc(bc->max, GFP_KERNEL);
				if (!params)
					return -ENOMEM;

				memcpy(params, bc->params, bc->max);
				skl_fill_sink_instance_id(ctx, params, bc->max,
								mconfig);

				ret = skl_set_module_params(ctx, params,
						bc->max, bc->param_id, mconfig);
				kfree(params);

				if (ret < 0)
					return ret;
			}
		}
	}

	return 0;
}


static int skl_tplg_module_add_deferred_bind(struct skl *skl,
	struct skl_module_cfg *src, struct skl_module_cfg *dst)
<<<<<<< HEAD
=======
{
	struct skl_module_deferred_bind *m_list, *modules;
	int i;

	/* only supported for module with static pin connection */
	for (i = 0; i < dst->module->max_input_pins; i++) {
		struct skl_module_pin *pin = &dst->m_in_pin[i];

		if (pin->is_dynamic)
			continue;

		if ((pin->id.module_id  == src->id.module_id) &&
			(pin->id.instance_id  == src->id.instance_id)) {

			if (!list_empty(&skl->bind_list)) {
				list_for_each_entry(modules, &skl->bind_list, node) {
					if (modules->src == src && modules->dst == dst)
						return 0;
				}
			}

			m_list = kzalloc(sizeof(*m_list), GFP_KERNEL);
			if (!m_list)
				return -ENOMEM;

			m_list->src = src;
			m_list->dst = dst;

			list_add(&m_list->node, &skl->bind_list);
		}
	}

	return 0;
}

static int skl_tplg_bind_sinks(struct snd_soc_dapm_widget *w,
				struct skl *skl,
				struct snd_soc_dapm_widget *src_w,
				struct skl_module_cfg *src_mconfig)
>>>>>>> 994233f1
{
	struct skl_module_deferred_bind *m_list, *modules;
	int i;

	/* only supported for module with static pin connection */
	for (i = 0; i < dst->module->max_input_pins; i++) {
		struct skl_module_pin *pin = &dst->m_in_pin[i];

		if (pin->is_dynamic)
			continue;

		if ((pin->id.module_id  == src->id.module_id) &&
			(pin->id.instance_id  == src->id.instance_id)) {

			if (!list_empty(&skl->bind_list)) {
				list_for_each_entry(modules, &skl->bind_list, node) {
					if (modules->src == src && modules->dst == dst)
						return 0;
				}
			}

			m_list = kzalloc(sizeof(*m_list), GFP_KERNEL);
			if (!m_list)
				return -ENOMEM;

			m_list->src = src;
			m_list->dst = dst;

			list_add(&m_list->node, &skl->bind_list);
		}
	}

	return 0;
}

static int skl_tplg_bind_sinks(struct snd_soc_dapm_widget *w,
				struct skl *skl,
				struct snd_soc_dapm_widget *src_w,
				struct skl_module_cfg *src_mconfig)
{
	struct snd_soc_dapm_path *p;
	struct snd_soc_dapm_widget *sink = NULL, *next_sink = NULL;
	struct skl_module_cfg *sink_mconfig;
	struct skl_sst *ctx = skl->skl_sst;
	int ret;

	snd_soc_dapm_widget_for_each_sink_path(w, p) {
		if (!p->connect)
			continue;

		dev_dbg(ctx->dev, "%s: src widget=%s\n", __func__, w->name);
		dev_dbg(ctx->dev, "%s: sink widget=%s\n", __func__, p->sink->name);

		next_sink = p->sink;

		if (!is_skl_dsp_widget_type(p->sink))
			return skl_tplg_bind_sinks(p->sink, skl, src_w, src_mconfig);

		/*
		 * here we will check widgets in sink pipelines, so that
		 * can be any widgets type and we are only interested if
		 * they are ones used for SKL so check that first
		 */
		if ((p->sink->priv != NULL) &&
					is_skl_dsp_widget_type(p->sink)) {

			sink = p->sink;
			sink_mconfig = sink->priv;

			/*
			 * Modules other than PGA leaf can be connected
			 * directly or via switch to a module in another
			 * pipeline. EX: reference path
			 * when the path is enabled, the dst module that needs
			 * to be bound may not be initialized. if the module is
			 * not initialized, add these modules in the deferred
			 * bind list and when the dst module is initialised,
			 * bind this module to the dst_module in deferred list.
			 */
			if (((src_mconfig->m_state == SKL_MODULE_INIT_DONE)
				&& (sink_mconfig->m_state == SKL_MODULE_UNINIT))) {

				ret = skl_tplg_module_add_deferred_bind(skl,
						src_mconfig, sink_mconfig);

				if (ret < 0)
					return ret;

			}


			if (src_mconfig->m_state == SKL_MODULE_UNINIT ||
				sink_mconfig->m_state == SKL_MODULE_UNINIT)
				continue;

			/* Bind source to sink, mixin is always source */
			ret = skl_bind_modules(ctx, src_mconfig, sink_mconfig);
			if (ret)
				return ret;

			/* set module params after bind */
			skl_tplg_set_module_bind_params(src_w, src_mconfig, ctx);
			skl_tplg_set_module_bind_params(sink, sink_mconfig, ctx);

			/* Start sinks pipe first */
			if (sink_mconfig->pipe->state != SKL_PIPE_STARTED) {
				if (sink_mconfig->pipe->conn_type !=
							SKL_PIPE_CONN_TYPE_FE)
					ret = skl_run_pipe(ctx,
							sink_mconfig->pipe);
				if (ret)
					return ret;
			}
		}
	}

	if (!sink)
		return skl_tplg_bind_sinks(next_sink, skl, src_w, src_mconfig);

	return 0;
}

/*
 * A PGA represents a module in a pipeline. So in the Pre-PMU event of PGA
 * we need to do following:
 *   - Bind to sink pipeline
 *      Since the sink pipes can be running and we don't get mixer event on
 *      connect for already running mixer, we need to find the sink pipes
 *      here and bind to them. This way dynamic connect works.
 *   - Start sink pipeline, if not running
 *   - Then run current pipe
 */
static int skl_tplg_pga_dapm_pre_pmu_event(struct snd_soc_dapm_widget *w,
								struct skl *skl)
{
	struct skl_module_cfg *src_mconfig;
	struct skl_sst *ctx = skl->skl_sst;
	int ret = 0;

	src_mconfig = w->priv;

	/*
	 * find which sink it is connected to, bind with the sink,
	 * if sink is not started, start sink pipe first, then start
	 * this pipe
	 */
	ret = skl_tplg_bind_sinks(w, skl, w, src_mconfig);
	if (ret)
		return ret;

	/* Start source pipe last after starting all sinks */
	if (src_mconfig->pipe->conn_type != SKL_PIPE_CONN_TYPE_FE)
		return skl_run_pipe(ctx, src_mconfig->pipe);

	return 0;
}

static struct snd_soc_dapm_widget *skl_get_src_dsp_widget(
		struct snd_soc_dapm_widget *w, struct skl *skl)
{
	struct snd_soc_dapm_path *p;
	struct snd_soc_dapm_widget *src_w = NULL;
	struct skl_sst *ctx = skl->skl_sst;

	snd_soc_dapm_widget_for_each_source_path(w, p) {
		src_w = p->source;
		if (!p->connect)
			continue;

		dev_dbg(ctx->dev, "sink widget=%s\n", w->name);
		dev_dbg(ctx->dev, "src widget=%s\n", p->source->name);

		/*
		 * here we will check widgets in sink pipelines, so that can
		 * be any widgets type and we are only interested if they are
		 * ones used for SKL so check that first
		 */
		if ((p->source->priv != NULL) &&
					is_skl_dsp_widget_type(p->source)) {
			return p->source;
		}
	}

	if (src_w != NULL)
		return skl_get_src_dsp_widget(src_w, skl);

	return NULL;
}

/*
 * in the Post-PMU event of mixer we need to do following:
 *   - Check if this pipe is running
 *   - if not, then
 *	- bind this pipeline to its source pipeline
 *	  if source pipe is already running, this means it is a dynamic
 *	  connection and we need to bind only to that pipe
 *	- start this pipeline
 */
static int skl_tplg_mixer_dapm_post_pmu_event(struct snd_soc_dapm_widget *w,
							struct skl *skl)
{
	int ret = 0;
	struct snd_soc_dapm_widget *source, *sink;
	struct skl_module_cfg *src_mconfig, *sink_mconfig;
	struct skl_sst *ctx = skl->skl_sst;
	int src_pipe_started = 0;

	sink = w;
	sink_mconfig = sink->priv;

	/*
	 * If source pipe is already started, that means source is driving
	 * one more sink before this sink got connected, Since source is
	 * started, bind this sink to source and start this pipe.
	 */
	source = skl_get_src_dsp_widget(w, skl);
	if (source != NULL) {
		src_mconfig = source->priv;
		sink_mconfig = sink->priv;
		src_pipe_started = 1;

		/*
		 * check pipe state, then no need to bind or start the
		 * pipe
		 */
		if (src_mconfig->pipe->state != SKL_PIPE_STARTED)
			src_pipe_started = 0;
	}

	if (src_pipe_started) {
		ret = skl_bind_modules(ctx, src_mconfig, sink_mconfig);
		if (ret)
			return ret;

		/* set module params after bind */
		skl_tplg_set_module_bind_params(source, src_mconfig, ctx);
		skl_tplg_set_module_bind_params(sink, sink_mconfig, ctx);

		if (sink_mconfig->pipe->conn_type != SKL_PIPE_CONN_TYPE_FE)
			ret = skl_run_pipe(ctx, sink_mconfig->pipe);
	}

	return ret;
}

/*
 * in the Pre-PMD event of mixer we need to do following:
 *   - Stop the pipe
 *   - find the source connections and remove that from dapm_path_list
 *   - unbind with source pipelines if still connected
 */
static int skl_tplg_mixer_dapm_pre_pmd_event(struct snd_soc_dapm_widget *w,
							struct skl *skl)
{
	struct skl_module_cfg *src_mconfig, *sink_mconfig;
	int ret = 0, i;
	struct skl_sst *ctx = skl->skl_sst;

	sink_mconfig = w->priv;

	/* Stop the pipe */
	ret = skl_stop_pipe(ctx, sink_mconfig->pipe);
	if (ret)
		return ret;

	for (i = 0; i < sink_mconfig->module->max_input_pins; i++) {
		if (sink_mconfig->m_in_pin[i].pin_state == SKL_PIN_BIND_DONE) {
			src_mconfig = sink_mconfig->m_in_pin[i].tgt_mcfg;
			if (!src_mconfig)
				continue;

			ret = skl_unbind_modules(ctx,
						src_mconfig, sink_mconfig);
		}
	}

	return ret;
}

/*
 * in the Post-PMD event of mixer we need to do following:
 *   - Free the mcps used
 *   - Free the mem used
 *   - Unbind the modules within the pipeline
 *   - Delete the pipeline (modules are not required to be explicitly
 *     deleted, pipeline delete is enough here
 */
static int skl_tplg_mixer_dapm_post_pmd_event(struct snd_soc_dapm_widget *w,
							struct skl *skl)
{
	struct skl_module_cfg *mconfig = w->priv;
	struct skl_pipe_module *w_module;
	struct skl_module_cfg *src_module = NULL, *dst_module;
	struct skl_sst *ctx = skl->skl_sst;
	struct skl_pipe *s_pipe = mconfig->pipe;
	struct skl_module_deferred_bind *modules, *tmp;

	if (s_pipe->state == SKL_PIPE_INVALID)
		return -EINVAL;

	skl_tplg_free_pipe_mcps(skl, mconfig);
	skl_tplg_free_pipe_mem(skl, mconfig);

	list_for_each_entry(w_module, &s_pipe->w_list, node) {
		if (list_empty(&skl->bind_list))
			break;

		src_module = w_module->w->priv;

		list_for_each_entry_safe(modules, tmp, &skl->bind_list, node) {
			/*
			 * When the destination module is deleted, Unbind the
			 * modules from deferred bind list.
			 */
			if (modules->dst == src_module) {
				skl_unbind_modules(ctx, modules->src,
						modules->dst);
			}

			/*
			 * When the source module is deleted, remove this entry
			 * from the deferred bind list.
			 */
			if (modules->src == src_module) {
				list_del(&modules->node);
				modules->src = NULL;
				modules->dst = NULL;
				kfree(modules);
			}
		}
	}

	list_for_each_entry(w_module, &s_pipe->w_list, node) {
		dst_module = w_module->w->priv;

		if (mconfig->m_state >= SKL_MODULE_INIT_DONE)
			skl_tplg_free_pipe_mcps(skl, dst_module);
		if (src_module == NULL) {
			src_module = dst_module;
			continue;
		}

		skl_unbind_modules(ctx, src_module, dst_module);
		src_module = dst_module;
	}

	skl_delete_pipe(ctx, mconfig->pipe);

	list_for_each_entry(w_module, &s_pipe->w_list, node) {
		src_module = w_module->w->priv;
		src_module->m_state = SKL_MODULE_UNINIT;
	}

	return skl_tplg_unload_pipe_modules(ctx, s_pipe);
}

/*
 * in the Post-PMD event of PGA we need to do following:
 *   - Free the mcps used
 *   - Stop the pipeline
 *   - In source pipe is connected, unbind with source pipelines
 */
static int skl_tplg_pga_dapm_post_pmd_event(struct snd_soc_dapm_widget *w,
								struct skl *skl)
{
	struct skl_module_cfg *src_mconfig, *sink_mconfig;
	int ret = 0, i;
	struct skl_sst *ctx = skl->skl_sst;

	src_mconfig = w->priv;

	/* Stop the pipe since this is a mixin module */
	ret = skl_stop_pipe(ctx, src_mconfig->pipe);
	if (ret)
		return ret;

	for (i = 0; i < src_mconfig->module->max_output_pins; i++) {
		if (src_mconfig->m_out_pin[i].pin_state == SKL_PIN_BIND_DONE) {
			sink_mconfig = src_mconfig->m_out_pin[i].tgt_mcfg;
			if (!sink_mconfig)
				continue;
			/*
			 * This is a connecter and if path is found that means
			 * unbind between source and sink has not happened yet
			 */
			ret = skl_unbind_modules(ctx, src_mconfig,
							sink_mconfig);
		}
	}

	return ret;
}

/*
 * In modelling, we assume there will be ONLY one mixer in a pipeline. If a
 * second one is required that is created as another pipe entity.
 * The mixer is responsible for pipe management and represent a pipeline
 * instance
 */
static int skl_tplg_mixer_event(struct snd_soc_dapm_widget *w,
				struct snd_kcontrol *k, int event)
{
	struct snd_soc_dapm_context *dapm = w->dapm;
	struct skl *skl = get_skl_ctx(dapm->dev);

	switch (event) {
	case SND_SOC_DAPM_PRE_PMU:
		return skl_tplg_mixer_dapm_pre_pmu_event(w, skl);

	case SND_SOC_DAPM_POST_PMU:
		return skl_tplg_mixer_dapm_post_pmu_event(w, skl);

	case SND_SOC_DAPM_PRE_PMD:
		return skl_tplg_mixer_dapm_pre_pmd_event(w, skl);

	case SND_SOC_DAPM_POST_PMD:
		return skl_tplg_mixer_dapm_post_pmd_event(w, skl);
	}

	return 0;
}

/*
 * In modelling, we assumed rest of the modules in pipeline are PGA. But we
 * are interested in last PGA (leaf PGA) in a pipeline to disconnect with
 * the sink when it is running (two FE to one BE or one FE to two BE)
 * scenarios
 */
static int skl_tplg_pga_event(struct snd_soc_dapm_widget *w,
			struct snd_kcontrol *k, int event)

{
	struct snd_soc_dapm_context *dapm = w->dapm;
	struct skl *skl = get_skl_ctx(dapm->dev);

	switch (event) {
	case SND_SOC_DAPM_PRE_PMU:
		return skl_tplg_pga_dapm_pre_pmu_event(w, skl);

	case SND_SOC_DAPM_POST_PMD:
		return skl_tplg_pga_dapm_post_pmd_event(w, skl);
	}

	return 0;
}

/*
 * In modelling, we assumed that all single module will be PGA leaf. Have
 * added new event flag POST_PMU. PRE_PMU is going to handle dynamic connection
 * i.e (dynamic FE or BE connection to already running stream). POST_PMU will
 * handle the pipeline binding and running from sink to source. POST_PMD
 * will handle the cleanup of single module pipe.
 */
static int skl_tplg_pga_single_module_event(struct snd_soc_dapm_widget *w,
			struct snd_kcontrol *k, int event)

{
	struct snd_soc_dapm_context *dapm = w->dapm;
	struct skl *skl = get_skl_ctx(dapm->dev);
	struct skl_module_cfg *mcfg = w->priv;
	int ret;

	switch (event) {
	case SND_SOC_DAPM_PRE_PMU:
		ret = skl_tplg_mixer_dapm_pre_pmu_event(w, skl);
		if ((skl_get_pipe_order(mcfg) == SKL_LAST_PIPE) && (ret == 0))
			ret = skl_tplg_mixer_dapm_post_pmu_event(w, skl);
		return ret;

	case SND_SOC_DAPM_POST_PMU:
		return skl_tplg_pga_dapm_pre_pmu_event(w, skl);

	case SND_SOC_DAPM_POST_PMD:
		ret = skl_tplg_pga_dapm_post_pmd_event(w, skl);
		if (ret >= 0)
			ret = skl_tplg_mixer_dapm_post_pmd_event(w, skl);
		return ret;
	}

	return 0;
}

int skl_tplg_dsp_log_get(struct snd_kcontrol *kcontrol,
					struct snd_ctl_elem_value *ucontrol)
{
	struct snd_soc_platform *platform = snd_soc_kcontrol_platform(kcontrol);
	struct hdac_ext_bus *ebus = snd_soc_component_get_drvdata
					(&(platform->component));
	struct skl *skl = ebus_to_skl(ebus);

	ucontrol->value.integer.value[0] = get_dsp_log_priority(skl);

	return 0;
}

int skl_tplg_dsp_log_set(struct snd_kcontrol *kcontrol,
					struct snd_ctl_elem_value *ucontrol)
{
	struct snd_soc_platform *platform = snd_soc_kcontrol_platform(kcontrol);
	struct hdac_ext_bus *ebus = snd_soc_component_get_drvdata
					(&(platform->component));
	struct skl *skl = ebus_to_skl(ebus);

	update_dsp_log_priority(ucontrol->value.integer.value[0], skl);

	return 0;
}

<<<<<<< HEAD
=======
static int skl_tplg_multi_config_get(struct snd_kcontrol *kcontrol,
			struct snd_ctl_elem_value *ucontrol)
{
	struct snd_soc_platform *platform = snd_soc_kcontrol_platform(kcontrol);
	struct hdac_ext_bus *ebus = snd_soc_component_get_drvdata
					(&(platform->component));
	struct skl *skl = ebus_to_skl(ebus);
	struct skl_pipeline *ppl;
	struct skl_pipe *pipe = NULL;
	u32 *pipe_id;
	struct soc_enum *ec = (struct soc_enum *)kcontrol->private_value;

	if (!ec)
		return -EINVAL;

	pipe_id = ec->dobj.private;
	GET_PIPE(ppl, skl, node, *pipe_id, pipe);
	if (!pipe)
		return -EIO;

	ucontrol->value.enumerated.item[0]  =  pipe->pipe_config_idx;

	return 0;
}

static int skl_tplg_multi_config_set(struct snd_kcontrol *kcontrol,
			struct snd_ctl_elem_value *ucontrol)
{
	struct snd_soc_platform *platform = snd_soc_kcontrol_platform(kcontrol);
	struct hdac_ext_bus *ebus = snd_soc_component_get_drvdata
					(&(platform->component));
	struct skl *skl = ebus_to_skl(ebus);
	struct skl_pipeline *ppl;
	struct skl_pipe *pipe = NULL;
	struct soc_enum *ec = (struct soc_enum *)kcontrol->private_value;
	u32 *pipe_id;

	if (!ec)
		return -EINVAL;

	if (ucontrol->value.enumerated.item[0] > ec->items)
		return -EINVAL;

	pipe_id = ec->dobj.private;
	GET_PIPE(ppl, skl, node, *pipe_id, pipe);
	if (!pipe)
		return -EIO;

	pipe->pipe_config_idx = ucontrol->value.enumerated.item[0];

	return 0;
}


>>>>>>> 994233f1
static int skl_tplg_tlv_control_get(struct snd_kcontrol *kcontrol,
			unsigned int __user *data, unsigned int size)
{
	struct soc_bytes_ext *sb =
			(struct soc_bytes_ext *)kcontrol->private_value;
	struct skl_algo_data *bc = (struct skl_algo_data *)sb->dobj.private;
	struct snd_soc_dapm_widget *w = snd_soc_dapm_kcontrol_widget(kcontrol);
	struct skl_module_cfg *mconfig = w->priv;
	struct skl *skl = get_skl_ctx(w->dapm->dev);

	if (w->power)
		skl_get_module_params(skl->skl_sst, (u32 *)bc->params,
				      bc->size, bc->param_id, mconfig);

	/* decrement size for TLV header */
	size -= 2 * sizeof(u32);

	/* check size as we don't want to send kernel data */
	if (size > bc->max)
		size = bc->max;

	if (bc->params) {
		if (copy_to_user(data, &bc->param_id, sizeof(u32)))
			return -EFAULT;
		if (copy_to_user(data + 1, &size, sizeof(u32)))
			return -EFAULT;
		if (copy_to_user(data + 2, bc->params, size))
			return -EFAULT;
	}

	return 0;
}

#define SKL_PARAM_VENDOR_ID 0xff

static int skl_tplg_tlv_control_set(struct snd_kcontrol *kcontrol,
			const unsigned int __user *data, unsigned int size)
{
	struct snd_soc_dapm_widget *w = snd_soc_dapm_kcontrol_widget(kcontrol);
	struct skl_module_cfg *mconfig = w->priv;
	struct soc_bytes_ext *sb =
			(struct soc_bytes_ext *)kcontrol->private_value;
	struct skl_algo_data *ac = (struct skl_algo_data *)sb->dobj.private;
	struct skl *skl = get_skl_ctx(w->dapm->dev);

	if (ac->params) {
		if (size > ac->max)
			return -EINVAL;

		ac->size = size;
		/*
		 * if the param_is is of type Vendor, firmware expects actual
		 * parameter id and size from the control.
		 */
		if (ac->param_id == SKL_PARAM_VENDOR_ID) {
			if (copy_from_user(ac->params, data, size))
				return -EFAULT;
		} else {
			if (copy_from_user(ac->params,
					   data + 2, size))
				return -EFAULT;
		}

		if (w->power)
			return skl_set_module_params(skl->skl_sst,
						(u32 *)ac->params, ac->size,
						ac->param_id, mconfig);
	}

	return 0;
}

static int skl_tplg_mic_control_get(struct snd_kcontrol *kcontrol,
		struct snd_ctl_elem_value *ucontrol)
{
	struct snd_soc_dapm_widget *w = snd_soc_dapm_kcontrol_widget(kcontrol);
	struct skl_module_cfg *mconfig = w->priv;
	struct soc_enum *ec = (struct soc_enum *)kcontrol->private_value;
	u32 ch_type = *((u32 *)ec->dobj.private);

	if (mconfig->dmic_ch_type == ch_type)
		ucontrol->value.enumerated.item[0] =
					mconfig->dmic_ch_combo_index;
	else
		ucontrol->value.enumerated.item[0] = 0;

	return 0;
}

static int skl_fill_mic_sel_params(struct skl_module_cfg *mconfig,
	struct skl_mic_sel_config *mic_cfg, struct device *dev)
{
	struct skl_specific_cfg *sp_cfg = &mconfig->formats_config;

	sp_cfg->caps_size = sizeof(struct skl_mic_sel_config);
	sp_cfg->set_params = SKL_PARAM_SET;
	sp_cfg->param_id = 0x00;
	if (!sp_cfg->caps) {
		sp_cfg->caps = devm_kzalloc(dev, sp_cfg->caps_size, GFP_KERNEL);
		if (!sp_cfg->caps)
			return -ENOMEM;
	}

	mic_cfg->mic_switch = SKL_MIC_SEL_SWITCH;
	mic_cfg->flags = 0;
	memcpy(sp_cfg->caps, mic_cfg, sp_cfg->caps_size);

	return 0;
}

static int skl_tplg_mic_control_set(struct snd_kcontrol *kcontrol,
			struct snd_ctl_elem_value *ucontrol)
{
	struct snd_soc_dapm_widget *w = snd_soc_dapm_kcontrol_widget(kcontrol);
	struct skl_module_cfg *mconfig = w->priv;
	struct skl_mic_sel_config mic_cfg = {0};
	struct soc_enum *ec = (struct soc_enum *)kcontrol->private_value;
	u32 ch_type = *((u32 *)ec->dobj.private);
	const int *list;
	u8 in_ch, out_ch, index;

	mconfig->dmic_ch_type = ch_type;
	mconfig->dmic_ch_combo_index = ucontrol->value.enumerated.item[0];

	/* enum control index 0 is INVALID, so no channels to be set */
	if (mconfig->dmic_ch_combo_index == 0)
		return 0;

	/* No valid channel selection map for index 0, so offset by 1 */
	index = mconfig->dmic_ch_combo_index - 1;

	switch (ch_type) {
	case SKL_CH_MONO:
		if (mconfig->dmic_ch_combo_index > ARRAY_SIZE(mic_mono_list))
			return -EINVAL;

		list = &mic_mono_list[index];
		break;

	case SKL_CH_STEREO:
		if (mconfig->dmic_ch_combo_index > ARRAY_SIZE(mic_stereo_list))
			return -EINVAL;

		list = mic_stereo_list[index];
		break;

	case SKL_CH_TRIO:
		if (mconfig->dmic_ch_combo_index > ARRAY_SIZE(mic_trio_list))
			return -EINVAL;

		list = mic_trio_list[index];
		break;

	case SKL_CH_QUATRO:
		if (mconfig->dmic_ch_combo_index > ARRAY_SIZE(mic_quatro_list))
			return -EINVAL;

		list = mic_quatro_list[index];
		break;

	default:
		dev_err(w->dapm->dev,
				"Invalid channel %d for mic_select module\n",
				ch_type);
		return -EINVAL;

	}

	/* channel type enum map to number of chanels for that type */
	for (out_ch = 0; out_ch < ch_type; out_ch++) {
		in_ch = list[out_ch];
		mic_cfg.blob[out_ch][in_ch] = SKL_DEFAULT_MIC_SEL_GAIN;
	}

	return skl_fill_mic_sel_params(mconfig, &mic_cfg, w->dapm->dev);
}

/*
 * Fill the dma id for host and link. In case of passthrough
 * pipeline, this will both host and link in the same
 * pipeline, so need to copy the link and host based on dev_type
 */
static void skl_tplg_fill_dma_id(struct skl_module_cfg *mcfg,
				struct skl_pipe_params *params)
{
	struct skl_pipe *pipe = mcfg->pipe;

	if (pipe->passthru) {
		switch (mcfg->dev_type) {
		case SKL_DEVICE_HDALINK:
			pipe->p_params->link_dma_id = params->link_dma_id;
			pipe->p_params->link_index = params->link_index;
			pipe->p_params->link_bps = params->link_bps;
			break;

		case SKL_DEVICE_HDAHOST:
			pipe->p_params->host_dma_id = params->host_dma_id;
			pipe->p_params->host_bps = params->host_bps;
			break;

		default:
			break;
		}
		pipe->p_params->s_fmt = params->s_fmt;
		pipe->p_params->ch = params->ch;
		pipe->p_params->s_freq = params->s_freq;
		pipe->p_params->stream = params->stream;
		pipe->p_params->format = params->format;

	} else {
		memcpy(pipe->p_params, params, sizeof(*params));
	}
}

static int skl_probe_set_tlv_ext(struct snd_kcontrol *kcontrol)
<<<<<<< HEAD
{
	struct snd_soc_dapm_context *dapm =
			snd_soc_dapm_kcontrol_dapm(kcontrol);
	struct snd_soc_dapm_widget *w = snd_soc_dapm_kcontrol_widget(kcontrol);
	struct skl_module_cfg *mconfig = w->priv;
	struct soc_bytes_ext *sb = (void *) kcontrol->private_value;
	struct skl_probe_data *ap = (struct skl_probe_data *)sb->dobj.private;
	struct skl *skl = get_skl_ctx(dapm->dev);
	struct skl_probe_config *pconfig = &skl->skl_sst->probe_config;
	struct probe_pt_param connect_point;
	int disconnect_point;
	int ret = 0;
	int index = -1, i;
	char buf[20], pos[10];


	for (i = 0; i < pconfig->no_extractor; i++) {
		strcpy(buf, "Extractor");
		snprintf(pos, 4, "%d", i);
		if (strstr(kcontrol->id.name, strcat(buf, pos))) {
			index = i;
			break;
		}
	}
	if (index < 0)
		return -EINVAL;

	if ((ap->operation == SKL_PROBE_CONNECT) &&
		(pconfig->eprobe[index].state == SKL_PROBE_STATE_EXT_NONE)) {
		/* cache extractor params */
		pconfig->eprobe[index].operation = ap->operation;
		pconfig->eprobe[index].purpose = ap->purpose;
		pconfig->eprobe[index].probe_point_id = ap->probe_point_id;

		/* Below check ensures that atleast one extractor stream is in
		 * progress in which case the driver can send the CONNECT IPC
		 */
		if (pconfig->e_refc > 0) {
			memcpy(&connect_point.params, &ap->probe_point_id,
								sizeof(u32));
			connect_point.connection = ap->purpose;
			connect_point.node_id = -1;
			ret = skl_set_module_params(skl->skl_sst,
					(void *)&connect_point,
					sizeof(struct probe_pt_param),
					SKL_PROBE_CONNECT, mconfig);
			if (ret < 0) {
				dev_err(dapm->dev, "failed to connect extractor probe point\n");
				return -EINVAL;
			}
			pconfig->eprobe[index].state =
						SKL_PROBE_STATE_EXT_CONNECTED;
			dev_dbg(dapm->dev, "eprobe[%d].state %d\n", index,
						pconfig->eprobe[index].state);
		}
	} else if ((ap->operation == SKL_PROBE_DISCONNECT) &&
				(pconfig->eprobe[index].state ==
				SKL_PROBE_STATE_EXT_CONNECTED) &&
				(pconfig->e_refc > 0)) {
		disconnect_point = (int)ap->probe_point_id;
		ret = skl_set_module_params(skl->skl_sst,
			(void *)&disconnect_point, sizeof(disconnect_point),
						SKL_PROBE_DISCONNECT, mconfig);
		if (ret < 0) {
			dev_err(dapm->dev, "failed to disconnect extractor probe point\n");
			return -EINVAL;
		}
		pconfig->eprobe[index].state = SKL_PROBE_STATE_EXT_NONE;
		dev_dbg(dapm->dev, "eprobe[%d].state %d\n", index,
					pconfig->eprobe[index].state);
		} else
			ret = -EINVAL;

	return ret;
}

static int skl_probe_set_tlv_inj(struct snd_kcontrol *kcontrol)
{
	struct snd_soc_dapm_context *dapm =
				snd_soc_dapm_kcontrol_dapm(kcontrol);
	struct snd_soc_dapm_widget *w = snd_soc_dapm_kcontrol_widget(kcontrol);
	struct skl_module_cfg *mconfig = w->priv;
	struct soc_bytes_ext *sb = (void *) kcontrol->private_value;
	struct skl_probe_data *ap = (struct skl_probe_data *)sb->dobj.private;
	struct skl *skl = get_skl_ctx(dapm->dev);
	struct skl_probe_config *pconfig = &skl->skl_sst->probe_config;
	int disconnect_point;
	int ret = 0;
	int index = -1, i;
	char buf[20], pos[10];

	for (i = 0; i < pconfig->no_injector; i++) {
		strcpy(buf, "Injector");
		snprintf(pos, 4, "%d", i);
		if (strstr(kcontrol->id.name, strcat(buf, pos))) {
			index = i;
			break;
		}
	}
	if (index < 0)
		return -EINVAL;

	if ((ap->operation == SKL_PROBE_CONNECT) &&
		(pconfig->iprobe[index].state == SKL_PROBE_STATE_INJ_NONE)) {
		/* cache injector params */
		pconfig->iprobe[index].operation = ap->operation;
		pconfig->iprobe[index].purpose = ap->purpose;
		pconfig->iprobe[index].probe_point_id = ap->probe_point_id;
	} else if ((ap->operation == SKL_PROBE_DISCONNECT) &&

		(pconfig->iprobe[index].state ==
				SKL_PROBE_STATE_INJ_CONNECTED) &&
		(pconfig->i_refc > 0)) {
		disconnect_point = (int)ap->probe_point_id;
		ret = skl_set_module_params(skl->skl_sst,
				(void *)&disconnect_point,
				sizeof(disconnect_point),
				SKL_PROBE_DISCONNECT, mconfig);
		if (ret < 0) {
			dev_err(dapm->dev, "failed to disconnect injector probe point\n");
			return -EINVAL;
		}
		pconfig->iprobe[index].state = SKL_PROBE_STATE_INJ_DISCONNECTED;
		dev_dbg(dapm->dev, "iprobe[%d].state %d\n", index,
					pconfig->iprobe[index].state);
	} else
		ret = -EINVAL;

	return ret;
}

static int skl_tplg_tlv_probe_set(struct snd_kcontrol *kcontrol,
			const unsigned int __user *data, unsigned int size)
{
	struct snd_soc_dapm_context *dapm =
				snd_soc_dapm_kcontrol_dapm(kcontrol);
	struct soc_bytes_ext *sb = (void *) kcontrol->private_value;
	struct skl_probe_data *ap = (struct skl_probe_data *)sb->dobj.private;
	void *offset;
	int ret = -EIO, ret1;

	dev_dbg(dapm->dev, "In %s control=%s\n", __func__, kcontrol->id.name);
	dev_dbg(dapm->dev, "size = %u, %#x\n", size, size);

	if (data) {
		offset = (unsigned char *)data;
		offset += 2 * sizeof(u32); /* To skip TLV heeader */
		if (copy_from_user(&ap->operation,
					offset, sizeof(ap->operation)))
			return -EIO;

		offset += sizeof(ap->operation);
		if (copy_from_user(&ap->purpose,
					offset, sizeof(ap->purpose)))
			return -EIO;

		offset += sizeof(ap->purpose);
		if (copy_from_user(&ap->probe_point_id,
					offset, sizeof(ap->probe_point_id)))
			return -EIO;

		dev_dbg(dapm->dev, "operation = %d, purpose = %d, probe_point_id = %d\n",
					ap->operation, ap->purpose, ap->probe_point_id);

		/* In the case of extraction, additional probe points can
		 * be set when the stream is in progress and the driver can
		 * immediately send the connect IPC. But in the case of
		 * injector, for each probe point connection a new stream with
		 * the DAI number corresponding to that control has to be
		 * opened. Hence below implementation ensures that the connect
		 * IPC is sent only in case of extractor.
		 */
		switch (ap->purpose) {
		case SKL_PROBE_EXTRACT:
			ret = skl_probe_set_tlv_ext(kcontrol);
			break;

		case SKL_PROBE_INJECT:
			ret = skl_probe_set_tlv_inj(kcontrol);
			break;

		case SKL_PROBE_INJECT_REEXTRACT:
		/* Injector and extractor control will be set one by one
		 * for Inject_Reextract
		 */
			ret = skl_probe_set_tlv_ext(kcontrol);
			ret1 = skl_probe_set_tlv_inj(kcontrol);
			if (ret == 0 || ret1 == 0)
				ret = 0;
			else
				ret = -EINVAL;
			break;

		default:
			ret = -EINVAL;
		}
	}
	return ret;
}

/*
 * The FE params are passed by hw_params of the DAI.
 * On hw_params, the params are stored in Gateway module of the FE and we
 * need to calculate the format in DSP module configuration, that
 * conversion is done here
 */
int skl_tplg_update_pipe_params(struct device *dev,
			struct skl_module_cfg *mconfig,
			struct skl_pipe_params *params)
{
	struct skl_module_fmt *format = NULL;
	int ret;
	struct skl_module_intf *intf;
	struct skl_module_res *res;
	struct skl *skl = get_skl_ctx(dev);
=======
{
	struct snd_soc_dapm_context *dapm =
			snd_soc_dapm_kcontrol_dapm(kcontrol);
	struct snd_soc_dapm_widget *w = snd_soc_dapm_kcontrol_widget(kcontrol);
	struct skl_module_cfg *mconfig = w->priv;
	struct soc_bytes_ext *sb = (void *) kcontrol->private_value;
	struct skl_probe_data *ap = (struct skl_probe_data *)sb->dobj.private;
	struct skl *skl = get_skl_ctx(dapm->dev);
	struct skl_probe_config *pconfig = &skl->skl_sst->probe_config;
	struct probe_pt_param connect_point;
	int disconnect_point;
	int ret = 0;
	int index = -1, i;
	char buf[20], pos[10];
>>>>>>> 994233f1


<<<<<<< HEAD
	/* Module data will be filled to 0th index for legacy */
	ret = skl_tplg_find_module_params(dev, mconfig);
	if (ret < 0)
		return ret;

	if (skl->nr_modules == 0) {
		intf = &mconfig->module->formats[0];
		res = &mconfig->module->resources[0];

		if (params->stream == SNDRV_PCM_STREAM_PLAYBACK)
			format = &mconfig->module->formats[0].input[0].pin_fmt;
		else
			format = &mconfig->module->formats[0].output[0].pin_fmt;

		/* set the hw_params */
		format->s_freq = params->s_freq;
		format->channels = params->ch;
		format->valid_bit_depth = skl_get_bit_depth(params->s_fmt);

		/*
		 * 16 bit is 16 bit container whereas 24 bit is in 32 bit
		 * container so update bit depth accordingly
		 */
		switch (format->valid_bit_depth) {
		case SKL_DEPTH_16BIT:
			format->bit_depth = format->valid_bit_depth;
			break;

=======
	for (i = 0; i < pconfig->no_extractor; i++) {
		strcpy(buf, "Extractor");
		snprintf(pos, 4, "%d", i);
		if (strstr(kcontrol->id.name, strcat(buf, pos))) {
			index = i;
			break;
		}
	}
	if (index < 0)
		return -EINVAL;

	if ((ap->operation == SKL_PROBE_CONNECT) &&
		(pconfig->eprobe[index].state == SKL_PROBE_STATE_EXT_NONE)) {
		/* cache extractor params */
		pconfig->eprobe[index].operation = ap->operation;
		pconfig->eprobe[index].purpose = ap->purpose;
		pconfig->eprobe[index].probe_point_id = ap->probe_point_id;

		/* Below check ensures that atleast one extractor stream is in
		 * progress in which case the driver can send the CONNECT IPC
		 */
		if (pconfig->e_refc > 0) {
			memcpy(&connect_point.params, &ap->probe_point_id,
								sizeof(u32));
			connect_point.connection = ap->purpose;
			connect_point.node_id = -1;
			ret = skl_set_module_params(skl->skl_sst,
					(void *)&connect_point,
					sizeof(struct probe_pt_param),
					SKL_PROBE_CONNECT, mconfig);
			if (ret < 0) {
				dev_err(dapm->dev, "failed to connect extractor probe point\n");
				return -EINVAL;
			}
			pconfig->eprobe[index].state =
						SKL_PROBE_STATE_EXT_CONNECTED;
			dev_dbg(dapm->dev, "eprobe[%d].state %d\n", index,
						pconfig->eprobe[index].state);
		}
	} else if ((ap->operation == SKL_PROBE_DISCONNECT) &&
				(pconfig->eprobe[index].state ==
				SKL_PROBE_STATE_EXT_CONNECTED) &&
				(pconfig->e_refc > 0)) {
		disconnect_point = (int)ap->probe_point_id;
		ret = skl_set_module_params(skl->skl_sst,
			(void *)&disconnect_point, sizeof(disconnect_point),
						SKL_PROBE_DISCONNECT, mconfig);
		if (ret < 0) {
			dev_err(dapm->dev, "failed to disconnect extractor probe point\n");
			return -EINVAL;
		}
		pconfig->eprobe[index].state = SKL_PROBE_STATE_EXT_NONE;
		dev_dbg(dapm->dev, "eprobe[%d].state %d\n", index,
					pconfig->eprobe[index].state);
		} else
			ret = -EINVAL;

	return ret;
}

static int skl_probe_set_tlv_inj(struct snd_kcontrol *kcontrol)
{
	struct snd_soc_dapm_context *dapm =
				snd_soc_dapm_kcontrol_dapm(kcontrol);
	struct snd_soc_dapm_widget *w = snd_soc_dapm_kcontrol_widget(kcontrol);
	struct skl_module_cfg *mconfig = w->priv;
	struct soc_bytes_ext *sb = (void *) kcontrol->private_value;
	struct skl_probe_data *ap = (struct skl_probe_data *)sb->dobj.private;
	struct skl *skl = get_skl_ctx(dapm->dev);
	struct skl_probe_config *pconfig = &skl->skl_sst->probe_config;
	int disconnect_point;
	int ret = 0;
	int index = -1, i;
	char buf[20], pos[10];

	for (i = 0; i < pconfig->no_injector; i++) {
		strcpy(buf, "Injector");
		snprintf(pos, 4, "%d", i);
		if (strstr(kcontrol->id.name, strcat(buf, pos))) {
			index = i;
			break;
		}
	}
	if (index < 0)
		return -EINVAL;

	if ((ap->operation == SKL_PROBE_CONNECT) &&
		(pconfig->iprobe[index].state == SKL_PROBE_STATE_INJ_NONE)) {
		/* cache injector params */
		pconfig->iprobe[index].operation = ap->operation;
		pconfig->iprobe[index].purpose = ap->purpose;
		pconfig->iprobe[index].probe_point_id = ap->probe_point_id;
	} else if ((ap->operation == SKL_PROBE_DISCONNECT) &&

		(pconfig->iprobe[index].state ==
				SKL_PROBE_STATE_INJ_CONNECTED) &&
		(pconfig->i_refc > 0)) {
		disconnect_point = (int)ap->probe_point_id;
		ret = skl_set_module_params(skl->skl_sst,
				(void *)&disconnect_point,
				sizeof(disconnect_point),
				SKL_PROBE_DISCONNECT, mconfig);
		if (ret < 0) {
			dev_err(dapm->dev, "failed to disconnect injector probe point\n");
			return -EINVAL;
		}
		pconfig->iprobe[index].state = SKL_PROBE_STATE_INJ_DISCONNECTED;
		dev_dbg(dapm->dev, "iprobe[%d].state %d\n", index,
					pconfig->iprobe[index].state);
	} else
		ret = -EINVAL;

	return ret;
}

static int skl_tplg_tlv_probe_set(struct snd_kcontrol *kcontrol,
			const unsigned int __user *data, unsigned int size)
{
	struct snd_soc_dapm_context *dapm =
				snd_soc_dapm_kcontrol_dapm(kcontrol);
	struct soc_bytes_ext *sb = (void *) kcontrol->private_value;
	struct skl_probe_data *ap = (struct skl_probe_data *)sb->dobj.private;
	void *offset;
	int ret = -EIO, ret1;

	dev_dbg(dapm->dev, "In %s control=%s\n", __func__, kcontrol->id.name);
	dev_dbg(dapm->dev, "size = %u, %#x\n", size, size);

	if (data) {
		offset = (unsigned char *)data;
		offset += 2 * sizeof(u32); /* To skip TLV heeader */
		if (copy_from_user(&ap->operation,
					offset, sizeof(ap->operation)))
			return -EIO;

		offset += sizeof(ap->operation);
		if (copy_from_user(&ap->purpose,
					offset, sizeof(ap->purpose)))
			return -EIO;

		offset += sizeof(ap->purpose);
		if (copy_from_user(&ap->probe_point_id,
					offset, sizeof(ap->probe_point_id)))
			return -EIO;

		dev_dbg(dapm->dev, "operation = %d, purpose = %d, probe_point_id = %d\n",
					ap->operation, ap->purpose, ap->probe_point_id);

		/* In the case of extraction, additional probe points can
		 * be set when the stream is in progress and the driver can
		 * immediately send the connect IPC. But in the case of
		 * injector, for each probe point connection a new stream with
		 * the DAI number corresponding to that control has to be
		 * opened. Hence below implementation ensures that the connect
		 * IPC is sent only in case of extractor.
		 */
		switch (ap->purpose) {
		case SKL_PROBE_EXTRACT:
			ret = skl_probe_set_tlv_ext(kcontrol);
			break;

		case SKL_PROBE_INJECT:
			ret = skl_probe_set_tlv_inj(kcontrol);
			break;

		case SKL_PROBE_INJECT_REEXTRACT:
		/* Injector and extractor control will be set one by one
		 * for Inject_Reextract
		 */
			ret = skl_probe_set_tlv_ext(kcontrol);
			ret1 = skl_probe_set_tlv_inj(kcontrol);
			if (ret == 0 || ret1 == 0)
				ret = 0;
			else
				ret = -EINVAL;
			break;

		default:
			ret = -EINVAL;
		}
	}
	return ret;
}

/*
 * The FE params are passed by hw_params of the DAI.
 * On hw_params, the params are stored in Gateway module of the FE and we
 * need to calculate the format in DSP module configuration, that
 * conversion is done here
 */
int skl_tplg_update_pipe_params(struct device *dev,
			struct skl_module_cfg *mconfig,
			struct skl_pipe_params *params)
{
	struct skl_module_fmt *format = NULL;
	int ret;
	struct skl_module_intf *intf;
	struct skl_module_res *res;
	struct skl *skl = get_skl_ctx(dev);

	skl_tplg_fill_dma_id(mconfig, params);

	/* Module data will be filled to 0th index for legacy */
	ret = skl_tplg_find_module_params(dev, mconfig);
	if (ret < 0)
		return ret;

	if (skl->nr_modules == 0) {
		intf = &mconfig->module->formats[0];
		res = &mconfig->module->resources[0];

		if (params->stream == SNDRV_PCM_STREAM_PLAYBACK)
			format = &mconfig->module->formats[0].input[0].pin_fmt;
		else
			format = &mconfig->module->formats[0].output[0].pin_fmt;

		/* set the hw_params */
		format->s_freq = params->s_freq;
		format->channels = params->ch;
		format->valid_bit_depth = skl_get_bit_depth(params->s_fmt);

		/*
		 * 16 bit is 16 bit container whereas 24 bit is in 32 bit
		 * container so update bit depth accordingly
		 */
		switch (format->valid_bit_depth) {
		case SKL_DEPTH_16BIT:
			format->bit_depth = format->valid_bit_depth;
			break;

>>>>>>> 994233f1
		case SKL_DEPTH_24BIT:
		case SKL_DEPTH_32BIT:
			format->bit_depth = SKL_DEPTH_32BIT;
			break;

		default:
			dev_err(dev, "Invalid bit depth %x for pipe\n",
					format->valid_bit_depth);
			return -EINVAL;
		}

		if (params->stream == SNDRV_PCM_STREAM_PLAYBACK) {
			res->ibs = (format->s_freq / 1000) *
				(format->channels) *
				(format->bit_depth >> 3);
		} else {
			res->obs = (format->s_freq / 1000) *
				(format->channels) *
				(format->bit_depth >> 3);
		}
	}
	return 0;
}

/*
 * Query the module config for the FE DAI
 * This is used to find the hw_params set for that DAI and apply to FE
 * pipeline
 */
struct skl_module_cfg *
skl_tplg_fe_get_cpr_module(struct snd_soc_dai *dai, int stream)
{
	struct snd_soc_dapm_widget *w;
	struct snd_soc_dapm_path *p = NULL;

	if (stream == SNDRV_PCM_STREAM_PLAYBACK) {
		w = dai->playback_widget;
		snd_soc_dapm_widget_for_each_sink_path(w, p) {
			if (p->connect && p->sink->power &&
					!is_skl_dsp_widget_type(p->sink))
				continue;

			if (p->sink->priv) {
				dev_dbg(dai->dev, "set params for %s\n",
						p->sink->name);
				return p->sink->priv;
			}
		}
	} else {
		w = dai->capture_widget;
		snd_soc_dapm_widget_for_each_source_path(w, p) {
			if (p->connect && p->source->power &&
					!is_skl_dsp_widget_type(p->source))
				continue;

			if (p->source->priv) {
				dev_dbg(dai->dev, "set params for %s\n",
						p->source->name);
				return p->source->priv;
			}
		}
	}

	return NULL;
}

static struct skl_module_cfg *skl_get_mconfig_pb_cpr(
		struct snd_soc_dai *dai, struct snd_soc_dapm_widget *w)
{
	struct snd_soc_dapm_path *p;
	struct skl_module_cfg *mconfig = NULL;

	snd_soc_dapm_widget_for_each_source_path(w, p) {
		if (w->endpoints[SND_SOC_DAPM_DIR_OUT] > 0) {
			if (p->connect &&
				    (p->sink->id == snd_soc_dapm_aif_out) &&
				    p->source->priv) {
				mconfig = p->source->priv;
				return mconfig;
			}
			mconfig = skl_get_mconfig_pb_cpr(dai, p->source);
			if (mconfig)
				return mconfig;
		}
	}
	return mconfig;
}

static struct skl_module_cfg *skl_get_mconfig_cap_cpr(
		struct snd_soc_dai *dai, struct snd_soc_dapm_widget *w)
{
	struct snd_soc_dapm_path *p;
	struct skl_module_cfg *mconfig = NULL;

	snd_soc_dapm_widget_for_each_sink_path(w, p) {
		if (w->endpoints[SND_SOC_DAPM_DIR_IN] > 0) {
			if (p->connect &&
				    (p->source->id == snd_soc_dapm_aif_in) &&
				    p->sink->priv) {
				mconfig = p->sink->priv;
				return mconfig;
			}
			mconfig = skl_get_mconfig_cap_cpr(dai, p->sink);
			if (mconfig)
				return mconfig;
		}
	}
	return mconfig;
}

struct skl_module_cfg *
skl_tplg_be_get_cpr_module(struct snd_soc_dai *dai, int stream)
{
	struct snd_soc_dapm_widget *w;
	struct skl_module_cfg *mconfig;

	if (stream == SNDRV_PCM_STREAM_PLAYBACK) {
		w = dai->playback_widget;
		mconfig = skl_get_mconfig_pb_cpr(dai, w);
	} else {
		w = dai->capture_widget;
		mconfig = skl_get_mconfig_cap_cpr(dai, w);
	}
	return mconfig;
}

static u8 skl_tplg_be_link_type(int dev_type)
{
	int ret;

	switch (dev_type) {
	case SKL_DEVICE_BT:
		ret = NHLT_LINK_SSP;
		break;

	case SKL_DEVICE_DMIC:
		ret = NHLT_LINK_DMIC;
		break;

	case SKL_DEVICE_I2S:
		ret = NHLT_LINK_SSP;
		break;

	case SKL_DEVICE_HDALINK:
		ret = NHLT_LINK_HDA;
		break;
	case SKL_DEVICE_SDW_PCM:
	case SKL_DEVICE_SDW_PDM:
		ret = NHLT_LINK_SDW;
		break;
	default:
		ret = NHLT_LINK_INVALID;
		break;
	}

	return ret;
}
struct skl_sdw_agg_data_caps {
	u32 alh_stream_num;
	u32 ch_mask;
} __packed;

struct skl_sdw_caps_cfg {
	u32 gw_attributes;
	u32 count;
	struct skl_sdw_agg_data_caps data[0];

} __packed;

/*
 * Fill the BE gateway parameters
 * The BE gateway expects a blob of parameters which are kept in the ACPI
 * NHLT blob, so query the blob for interface type (i2s/pdm) and instance.
 * The port can have multiple settings so pick based on the PCM
 * parameters
 */
static int skl_tplg_be_fill_pipe_params(struct snd_soc_dai *dai,
				struct skl_module_cfg *mconfig,
				struct skl_pipe_params *params)
{
	int i, j;
	struct nhlt_specific_cfg *cfg;
	struct skl_sdw_caps_cfg *sdw_cfg;
	struct skl *skl = get_skl_ctx(dai->dev);
	int link_type = skl_tplg_be_link_type(mconfig->dev_type);
	u8 dev_type = skl_tplg_be_dev_type(mconfig->dev_type);

	skl_tplg_fill_dma_id(mconfig, params);

	if (link_type == NHLT_LINK_HDA)
		return 0;
	if (link_type == NHLT_LINK_SDW) {
		sdw_cfg = kzalloc((((sizeof(struct skl_sdw_agg_data_caps)) *
				(mconfig->sdw_agg.num_masters)) + 2),
				GFP_KERNEL);
		if (!sdw_cfg)
			return -ENOMEM;
		mconfig->formats_config.caps_size = (((sizeof(u32)) *
			(mconfig->sdw_agg.num_masters) * 2)
			+ (2 * (sizeof(u32))));

		sdw_cfg->count = mconfig->sdw_agg.num_masters;
		j = 0;
		for (i = 0; i < SDW_MAX_MASTERS; i++) {
			if (mconfig->sdw_agg.agg_data[i].ch_mask) {
				sdw_cfg->data[j].ch_mask =
					mconfig->sdw_agg.agg_data[i].ch_mask;
				sdw_cfg->data[j].alh_stream_num =
					mconfig->sdw_agg.agg_data[i].alh_stream_num;
				j++;
			}
		}
		sdw_cfg->count = mconfig->sdw_agg.num_masters;
		mconfig->formats_config.caps = (u32 *) sdw_cfg;
		return 0;
	}
<<<<<<< HEAD
	/* update the blob based on virtual bus_id*/
	if (!skl->nhlt_override) {
		cfg = skl_get_ep_blob(skl, mconfig->vbus_id, link_type,
					params->s_fmt, params->ch,
					params->s_freq, params->stream,
					dev_type);
	} else {
		dev_warn(dai->dev, "Querying NHLT blob from Debugfs!!!!\n");
		cfg = skl_nhlt_get_debugfs_blob(skl->debugfs,
					link_type, mconfig->vbus_id,
					params->stream);
	}
=======

	/* update the blob based on virtual bus_id*/
	cfg = skl_get_nhlt_specific_cfg(skl, mconfig->vbus_id, link_type,
					params->s_fmt, params->ch,
					params->s_freq, params->stream,
					dev_type);

>>>>>>> 994233f1
	if (cfg) {
		mconfig->formats_config.caps_size = cfg->size;
		mconfig->formats_config.caps = (u32 *) &cfg->caps;
	} else {
		dev_err(dai->dev, "Blob NULL for id %x type %d dirn %d\n",
					mconfig->vbus_id, link_type,
					params->stream);
		dev_err(dai->dev, "PCM: ch %d, freq %d, fmt %d\n",
				 params->ch, params->s_freq, params->s_fmt);
		return -EINVAL;
	}

	return 0;
}

static int skl_tplg_be_set_src_pipe_params(struct snd_soc_dai *dai,
				struct snd_soc_dapm_widget *w,
				struct skl_pipe_params *params)
{
	struct snd_soc_dapm_path *p;
	int ret = -EIO;

	snd_soc_dapm_widget_for_each_source_path(w, p) {
		if (p->connect && is_skl_dsp_widget_type(p->source) &&
						p->source->priv) {

			ret = skl_tplg_be_fill_pipe_params(dai,
						p->source->priv, params);
			if (ret < 0)
				return ret;
		} else {
			ret = skl_tplg_be_set_src_pipe_params(dai,
						p->source, params);
			if (ret < 0)
				return ret;
		}
	}

	return ret;
}

static int skl_tplg_be_set_sink_pipe_params(struct snd_soc_dai *dai,
	struct snd_soc_dapm_widget *w, struct skl_pipe_params *params)
{
	struct snd_soc_dapm_path *p = NULL;
	int ret = -EIO;

	snd_soc_dapm_widget_for_each_sink_path(w, p) {
		if (p->connect && is_skl_dsp_widget_type(p->sink) &&
						p->sink->priv) {

			ret = skl_tplg_be_fill_pipe_params(dai,
						p->sink->priv, params);
			if (ret < 0)
				return ret;
		} else {
			ret = skl_tplg_be_set_sink_pipe_params(
						dai, p->sink, params);
			if (ret < 0)
				return ret;
		}
	}

	return ret;
}

/*
 * BE hw_params can be a source parameters (capture) or sink parameters
 * (playback). Based on sink and source we need to either find the source
 * list or the sink list and set the pipeline parameters
 */
int skl_tplg_be_update_params(struct snd_soc_dai *dai,
				struct skl_pipe_params *params)
{
	struct snd_soc_dapm_widget *w;

	if (params->stream == SNDRV_PCM_STREAM_PLAYBACK) {
		w = dai->playback_widget;

		return skl_tplg_be_set_src_pipe_params(dai, w, params);

	} else {
		w = dai->capture_widget;

		return skl_tplg_be_set_sink_pipe_params(dai, w, params);
	}

	return 0;
}

static const struct snd_soc_tplg_widget_events skl_tplg_widget_ops[] = {
	{SKL_MIXER_EVENT, skl_tplg_mixer_event},
	{SKL_VMIXER_EVENT, skl_tplg_mixer_event},
	{SKL_PGA_EVENT, skl_tplg_pga_event},
};

static const struct snd_soc_tplg_bytes_ext_ops skl_tlv_ops[] = {
	{SKL_CONTROL_TYPE_BYTE_TLV, skl_tplg_tlv_control_get,
					skl_tplg_tlv_control_set},
	{SKL_CONTROL_TYPE_BYTE_PROBE, skl_tplg_tlv_control_get,
					skl_tplg_tlv_probe_set},
};

static const struct snd_soc_tplg_kcontrol_ops skl_tplg_kcontrol_ops[] = {
	{
		.id = SKL_CONTROL_TYPE_MIC_SELECT,
		.get = skl_tplg_mic_control_get,
		.put = skl_tplg_mic_control_set,
	},
<<<<<<< HEAD
=======
	{
		.id = SKL_CONTROL_TYPE_MULTI_IO_SELECT,
		.get = skl_tplg_multi_config_get,
		.put = skl_tplg_multi_config_set,
	},
>>>>>>> 994233f1
};

static int skl_tplg_fill_pipe_cfg(struct device *dev,
			struct skl_pipe *pipe, u32 tkn,
			u32 tkn_val, int conf_idx, int dir)
{
	struct skl_pipe_fmt *fmt;
	struct skl_path_config *config;

	switch (dir) {
	case SKL_DIR_IN:
		fmt = &pipe->configs[conf_idx].in_fmt;
		break;

	case SKL_DIR_OUT:
		fmt = &pipe->configs[conf_idx].out_fmt;
		break;

	default:
		dev_err(dev, "Invalid direction value\n");
		return -EINVAL;
	}

	config = &pipe->configs[conf_idx];

	switch (tkn) {
	case SKL_TKN_U32_CFG_FREQ:
		fmt->freq = tkn_val;
		break;

	case SKL_TKN_U8_CFG_CHAN:
		fmt->channels = tkn_val;
		break;

	case SKL_TKN_U8_CFG_BPS:
		fmt->bps = tkn_val;
		break;

	case SKL_TKN_U32_PATH_MEM_PGS:
		config->mem_pages = tkn_val;
		break;

	default:
		dev_err(dev, "Invalid config value\n");
		return -EINVAL;
	}

	return 0;
}

static int skl_tplg_fill_pipe_tkn(struct device *dev,
			struct skl_pipe *pipe, u32 tkn,
			u32 tkn_val)
{

	switch (tkn) {
	case SKL_TKN_U32_PIPE_CONN_TYPE:
		pipe->conn_type = tkn_val;
		break;

	case SKL_TKN_U32_PIPE_PRIORITY:
		pipe->pipe_priority = tkn_val;
		break;

	case SKL_TKN_U32_PIPE_MEM_PGS:
		pipe->memory_pages = tkn_val;
		break;

	case SKL_TKN_U32_PMODE:
		pipe->lp_mode = tkn_val;
		break;

	case SKL_TKN_U32_PIPE_CREATE_PRIORITY:
		pipe->create_priority = tkn_val;
		break;

	case SKL_TKN_U32_PIPE_DIRECTION:
		pipe->direction = tkn_val;
		break;

	case SKL_TKN_U32_PIPE_ORDER:
		pipe->order = tkn_val;
		break;

	case SKL_TKN_U32_PIPE_MODE:
		pipe->pipe_mode = tkn_val;
		break;

	case SKL_TKN_U32_NUM_CONFIGS:
		pipe->nr_cfgs = tkn_val;
		break;

	case SKL_TKN_U32_PIPE_NUM_MODULES:
		break;

	default:
		dev_err(dev, "Token not handled %d\n", tkn);
		return -EINVAL;
	}

	return 0;
}

/*
 * Add pipeline by parsing the relevant tokens
 * Return an existing pipe if the pipe already exists.
 */
static int skl_tplg_add_pipe(struct device *dev,
		struct skl_module_cfg *mconfig, struct skl *skl,
		struct snd_soc_tplg_vendor_value_elem *tkn_elem)
{
	struct skl_pipeline *ppl;
	struct skl_pipe *pipe;
	struct skl_pipe_params *params;

	list_for_each_entry(ppl, &skl->ppl_list, node) {
		if (ppl->pipe->ppl_id == tkn_elem->value) {
			mconfig->pipe = ppl->pipe;
			return -EEXIST;
		}
	}

	ppl = devm_kzalloc(dev, sizeof(*ppl), GFP_KERNEL);
	if (!ppl)
		return -ENOMEM;

	pipe = devm_kzalloc(dev, sizeof(*pipe), GFP_KERNEL);
	if (!pipe)
		return -ENOMEM;

	params = devm_kzalloc(dev, sizeof(*params), GFP_KERNEL);
	if (!params)
		return -ENOMEM;

	pipe->p_params = params;
	pipe->ppl_id = tkn_elem->value;
	INIT_LIST_HEAD(&pipe->w_list);

	ppl->pipe = pipe;
	list_add(&ppl->node, &skl->ppl_list);

	mconfig->pipe = pipe;
	mconfig->pipe->state = SKL_PIPE_INVALID;

	return 0;
}

static int skl_tplg_fill_pin(struct device *dev, u32 tkn,
			struct skl_module_pin *m_pin,
			int pin_index, u32 value)
{
	switch (tkn) {
	case SKL_TKN_U32_PIN_MOD_ID:
		m_pin[pin_index].id.module_id = value;
		break;

	case SKL_TKN_U32_PIN_INST_ID:
		m_pin[pin_index].id.instance_id = value;
		break;

	default:
		dev_err(dev, "%d Not a pin token\n", value);
		return -EINVAL;
	}

	return 0;
}

/*
 * Parse for pin config specific tokens to fill up the
 * module private data
 */
static int skl_tplg_fill_pins_info(struct device *dev,
		struct skl_module_cfg *mconfig,
		struct snd_soc_tplg_vendor_value_elem *tkn_elem,
		int dir, int pin_count)
{
	int ret;
	struct skl_module_pin *m_pin;

	switch (dir) {
	case SKL_DIR_IN:
		m_pin = mconfig->m_in_pin;
		break;

	case SKL_DIR_OUT:
		m_pin = mconfig->m_out_pin;
		break;

	default:
		dev_err(dev, "Invalid direction value\n");
		return -EINVAL;
	}

	ret = skl_tplg_fill_pin(dev, tkn_elem->token,
			m_pin, pin_count, tkn_elem->value);

	if (ret < 0)
		return ret;

	m_pin[pin_count].in_use = false;
	m_pin[pin_count].pin_state = SKL_PIN_UNBIND;

	return 0;
}

/*
 * Fill up input/output module config format based
 * on the direction
 */
static int skl_tplg_fill_fmt(struct device *dev,
		struct skl_module_fmt *dst_fmt,
		u32 tkn, u32 value)
{
	switch (tkn) {
	case SKL_TKN_U32_FMT_CH:
		dst_fmt->channels  = value;
		break;

	case SKL_TKN_U32_FMT_FREQ:
		dst_fmt->s_freq = value;
		break;

	case SKL_TKN_U32_FMT_BIT_DEPTH:
		dst_fmt->bit_depth = value;
		break;

	case SKL_TKN_U32_FMT_SAMPLE_SIZE:
		dst_fmt->valid_bit_depth = value;
		break;

	case SKL_TKN_U32_FMT_CH_CONFIG:
		dst_fmt->ch_cfg = value;
		break;

	case SKL_TKN_U32_FMT_INTERLEAVE:
		dst_fmt->interleaving_style = value;
		break;

	case SKL_TKN_U32_FMT_SAMPLE_TYPE:
		dst_fmt->sample_type = value;
		break;

	case SKL_TKN_U32_FMT_CH_MAP:
		dst_fmt->ch_map = value;
		break;

	default:
		dev_err(dev, "Invalid token %d\n", tkn);
		return -EINVAL;
	}

	return 0;
}

static int skl_tplg_widget_fill_fmt(struct device *dev,
		struct skl_module_intf *fmt,
		u32 tkn, u32 val, u32 dir, int fmt_idx)
{
	struct skl_module_fmt *dst_fmt;
	int ret;

	if (!fmt)
		return -EINVAL;

	switch (dir) {
	case SKL_DIR_IN:
		dst_fmt = &fmt->input[fmt_idx].pin_fmt;
		break;

	case SKL_DIR_OUT:
		dst_fmt = &fmt->output[fmt_idx].pin_fmt;
		break;

	default:
		dev_err(dev, "Invalid direction value\n");
		return -EINVAL;
	}

	ret = skl_tplg_fill_fmt(dev, dst_fmt, tkn, val);

	return ret;
}

static int skl_tplg_get_uuid(struct device *dev, struct skl_module_cfg *mconfig,
	      struct snd_soc_tplg_vendor_uuid_elem *uuid_tkn)
{
	if (uuid_tkn->token == SKL_TKN_UUID)
		memcpy(&mconfig->guid, &uuid_tkn->uuid, 16);
	else {
		dev_err(dev, "Not an UUID token tkn %d\n", uuid_tkn->token);
		return -EINVAL;
	}

	return 0;
}

static void skl_tplg_fill_pin_dynamic_val(
		struct skl_module_pin *mpin, u32 pin_count, u32 value)
{
	int i;

	for (i = 0; i < pin_count; i++)
		mpin[i].is_dynamic = value;
}

/*
 * Resource table in the manifest has pin specific resources
 * like pin and pin buffer size
<<<<<<< HEAD
 */
static int skl_tplg_mfest_pin_res_tkn(struct device *dev,
		struct snd_soc_tplg_vendor_value_elem *tkn_elem,
		struct skl_module_res *res, int pin_idx, int dir)
{
	struct skl_module_pin_resources *m_pin;

	switch (dir) {
	case SKL_DIR_IN:
		m_pin = &res->input[pin_idx];
		break;

	case SKL_DIR_OUT:
		m_pin = &res->output[pin_idx];
		break;

	default:
		dev_err(dev, "Invalid pin direction value\n");
		return -EINVAL;
	}

	switch (tkn_elem->token) {
	case SKL_TKN_MM_U32_RES_PIN_ID:
		m_pin->pin_index = tkn_elem->value;
		break;

	case SKL_TKN_MM_U32_PIN_BUF:
		m_pin->buf_size = tkn_elem->value;
		break;

	default:
		dev_err(dev, "Invalid token\n");
		return -EINVAL;
	}

	return 0;
}

/*
 * Fill module specific resources from the manifest's resource
 * table like CPS, DMA size, mem_pages.
 */
static int skl_tplg_fill_res_tkn(struct device *dev,
		struct snd_soc_tplg_vendor_value_elem *tkn_elem,
		struct skl_module_res *res,
		int pin_idx, int dir)
{
	int ret, tkn_count = 0;

	if (!res)
		return -ENOMEM;

	switch (tkn_elem->token) {
	case SKL_TKN_MM_U32_CPS:
		res->cps = tkn_elem->value;
		break;

	case SKL_TKN_MM_U32_DMA_SIZE:
		res->dma_buffer_size = tkn_elem->value;
		break;

	case SKL_TKN_MM_U32_CPC:
		res->cpc = tkn_elem->value;
		break;

	case SKL_TKN_MM_U32_MOD_FLAGS:
		res->mod_flags = tkn_elem->value;
		break;

	case SKL_TKN_MM_U32_OBLS:
		res->obls = tkn_elem->value;
		break;

	case SKL_TKN_U32_MEM_PAGES:
		res->is_pages = tkn_elem->value;
		break;

	case SKL_TKN_U32_OBS:
		res->obs = tkn_elem->value;
		break;

	case SKL_TKN_U32_IBS:
		res->ibs = tkn_elem->value;
		break;

	case SKL_TKN_U32_MAX_MCPS:
		res->cps = tkn_elem->value;
		break;

	case SKL_TKN_MM_U32_RES_PIN_ID:
	case SKL_TKN_MM_U32_PIN_BUF:
		ret = skl_tplg_mfest_pin_res_tkn(dev,
				tkn_elem, res, pin_idx, dir);
		if (ret < 0)
			return ret;
		break;

	case SKL_TKN_MM_U32_NUM_PIN:
		break;

	default:
		dev_err(dev, "Not a res type token");
		return -EINVAL;

	}

	tkn_count++;
	return tkn_count;
}

/*
 * Parse tokens to fill up the module private data
=======
>>>>>>> 994233f1
 */
static int skl_tplg_mfest_pin_res_tkn(struct device *dev,
		struct snd_soc_tplg_vendor_value_elem *tkn_elem,
		struct skl_module_res *res, int pin_idx, int dir)
{
<<<<<<< HEAD
	int tkn_count = 0;
	int ret;
	static int is_pipe_exists;
	static int pin_index, dir, conf_idx, agg_id;
	struct skl_module_intf *intf = NULL;
	struct skl_module_res *res = NULL;
	int res_idx = mconfig->res_idx;
	int fmt_idx = mconfig->fmt_idx;

	/*
	 * If the manifest structure contains no modules, fill all
	 * the module data to 0th index.
	 * res_idx and fmt_idx are default set to 0.
	 */
	if (skl->nr_modules == 0) {
		res = &mconfig->module->resources[res_idx];
		intf = &mconfig->module->formats[fmt_idx];
	}

	if (tkn_elem->token > SKL_TKN_MAX)
		return -EINVAL;

	switch (tkn_elem->token) {
	case SKL_TKN_U8_IN_QUEUE_COUNT:
		mconfig->module->max_input_pins = tkn_elem->value;
		break;

	case SKL_TKN_U8_OUT_QUEUE_COUNT:
		mconfig->module->max_output_pins = tkn_elem->value;
		break;

	case SKL_TKN_U8_DYN_IN_PIN:
		if (!mconfig->m_in_pin)
			mconfig->m_in_pin = devm_kzalloc(dev,
						SKL_MAX_IN_QUEUE *
						sizeof(*mconfig->m_in_pin),
						GFP_KERNEL);
		if (!mconfig->m_in_pin)
			return -ENOMEM;

		skl_tplg_fill_pin_dynamic_val(mconfig->m_in_pin,
			SKL_MAX_IN_QUEUE, tkn_elem->value);
=======
	struct skl_module_pin_resources *m_pin;

	switch (dir) {
	case SKL_DIR_IN:
		m_pin = &res->input[pin_idx];
		break;

	case SKL_DIR_OUT:
		m_pin = &res->output[pin_idx];
		break;

	default:
		dev_err(dev, "Invalid pin direction value\n");
		return -EINVAL;
	}
>>>>>>> 994233f1

	switch (tkn_elem->token) {
	case SKL_TKN_MM_U32_RES_PIN_ID:
		m_pin->pin_index = tkn_elem->value;
		break;

<<<<<<< HEAD
	case SKL_TKN_U8_DYN_OUT_PIN:
		if (!mconfig->m_out_pin)
			mconfig->m_out_pin = devm_kzalloc(dev,
						SKL_MAX_IN_QUEUE *
						sizeof(*mconfig->m_in_pin),
						GFP_KERNEL);
		if (!mconfig->m_out_pin)
			return -ENOMEM;

		skl_tplg_fill_pin_dynamic_val(mconfig->m_out_pin,
			SKL_MAX_OUT_QUEUE, tkn_elem->value);
=======
	case SKL_TKN_MM_U32_PIN_BUF:
		m_pin->buf_size = tkn_elem->value;
		break;

	default:
		dev_err(dev, "Invalid token\n");
		return -EINVAL;
	}
>>>>>>> 994233f1

	return 0;
}

/*
 * Fill module specific resources from the manifest's resource
 * table like CPS, DMA size, mem_pages.
 */
static int skl_tplg_fill_res_tkn(struct device *dev,
		struct snd_soc_tplg_vendor_value_elem *tkn_elem,
		struct skl_module_res *res,
		int pin_idx, int dir)
{
	int ret, tkn_count = 0;

	if (!res)
		return -ENOMEM;

	switch (tkn_elem->token) {
	case SKL_TKN_MM_U32_CPS:
		res->cps = tkn_elem->value;
		break;

	case SKL_TKN_MM_U32_DMA_SIZE:
		res->dma_buffer_size = tkn_elem->value;
		break;

	case SKL_TKN_MM_U32_CPC:
		res->cpc = tkn_elem->value;
		break;

<<<<<<< HEAD
	case SKL_TKN_U16_MOD_INST_ID:
		mconfig->id.instance_id = tkn_elem->value;
		break;

	/*
	 * mem_pages is expected only for legacy topology.
	 * So, fill it in the 0th index of config
	 */
	case SKL_TKN_U32_MEM_PAGES:
	case SKL_TKN_U32_MAX_MCPS:
	case SKL_TKN_U32_OBS:
	case SKL_TKN_U32_IBS:
		ret = skl_tplg_fill_res_tkn(dev, tkn_elem, res,
				dir, pin_index);

		if (ret < 0)
			return ret;

=======
	case SKL_TKN_MM_U32_MOD_FLAGS:
		res->mod_flags = tkn_elem->value;
		break;

	case SKL_TKN_MM_U32_OBLS:
		res->obls = tkn_elem->value;
		break;

	case SKL_TKN_U32_MEM_PAGES:
		res->is_pages = tkn_elem->value;
		break;

	case SKL_TKN_U32_OBS:
		res->obs = tkn_elem->value;
		break;

	case SKL_TKN_U32_IBS:
		res->ibs = tkn_elem->value;
>>>>>>> 994233f1
		break;

	case SKL_TKN_U32_MAX_MCPS:
		res->cps = tkn_elem->value;
		break;

	case SKL_TKN_MM_U32_RES_PIN_ID:
	case SKL_TKN_MM_U32_PIN_BUF:
		ret = skl_tplg_mfest_pin_res_tkn(dev,
				tkn_elem, res, pin_idx, dir);
		if (ret < 0)
			return ret;
		break;

	case SKL_TKN_MM_U32_NUM_PIN:
		break;

<<<<<<< HEAD
	case SKL_TKN_U32_D0I3_CAPS:
		mconfig->d0i3_caps = tkn_elem->value;
		break;

	case SKL_TKN_U32_PIPE_ID:
		ret = skl_tplg_add_pipe(dev,
				mconfig, skl, tkn_elem);

		if (ret < 0) {
			if (ret == -EEXIST) {
				is_pipe_exists = 1;
				break;
			}
			return is_pipe_exists;
		}
		is_pipe_exists = 0;

		break;

	case SKL_TKN_U32_PIPE_CONFIG_ID:
		conf_idx = tkn_elem->value;
		break;
=======
	default:
		dev_err(dev, "Not a res type token");
		return -EINVAL;

	}

	tkn_count++;
	return tkn_count;
}

/*
 * Parse tokens to fill up the module private data
 */
static int skl_tplg_get_token(struct device *dev,
		struct snd_soc_tplg_vendor_value_elem *tkn_elem,
		struct skl *skl, struct skl_module_cfg *mconfig)
{
	int tkn_count = 0;
	int ret;
	static int is_pipe_exists;
	static int pin_index, dir, conf_idx, agg_id;
	struct skl_module_intf *intf = NULL;
	struct skl_module_res *res = NULL;
	int res_idx = mconfig->res_idx;
	int fmt_idx = mconfig->fmt_idx;

	/*
	 * If the manifest structure contains no modules, fill all
	 * the module data to 0th index.
	 * res_idx and fmt_idx are default set to 0.
	 */
	if (skl->nr_modules == 0) {
		res = &mconfig->module->resources[res_idx];
		intf = &mconfig->module->formats[fmt_idx];
	}

	if (tkn_elem->token > SKL_TKN_MAX)
		return -EINVAL;

	switch (tkn_elem->token) {
	case SKL_TKN_U8_IN_QUEUE_COUNT:
		mconfig->module->max_input_pins = tkn_elem->value;
		break;

	case SKL_TKN_U8_OUT_QUEUE_COUNT:
		mconfig->module->max_output_pins = tkn_elem->value;
		break;

	case SKL_TKN_U8_DYN_IN_PIN:
		if (!mconfig->m_in_pin)
			mconfig->m_in_pin = devm_kzalloc(dev,
						SKL_MAX_IN_QUEUE *
						sizeof(*mconfig->m_in_pin),
						GFP_KERNEL);
		if (!mconfig->m_in_pin)
			return -ENOMEM;

		skl_tplg_fill_pin_dynamic_val(mconfig->m_in_pin,
			SKL_MAX_IN_QUEUE, tkn_elem->value);

		break;

	case SKL_TKN_U8_DYN_OUT_PIN:
		if (!mconfig->m_out_pin)
			mconfig->m_out_pin = devm_kzalloc(dev,
						SKL_MAX_IN_QUEUE *
						sizeof(*mconfig->m_in_pin),
						GFP_KERNEL);
		if (!mconfig->m_out_pin)
			return -ENOMEM;

		skl_tplg_fill_pin_dynamic_val(mconfig->m_out_pin,
			SKL_MAX_OUT_QUEUE, tkn_elem->value);

		break;

	case SKL_TKN_U8_TIME_SLOT:
		mconfig->time_slot = tkn_elem->value;
		break;

	case SKL_TKN_U8_CORE_ID:
		mconfig->core_id = tkn_elem->value;

	case SKL_TKN_U8_MOD_TYPE:
		mconfig->m_type = tkn_elem->value;
		break;

	case SKL_TKN_U8_DEV_TYPE:
		mconfig->dev_type = tkn_elem->value;
		break;

	case SKL_TKN_U8_HW_CONN_TYPE:
		mconfig->hw_conn_type = tkn_elem->value;
		break;

	case SKL_TKN_U16_MOD_INST_ID:
		mconfig->id.instance_id = tkn_elem->value;
		break;

	/*
	 * mem_pages is expected only for legacy topology.
	 * So, fill it in the 0th index of config
	 */
	case SKL_TKN_U32_MEM_PAGES:
	case SKL_TKN_U32_MAX_MCPS:
	case SKL_TKN_U32_OBS:
	case SKL_TKN_U32_IBS:
		ret = skl_tplg_fill_res_tkn(dev, tkn_elem, res,
				dir, pin_index);

		if (ret < 0)
			return ret;

		break;

	case SKL_TKN_U32_VBUS_ID:
		mconfig->vbus_id = tkn_elem->value;
		break;

	case SKL_TKN_U32_PARAMS_FIXUP:
		mconfig->params_fixup = tkn_elem->value;
		break;

	case SKL_TKN_U32_CONVERTER:
		mconfig->converter = tkn_elem->value;
		break;

	case SKL_TKN_U32_D0I3_CAPS:
		mconfig->d0i3_caps = tkn_elem->value;
		break;

	case SKL_TKN_U32_PIPE_ID:
		ret = skl_tplg_add_pipe(dev,
				mconfig, skl, tkn_elem);

		if (ret < 0) {
			if (ret == -EEXIST) {
				is_pipe_exists = 1;
				break;
			}
			return is_pipe_exists;
		}
		is_pipe_exists = 0;

		break;

	case SKL_TKN_U32_PIPE_CONFIG_ID:
		conf_idx = tkn_elem->value;
		break;

>>>>>>> 994233f1


	case SKL_TKN_U32_PIPE_CONN_TYPE:
	case SKL_TKN_U32_PIPE_PRIORITY:
	case SKL_TKN_U32_PIPE_MEM_PGS:
	case SKL_TKN_U32_PMODE:
	case SKL_TKN_U32_PIPE_CREATE_PRIORITY:
	case SKL_TKN_U32_PIPE_DIRECTION:
	case SKL_TKN_U32_PIPE_ORDER:
	case SKL_TKN_U32_PIPE_MODE:
	case SKL_TKN_U32_PIPE_NUM_MODULES:
	case SKL_TKN_U32_NUM_CONFIGS:
		if (!is_pipe_exists) {
			ret = skl_tplg_fill_pipe_tkn(dev, mconfig->pipe,
					tkn_elem->token, tkn_elem->value);
			if (ret < 0)
				return ret;
		}

		break;

	case SKL_TKN_U32_PATH_MEM_PGS:
	case SKL_TKN_U32_CFG_FREQ:
	case SKL_TKN_U8_CFG_CHAN:
	case SKL_TKN_U8_CFG_BPS:
		if (mconfig->pipe->nr_cfgs) {
			ret = skl_tplg_fill_pipe_cfg(dev, mconfig->pipe,
					tkn_elem->token, tkn_elem->value,
					conf_idx, dir);
			if (ret < 0)
				return ret;
		}
		break;

	case SKL_TKN_CFG_MOD_RES_ID:
		mconfig->mod_cfg[conf_idx].res_idx = tkn_elem->value;
		break;

	case SKL_TKN_CFG_MOD_FMT_IDX:
		mconfig->mod_cfg[conf_idx].fmt_idx = tkn_elem->value;
		break;

	/*
	 * SKL_TKN_U32_DIR_PIN_COUNT token has the value for both
	 * direction and the pin count. The first four bits represent
	 * direction and next four the pin count.
	 */
	case SKL_TKN_U32_DIR_PIN_COUNT:
		dir = tkn_elem->value & SKL_IN_DIR_BIT_MASK;
		pin_index = (tkn_elem->value &
			SKL_PIN_COUNT_MASK) >> 4;
		break;

	case SKL_TKN_U32_FMT_CH:
	case SKL_TKN_U32_FMT_FREQ:
	case SKL_TKN_U32_FMT_BIT_DEPTH:
	case SKL_TKN_U32_FMT_SAMPLE_SIZE:
	case SKL_TKN_U32_FMT_CH_CONFIG:
	case SKL_TKN_U32_FMT_INTERLEAVE:
	case SKL_TKN_U32_FMT_SAMPLE_TYPE:
	case SKL_TKN_U32_FMT_CH_MAP:
		ret = skl_tplg_widget_fill_fmt(dev, intf, tkn_elem->token,
				tkn_elem->value, dir, pin_index);

		if (ret < 0)
			return ret;

		break;

	case SKL_TKN_U32_PIN_MOD_ID:
	case SKL_TKN_U32_PIN_INST_ID:
		ret = skl_tplg_fill_pins_info(dev,
				mconfig, tkn_elem, dir,
				pin_index);
		if (ret < 0)
			return ret;

		break;

	case SKL_TKN_U32_CAPS_SIZE:
		mconfig->formats_config.caps_size =
			tkn_elem->value;

		break;

	case SKL_TKN_U32_CAPS_SET_PARAMS:
		mconfig->formats_config.set_params =
				tkn_elem->value;
		break;

	case SKL_TKN_U32_CAPS_PARAMS_ID:
		mconfig->formats_config.param_id =
				tkn_elem->value;
		break;

	case SKL_TKN_U32_PROC_DOMAIN:
		mconfig->domain =
			tkn_elem->value;

		break;

	case SKL_TKN_U32_AGG_LINK_ID:
		agg_id = tkn_elem->value;
		if (agg_id > SDW_MAX_MASTERS)
			return -EINVAL;
		break;

	case SKL_TKN_U32_AGG_NUM_MASTERS:
		mconfig->sdw_agg.num_masters = tkn_elem->value;
		mconfig->sdw_agg_enable = (tkn_elem->value > 1)
					? true : false;
		break;

	case SKL_TKN_U32_AGG_CH_MASK:
		mconfig->sdw_agg.agg_data[agg_id].ch_mask =
				tkn_elem->value;
		break;

	case SKL_TKN_U32_DMA_BUF_SIZE:
		mconfig->dma_buffer_size = tkn_elem->value;
		break;

	case SKL_TKN_U8_IN_PIN_TYPE:
	case SKL_TKN_U8_OUT_PIN_TYPE:
	case SKL_TKN_U8_CONN_TYPE:
		break;

	default:
		dev_err(dev, "Token %d not handled\n",
				tkn_elem->token);
		return -EINVAL;
	}

	tkn_count++;

	return tkn_count;
}

/*
 * Parse the vendor array for specific tokens to construct
 * module private data
 */
static int skl_tplg_get_tokens(struct device *dev,
		char *pvt_data,	struct skl *skl,
		struct skl_module_cfg *mconfig, int block_size)
{
	struct snd_soc_tplg_vendor_array *array;
	struct snd_soc_tplg_vendor_value_elem *tkn_elem;
	int tkn_count = 0, ret;
	int off = 0, tuple_size = 0;

	if (block_size <= 0)
		return -EINVAL;

	while (tuple_size < block_size) {
		array = (struct snd_soc_tplg_vendor_array *)(pvt_data + off);

		off += array->size;

		switch (array->type) {
		case SND_SOC_TPLG_TUPLE_TYPE_STRING:
			dev_warn(dev, "no string tokens expected for skl tplg\n");
			continue;

		case SND_SOC_TPLG_TUPLE_TYPE_UUID:
			ret = skl_tplg_get_uuid(dev, mconfig, array->uuid);
			if (ret < 0)
				return ret;

			tuple_size += sizeof(*array->uuid);

			continue;

		default:
			tkn_elem = array->value;
			tkn_count = 0;
			break;
		}

		while (tkn_count <= (array->num_elems - 1)) {
			ret = skl_tplg_get_token(dev, tkn_elem,
					skl, mconfig);

			if (ret < 0)
				return ret;

			tkn_count = tkn_count + ret;
			tkn_elem++;
		}

		tuple_size += tkn_count * sizeof(*tkn_elem);
	}

	return off;
}

/*
 * Every data block is preceded by a descriptor to read the number
 * of data blocks, they type of the block and it's size
 */
static int skl_tplg_get_desc_blocks(struct device *dev,
		struct snd_soc_tplg_vendor_array *array)
{
	struct snd_soc_tplg_vendor_value_elem *tkn_elem;

	tkn_elem = array->value;

	switch (tkn_elem->token) {
	case SKL_TKN_U8_NUM_BLOCKS:
	case SKL_TKN_U8_BLOCK_TYPE:
	case SKL_TKN_U16_BLOCK_SIZE:
		return tkn_elem->value;

	default:
		dev_err(dev, "Invalid descriptor token %d\n", tkn_elem->token);
		break;
	}

	return -EINVAL;
}

/*
 * Parse the private data for the token and corresponding value.
 * The private data can have multiple data blocks. So, a data block
 * is preceded by a descriptor for number of blocks and a descriptor
 * for the type and size of the suceeding data block.
 */
static int skl_tplg_get_pvt_data(struct snd_soc_tplg_dapm_widget *tplg_w,
				struct skl *skl, struct device *dev,
				struct skl_module_cfg *mconfig)
{
	struct snd_soc_tplg_vendor_array *array;
	int num_blocks, block_size = 0, block_type, off = 0;
	char *data;
	int ret;

	/* Read the NUM_DATA_BLOCKS descriptor */
	array = (struct snd_soc_tplg_vendor_array *)tplg_w->priv.data;
	ret = skl_tplg_get_desc_blocks(dev, array);
	if (ret < 0)
		return ret;
	num_blocks = ret;

	off += array->size;
	/* Read the BLOCK_TYPE and BLOCK_SIZE descriptor */
	while (num_blocks > 0) {
		array = (struct snd_soc_tplg_vendor_array *)
				(tplg_w->priv.data + off);

		ret = skl_tplg_get_desc_blocks(dev, array);

		if (ret < 0)
			return ret;
		block_type = ret;
		off += array->size;

		array = (struct snd_soc_tplg_vendor_array *)
			(tplg_w->priv.data + off);

		ret = skl_tplg_get_desc_blocks(dev, array);

		if (ret < 0)
			return ret;
		block_size = ret;
		off += array->size;

		array = (struct snd_soc_tplg_vendor_array *)
			(tplg_w->priv.data + off);

		data = (tplg_w->priv.data + off);

		if (block_type == SKL_TYPE_TUPLE) {
			ret = skl_tplg_get_tokens(dev, data,
					skl, mconfig, block_size);

			if (ret < 0)
				return ret;

			--num_blocks;
		} else {
			if (mconfig->formats_config.caps_size > 0)
				memcpy(mconfig->formats_config.caps, data,
					mconfig->formats_config.caps_size);
			--num_blocks;
			ret = mconfig->formats_config.caps_size;
		}
		off += ret;
	}

	return 0;
}

static void skl_clear_pin_config(struct snd_soc_platform *platform,
				struct snd_soc_dapm_widget *w)
{
	int i;
	struct skl_module_cfg *mconfig;
	struct skl_pipe *pipe;

	if (!strncmp(w->dapm->component->name, platform->component.name,
					strlen(platform->component.name))) {
		mconfig = w->priv;
		pipe = mconfig->pipe;
		for (i = 0; i < mconfig->module->max_input_pins; i++) {
			mconfig->m_in_pin[i].in_use = false;
			mconfig->m_in_pin[i].pin_state = SKL_PIN_UNBIND;
		}
		for (i = 0; i < mconfig->module->max_output_pins; i++) {
			mconfig->m_out_pin[i].in_use = false;
			mconfig->m_out_pin[i].pin_state = SKL_PIN_UNBIND;
		}
		pipe->state = SKL_PIPE_INVALID;
		mconfig->m_state = SKL_MODULE_UNINIT;
	}
}

void skl_cleanup_resources(struct skl *skl)
{
	struct skl_sst *ctx = skl->skl_sst;
	struct snd_soc_platform *soc_platform = skl->platform;
	struct snd_soc_dapm_widget *w;
	struct snd_soc_card *card;

	if (soc_platform == NULL)
		return;

	card = soc_platform->component.card;
	if (!card || !card->instantiated)
		return;

	skl->resource.mem = 0;
	skl->resource.mcps = 0;

	list_for_each_entry(w, &card->widgets, list) {
		if (is_skl_dsp_widget_type(w) && (w->priv != NULL))
			skl_clear_pin_config(soc_platform, w);
	}

	skl_clear_module_cnt(ctx->dsp);
}

/*
 * Topology core widget load callback
 *
 * This is used to save the private data for each widget which gives
 * information to the driver about module and pipeline parameters which DSP
 * FW expects like ids, resource values, formats etc
 */
static int skl_tplg_widget_load(struct snd_soc_component *cmpnt,
				struct snd_soc_dapm_widget *w,
				struct snd_soc_tplg_dapm_widget *tplg_w)
{
	int ret;
	struct hdac_ext_bus *ebus = snd_soc_component_get_drvdata(cmpnt);
	struct skl *skl = ebus_to_skl(ebus);
	struct hdac_bus *bus = ebus_to_hbus(ebus);
	struct skl_module_cfg *mconfig;

	if (!tplg_w->priv.size)
		goto bind_event;

	mconfig = devm_kzalloc(bus->dev, sizeof(*mconfig), GFP_KERNEL);

	if (!mconfig)
		return -ENOMEM;

	if (skl->nr_modules == 0) {
		mconfig->module = devm_kzalloc(bus->dev,
				sizeof(*mconfig->module), GFP_KERNEL);

		if (!mconfig->module)
			return -ENOMEM;
	}

	w->priv = mconfig;

	/*
	 * module binary can be loaded later, so set it to query when
	 * module is load for a use case
	 */
	mconfig->id.module_id = -1;

	/* Parse private data for tuples */
	ret = skl_tplg_get_pvt_data(tplg_w, skl, bus->dev, mconfig);
	if (ret < 0)
		return ret;
	skl_debug_init_module(skl->debugfs, w, mconfig);

bind_event:
	if (tplg_w->event_type == 0) {
		dev_dbg(bus->dev, "ASoC: No event handler required\n");
		return 0;
	}

	ret = snd_soc_tplg_widget_bind_event(w, skl_tplg_widget_ops,
					ARRAY_SIZE(skl_tplg_widget_ops),
					tplg_w->event_type);

	if (ret) {
		dev_err(bus->dev, "%s: No matching event handlers found for %d\n",
					__func__, tplg_w->event_type);
		return -EINVAL;
	}

	return 0;
}

static int skl_init_algo_data(struct device *dev, struct soc_bytes_ext *be,
					struct snd_soc_tplg_bytes_control *bc)
{
	struct skl_algo_data *ac;
	struct skl_dfw_algo_data *dfw_ac =
				(struct skl_dfw_algo_data *)bc->priv.data;

	ac = devm_kzalloc(dev, sizeof(*ac), GFP_KERNEL);
	if (!ac)
		return -ENOMEM;

	/* Fill private data */
	ac->max = dfw_ac->max;
	ac->param_id = dfw_ac->param_id;
	ac->set_params = dfw_ac->set_params;
	ac->size = dfw_ac->max;

	if (ac->max) {
		ac->params = (char *) devm_kzalloc(dev, ac->max, GFP_KERNEL);
		if (!ac->params)
			return -ENOMEM;

		memcpy(ac->params, dfw_ac->params, ac->max);
	}

	be->dobj.private  = ac;
	return 0;
}

static int skl_init_enum_data(struct device *dev, struct soc_enum *se,
				struct snd_soc_tplg_enum_control *ec)
{

	void *data;

	if (ec->priv.size) {
		data = devm_kzalloc(dev, sizeof(ec->priv.size), GFP_KERNEL);
		if (!data)
			return -ENOMEM;
		memcpy(data, ec->priv.data, ec->priv.size);
		se->dobj.private = data;
	}

	return 0;

}

static int skl_tplg_control_load(struct snd_soc_component *cmpnt,
				struct snd_kcontrol_new *kctl,
				struct snd_soc_tplg_ctl_hdr *hdr)
{
	struct soc_bytes_ext *sb;
	struct snd_soc_tplg_bytes_control *tplg_bc;
	struct snd_soc_tplg_enum_control *tplg_ec;
	struct hdac_ext_bus *ebus  = snd_soc_component_get_drvdata(cmpnt);
	struct hdac_bus *bus = ebus_to_hbus(ebus);
	struct soc_enum *se;

	switch (hdr->ops.info) {
	case SND_SOC_TPLG_CTL_BYTES:
		tplg_bc = container_of(hdr,
				struct snd_soc_tplg_bytes_control, hdr);
		if (kctl->access & SNDRV_CTL_ELEM_ACCESS_TLV_CALLBACK) {
			sb = (struct soc_bytes_ext *)kctl->private_value;
			if (tplg_bc->priv.size)
				return skl_init_algo_data(
						bus->dev, sb, tplg_bc);
		}
		break;

	case SND_SOC_TPLG_CTL_ENUM:
		tplg_ec = container_of(hdr,
				struct snd_soc_tplg_enum_control, hdr);
		if (kctl->access & SNDRV_CTL_ELEM_ACCESS_READWRITE) {
			se = (struct soc_enum *)kctl->private_value;
			if (tplg_ec->priv.size)
				return skl_init_enum_data(bus->dev, se,
						tplg_ec);
		}
		break;

	default:
		dev_warn(bus->dev, "Control load not supported %d:%d:%d\n",
			hdr->ops.get, hdr->ops.put, hdr->ops.info);
		break;
	}

	return 0;
}

static int skl_tplg_fill_str_mfest_tkn(struct device *dev,
		struct snd_soc_tplg_vendor_string_elem *str_elem,
		struct skl *skl)
{
	int tkn_count = 0;
	static int ref_count, mod_count;
	struct skl_module *mod;

	switch (str_elem->token) {
	case SKL_TKN_STR_LIB_NAME:
		if (ref_count > skl->skl_sst->lib_count - 1) {
			ref_count = 0;
			return -EINVAL;
		}

		strncpy(skl->skl_sst->lib_info[ref_count].name,
			str_elem->string,
			ARRAY_SIZE(skl->skl_sst->lib_info[ref_count].name));
		ref_count++;
		break;

	case SKL_TKN_STR_MOD_LIB_NAME:
		if (mod_count > skl->nr_modules - 1) {
			mod_count = 0;
			return -EINVAL;
		}

		mod = skl->modules[mod_count];
<<<<<<< HEAD
		strncpy(mod->library_name, str_elem->string,
			ARRAY_SIZE(skl->skl_sst->lib_info[mod_count].name));
=======
		mod->library_name = devm_kstrdup(dev, str_elem->string,
								GFP_KERNEL);
>>>>>>> 994233f1
		mod_count++;
		break;

	default:
		dev_err(dev, "Not a string token %d\n", str_elem->token);
		break;
	}

	tkn_count++;
	return tkn_count;
}

static int skl_tplg_get_str_tkn(struct device *dev,
		struct snd_soc_tplg_vendor_array *array,
		struct skl *skl)
{
	int tkn_count = 0, ret;
	struct snd_soc_tplg_vendor_string_elem *str_elem;

	str_elem = (struct snd_soc_tplg_vendor_string_elem *)array->value;
	while (tkn_count < array->num_elems) {
		ret = skl_tplg_fill_str_mfest_tkn(dev, str_elem, skl);
		str_elem++;

		if (ret < 0)
			return ret;

		tkn_count = tkn_count + ret;
	}

	return tkn_count;
}

<<<<<<< HEAD
=======
static int skl_tplg_mfest_fill_dmactrl(struct device *dev,
		struct skl_dmactrl_config *dmactrl_cfg,
		struct snd_soc_tplg_vendor_value_elem *tkn_elem)
{

	u32 cfg_idx = dmactrl_cfg->idx;
	struct skl_dmctrl_hdr *hdr = &dmactrl_cfg->hdr[cfg_idx];

	switch (tkn_elem->token) {
	case SKL_TKN_U32_FMT_CH:
		hdr->ch = tkn_elem->value;
		break;

	case SKL_TKN_U32_FMT_FREQ:
		hdr->freq = tkn_elem->value;
		break;

	case SKL_TKN_U32_FMT_BIT_DEPTH:
		hdr->fmt = tkn_elem->value;
		break;

	case SKL_TKN_U32_PIPE_DIRECTION:
		hdr->direction = tkn_elem->value;
		break;

	case SKL_TKN_U8_TIME_SLOT:
		hdr->tdm_slot = tkn_elem->value;
		break;

	case SKL_TKN_U32_VBUS_ID:
		hdr->vbus_id = tkn_elem->value;
		break;

	case SKL_TKN_U32_DMACTRL_CFG_IDX:
		dmactrl_cfg->idx  = tkn_elem->value;
		break;

	case SKL_TKN_U32_DMACTRL_CFG_SIZE:
		if (tkn_elem->value && !hdr->data) {
			hdr->data = devm_kzalloc(dev,
				tkn_elem->value, GFP_KERNEL);
			if (!hdr->data)
				return -ENOMEM;
			hdr->data_size = tkn_elem->value;
		} else {
			hdr->data_size = 0;
			dev_err(dev, "Invalid dmactrl info \n");
		}
		break;
	default:
		dev_err(dev, "Invalid token %d\n", tkn_elem->token);
		return -EINVAL;
	}

	return 0;
}

>>>>>>> 994233f1
static int skl_tplg_mfest_fill_fmt(struct device *dev,
		struct skl_module_intf *fmt,
		struct snd_soc_tplg_vendor_value_elem *tkn_elem,
		u32 dir, int fmt_idx)
{
	struct skl_module_pin_fmt *dst_fmt;
	struct skl_module_fmt *mod_fmt;
	int ret;

	if (!fmt)
		return -EINVAL;

	switch (dir) {
	case SKL_DIR_IN:
		dst_fmt = &fmt->input[fmt_idx];
		break;

	case SKL_DIR_OUT:
		dst_fmt = &fmt->output[fmt_idx];
		break;

	default:
		dev_err(dev, "Invalid direction value\n");
		return -EINVAL;
	}

	mod_fmt = &dst_fmt->pin_fmt;

	switch (tkn_elem->token) {
	case SKL_TKN_MM_U32_INTF_PIN_ID:
		dst_fmt->pin_id = tkn_elem->value;
		break;

	default:
		ret = skl_tplg_fill_fmt(dev, mod_fmt, tkn_elem->token,
					tkn_elem->value);
		if (ret < 0)
			return ret;
		break;
	}

	return 0;
}

static int skl_tplg_fill_mod_info(struct device *dev,
		struct snd_soc_tplg_vendor_value_elem *tkn_elem,
		struct skl_module *mod)
{

	if (!mod)
		return -EINVAL;

	switch (tkn_elem->token) {
	case SKL_TKN_U8_IN_PIN_TYPE:
		mod->input_pin_type = tkn_elem->value;
		break;

	case SKL_TKN_U8_OUT_PIN_TYPE:
		mod->output_pin_type = tkn_elem->value;
		break;

	case SKL_TKN_U8_IN_QUEUE_COUNT:
		mod->max_input_pins = tkn_elem->value;
		break;

	case SKL_TKN_U8_OUT_QUEUE_COUNT:
		mod->max_output_pins = tkn_elem->value;
		break;

	case SKL_TKN_MM_U8_AUTO_START:
		mod->auto_start = tkn_elem->value;
		break;

	case SKL_TKN_MM_U8_MAX_INST_COUNT:
		mod->max_instance_count = tkn_elem->value;
		break;

	case SKL_TKN_MM_U8_MAX_PINS:
		break;

	case SKL_TKN_MM_U8_NUM_RES:
		mod->nr_resources = tkn_elem->value;
		break;

	case SKL_TKN_MM_U8_NUM_INTF:
		mod->nr_interfaces = tkn_elem->value;
		break;

	default:
		dev_err(dev, "Invalid mod info token %d", tkn_elem->token);
		return -EINVAL;
	}

	return 0;
}


static int skl_tplg_get_int_tkn(struct device *dev,
		struct snd_soc_tplg_vendor_value_elem *tkn_elem,
		struct skl *skl)
{
	int tkn_count = 0, ret;
	static int mod_idx, res_val_idx, intf_val_idx, dir, lib_idx, pin_idx;
	struct skl_module_res *res = NULL;
	struct skl_module_intf *fmt = NULL;
	struct skl_module *mod = NULL;
	int i;

	if (skl->modules) {
		mod = skl->modules[mod_idx];
		res = &mod->resources[res_val_idx];
		fmt = &mod->formats[intf_val_idx];
	}

	switch (tkn_elem->token) {
	case SKL_TKN_U32_LIB_COUNT:
		skl->skl_sst->lib_count = tkn_elem->value;
		break;

	case SKL_TKN_U8_CONF_VERSION:
		skl->conf_version = tkn_elem->value;
		break;

	case SKL_TKN_U8_LIB_IDX:
		lib_idx = tkn_elem->value;
		break;

	case SKL_TKN_U8_NUM_MOD:
		skl->nr_modules = tkn_elem->value;
		skl->modules = devm_kcalloc(dev, skl->nr_modules,
				sizeof(*skl->modules), GFP_KERNEL);

		if (!skl->modules)
			return -ENOMEM;

		for (i = 0; i < skl->nr_modules; i++) {
			skl->modules[i] = devm_kzalloc(dev,
			sizeof(struct skl_module), GFP_KERNEL);

			if (!skl->modules[i])
				return -EINVAL;
		}
		break;

	case SKL_TKN_U8_PRE_LOAD_PGS:
		skl->skl_sst->lib_info[lib_idx].pre_load_pgs = tkn_elem->value;
		break;

	case SKL_TKN_U8_NR_MODS:
		skl->skl_sst->lib_info[lib_idx].man_nr_modules = tkn_elem->value;
		break;

	case SKL_TKN_MM_U8_BINARY_TYPE:
		skl->skl_sst->lib_info[lib_idx].binary_type = tkn_elem->value;
		break;

	case SKL_TKN_U32_SCH_TYPE:
	case SKL_TKN_U32_SCH_TICK_MUL:
	case SKL_TKN_U32_SCH_TICK_DIV:
	case SKL_TKN_U32_SCH_LL_SRC:
	case SKL_TKN_U32_SCH_NUM_CONF:
	case SKL_TKN_U32_SCH_NODE_INFO:
	case SKL_TKN_U32_MEM_STAT_RECLAIM:
	case SKL_TKN_U32_MAN_CFG_IDX:
	case SKL_TKN_U32_DMA_MIN_SIZE:
	case SKL_TKN_U32_DMA_MAX_SIZE:
		break;

	case SKL_TKN_U8_MAJOR_VER:
	case SKL_TKN_U8_HOTFIX_VER:
	case SKL_TKN_U8_MINOR_VER:
	case SKL_TKN_MM_U8_MAJOR_VER:
	case SKL_TKN_MM_U8_HOTFIX_VER:
	case SKL_TKN_MM_U8_MINOR_VER:
	case SKL_TKN_MM_U8_BUILD_VER:
		break;

	case SKL_TKN_MM_U8_MOD_IDX:
		mod_idx = tkn_elem->value;
		break;

	case SKL_TKN_U8_IN_PIN_TYPE:
	case SKL_TKN_U8_OUT_PIN_TYPE:
	case SKL_TKN_U8_IN_QUEUE_COUNT:
	case SKL_TKN_U8_OUT_QUEUE_COUNT:
	case SKL_TKN_MM_U8_AUTO_START:
	case SKL_TKN_MM_U8_MAX_INST_COUNT:
	case SKL_TKN_MM_U8_MAX_PINS:
	case SKL_TKN_MM_U8_NUM_RES:
	case SKL_TKN_MM_U8_NUM_INTF:
		ret = skl_tplg_fill_mod_info(dev, tkn_elem, mod);
		if (ret < 0)
			return ret;
		break;

	case SKL_TKN_U32_DIR_PIN_COUNT:
		dir = tkn_elem->value & SKL_IN_DIR_BIT_MASK;
		pin_idx = (tkn_elem->value & SKL_PIN_COUNT_MASK) >> 4;
		break;

	case SKL_TKN_MM_U32_RES_ID:
		if (!res)
			return -EINVAL;

		res->res_idx = tkn_elem->value;
		res_val_idx = tkn_elem->value;
		break;

	case SKL_TKN_MM_U32_FMT_ID:
		if (!fmt)
			return -EINVAL;

		fmt->fmt_idx = tkn_elem->value;
		intf_val_idx = tkn_elem->value;
		break;

	case SKL_TKN_MM_U32_CPS:
	case SKL_TKN_MM_U32_DMA_SIZE:
	case SKL_TKN_MM_U32_CPC:
	case SKL_TKN_MM_U32_MOD_FLAGS:
	case SKL_TKN_MM_U32_OBLS:
	case SKL_TKN_U32_MEM_PAGES:
	case SKL_TKN_U32_OBS:
	case SKL_TKN_U32_IBS:
	case SKL_TKN_MM_U32_RES_PIN_ID:
	case SKL_TKN_MM_U32_PIN_BUF:
	case SKL_TKN_MM_U32_NUM_PIN:
		ret = skl_tplg_fill_res_tkn(dev, tkn_elem, res,
				pin_idx, dir);
		if (ret < 0)
			return ret;

		break;

	case SKL_TKN_MM_U32_NUM_IN_FMT:
		if (!fmt)
			return -EINVAL;

		res->nr_input_pins = tkn_elem->value;
		break;

	case SKL_TKN_MM_U32_NUM_OUT_FMT:
		if (!fmt)
			return -EINVAL;

		res->nr_output_pins = tkn_elem->value;
		break;

	case SKL_TKN_U32_FMT_CH:
	case SKL_TKN_U32_FMT_FREQ:
	case SKL_TKN_U32_FMT_BIT_DEPTH:
	case SKL_TKN_U32_FMT_SAMPLE_SIZE:
	case SKL_TKN_U32_FMT_CH_CONFIG:
	case SKL_TKN_U32_FMT_INTERLEAVE:
	case SKL_TKN_U32_FMT_SAMPLE_TYPE:
	case SKL_TKN_U32_FMT_CH_MAP:
	case SKL_TKN_MM_U32_INTF_PIN_ID:
<<<<<<< HEAD
		ret = skl_tplg_mfest_fill_fmt(dev, fmt, tkn_elem, dir,
				pin_idx);

=======
	case SKL_TKN_U32_PIPE_DIRECTION:
	case SKL_TKN_U8_TIME_SLOT:
	case SKL_TKN_U32_VBUS_ID:
	case SKL_TKN_U32_DMACTRL_CFG_IDX:
	case SKL_TKN_U32_DMACTRL_CFG_SIZE:
		if (skl->modules)
			ret = skl_tplg_mfest_fill_fmt(dev, fmt, tkn_elem, dir,
					pin_idx);
		else
			ret = skl_tplg_mfest_fill_dmactrl(dev, &skl->cfg.dmactrl_cfg,
					 tkn_elem);
>>>>>>> 994233f1
		if (ret < 0)
			return ret;

		break;

	default:
		dev_err(dev, "Not a manifest token %d\n", tkn_elem->token);
		return -EINVAL;
	}

	tkn_count++;
	return tkn_count;
}

static int skl_tplg_get_mfest_uuid(struct device *dev,
				struct skl *skl,
				struct snd_soc_tplg_vendor_uuid_elem *uuid_tkn)
{
	static int ref_count;
	struct skl_module *mod;

	if (uuid_tkn->token == SKL_TKN_UUID) {
		mod = skl->modules[ref_count];
		memcpy(&mod->uuid,
				&uuid_tkn->uuid, sizeof(uuid_tkn->uuid));
		ref_count++;
	} else {
		dev_err(dev, "Not an UUID token tkn %d\n", uuid_tkn->token);
		return -EINVAL;
	}

	return 0;
}

/*
 * Fill the manifest structure by parsing the tokens based on the
 * type.
 */
static int skl_tplg_get_manifest_tkn(struct device *dev,
		char *pvt_data, struct skl *skl,
		int block_size)
{
	int tkn_count = 0, ret;
	int off = 0, tuple_size = 0;
	struct snd_soc_tplg_vendor_array *array;
	struct snd_soc_tplg_vendor_value_elem *tkn_elem;

	if (block_size <= 0)
		return -EINVAL;

	while (tuple_size < block_size) {
		array = (struct snd_soc_tplg_vendor_array *)(pvt_data + off);
		off += array->size;
		switch (array->type) {
		case SND_SOC_TPLG_TUPLE_TYPE_STRING:
			ret = skl_tplg_get_str_tkn(dev, array, skl);

			if (ret < 0)
				return ret;
			tkn_count = ret;

			tuple_size += tkn_count *
				sizeof(struct snd_soc_tplg_vendor_string_elem);
			continue;

		case SND_SOC_TPLG_TUPLE_TYPE_UUID:
			ret = skl_tplg_get_mfest_uuid(dev, skl, array->uuid);
			if (ret < 0)
				return ret;

			tuple_size += sizeof(*array->uuid);

			continue;

		default:
			tkn_elem = array->value;
			tkn_count = 0;
			break;
		}

		while (tkn_count <= array->num_elems - 1) {
			ret = skl_tplg_get_int_tkn(dev,
					tkn_elem, skl);
			if (ret < 0)
				return ret;

			tkn_count = tkn_count + ret;
			tkn_elem++;
		}
		tuple_size += (tkn_count * sizeof(*tkn_elem));
		tkn_count = 0;
	}

	return off;
}

/*
 * Parse manifest private data for tokens. The private data block is
 * preceded by descriptors for type and size of data block.
 */
static int skl_tplg_get_manifest_data(struct snd_soc_tplg_manifest *manifest,
			struct device *dev, struct skl *skl)
{
	struct snd_soc_tplg_vendor_array *array;
	int num_blocks, block_size = 0, block_type, off = 0;
	struct skl_dmctrl_hdr *dmactrl_hdr;
	int cfg_idx, ret;
	char *data;

	/* Read the NUM_DATA_BLOCKS descriptor */
	array = (struct snd_soc_tplg_vendor_array *)manifest->priv.data;
	ret = skl_tplg_get_desc_blocks(dev, array);
	if (ret < 0)
		return ret;
	num_blocks = ret;

	off += array->size;
	/* Read the BLOCK_TYPE and BLOCK_SIZE descriptor */
	while (num_blocks > 0) {
		array = (struct snd_soc_tplg_vendor_array *)
				(manifest->priv.data + off);
		ret = skl_tplg_get_desc_blocks(dev, array);

		if (ret < 0)
			return ret;
		block_type = ret;
		off += array->size;

		array = (struct snd_soc_tplg_vendor_array *)
			(manifest->priv.data + off);

		ret = skl_tplg_get_desc_blocks(dev, array);

		if (ret < 0)
			return ret;
		block_size = ret;
		off += array->size;

		array = (struct snd_soc_tplg_vendor_array *)
			(manifest->priv.data + off);

		data = (manifest->priv.data + off);

		if (block_type == SKL_TYPE_TUPLE) {
			ret = skl_tplg_get_manifest_tkn(dev, data, skl,
					block_size);

			if (ret < 0)
				return ret;

			--num_blocks;
		} else {
			cfg_idx = skl->cfg.dmactrl_cfg.idx;
			if (cfg_idx < SKL_MAX_DMACTRL_CFG) {
				dmactrl_hdr = &skl->cfg.dmactrl_cfg.hdr[cfg_idx];
				if (dmactrl_hdr->data && (dmactrl_hdr->data_size == block_size))
					memcpy(dmactrl_hdr->data, data, block_size);
			} else {
				dev_err(dev, "error block_idx value exceeding %d\n", cfg_idx);
				return -EINVAL;
			}
			ret = block_size;
			--num_blocks;
		}
		off += ret;
	}

	return 0;
}

static int skl_manifest_load(struct snd_soc_component *cmpnt,
				struct snd_soc_tplg_manifest *manifest)
{
	struct hdac_ext_bus *ebus = snd_soc_component_get_drvdata(cmpnt);
	struct hdac_bus *bus = ebus_to_hbus(ebus);
	struct skl *skl = ebus_to_skl(ebus);

	/* proceed only if we have private data defined */
	if (manifest->priv.size == 0)
		return 0;

	/* Initialize the conf version to legacy */
	skl->conf_version = 1;
	skl->nr_modules = 0;
	skl->modules = NULL;

	skl_tplg_get_manifest_data(manifest, bus->dev, skl);

	if (skl->skl_sst->lib_count > SKL_MAX_LIB) {
		dev_err(bus->dev, "Exceeding max Library count. Got:%d\n",
					skl->skl_sst->lib_count);
		return  -EINVAL;
	}

	return 0;
}

/*
 * This function updates the event flag and fucntiona handler for single module
 */
static void skl_update_single_module_event(struct skl *skl,
					struct skl_pipe *pipe)
{
	struct skl_module_cfg *mcfg;
	struct skl_pipe_module *w_module;
	struct snd_soc_dapm_widget *w;

	list_for_each_entry(w_module, &pipe->w_list, node) {
		w = w_module->w;
		mcfg = w->priv;

		if (list_is_singular(&pipe->w_list)) {

			/*
			 * If module pipe order is last then we dont need
			 * POST_PMU, as POST_PMU bind/run sink to source.
			 * For last pipe order there is no sink pipelne.
			 */
			if (skl_get_pipe_order(mcfg) == SKL_LAST_PIPE)
				w->event_flags = SND_SOC_DAPM_PRE_PMU |
						 SND_SOC_DAPM_POST_PMD;
			else
				w->event_flags = SND_SOC_DAPM_PRE_PMU |
						 SND_SOC_DAPM_POST_PMU |
						 SND_SOC_DAPM_POST_PMD;

			w->event = skl_tplg_pga_single_module_event;
		}
	}
}

static struct snd_soc_tplg_ops skl_tplg_ops  = {
	.widget_load = skl_tplg_widget_load,
	.control_load = skl_tplg_control_load,
	.bytes_ext_ops = skl_tlv_ops,
	.bytes_ext_ops_count = ARRAY_SIZE(skl_tlv_ops),
	.io_ops = skl_tplg_kcontrol_ops,
	.io_ops_count = ARRAY_SIZE(skl_tplg_kcontrol_ops),
	.manifest = skl_manifest_load,
	.dai_load = skl_dai_load,
};

/*
 * A pipe can have multiple modules, each of them will be a DAPM widget as
 * well. While managing a pipeline we need to get the list of all the
 * widgets in a pipelines, so this helper - skl_tplg_create_pipe_widget_list()
 * helps to get the SKL type widgets in that pipeline
 */
static int skl_tplg_create_pipe_widget_list(struct snd_soc_platform *platform)
{
	struct snd_soc_dapm_widget *w;
	struct skl_module_cfg *mcfg = NULL;
	struct skl_pipe_module *p_module = NULL;
	struct skl_pipe *pipe;

	list_for_each_entry(w, &platform->component.card->widgets, list) {
		if (is_skl_dsp_widget_type(w) && w->priv != NULL) {
			mcfg = w->priv;
			pipe = mcfg->pipe;

			p_module = devm_kzalloc(platform->dev,
						sizeof(*p_module), GFP_KERNEL);
			if (!p_module)
				return -ENOMEM;

			p_module->w = w;
			list_add_tail(&p_module->node, &pipe->w_list);
		}
	}

	return 0;
}

static void skl_tplg_set_pipe_type(struct skl *skl, struct skl_pipe *pipe)
{
	struct skl_pipe_module *w_module;
	struct snd_soc_dapm_widget *w;
	struct skl_module_cfg *mconfig;
	bool host_found = false, link_found = false;

	list_for_each_entry(w_module, &pipe->w_list, node) {
		w = w_module->w;
		mconfig = w->priv;

		if (mconfig->dev_type == SKL_DEVICE_HDAHOST)
			host_found = true;
		else if (mconfig->dev_type != SKL_DEVICE_NONE)
			link_found = true;
	}

	if (host_found && link_found)
		pipe->passthru = true;
	else
		pipe->passthru = false;
}

/* This will be read from topology manifest, currently defined here */
#define SKL_MAX_MCPS 30000000
#define SKL_FW_MAX_MEM 1000000

/*
 * SKL topology init routine
 */
int skl_tplg_init(struct snd_soc_platform *platform, struct hdac_ext_bus *ebus)
{
	int ret;
	const struct firmware *fw;
	struct hdac_bus *bus = ebus_to_hbus(ebus);
	struct skl *skl = ebus_to_skl(ebus);
	struct skl_pipeline *ppl;

	ret = request_firmware(&fw, skl->tplg_name, bus->dev);
	if (ret < 0) {
		dev_err(bus->dev, "tplg fw %s load failed with %d\n",
				skl->tplg_name, ret);
		ret = request_firmware(&fw, "dfw_sst.bin", bus->dev);
		if (ret < 0) {
			dev_err(bus->dev, "Fallback tplg fw %s load failed with %d\n",
					"dfw_sst.bin", ret);
			return ret;
		}
	}

	/*
	 * The complete tplg for SKL is loaded as index 0, we don't use
	 * any other index
	 */
	ret = snd_soc_tplg_component_load(&platform->component,
					&skl_tplg_ops, fw, 0);
	if (ret < 0) {
		dev_err(bus->dev, "tplg component load failed%d\n", ret);
		release_firmware(fw);
		return -EINVAL;
	}

	skl->resource.max_mcps = SKL_MAX_MCPS;
	skl->resource.max_mem = SKL_FW_MAX_MEM;

	skl->tplg = fw;
	ret = skl_tplg_create_pipe_widget_list(platform);
	if (ret < 0)
		return ret;

	list_for_each_entry(ppl, &skl->ppl_list, node)
		skl_tplg_set_pipe_type(skl, ppl->pipe);

	list_for_each_entry(ppl, &skl->ppl_list, node)
		skl_update_single_module_event(skl, ppl->pipe);

	return 0;
}<|MERGE_RESOLUTION|>--- conflicted
+++ resolved
@@ -59,8 +59,6 @@
 #define CHECK_HW_PARAMS(ch, freq, bps, prm_ch, prm_freq, prm_bps) \
 	(((ch == prm_ch) && (bps == prm_bps) && (freq == prm_freq))?1:0)
 
-<<<<<<< HEAD
-=======
 #define GET_PIPE(ppl, skl, node, pipe_id, pipe) \
 	do { list_for_each_entry(ppl, &skl->ppl_list, node) { \
 		if (ppl->pipe->ppl_id == pipe_id) { \
@@ -69,7 +67,6 @@
 		} \
 	} while (0)
 
->>>>>>> 994233f1
 static void skl_init_single_module_pipe(struct snd_soc_dapm_widget *w,
 						struct skl *skl);
 
@@ -190,15 +187,9 @@
 		res_idx = 0;
 	else
 		res_idx = mconfig->res_idx;
-<<<<<<< HEAD
 
 	res = &mconfig->module->resources[res_idx];
 
-=======
-
-	res = &mconfig->module->resources[res_idx];
-
->>>>>>> 994233f1
 	if (skl->resource.mcps + res->cps > skl->resource.max_mcps) {
 		dev_err(ctx->dev,
 			"%s: module_id %d instance %d\n", __func__,
@@ -952,13 +943,8 @@
 		uuid_le *uuid_mod;
 		mconfig  = w_module->w->priv;
 		uuid_mod = (uuid_le *)mconfig->guid;
-<<<<<<< HEAD
-
-
-=======
-
-
->>>>>>> 994233f1
+
+
 		if (mconfig->module->loadable && ctx->dsp->fw_ops.unload_mod &&
 			mconfig->m_state > SKL_MODULE_UNINIT) {
 			ret = ctx->dsp->fw_ops.unload_mod(ctx->dsp,
@@ -980,8 +966,6 @@
 	return ret;
 }
 
-<<<<<<< HEAD
-=======
 static bool is_skl_tplg_multi_fmt(struct skl *skl, struct skl_pipe *pipe)
 {
 	int i;
@@ -1011,7 +995,6 @@
 	return false;
 }
 
->>>>>>> 994233f1
 /*
  ** Here, we select pipe format based on the pipe type and pipe
  * direction
@@ -1029,18 +1012,13 @@
 	struct skl_path_config *pconfig = &pipe->configs[0];
 	struct skl_pipe_fmt *fmt = NULL;
 	int i;
-<<<<<<< HEAD
-=======
 	bool ret;
->>>>>>> 994233f1
 
 	if (pipe->nr_cfgs == 0) {
 		pipe->cur_config_idx = 0;
 		return 0;
 	}
 
-<<<<<<< HEAD
-=======
 	ret = is_skl_tplg_multi_fmt(skl, pipe);
 	if (ret) {
 		pipe->cur_config_idx = pipe->pipe_config_idx;
@@ -1050,7 +1028,6 @@
 		return 0;
 	}
 
->>>>>>> 994233f1
 	for (i = 0; i < pipe->nr_cfgs; i++) {
 		pconfig = &pipe->configs[i];
 
@@ -1197,7 +1174,6 @@
  * This function returns pipe order in given stream
  */
 static int skl_get_pipe_order(struct skl_module_cfg *mcfg)
-<<<<<<< HEAD
 {
 	struct skl_pipe *pipe = mcfg->pipe;
 
@@ -1228,83 +1204,6 @@
 	struct snd_soc_dapm_path *p;
 	struct snd_soc_dapm_widget *src_w = NULL;
 	struct skl_module_cfg *mcfg;
-
-	snd_soc_dapm_widget_for_each_source_path(w, p) {
-		src_w = p->source;
-
-		if ((src_w->priv != NULL) && is_skl_dsp_widget_type(src_w)) {
-			mcfg = src_w->priv;
-			if ((list_is_singular(&mcfg->pipe->w_list)) &&
-						(src_w->power_check(src_w)))
-				skl_tplg_mixer_dapm_pre_pmu_event(src_w, skl);
-		}
-		skl_init_single_module_pipe(src_w, skl);
-	}
-}
-
-static int skl_fill_sink_instance_id(struct skl_sst *ctx, u32 *params,
-				int size, struct skl_module_cfg *mcfg)
-{
-	int i, pvt_id;
-
-	if (mcfg->m_type == SKL_MODULE_TYPE_KPB) {
-		struct skl_kpb_params *kpb_params =
-				(struct skl_kpb_params *)params;
-		struct skl_mod_inst_map *inst = kpb_params->map;
-
-		for (i = 0; i < kpb_params->num_modules; i++) {
-			pvt_id = skl_get_pvt_instance_id_map(ctx, inst->mod_id,
-								inst->inst_id);
-			if (pvt_id < 0)
-				return -EINVAL;
-
-			inst->inst_id = pvt_id;
-			inst++;
-		}
-	}
-
-	return 0;
-=======
-{
-	struct skl_pipe *pipe = mcfg->pipe;
-
-	switch (pipe->conn_type) {
-	case SKL_PIPE_CONN_TYPE_FE:
-		if (pipe->direction == SNDRV_PCM_STREAM_CAPTURE)
-			return SKL_LAST_PIPE;
-		else if (pipe->direction == SNDRV_PCM_STREAM_PLAYBACK)
-			return SKL_FIRST_PIPE;
-		break;
-	case SKL_PIPE_CONN_TYPE_BE:
-		if (pipe->direction == SNDRV_PCM_STREAM_PLAYBACK)
-			return SKL_LAST_PIPE;
-		else if (pipe->direction == SNDRV_PCM_STREAM_CAPTURE)
-			return SKL_FIRST_PIPE;
-		break;
-	}
-	return SKL_INTERMEDIATE_PIPE;
->>>>>>> 994233f1
-}
-/*
- * This function checks for single module source pipeline. If found any then
- * it will initialize source pipeline and its module
- */
-static void skl_init_single_module_pipe(struct snd_soc_dapm_widget *w,
-							struct skl *skl)
-{
-<<<<<<< HEAD
-	int i, ret;
-	struct skl_module_cfg *mconfig = w->priv;
-	const struct snd_kcontrol_new *k;
-	struct soc_bytes_ext *sb;
-	struct skl_algo_data *bc;
-	struct skl_specific_cfg *sp_cfg;
-	u32 *params;
-=======
-	struct snd_soc_dapm_path *p;
-	struct snd_soc_dapm_widget *src_w = NULL;
-	struct skl_module_cfg *mcfg;
->>>>>>> 994233f1
 
 	snd_soc_dapm_widget_for_each_source_path(w, p) {
 		src_w = p->source;
@@ -1415,48 +1314,6 @@
 
 static int skl_tplg_module_add_deferred_bind(struct skl *skl,
 	struct skl_module_cfg *src, struct skl_module_cfg *dst)
-<<<<<<< HEAD
-=======
-{
-	struct skl_module_deferred_bind *m_list, *modules;
-	int i;
-
-	/* only supported for module with static pin connection */
-	for (i = 0; i < dst->module->max_input_pins; i++) {
-		struct skl_module_pin *pin = &dst->m_in_pin[i];
-
-		if (pin->is_dynamic)
-			continue;
-
-		if ((pin->id.module_id  == src->id.module_id) &&
-			(pin->id.instance_id  == src->id.instance_id)) {
-
-			if (!list_empty(&skl->bind_list)) {
-				list_for_each_entry(modules, &skl->bind_list, node) {
-					if (modules->src == src && modules->dst == dst)
-						return 0;
-				}
-			}
-
-			m_list = kzalloc(sizeof(*m_list), GFP_KERNEL);
-			if (!m_list)
-				return -ENOMEM;
-
-			m_list->src = src;
-			m_list->dst = dst;
-
-			list_add(&m_list->node, &skl->bind_list);
-		}
-	}
-
-	return 0;
-}
-
-static int skl_tplg_bind_sinks(struct snd_soc_dapm_widget *w,
-				struct skl *skl,
-				struct snd_soc_dapm_widget *src_w,
-				struct skl_module_cfg *src_mconfig)
->>>>>>> 994233f1
 {
 	struct skl_module_deferred_bind *m_list, *modules;
 	int i;
@@ -1965,8 +1822,6 @@
 	return 0;
 }
 
-<<<<<<< HEAD
-=======
 static int skl_tplg_multi_config_get(struct snd_kcontrol *kcontrol,
 			struct snd_ctl_elem_value *ucontrol)
 {
@@ -2021,7 +1876,6 @@
 }
 
 
->>>>>>> 994233f1
 static int skl_tplg_tlv_control_get(struct snd_kcontrol *kcontrol,
 			unsigned int __user *data, unsigned int size)
 {
@@ -2237,7 +2091,6 @@
 }
 
 static int skl_probe_set_tlv_ext(struct snd_kcontrol *kcontrol)
-<<<<<<< HEAD
 {
 	struct snd_soc_dapm_context *dapm =
 			snd_soc_dapm_kcontrol_dapm(kcontrol);
@@ -2453,25 +2306,9 @@
 	struct skl_module_intf *intf;
 	struct skl_module_res *res;
 	struct skl *skl = get_skl_ctx(dev);
-=======
-{
-	struct snd_soc_dapm_context *dapm =
-			snd_soc_dapm_kcontrol_dapm(kcontrol);
-	struct snd_soc_dapm_widget *w = snd_soc_dapm_kcontrol_widget(kcontrol);
-	struct skl_module_cfg *mconfig = w->priv;
-	struct soc_bytes_ext *sb = (void *) kcontrol->private_value;
-	struct skl_probe_data *ap = (struct skl_probe_data *)sb->dobj.private;
-	struct skl *skl = get_skl_ctx(dapm->dev);
-	struct skl_probe_config *pconfig = &skl->skl_sst->probe_config;
-	struct probe_pt_param connect_point;
-	int disconnect_point;
-	int ret = 0;
-	int index = -1, i;
-	char buf[20], pos[10];
->>>>>>> 994233f1
-
-
-<<<<<<< HEAD
+
+	skl_tplg_fill_dma_id(mconfig, params);
+
 	/* Module data will be filled to 0th index for legacy */
 	ret = skl_tplg_find_module_params(dev, mconfig);
 	if (ret < 0)
@@ -2500,238 +2337,6 @@
 			format->bit_depth = format->valid_bit_depth;
 			break;
 
-=======
-	for (i = 0; i < pconfig->no_extractor; i++) {
-		strcpy(buf, "Extractor");
-		snprintf(pos, 4, "%d", i);
-		if (strstr(kcontrol->id.name, strcat(buf, pos))) {
-			index = i;
-			break;
-		}
-	}
-	if (index < 0)
-		return -EINVAL;
-
-	if ((ap->operation == SKL_PROBE_CONNECT) &&
-		(pconfig->eprobe[index].state == SKL_PROBE_STATE_EXT_NONE)) {
-		/* cache extractor params */
-		pconfig->eprobe[index].operation = ap->operation;
-		pconfig->eprobe[index].purpose = ap->purpose;
-		pconfig->eprobe[index].probe_point_id = ap->probe_point_id;
-
-		/* Below check ensures that atleast one extractor stream is in
-		 * progress in which case the driver can send the CONNECT IPC
-		 */
-		if (pconfig->e_refc > 0) {
-			memcpy(&connect_point.params, &ap->probe_point_id,
-								sizeof(u32));
-			connect_point.connection = ap->purpose;
-			connect_point.node_id = -1;
-			ret = skl_set_module_params(skl->skl_sst,
-					(void *)&connect_point,
-					sizeof(struct probe_pt_param),
-					SKL_PROBE_CONNECT, mconfig);
-			if (ret < 0) {
-				dev_err(dapm->dev, "failed to connect extractor probe point\n");
-				return -EINVAL;
-			}
-			pconfig->eprobe[index].state =
-						SKL_PROBE_STATE_EXT_CONNECTED;
-			dev_dbg(dapm->dev, "eprobe[%d].state %d\n", index,
-						pconfig->eprobe[index].state);
-		}
-	} else if ((ap->operation == SKL_PROBE_DISCONNECT) &&
-				(pconfig->eprobe[index].state ==
-				SKL_PROBE_STATE_EXT_CONNECTED) &&
-				(pconfig->e_refc > 0)) {
-		disconnect_point = (int)ap->probe_point_id;
-		ret = skl_set_module_params(skl->skl_sst,
-			(void *)&disconnect_point, sizeof(disconnect_point),
-						SKL_PROBE_DISCONNECT, mconfig);
-		if (ret < 0) {
-			dev_err(dapm->dev, "failed to disconnect extractor probe point\n");
-			return -EINVAL;
-		}
-		pconfig->eprobe[index].state = SKL_PROBE_STATE_EXT_NONE;
-		dev_dbg(dapm->dev, "eprobe[%d].state %d\n", index,
-					pconfig->eprobe[index].state);
-		} else
-			ret = -EINVAL;
-
-	return ret;
-}
-
-static int skl_probe_set_tlv_inj(struct snd_kcontrol *kcontrol)
-{
-	struct snd_soc_dapm_context *dapm =
-				snd_soc_dapm_kcontrol_dapm(kcontrol);
-	struct snd_soc_dapm_widget *w = snd_soc_dapm_kcontrol_widget(kcontrol);
-	struct skl_module_cfg *mconfig = w->priv;
-	struct soc_bytes_ext *sb = (void *) kcontrol->private_value;
-	struct skl_probe_data *ap = (struct skl_probe_data *)sb->dobj.private;
-	struct skl *skl = get_skl_ctx(dapm->dev);
-	struct skl_probe_config *pconfig = &skl->skl_sst->probe_config;
-	int disconnect_point;
-	int ret = 0;
-	int index = -1, i;
-	char buf[20], pos[10];
-
-	for (i = 0; i < pconfig->no_injector; i++) {
-		strcpy(buf, "Injector");
-		snprintf(pos, 4, "%d", i);
-		if (strstr(kcontrol->id.name, strcat(buf, pos))) {
-			index = i;
-			break;
-		}
-	}
-	if (index < 0)
-		return -EINVAL;
-
-	if ((ap->operation == SKL_PROBE_CONNECT) &&
-		(pconfig->iprobe[index].state == SKL_PROBE_STATE_INJ_NONE)) {
-		/* cache injector params */
-		pconfig->iprobe[index].operation = ap->operation;
-		pconfig->iprobe[index].purpose = ap->purpose;
-		pconfig->iprobe[index].probe_point_id = ap->probe_point_id;
-	} else if ((ap->operation == SKL_PROBE_DISCONNECT) &&
-
-		(pconfig->iprobe[index].state ==
-				SKL_PROBE_STATE_INJ_CONNECTED) &&
-		(pconfig->i_refc > 0)) {
-		disconnect_point = (int)ap->probe_point_id;
-		ret = skl_set_module_params(skl->skl_sst,
-				(void *)&disconnect_point,
-				sizeof(disconnect_point),
-				SKL_PROBE_DISCONNECT, mconfig);
-		if (ret < 0) {
-			dev_err(dapm->dev, "failed to disconnect injector probe point\n");
-			return -EINVAL;
-		}
-		pconfig->iprobe[index].state = SKL_PROBE_STATE_INJ_DISCONNECTED;
-		dev_dbg(dapm->dev, "iprobe[%d].state %d\n", index,
-					pconfig->iprobe[index].state);
-	} else
-		ret = -EINVAL;
-
-	return ret;
-}
-
-static int skl_tplg_tlv_probe_set(struct snd_kcontrol *kcontrol,
-			const unsigned int __user *data, unsigned int size)
-{
-	struct snd_soc_dapm_context *dapm =
-				snd_soc_dapm_kcontrol_dapm(kcontrol);
-	struct soc_bytes_ext *sb = (void *) kcontrol->private_value;
-	struct skl_probe_data *ap = (struct skl_probe_data *)sb->dobj.private;
-	void *offset;
-	int ret = -EIO, ret1;
-
-	dev_dbg(dapm->dev, "In %s control=%s\n", __func__, kcontrol->id.name);
-	dev_dbg(dapm->dev, "size = %u, %#x\n", size, size);
-
-	if (data) {
-		offset = (unsigned char *)data;
-		offset += 2 * sizeof(u32); /* To skip TLV heeader */
-		if (copy_from_user(&ap->operation,
-					offset, sizeof(ap->operation)))
-			return -EIO;
-
-		offset += sizeof(ap->operation);
-		if (copy_from_user(&ap->purpose,
-					offset, sizeof(ap->purpose)))
-			return -EIO;
-
-		offset += sizeof(ap->purpose);
-		if (copy_from_user(&ap->probe_point_id,
-					offset, sizeof(ap->probe_point_id)))
-			return -EIO;
-
-		dev_dbg(dapm->dev, "operation = %d, purpose = %d, probe_point_id = %d\n",
-					ap->operation, ap->purpose, ap->probe_point_id);
-
-		/* In the case of extraction, additional probe points can
-		 * be set when the stream is in progress and the driver can
-		 * immediately send the connect IPC. But in the case of
-		 * injector, for each probe point connection a new stream with
-		 * the DAI number corresponding to that control has to be
-		 * opened. Hence below implementation ensures that the connect
-		 * IPC is sent only in case of extractor.
-		 */
-		switch (ap->purpose) {
-		case SKL_PROBE_EXTRACT:
-			ret = skl_probe_set_tlv_ext(kcontrol);
-			break;
-
-		case SKL_PROBE_INJECT:
-			ret = skl_probe_set_tlv_inj(kcontrol);
-			break;
-
-		case SKL_PROBE_INJECT_REEXTRACT:
-		/* Injector and extractor control will be set one by one
-		 * for Inject_Reextract
-		 */
-			ret = skl_probe_set_tlv_ext(kcontrol);
-			ret1 = skl_probe_set_tlv_inj(kcontrol);
-			if (ret == 0 || ret1 == 0)
-				ret = 0;
-			else
-				ret = -EINVAL;
-			break;
-
-		default:
-			ret = -EINVAL;
-		}
-	}
-	return ret;
-}
-
-/*
- * The FE params are passed by hw_params of the DAI.
- * On hw_params, the params are stored in Gateway module of the FE and we
- * need to calculate the format in DSP module configuration, that
- * conversion is done here
- */
-int skl_tplg_update_pipe_params(struct device *dev,
-			struct skl_module_cfg *mconfig,
-			struct skl_pipe_params *params)
-{
-	struct skl_module_fmt *format = NULL;
-	int ret;
-	struct skl_module_intf *intf;
-	struct skl_module_res *res;
-	struct skl *skl = get_skl_ctx(dev);
-
-	skl_tplg_fill_dma_id(mconfig, params);
-
-	/* Module data will be filled to 0th index for legacy */
-	ret = skl_tplg_find_module_params(dev, mconfig);
-	if (ret < 0)
-		return ret;
-
-	if (skl->nr_modules == 0) {
-		intf = &mconfig->module->formats[0];
-		res = &mconfig->module->resources[0];
-
-		if (params->stream == SNDRV_PCM_STREAM_PLAYBACK)
-			format = &mconfig->module->formats[0].input[0].pin_fmt;
-		else
-			format = &mconfig->module->formats[0].output[0].pin_fmt;
-
-		/* set the hw_params */
-		format->s_freq = params->s_freq;
-		format->channels = params->ch;
-		format->valid_bit_depth = skl_get_bit_depth(params->s_fmt);
-
-		/*
-		 * 16 bit is 16 bit container whereas 24 bit is in 32 bit
-		 * container so update bit depth accordingly
-		 */
-		switch (format->valid_bit_depth) {
-		case SKL_DEPTH_16BIT:
-			format->bit_depth = format->valid_bit_depth;
-			break;
-
->>>>>>> 994233f1
 		case SKL_DEPTH_24BIT:
 		case SKL_DEPTH_32BIT:
 			format->bit_depth = SKL_DEPTH_32BIT;
@@ -2948,20 +2553,6 @@
 		mconfig->formats_config.caps = (u32 *) sdw_cfg;
 		return 0;
 	}
-<<<<<<< HEAD
-	/* update the blob based on virtual bus_id*/
-	if (!skl->nhlt_override) {
-		cfg = skl_get_ep_blob(skl, mconfig->vbus_id, link_type,
-					params->s_fmt, params->ch,
-					params->s_freq, params->stream,
-					dev_type);
-	} else {
-		dev_warn(dai->dev, "Querying NHLT blob from Debugfs!!!!\n");
-		cfg = skl_nhlt_get_debugfs_blob(skl->debugfs,
-					link_type, mconfig->vbus_id,
-					params->stream);
-	}
-=======
 
 	/* update the blob based on virtual bus_id*/
 	cfg = skl_get_nhlt_specific_cfg(skl, mconfig->vbus_id, link_type,
@@ -2969,7 +2560,6 @@
 					params->s_freq, params->stream,
 					dev_type);
 
->>>>>>> 994233f1
 	if (cfg) {
 		mconfig->formats_config.caps_size = cfg->size;
 		mconfig->formats_config.caps = (u32 *) &cfg->caps;
@@ -3079,14 +2669,11 @@
 		.get = skl_tplg_mic_control_get,
 		.put = skl_tplg_mic_control_set,
 	},
-<<<<<<< HEAD
-=======
 	{
 		.id = SKL_CONTROL_TYPE_MULTI_IO_SELECT,
 		.get = skl_tplg_multi_config_get,
 		.put = skl_tplg_multi_config_set,
 	},
->>>>>>> 994233f1
 };
 
 static int skl_tplg_fill_pipe_cfg(struct device *dev,
@@ -3396,7 +2983,6 @@
 /*
  * Resource table in the manifest has pin specific resources
  * like pin and pin buffer size
-<<<<<<< HEAD
  */
 static int skl_tplg_mfest_pin_res_tkn(struct device *dev,
 		struct snd_soc_tplg_vendor_value_elem *tkn_elem,
@@ -3509,14 +3095,11 @@
 
 /*
  * Parse tokens to fill up the module private data
-=======
->>>>>>> 994233f1
- */
-static int skl_tplg_mfest_pin_res_tkn(struct device *dev,
+ */
+static int skl_tplg_get_token(struct device *dev,
 		struct snd_soc_tplg_vendor_value_elem *tkn_elem,
-		struct skl_module_res *res, int pin_idx, int dir)
-{
-<<<<<<< HEAD
+		struct skl *skl, struct skl_module_cfg *mconfig)
+{
 	int tkn_count = 0;
 	int ret;
 	static int is_pipe_exists;
@@ -3559,30 +3142,9 @@
 
 		skl_tplg_fill_pin_dynamic_val(mconfig->m_in_pin,
 			SKL_MAX_IN_QUEUE, tkn_elem->value);
-=======
-	struct skl_module_pin_resources *m_pin;
-
-	switch (dir) {
-	case SKL_DIR_IN:
-		m_pin = &res->input[pin_idx];
-		break;
-
-	case SKL_DIR_OUT:
-		m_pin = &res->output[pin_idx];
-		break;
-
-	default:
-		dev_err(dev, "Invalid pin direction value\n");
-		return -EINVAL;
-	}
->>>>>>> 994233f1
-
-	switch (tkn_elem->token) {
-	case SKL_TKN_MM_U32_RES_PIN_ID:
-		m_pin->pin_index = tkn_elem->value;
-		break;
-
-<<<<<<< HEAD
+
+		break;
+
 	case SKL_TKN_U8_DYN_OUT_PIN:
 		if (!mconfig->m_out_pin)
 			mconfig->m_out_pin = devm_kzalloc(dev,
@@ -3594,48 +3156,28 @@
 
 		skl_tplg_fill_pin_dynamic_val(mconfig->m_out_pin,
 			SKL_MAX_OUT_QUEUE, tkn_elem->value);
-=======
-	case SKL_TKN_MM_U32_PIN_BUF:
-		m_pin->buf_size = tkn_elem->value;
-		break;
-
-	default:
-		dev_err(dev, "Invalid token\n");
-		return -EINVAL;
-	}
->>>>>>> 994233f1
-
-	return 0;
-}
-
-/*
- * Fill module specific resources from the manifest's resource
- * table like CPS, DMA size, mem_pages.
- */
-static int skl_tplg_fill_res_tkn(struct device *dev,
-		struct snd_soc_tplg_vendor_value_elem *tkn_elem,
-		struct skl_module_res *res,
-		int pin_idx, int dir)
-{
-	int ret, tkn_count = 0;
-
-	if (!res)
-		return -ENOMEM;
-
-	switch (tkn_elem->token) {
-	case SKL_TKN_MM_U32_CPS:
-		res->cps = tkn_elem->value;
-		break;
-
-	case SKL_TKN_MM_U32_DMA_SIZE:
-		res->dma_buffer_size = tkn_elem->value;
-		break;
-
-	case SKL_TKN_MM_U32_CPC:
-		res->cpc = tkn_elem->value;
-		break;
-
-<<<<<<< HEAD
+
+		break;
+
+	case SKL_TKN_U8_TIME_SLOT:
+		mconfig->time_slot = tkn_elem->value;
+		break;
+
+	case SKL_TKN_U8_CORE_ID:
+		mconfig->core_id = tkn_elem->value;
+
+	case SKL_TKN_U8_MOD_TYPE:
+		mconfig->m_type = tkn_elem->value;
+		break;
+
+	case SKL_TKN_U8_DEV_TYPE:
+		mconfig->dev_type = tkn_elem->value;
+		break;
+
+	case SKL_TKN_U8_HW_CONN_TYPE:
+		mconfig->hw_conn_type = tkn_elem->value;
+		break;
+
 	case SKL_TKN_U16_MOD_INST_ID:
 		mconfig->id.instance_id = tkn_elem->value;
 		break;
@@ -3654,44 +3196,20 @@
 		if (ret < 0)
 			return ret;
 
-=======
-	case SKL_TKN_MM_U32_MOD_FLAGS:
-		res->mod_flags = tkn_elem->value;
-		break;
-
-	case SKL_TKN_MM_U32_OBLS:
-		res->obls = tkn_elem->value;
-		break;
-
-	case SKL_TKN_U32_MEM_PAGES:
-		res->is_pages = tkn_elem->value;
-		break;
-
-	case SKL_TKN_U32_OBS:
-		res->obs = tkn_elem->value;
-		break;
-
-	case SKL_TKN_U32_IBS:
-		res->ibs = tkn_elem->value;
->>>>>>> 994233f1
-		break;
-
-	case SKL_TKN_U32_MAX_MCPS:
-		res->cps = tkn_elem->value;
-		break;
-
-	case SKL_TKN_MM_U32_RES_PIN_ID:
-	case SKL_TKN_MM_U32_PIN_BUF:
-		ret = skl_tplg_mfest_pin_res_tkn(dev,
-				tkn_elem, res, pin_idx, dir);
-		if (ret < 0)
-			return ret;
-		break;
-
-	case SKL_TKN_MM_U32_NUM_PIN:
-		break;
-
-<<<<<<< HEAD
+		break;
+
+	case SKL_TKN_U32_VBUS_ID:
+		mconfig->vbus_id = tkn_elem->value;
+		break;
+
+	case SKL_TKN_U32_PARAMS_FIXUP:
+		mconfig->params_fixup = tkn_elem->value;
+		break;
+
+	case SKL_TKN_U32_CONVERTER:
+		mconfig->converter = tkn_elem->value;
+		break;
+
 	case SKL_TKN_U32_D0I3_CAPS:
 		mconfig->d0i3_caps = tkn_elem->value;
 		break;
@@ -3714,158 +3232,6 @@
 	case SKL_TKN_U32_PIPE_CONFIG_ID:
 		conf_idx = tkn_elem->value;
 		break;
-=======
-	default:
-		dev_err(dev, "Not a res type token");
-		return -EINVAL;
-
-	}
-
-	tkn_count++;
-	return tkn_count;
-}
-
-/*
- * Parse tokens to fill up the module private data
- */
-static int skl_tplg_get_token(struct device *dev,
-		struct snd_soc_tplg_vendor_value_elem *tkn_elem,
-		struct skl *skl, struct skl_module_cfg *mconfig)
-{
-	int tkn_count = 0;
-	int ret;
-	static int is_pipe_exists;
-	static int pin_index, dir, conf_idx, agg_id;
-	struct skl_module_intf *intf = NULL;
-	struct skl_module_res *res = NULL;
-	int res_idx = mconfig->res_idx;
-	int fmt_idx = mconfig->fmt_idx;
-
-	/*
-	 * If the manifest structure contains no modules, fill all
-	 * the module data to 0th index.
-	 * res_idx and fmt_idx are default set to 0.
-	 */
-	if (skl->nr_modules == 0) {
-		res = &mconfig->module->resources[res_idx];
-		intf = &mconfig->module->formats[fmt_idx];
-	}
-
-	if (tkn_elem->token > SKL_TKN_MAX)
-		return -EINVAL;
-
-	switch (tkn_elem->token) {
-	case SKL_TKN_U8_IN_QUEUE_COUNT:
-		mconfig->module->max_input_pins = tkn_elem->value;
-		break;
-
-	case SKL_TKN_U8_OUT_QUEUE_COUNT:
-		mconfig->module->max_output_pins = tkn_elem->value;
-		break;
-
-	case SKL_TKN_U8_DYN_IN_PIN:
-		if (!mconfig->m_in_pin)
-			mconfig->m_in_pin = devm_kzalloc(dev,
-						SKL_MAX_IN_QUEUE *
-						sizeof(*mconfig->m_in_pin),
-						GFP_KERNEL);
-		if (!mconfig->m_in_pin)
-			return -ENOMEM;
-
-		skl_tplg_fill_pin_dynamic_val(mconfig->m_in_pin,
-			SKL_MAX_IN_QUEUE, tkn_elem->value);
-
-		break;
-
-	case SKL_TKN_U8_DYN_OUT_PIN:
-		if (!mconfig->m_out_pin)
-			mconfig->m_out_pin = devm_kzalloc(dev,
-						SKL_MAX_IN_QUEUE *
-						sizeof(*mconfig->m_in_pin),
-						GFP_KERNEL);
-		if (!mconfig->m_out_pin)
-			return -ENOMEM;
-
-		skl_tplg_fill_pin_dynamic_val(mconfig->m_out_pin,
-			SKL_MAX_OUT_QUEUE, tkn_elem->value);
-
-		break;
-
-	case SKL_TKN_U8_TIME_SLOT:
-		mconfig->time_slot = tkn_elem->value;
-		break;
-
-	case SKL_TKN_U8_CORE_ID:
-		mconfig->core_id = tkn_elem->value;
-
-	case SKL_TKN_U8_MOD_TYPE:
-		mconfig->m_type = tkn_elem->value;
-		break;
-
-	case SKL_TKN_U8_DEV_TYPE:
-		mconfig->dev_type = tkn_elem->value;
-		break;
-
-	case SKL_TKN_U8_HW_CONN_TYPE:
-		mconfig->hw_conn_type = tkn_elem->value;
-		break;
-
-	case SKL_TKN_U16_MOD_INST_ID:
-		mconfig->id.instance_id = tkn_elem->value;
-		break;
-
-	/*
-	 * mem_pages is expected only for legacy topology.
-	 * So, fill it in the 0th index of config
-	 */
-	case SKL_TKN_U32_MEM_PAGES:
-	case SKL_TKN_U32_MAX_MCPS:
-	case SKL_TKN_U32_OBS:
-	case SKL_TKN_U32_IBS:
-		ret = skl_tplg_fill_res_tkn(dev, tkn_elem, res,
-				dir, pin_index);
-
-		if (ret < 0)
-			return ret;
-
-		break;
-
-	case SKL_TKN_U32_VBUS_ID:
-		mconfig->vbus_id = tkn_elem->value;
-		break;
-
-	case SKL_TKN_U32_PARAMS_FIXUP:
-		mconfig->params_fixup = tkn_elem->value;
-		break;
-
-	case SKL_TKN_U32_CONVERTER:
-		mconfig->converter = tkn_elem->value;
-		break;
-
-	case SKL_TKN_U32_D0I3_CAPS:
-		mconfig->d0i3_caps = tkn_elem->value;
-		break;
-
-	case SKL_TKN_U32_PIPE_ID:
-		ret = skl_tplg_add_pipe(dev,
-				mconfig, skl, tkn_elem);
-
-		if (ret < 0) {
-			if (ret == -EEXIST) {
-				is_pipe_exists = 1;
-				break;
-			}
-			return is_pipe_exists;
-		}
-		is_pipe_exists = 0;
-
-		break;
-
-	case SKL_TKN_U32_PIPE_CONFIG_ID:
-		conf_idx = tkn_elem->value;
-		break;
-
->>>>>>> 994233f1
 
 
 	case SKL_TKN_U32_PIPE_CONN_TYPE:
@@ -4391,13 +3757,8 @@
 		}
 
 		mod = skl->modules[mod_count];
-<<<<<<< HEAD
-		strncpy(mod->library_name, str_elem->string,
-			ARRAY_SIZE(skl->skl_sst->lib_info[mod_count].name));
-=======
 		mod->library_name = devm_kstrdup(dev, str_elem->string,
 								GFP_KERNEL);
->>>>>>> 994233f1
 		mod_count++;
 		break;
 
@@ -4431,8 +3792,6 @@
 	return tkn_count;
 }
 
-<<<<<<< HEAD
-=======
 static int skl_tplg_mfest_fill_dmactrl(struct device *dev,
 		struct skl_dmactrl_config *dmactrl_cfg,
 		struct snd_soc_tplg_vendor_value_elem *tkn_elem)
@@ -4490,7 +3849,6 @@
 	return 0;
 }
 
->>>>>>> 994233f1
 static int skl_tplg_mfest_fill_fmt(struct device *dev,
 		struct skl_module_intf *fmt,
 		struct snd_soc_tplg_vendor_value_elem *tkn_elem,
@@ -4748,11 +4106,6 @@
 	case SKL_TKN_U32_FMT_SAMPLE_TYPE:
 	case SKL_TKN_U32_FMT_CH_MAP:
 	case SKL_TKN_MM_U32_INTF_PIN_ID:
-<<<<<<< HEAD
-		ret = skl_tplg_mfest_fill_fmt(dev, fmt, tkn_elem, dir,
-				pin_idx);
-
-=======
 	case SKL_TKN_U32_PIPE_DIRECTION:
 	case SKL_TKN_U8_TIME_SLOT:
 	case SKL_TKN_U32_VBUS_ID:
@@ -4764,7 +4117,6 @@
 		else
 			ret = skl_tplg_mfest_fill_dmactrl(dev, &skl->cfg.dmactrl_cfg,
 					 tkn_elem);
->>>>>>> 994233f1
 		if (ret < 0)
 			return ret;
 
