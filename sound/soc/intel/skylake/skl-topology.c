--- conflicted
+++ resolved
@@ -4591,7 +4591,6 @@
 
 	case SKL_TKN_U32_DMA_SIZE:
 		skl->cfg.dmacfg.size = tkn_elem->value;
-<<<<<<< HEAD
 		break;
 
 	case SKL_TKN_U32_DMA_IDX:
@@ -4606,21 +4605,6 @@
 	case SKL_TKN_U32_DMA_MAX_SIZE:
 		skl->cfg.dmacfg.dma_cfg[dma_cfg_idx].max_size =
 							tkn_elem->value;
-=======
-		break;
-
-	case SKL_TKN_U32_DMA_IDX:
-		dma_cfg_idx = tkn_elem->value;
-		break;
-
-	case SKL_TKN_U32_DMA_MIN_SIZE:
-		skl->cfg.dmacfg.dma_cfg[dma_cfg_idx].min_size =
-							tkn_elem->value;
-		break;
-
-	case SKL_TKN_U32_DMA_MAX_SIZE:
-		skl->cfg.dmacfg.dma_cfg[dma_cfg_idx].max_size =
-							tkn_elem->value;
 		break;
 
 	case SKL_TKN_U32_SCH_TYPE:
@@ -4649,7 +4633,6 @@
 
 	case SKL_TKN_U32_SCH_SYS_TICK_CFG:
 		skl->cfg.sch_cfg.sys_tick_cfg = tkn_elem->value;
->>>>>>> 228d1d60
 		break;
 
 	case SKL_TKN_U8_IN_PIN_TYPE:
