/*
 *  skl_topology.h - Intel HDA Platform topology header file
 *
 *  Copyright (C) 2014-15 Intel Corp
 *  Author: Jeeja KP <jeeja.kp@intel.com>
 *  ~~~~~~~~~~~~~~~~~~~~~~~~~~~~~~~~~~~~~~~~~~~~~~~~~~~~~~~~~~~~~~~~~~~~~~~~~~
 *
 *  This program is free software; you can redistribute it and/or modify
 *  it under the terms of the GNU General Public License as published by
 *  the Free Software Foundation; version 2 of the License.
 *
 *  This program is distributed in the hope that it will be useful, but
 *  WITHOUT ANY WARRANTY; without even the implied warranty of
 *  MERCHANTABILITY or FITNESS FOR A PARTICULAR PURPOSE.  See the GNU
 *  General Public License for more details.
 *
 * ~~~~~~~~~~~~~~~~~~~~~~~~~~~~~~~~~~~~~~~~~~~~~~~~~~~~~~~~~~~~~~~~~~~~~~~~~~
 *
 */

#ifndef __SKL_TOPOLOGY_H__
#define __SKL_TOPOLOGY_H__

#include <linux/types.h>

#include <sound/hdaudio_ext.h>
#include <sound/soc.h>
#include "skl.h"
#include "skl-tplg-interface.h"

#define SKL_FIRST_PIPE		0
#define SKL_LAST_PIPE		1
#define SKL_INTERMEDIATE_PIPE	2

#define BITS_PER_BYTE 8
#define MAX_TS_GROUPS 8
#define MAX_DMIC_TS_GROUPS 4
#define MAX_FIXED_DMIC_PARAMS_SIZE 727
#define MAX_ADSP_SZ 1024

/* Maximum number of coefficients up down mixer module */
#define UP_DOWN_MIXER_MAX_COEFF		8

#define MODULE_MAX_IN_PINS	8
#define MODULE_MAX_OUT_PINS	8

#define SKL_MIC_CH_SUPPORT	4
#define SKL_MIC_MAX_CH_SUPPORT	8
#define SKL_DEFAULT_MIC_SEL_GAIN	0x3FF
#define SKL_MIC_SEL_SWITCH	0x3

#define SKL_OUTPUT_PIN 0
#define SKL_INPUT_PIN  1

enum skl_channel_index {
	SKL_CHANNEL_LEFT = 0,
	SKL_CHANNEL_RIGHT = 1,
	SKL_CHANNEL_CENTER = 2,
	SKL_CHANNEL_LEFT_SURROUND = 3,
	SKL_CHANNEL_CENTER_SURROUND = 3,
	SKL_CHANNEL_RIGHT_SURROUND = 4,
	SKL_CHANNEL_LFE = 7,
	SKL_CHANNEL_INVALID = 0xF,
};

enum skl_bitdepth {
	SKL_DEPTH_8BIT = 8,
	SKL_DEPTH_16BIT = 16,
	SKL_DEPTH_24BIT = 24,
	SKL_DEPTH_32BIT = 32,
	SKL_DEPTH_INVALID
};


enum skl_s_freq {
	SKL_FS_8000 = 8000,
	SKL_FS_11025 = 11025,
	SKL_FS_12000 = 12000,
	SKL_FS_16000 = 16000,
	SKL_FS_22050 = 22050,
	SKL_FS_24000 = 24000,
	SKL_FS_32000 = 32000,
	SKL_FS_44100 = 44100,
	SKL_FS_48000 = 48000,
	SKL_FS_64000 = 64000,
	SKL_FS_88200 = 88200,
	SKL_FS_96000 = 96000,
	SKL_FS_128000 = 128000,
	SKL_FS_176400 = 176400,
	SKL_FS_192000 = 192000,
	SKL_FS_INVALID
};

enum skl_widget_type {
	SKL_WIDGET_VMIXER = 1,
	SKL_WIDGET_MIXER = 2,
	SKL_WIDGET_PGA = 3,
	SKL_WIDGET_MUX = 4
};

enum skl_pipe_type {
	SKL_PIPE_SOURCE = 0,
	SKL_PIPE_INTERMEDIATE = 3,
	SKL_PIPE_SINK = 7
};

struct probe_pt_param {
	u32 params;
	u32 connection;
	u32 node_id;
};

struct skl_audio_data_format {
	enum skl_s_freq s_freq;
	enum skl_bitdepth bit_depth;
	u32 channel_map;
	enum skl_ch_cfg ch_cfg;
	enum skl_interleaving interleaving;
	u8 number_of_channels;
	u8 valid_bit_depth;
	u8 sample_type;
	u8 reserved[1];
} __packed;

struct skl_base_cfg {
	u32 cps;
	u32 ibs;
	u32 obs;
	u32 is_pages;
	struct skl_audio_data_format audio_fmt;
};

struct skl_probe_gtw_cfg {
	u32 node_id;
	u32 dma_buffer_size;
} __packed;

struct skl_probe_cfg {
	struct skl_base_cfg base_cfg;
	struct skl_probe_gtw_cfg prb_cfg;
} __packed;

struct skl_cpr_gtw_cfg {
	u32 node_id;
	u32 dma_buffer_size;
	u32 config_length;
	/* not mandatory; required only for DMIC/I2S */
	u32 config_data[1];
} __packed;

struct skl_dma_control {
	u32 node_id;
	u32 config_length;
	u32 config_data[0];
} __packed;

struct skl_cpr_cfg {
	struct skl_base_cfg base_cfg;
	struct skl_audio_data_format out_fmt;
	u32 cpr_feature_mask;
	struct skl_cpr_gtw_cfg gtw_cfg;
} __packed;


struct skl_src_module_cfg {
	struct skl_base_cfg base_cfg;
	enum skl_s_freq src_cfg;
} __packed;

struct notification_mask {
	u32 notify;
	u32 enable;
} __packed;

struct skl_up_down_mixer_cfg {
	struct skl_base_cfg base_cfg;
	enum skl_ch_cfg out_ch_cfg;
	/* This should be set to 1 if user coefficients are required */
	u32 coeff_sel;
	/* Pass the user coeff in this array */
	s32 coeff[UP_DOWN_MIXER_MAX_COEFF];
	u32 ch_map;
} __packed;

struct skl_algo_cfg {
	struct skl_base_cfg  base_cfg;
	char params[0];
} __packed;

struct skl_base_outfmt_cfg {
	struct skl_base_cfg base_cfg;
	struct skl_audio_data_format out_fmt;
} __packed;

enum skl_dma_type {
	SKL_DMA_HDA_HOST_OUTPUT_CLASS = 0,
	SKL_DMA_HDA_HOST_INPUT_CLASS = 1,
	SKL_DMA_HDA_HOST_INOUT_CLASS = 2,
	SKL_DMA_HDA_LINK_OUTPUT_CLASS = 8,
	SKL_DMA_HDA_LINK_INPUT_CLASS = 9,
	SKL_DMA_HDA_LINK_INOUT_CLASS = 0xA,
	SKL_DMA_DMIC_LINK_INPUT_CLASS = 0xB,
	SKL_DMA_I2S_LINK_OUTPUT_CLASS = 0xC,
	SKL_DMA_I2S_LINK_INPUT_CLASS = 0xD,
	SKL_DMA_SDW_LINK_OUTPUT_CLASS = 0x10,
	SKL_DMA_SDW_LINK_INPUT_CLASS = 0x11,
};

union skl_ssp_dma_node {
	u8 val;
	struct {
		u8 time_slot_index:4;
		u8 i2s_instance:4;
	} dma_node;
};

union skl_connector_node_id {
	u32 val;
	struct {
		u32 vindex:8;
		u32 dma_type:5;
		u32 rsvd:19;
	} node;
};

struct skl_module_cfg;

struct skl_mod_inst_map {
	u16 mod_id;
	u16 inst_id;
};

struct skl_kpb_params {
	u32 num_modules;
	struct skl_mod_inst_map map[0];
};

struct skl_module_inst_id {
	uuid_le mod_uuid;
	int module_id;
	u32 instance_id;
	int pvt_id;
};

enum skl_module_pin_state {
	SKL_PIN_UNBIND = 0,
	SKL_PIN_BIND_DONE = 1,
};

struct skl_module_pin {
	struct skl_module_inst_id id;
	bool is_dynamic;
	bool in_use;
	enum skl_module_pin_state pin_state;
	struct skl_module_cfg *tgt_mcfg;
};

struct skl_specific_cfg {
	u32 set_params;
	u32 param_id;
	u32 caps_size;
	u32 *caps;
};

enum skl_pipe_state {
	SKL_PIPE_INVALID = 0,
	SKL_PIPE_CREATED = 1,
	SKL_PIPE_PAUSED = 2,
	SKL_PIPE_STARTED = 3,
	SKL_PIPE_RESET = 4
};

struct skl_pipe_module {
	struct snd_soc_dapm_widget *w;
	struct list_head node;
};

struct skl_pipe_params {
	u8 host_dma_id;
	u8 link_dma_id;
	u32 ch;
	u32 s_freq;
	u32 s_fmt;
	u8 linktype;
	snd_pcm_format_t format;
	int link_index;
	int stream;
	unsigned int host_bps;
	unsigned int link_bps;
};

struct skl_pipe_fmt {
	u32 freq;
	u8 channels;
	u8 bps;
};

struct skl_pipe_mcfg {
	u8 res_idx;
	u8 fmt_idx;
};

struct skl_path_config {
	char name[SKL_MAX_NAME_LENGTH];
	u8 idx;
	u8 mem_pages;
	struct skl_pipe_fmt in_fmt;
	struct skl_pipe_fmt out_fmt;
};

struct skl_pipe {
	u8 ppl_id;
	u8 pipe_priority;
	u16 conn_type;
	u32 memory_pages;
	u8 lp_mode;
	char name[SKL_MAX_NAME_LENGTH];
	char device[32];
	u8 create_priority;
	u8 order;
	u8 direction;
	u8 pipe_mode;
	struct skl_pipe_params *p_params;
	enum skl_pipe_state state;
	u8 nr_modules;
	u8 cur_config_idx;
	u8 nr_cfgs;
	struct skl_path_config configs[SKL_MAX_PATH_CONFIGS];
	struct list_head w_list;
	bool passthru;
	u32 pipe_config_idx;
};

enum skl_module_state {
	SKL_MODULE_UNINIT = 0,
	SKL_MODULE_LOADED = 1,
	SKL_MODULE_INIT_DONE = 2,
	SKL_MODULE_BIND_DONE = 3,
	SKL_MODULE_UNLOADED = 4,
};

enum d0i3_capability {
	SKL_D0I3_NONE = 0,
	SKL_D0I3_STREAMING = 1,
	SKL_D0I3_NON_STREAMING = 2,
};

struct skl_sdw_agg_data {
	int alh_stream_num;
	int ch_mask;
};

struct skl_sdw_aggregation {
	int num_masters;
	struct skl_sdw_agg_data agg_data[4];
};

struct skl_module_fmt {
	u32 channels;
	u32 s_freq;
	u32 bit_depth;
	u32 valid_bit_depth;
	u32 ch_cfg;
	u32 interleaving_style;
	u32 sample_type;
	u32 ch_map;
};

struct skl_module_pin_fmt {
	u8 pin_id;
	struct skl_module_fmt pin_fmt;
};

struct skl_module_intf {
	u8 fmt_idx;
	u8 nr_input_fmt;
	u8 nr_output_fmt;
	struct skl_module_pin_fmt input[SKL_MAX_IN_QUEUE];
	struct	skl_module_pin_fmt output[SKL_MAX_OUT_QUEUE];
};

struct skl_module_pin_resources {
	u8 pin_index;
	u32 buf_size;
};

struct skl_module_res {
	u8 res_idx;
	u32 is_pages;
	u32 cps;
	u32 ibs;
	u32 obs;
	u32 dma_buffer_size;
	u32 cpc;
	u32 mod_flags;
	u32 obls;
	u8 nr_input_pins;
	u8 nr_output_pins;
	struct skl_module_pin_resources input[SKL_MAX_IN_QUEUE];
	struct skl_module_pin_resources output[SKL_MAX_OUT_QUEUE];
};

struct skl_module {
	u16 major_version;
	u16 minor_version;
	u16 hotfix_version;
	u16 build_version;
	uuid_le uuid;
	u8 loadable;
	u8 input_pin_type;
	u8 output_pin_type;
	u8 auto_start;
	u8 max_input_pins;
	u8 max_output_pins;
	u8 max_instance_count;
<<<<<<< HEAD
	char library_name[SKL_LIB_NAME_LENGTH];
=======
	char *library_name;
>>>>>>> 994233f1
	u8 nr_resources;
	u8 nr_interfaces;
	struct skl_module_res resources[SKL_MAX_MODULE_RESOURCES];
	struct skl_module_intf formats[SKL_MAX_MODULE_FORMATS];
};

struct skl_module_cfg {
	u8 guid[16];
	struct skl_module_inst_id id;
	struct skl_module *module;
	int res_idx;
	int fmt_idx;
	u8 domain;
	u8 core_id;
	u8 dev_type;
	u8 dma_id;
	u8 time_slot;
	u8 dmic_ch_combo_index;
	u32 dmic_ch_type;
	u32 params_fixup;
	u32 converter;
	u32 vbus_id;
	u32 mem_pages;
	enum d0i3_capability d0i3_caps;
	u32 sdw_stream_num;
	bool sdw_agg_enable;
	struct skl_sdw_aggregation sdw_agg;
	u32 dma_buffer_size; /* in milli seconds */
	struct skl_module_pin *m_in_pin;
	struct skl_module_pin *m_out_pin;
	enum skl_module_type m_type;
	enum skl_hw_conn_type  hw_conn_type;
	enum skl_module_state m_state;
	struct skl_pipe *pipe;
	struct skl_specific_cfg formats_config;
	struct skl_pipe_mcfg mod_cfg[SKL_MAX_MODULES_IN_PIPE];
};

struct skl_algo_data {
	u32 param_id;
	u32 set_params;
	u32 max;
	u32 size;
	char *params;
};

struct skl_probe_data {
	/* connect or disconnect */
	u8 operation;
	/* extractor or injector or inject-reextract */
	u32 purpose;
	u32 probe_point_id;
	u32 node_id;
} __packed;

struct skl_probe_attach_inj_dma {
	union skl_connector_node_id node_id;
	u32 dma_buff_size;
} __packed;
struct skl_pipeline {
	struct skl_pipe *pipe;
	struct list_head node;
};

struct skl_module_deferred_bind {
	struct skl_module_cfg *src;
	struct skl_module_cfg *dst;
	struct list_head node;
};

struct skl_mic_sel_config {
	u16 mic_switch;
	u16 flags;
	u16 blob[SKL_MIC_MAX_CH_SUPPORT][SKL_MIC_MAX_CH_SUPPORT];
} __packed;

enum skl_channel {
	SKL_CH_MONO = 1,
	SKL_CH_STEREO = 2,
	SKL_CH_TRIO = 3,
	SKL_CH_QUATRO = 4,
};

static inline struct skl *get_skl_ctx(struct device *dev)
{
	struct hdac_ext_bus *ebus = dev_get_drvdata(dev);

	return ebus_to_skl(ebus);
}

struct skl_probe_config;

struct mod_set_get {
	u32 size;
	u32 primary;
	u32 extension;
	u32 mailbx[1024];
};

struct fw_ipc_data {
	u32 replysz;
	u32 adsp_id;
	u32 mailbx[MAX_ADSP_SZ];
	struct mutex mutex;
};

int skl_tplg_be_update_params(struct snd_soc_dai *dai,
	struct skl_pipe_params *params);
int skl_dsp_set_dma_clk_controls(struct skl_sst *ctx);
int skl_dsp_set_dma_control(struct skl_sst *ctx, u32 *caps,
			u32 caps_size, u32 node_id);
void skl_tplg_set_be_dmic_config(struct snd_soc_dai *dai,
	struct skl_pipe_params *params, int stream);
int skl_tplg_init(struct snd_soc_platform *platform,
				struct hdac_ext_bus *ebus);
struct skl_module_cfg *skl_tplg_fe_get_cpr_module(
		struct snd_soc_dai *dai, int stream);
int skl_tplg_update_pipe_params(struct device *dev,
		struct skl_module_cfg *mconfig, struct skl_pipe_params *params);

void skl_tplg_d0i3_get(struct skl *skl, enum d0i3_capability caps);
void skl_tplg_d0i3_put(struct skl *skl, enum d0i3_capability caps);

int skl_create_pipeline(struct skl_sst *ctx, struct skl_pipe *pipe);

int skl_run_pipe(struct skl_sst *ctx, struct skl_pipe *pipe);

int skl_pause_pipe(struct skl_sst *ctx, struct skl_pipe *pipe);

int skl_delete_pipe(struct skl_sst *ctx, struct skl_pipe *pipe);

int skl_stop_pipe(struct skl_sst *ctx, struct skl_pipe *pipe);

int skl_reset_pipe(struct skl_sst *ctx, struct skl_pipe *pipe);

int skl_init_module(struct skl_sst *ctx, struct skl_module_cfg *module_config);

int skl_init_probe_module(struct skl_sst *ctx, struct skl_module_cfg *module_config);

int skl_uninit_probe_module(struct skl_sst *ctx, struct skl_module_cfg *module_config);

int skl_probe_get_index(struct snd_soc_dai *dai,
				struct skl_probe_config *pconfig);

int skl_probe_attach_inj_dma(struct snd_soc_dapm_widget *w,
					struct skl_sst *ctx, int index);
int skl_probe_detach_inj_dma(struct skl_sst *ctx,
		struct snd_soc_dapm_widget *w, int index);
int skl_probe_point_set_config(struct snd_soc_dapm_widget *w,
						struct skl_sst *ctx, int direction,
						struct snd_soc_dai *dai);
int skl_tplg_set_module_params(struct snd_soc_dapm_widget *w,
						struct skl_sst *ctx);

int skl_bind_modules(struct skl_sst *ctx, struct skl_module_cfg
	*src_module, struct skl_module_cfg *dst_module);

int skl_unbind_modules(struct skl_sst *ctx, struct skl_module_cfg
	*src_module, struct skl_module_cfg *dst_module);
int skl_probe_point_disconnect_ext(struct skl_sst *ctx,
					struct snd_soc_dapm_widget *w);
int skl_probe_point_disconnect_inj(struct skl_sst *ctx,
			struct snd_soc_dapm_widget *w, int index);
int skl_set_module_params(struct skl_sst *ctx, u32 *params, int size,
			u32 param_id, struct skl_module_cfg *mcfg);
int skl_get_module_params(struct skl_sst *ctx, u32 *params, int size,
			  u32 param_id, struct skl_module_cfg *mcfg);

struct skl_module_cfg *skl_tplg_be_get_cpr_module(struct snd_soc_dai *dai,
								int stream);
int is_skl_dsp_widget_type(struct snd_soc_dapm_widget *w);

enum skl_bitdepth skl_get_bit_depth(int params);
int skl_pcm_host_dma_prepare(struct device *dev,
			struct skl_pipe_params *params);
int skl_pcm_link_dma_prepare(struct device *dev,
			struct skl_pipe_params *params);

int skl_dai_load(struct snd_soc_component *cmp,
		 struct snd_soc_dai_driver *pcm_dai);

int skl_tplg_dsp_log_get(struct snd_kcontrol *kcontrol,
			 struct snd_ctl_elem_value *ucontrol);
int skl_tplg_dsp_log_set(struct snd_kcontrol *kcontrol,
			 struct snd_ctl_elem_value *ucontrol);
<<<<<<< HEAD
=======
int skl_dsp_crash_dump_read(struct skl_sst *ctx);
>>>>>>> 994233f1
#endif<|MERGE_RESOLUTION|>--- conflicted
+++ resolved
@@ -413,11 +413,7 @@
 	u8 max_input_pins;
 	u8 max_output_pins;
 	u8 max_instance_count;
-<<<<<<< HEAD
-	char library_name[SKL_LIB_NAME_LENGTH];
-=======
 	char *library_name;
->>>>>>> 994233f1
 	u8 nr_resources;
 	u8 nr_interfaces;
 	struct skl_module_res resources[SKL_MAX_MODULE_RESOURCES];
@@ -603,8 +599,5 @@
 			 struct snd_ctl_elem_value *ucontrol);
 int skl_tplg_dsp_log_set(struct snd_kcontrol *kcontrol,
 			 struct snd_ctl_elem_value *ucontrol);
-<<<<<<< HEAD
-=======
 int skl_dsp_crash_dump_read(struct skl_sst *ctx);
->>>>>>> 994233f1
 #endif