--- conflicted
+++ resolved
@@ -535,10 +535,7 @@
 
 int skl_tplg_be_update_params(struct snd_soc_dai *dai,
 	struct skl_pipe_params *params);
-<<<<<<< HEAD
-=======
 int skl_dsp_set_dma_clk_controls(struct skl_sst *ctx);
->>>>>>> 6bd8dbf4
 int skl_dsp_set_dma_control(struct skl_sst *ctx, u32 *caps,
 			u32 caps_size, u32 node_id);
 void skl_tplg_set_be_dmic_config(struct snd_soc_dai *dai,
@@ -610,8 +607,6 @@
 
 int skl_dai_load(struct snd_soc_component *cmp,
 		 struct snd_soc_dai_driver *pcm_dai);
-<<<<<<< HEAD
-=======
 int skl_tplg_dsp_log_get(struct snd_kcontrol *kcontrol,
 			 struct snd_ctl_elem_value *ucontrol);
 int skl_tplg_dsp_log_set(struct snd_kcontrol *kcontrol,
@@ -629,5 +624,4 @@
 struct snd_kcontrol *skl_get_notify_kcontrol(struct skl_sst *skl,
 				struct snd_card *card, u32 notify_id);
 
->>>>>>> 6bd8dbf4
 #endif