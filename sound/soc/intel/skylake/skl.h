--- conflicted
+++ resolved
@@ -46,10 +46,6 @@
 #define SKL_MAX_DMA_CFG		24
 #define BXT_INSTANCE_ID		0
 #define BXT_BASE_FW_MODULE_ID	0
-<<<<<<< HEAD
-
-=======
->>>>>>> 228d1d60
 
 struct skl_dsp_resource {
 	u32 max_mcps;
@@ -112,34 +108,10 @@
 	struct skl_dmctrl_hdr hdr[SKL_MAX_DMACTRL_CFG];
 } __packed;
 
-<<<<<<< HEAD
-struct skl_dmctrl_hdr {
-	u32 vbus_id;
-	u32 freq;
-	u32 tdm_slot;
-	u32 fmt;
-	u32 direction;
-	u32 ch;
-	u32 data_size;
-	u32 *data;
-} __packed;
-
-struct skl_dmactrl_config {
-	u32 type;
-	u32 size;
-	u32 idx;
-	struct skl_dmctrl_hdr hdr[SKL_MAX_DMACTRL_CFG];
-} __packed;
-
-
-struct skl_fw_cfg_info {
-	struct skl_dma_buff_cfg dmacfg;
-=======
 
 struct skl_fw_cfg_info {
 	struct skl_dma_buff_cfg dmacfg;
 	struct skl_sch_config sch_cfg;
->>>>>>> 228d1d60
 	struct skl_dmactrl_config dmactrl_cfg;
 } __packed;
 
