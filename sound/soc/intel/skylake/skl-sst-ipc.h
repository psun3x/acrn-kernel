--- conflicted
+++ resolved
@@ -29,10 +29,7 @@
 #define NO_OF_INJECTOR 6
 #define NO_OF_EXTRACTOR 8
 #define FW_REG_SZ 1024
-<<<<<<< HEAD
-=======
 #define	SKL_TPLG_CHG_NOTIFY	3
->>>>>>> 6d28c3ec
 
 enum skl_ipc_pipeline_state {
 	PPL_INVALID_STATE =	0,
@@ -299,11 +296,8 @@
 	/* Callback to update D0i3C register */
 	void (*update_d0i3c)(struct device *dev, bool enable);
 
-<<<<<<< HEAD
-=======
 	struct skl_dsp_notify_ops notify_ops;
 
->>>>>>> 6d28c3ec
 	struct skl_d0i3_data d0i3;
 
 	const struct skl_dsp_ops *dsp_ops;
@@ -326,11 +320,8 @@
 
 	/* sysfs for module info */
 	struct skl_sysfs_tree *sysfs_tree;
-<<<<<<< HEAD
-=======
 
 	struct snd_kcontrol *kcontrol;
->>>>>>> 6d28c3ec
 };
 
 struct skl_ipc_init_instance_msg {
@@ -480,8 +471,5 @@
 		struct skl_ipc_header header);
 void skl_ipc_tx_data_copy(struct ipc_message *msg, char *tx_data,
 		size_t tx_size);
-<<<<<<< HEAD
-=======
 int skl_notify_tplg_change(struct skl_sst *ctx, int type);
->>>>>>> 6d28c3ec
 #endif /* __SKL_IPC_H */