/*
 * Intel SKL IPC Support
 *
 * Copyright (C) 2014-15, Intel Corporation.
 *
 * This program is free software; you can redistribute it and/or modify
 * it under the terms of the GNU General Public License as version 2, as
 * published by the Free Software Foundation.
 *
 * This program is distributed in the hope that it will be useful, but
 * WITHOUT ANY WARRANTY; without even the implied warranty of
 * MERCHANTABILITY or FITNESS FOR A PARTICULAR PURPOSE.  See the GNU
 * General Public License for more details.
 */

#ifndef __SKL_IPC_H
#define __SKL_IPC_H

#include <linux/irqreturn.h>
#include <sound/memalloc.h>
#include "../common/sst-ipc.h"
#include "skl-sst-dsp.h"
#include "skl-tplg-interface.h"

struct sst_dsp;
struct skl_sst;
struct sst_generic_ipc;

#define NO_OF_INJECTOR 6
#define NO_OF_EXTRACTOR 8
#define FW_REG_SZ 1024
#define	SKL_EVENT_GLB_MODULE_NOTIFICATION	12
#define	SKL_TPLG_CHG_NOTIFY	3

enum skl_ipc_pipeline_state {
	PPL_INVALID_STATE =	0,
	PPL_UNINITIALIZED =	1,
	PPL_RESET =		2,
	PPL_PAUSED =		3,
	PPL_RUNNING =		4,
	PPL_ERROR_STOP =	5,
	PPL_SAVED =		6,
	PPL_RESTORED =		7
};

enum base_fw_run_time_param {
        ADSP_PROPERTIES = 0,
        ADSP_RESOURCE_STATE = 1,
        NOTIFICATION_MASK = 3,
        ASTATE_TABLE = 4,
        DMA_CONTROL = 5,
        ENABLE_LOGS = 6,
        FIRMWARE_CONFIG = 7,
        HARDWARE_CONFIG = 8,
        MODULES_INFO = 9,
        PIPELINE_LIST_INFO = 10,
        PIPELINE_PROPS = 11,
        SCHEDULERS_INFO = 12,
        GATEWAYS_INFO = 13,
        MEMORY_STATE_INFO = 14,
        POWER_STATE_INFO = 15
};

struct skl_ipc_dxstate_info {
	u32 core_mask;
	u32 dx_mask;
};

struct skl_ipc_header {
	u32 primary;
	u32 extension;
};

#define SKL_DSP_CORES_MAX  4

struct skl_dsp_cores {
	unsigned int count;
	enum skl_dsp_states state[SKL_DSP_CORES_MAX];
	int usage_count[SKL_DSP_CORES_MAX];
};

/**
 * skl_d0i3_data: skl D0i3 counters data struct
 *
 * @streaming: Count of usecases that can attempt streaming D0i3
 * @non_streaming: Count of usecases that can attempt non-streaming D0i3
 * @non_d0i3: Count of usecases that cannot attempt D0i3
 * @state: current state
 * @work: D0i3 worker thread
 */
struct skl_d0i3_data {
	int streaming;
	int non_streaming;
	int non_d0i3;
	enum skl_dsp_d0i3_states state;
	struct delayed_work work;
};

#define SKL_LIB_NAME_LENGTH 44
#define SKL_MAX_LIB 16

struct skl_lib_info {
	char name[SKL_LIB_NAME_LENGTH];
	const struct firmware *fw;
	u32 pre_load_pgs;
	u16 man_major;
	u16 man_minor;
	u16 man_hotfix;
	u16 man_build;
	u16 ext_man_major;
	u16 ext_man_minor;
	u8 man_nr_modules;
	u8 ext_man_nr_modules;
	u8 binary_type;
};

struct injector_data {
	/* connect or disconnect */
	u8 operation;
	/* Specifies EXTRACTOR or INJECTOR or INJECT_REEXTRACT */
	u32 purpose;
	/* Injector probe param */
	u32 probe_point_id;
	struct hdac_ext_stream *stream;
	int dma_id;
	int dma_buf_size;
	enum skl_probe_state_inj state;
};

struct extractor_data {
	/* Probe connect or disconnect */
	u8 operation;
	/* Specifies EXTRACTOR or INJECTOR or INJECT_REEXTRACT */
	u32 purpose;
	/* Extractor probe param */
	u32 probe_point_id;
	enum skl_probe_state_ext state;
};

struct skl_probe_config {
	struct snd_soc_dapm_widget *w;
	/* Number of extractor DMA's used */
	int e_refc;

	/* Number of injector DMA's used */
	int i_refc;

	int edma_id;
	int edma_type;
	int edma_buffsize;
	int no_extractor;
	int no_injector;
	struct hdac_ext_stream *estream;
	struct injector_data iprobe[NO_OF_INJECTOR];
	struct extractor_data eprobe[NO_OF_EXTRACTOR];
};

struct bra_conf {
	struct snd_dma_buffer pb_dmab;
	struct snd_dma_buffer cp_dmab;
	int pb_stream_tag;
	int cp_stream_tag;
	struct skl_pipe *pb_pipe;
	struct skl_pipe *cp_pipe;
};

struct skl_fw_version {
	u16 major;
	u16 minor;
	u16 hotfix;
	u16 build;
};

struct skl_dma_buff_config {
	u32 min_size_bytes;
	u32 max_size_bytes;
};

enum skl_alh_support_level {
	ALH_NO_SUPPORT = 0x00000,
	ALH_CAVS_1_8_CNL = 0x10000,
};

struct skl_clk_config {
	u32 clock_source;
	u32 clock_param_mask;
};

struct skl_scheduler_config {
	u32  sys_tick_multiplier;
	u32  sys_tick_divider;
	u32  sys_tick_source;
	u32  sys_tick_cfg_length;
	u32  *sys_tick_cfg;
};

struct skl_fw_property_info {
	struct skl_fw_version version;
	u32 memory_reclaimed;
	u32 slow_clock_freq_hz;
	u32 fast_clock_freq_hz;
	enum skl_alh_support_level alh_support;
	u32 ipc_dl_mailbox_bytes;
	u32 ipc_ul_mailbox_bytes;
	u32 trace_log_bytes;
	u32 max_ppl_count;
	u32 max_astate_count;
	u32 max_module_pin_count;
	u32 modules_count;
	u32 max_mod_inst_count;
	u32 max_ll_tasks_per_pri_count;
	u32 ll_pri_count;
	u32 max_dp_tasks_count;
	u32 max_libs_count;
	u32 xtal_freq_hz;
	struct skl_clk_config clk_config;
	struct skl_scheduler_config scheduler_config;
	u32 num_dma_cfg;
	struct skl_dma_buff_config *dma_config;
};

enum skl_cavs_version {
	CAVS_VER_NA = 0x0,
	CAVS_VER_1_5 = 0x1005,
	CAVS_VER_1_8 = 0x1008
};

enum skl_i2s_version {
	I2S_VER_15_SKYLAKE = 0x00000,
	I2S_VER_15_BROXTON = 0x10000,
	I2S_VER_15_BROXTON_P = 0x20000
};

struct skl_i2s_capabilities {
	enum skl_i2s_version version;
	u32 controller_count;
	u32 *controller_base_addr;
};

struct skl_gpdma_capabilities {
	u32 lp_ctrl_count;
	u32 *lp_ch_count;
	u32 hp_ctrl_count;
	u32 *hp_ch_count;
};

struct skl_hw_property_info {
	enum skl_cavs_version cavs_version;
	u32 dsp_cores;
	u32 mem_page_bytes;
	u32 total_phys_mem_pages;
	struct skl_i2s_capabilities i2s_caps;
	struct skl_gpdma_capabilities gpdma_caps;
	u32 gateway_count;
	u32 hb_ebb_count;
	u32 lp_ebb_count;
	u32 ebb_size_bytes;
};

struct skl_notify_kctrl_info {
	struct list_head list;
	u32 notify_id;
	struct snd_kcontrol *notify_kctl;
};

struct skl_sst {
	struct device *dev;
	struct sst_dsp *dsp;

	/* boot */
	wait_queue_head_t boot_wait;
	bool boot_complete;

	/* module load */
	wait_queue_head_t mod_load_wait;
	bool mod_load_complete;
	bool mod_load_status;

	/* IPC messaging */
	struct sst_generic_ipc ipc;

	/* callback for miscbdge */
	void (*enable_miscbdcge)(struct device *dev, bool enable);
	/* Is CGCTL.MISCBDCGE disabled */
	bool miscbdcg_disabled;

	/* Populate module information */
	struct list_head uuid_list;

	/* Is firmware loaded */
	bool fw_loaded;

	/* first boot ? */
	bool is_first_boot;

	/* multi-core */
	struct skl_dsp_cores cores;

	/* library info */
	struct skl_lib_info  lib_info[SKL_MAX_LIB];
	int lib_count;

	/* Callback to update D0i3C register */
	void (*update_d0i3c)(struct device *dev, bool enable);

	struct skl_dsp_notify_ops notify_ops;

	struct skl_d0i3_data d0i3;

	const struct skl_dsp_ops *dsp_ops;

	/* SDW Devices in DSP Space */
	int num_sdw_controllers;
	/* Array of sdw masters */
	struct sdw_master *mstr;

	struct skl_probe_config probe_config;

	/* BRA configuration data */
	struct bra_conf *bra_pipe_data;

	/* firmware configuration information */
	struct skl_fw_property_info fw_property;

	/* hardware configuration information */
	struct skl_hw_property_info hw_property;

	/* sysfs for module info */
	struct skl_sysfs_tree *sysfs_tree;

	struct list_head notify_kctls;
};

struct skl_ipc_init_instance_msg {
	u32 module_id;
	u32 instance_id;
	u16 param_data_size;
	u8 ppl_instance_id;
	u8 core_id;
	u8 domain;
};

struct skl_ipc_bind_unbind_msg {
	u32 module_id;
	u32 instance_id;
	u32 dst_module_id;
	u32 dst_instance_id;
	u8 src_queue;
	u8 dst_queue;
	bool bind;
};

struct skl_ipc_large_config_msg {
	u32 module_id;
	u32 instance_id;
	u32 large_param_id;
	u32 param_data_size;
};

struct skl_ipc_d0ix_msg {
	u32 module_id;
	u32 instance_id;
	u8 streaming;
	u8 wake;
};

struct skl_log_state {
	u32	enable;
	u32	priority;
};

struct skl_log_state_msg {
	uint32_t  aging_timer_period;
	uint32_t  fifo_full_timer_period;

	u32	core_mask;
<<<<<<< HEAD
	struct	skl_log_state logs_core[2];
=======
	struct	skl_log_state logs_core[4];
>>>>>>> 4571c216
};

struct SystemTime {
	uint32_t  val_l;
	uint32_t  val_u;
};

struct fw_version {
	u16 major;
	u16 minor;
	u16 hotfix;
	u16 build;
} __packed;

struct sw_version {
	u16 major;
	u16 minor;
	u16 hotfix;
	u16 build;
} __packed;

struct skl_module_notify {
	u32 unique_id;
	u32 event_id;
	u32 event_data_size;
	u32 event_data[0];
} __packed;

/* Timeout values in milliseconds for response from FW */
#define SKL_IPC_BOOT_MSECS              3000
#define SKL_IPC_LOAD_LIB_TIMEOUT        3000
#define SKL_IPC_DEFAULT_TIMEOUT         300

#define SKL_IPC_D3_MASK	0
#define SKL_IPC_D0_MASK	3

irqreturn_t skl_dsp_irq_thread_handler(int irq, void *context);

int skl_ipc_create_pipeline(struct sst_generic_ipc *sst_ipc,
		u16 ppl_mem_size, u8 ppl_type, u8 instance_id, u8 lp_mode);

int skl_ipc_delete_pipeline(struct sst_generic_ipc *sst_ipc, u8 instance_id);

int skl_ipc_set_pipeline_state(struct sst_generic_ipc *sst_ipc,
		u8 instance_id,	enum skl_ipc_pipeline_state state);

int skl_ipc_save_pipeline(struct sst_generic_ipc *ipc,
		u8 instance_id, int dma_id);

int skl_ipc_restore_pipeline(struct sst_generic_ipc *ipc, u8 instance_id);

int skl_ipc_init_instance(struct sst_generic_ipc *sst_ipc,
		struct skl_ipc_init_instance_msg *msg, void *param_data);

int skl_ipc_delete_instance(struct sst_generic_ipc *sst_ipc,
				struct skl_ipc_init_instance_msg *msg);

int skl_ipc_bind_unbind(struct sst_generic_ipc *sst_ipc,
		struct skl_ipc_bind_unbind_msg *msg);

int skl_ipc_load_modules(struct sst_generic_ipc *ipc,
				u8 module_cnt, void *data);

int skl_ipc_unload_modules(struct sst_generic_ipc *ipc,
				u8 module_cnt, void *data);

int skl_ipc_set_dx(struct sst_generic_ipc *ipc,
		u8 instance_id, u16 module_id, struct skl_ipc_dxstate_info *dx);

int skl_ipc_set_large_config(struct sst_generic_ipc *ipc,
		struct skl_ipc_large_config_msg *msg, u32 *param);

int skl_ipc_get_large_config(struct sst_generic_ipc *ipc,
		struct skl_ipc_large_config_msg *msg, u32 *param,
		u32 *txparam, u32 tx_bytes, size_t *rx_bytes);

int skl_sst_ipc_load_library(struct sst_generic_ipc *ipc,
			u8 dma_id, u8 table_id, bool wait);

int skl_ipc_set_d0ix(struct sst_generic_ipc *ipc,
		struct skl_ipc_d0ix_msg *msg);

int skl_ipc_check_D0i0(struct sst_dsp *dsp, bool state);

int skl_dsp_enable_logging(struct sst_generic_ipc *ipc, int core, int enable);
int skl_dsp_set_system_time(struct skl_sst *skl_sst);

void skl_ipc_int_enable(struct sst_dsp *dsp);
void skl_ipc_op_int_enable(struct sst_dsp *ctx);
void skl_ipc_op_int_disable(struct sst_dsp *ctx);
void skl_ipc_int_disable(struct sst_dsp *dsp);

bool skl_ipc_int_status(struct sst_dsp *dsp);
void skl_ipc_free(struct sst_generic_ipc *ipc);
int skl_ipc_init(struct device *dev, struct skl_sst *skl);
void skl_clear_module_cnt(struct sst_dsp *ctx);

void skl_ipc_process_reply(struct sst_generic_ipc *ipc,
		struct skl_ipc_header header);
int skl_ipc_process_notification(struct sst_generic_ipc *ipc,
		struct skl_ipc_header header);
void skl_ipc_tx_data_copy(struct ipc_message *msg, char *tx_data,
		size_t tx_size);
int skl_notify_tplg_change(struct skl_sst *ctx, int type);
int skl_dsp_crash_dump_read(struct skl_sst *ctx);

void skl_ipc_set_fw_cfg(struct sst_generic_ipc *ipc, u8 instance_id,
			u16 module_id, u32 *data);
#endif /* __SKL_IPC_H */<|MERGE_RESOLUTION|>--- conflicted
+++ resolved
@@ -374,11 +374,7 @@
 	uint32_t  fifo_full_timer_period;
 
 	u32	core_mask;
-<<<<<<< HEAD
-	struct	skl_log_state logs_core[2];
-=======
 	struct	skl_log_state logs_core[4];
->>>>>>> 4571c216
 };
 
 struct SystemTime {
