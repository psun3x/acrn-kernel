--- conflicted
+++ resolved
@@ -2056,13 +2056,10 @@
 			dev_err(platform->dev, "Failed to boot first fw: %d\n", ret);
 			return ret;
 		}
-<<<<<<< HEAD
-=======
 
 		/* Set DMA clock controls */
 		skl_dsp_set_dma_clk_controls(skl->skl_sst);
 
->>>>>>> 994233f1
 		ret = skl_populate_modules(skl);
 		if (ret < 0)
 			return ret;
