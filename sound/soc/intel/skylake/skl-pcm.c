/*
 *  skl-pcm.c -ASoC HDA Platform driver file implementing PCM functionality
 *
 *  Copyright (C) 2014-2015 Intel Corp
 *  Author:  Jeeja KP <jeeja.kp@intel.com>
 *
 *  ~~~~~~~~~~~~~~~~~~~~~~~~~~~~~~~~~~~~~~~~~~~~~~~~~~~~~~~~~~~~~~~~~~~~~~~~~~
 *
 *  This program is free software; you can redistribute it and/or modify
 *  it under the terms of the GNU General Public License as published by
 *  the Free Software Foundation; version 2 of the License.
 *
 *  This program is distributed in the hope that it will be useful, but
 *  WITHOUT ANY WARRANTY; without even the implied warranty of
 *  MERCHANTABILITY or FITNESS FOR A PARTICULAR PURPOSE.  See the GNU
 *  General Public License for more details.
 *
 * ~~~~~~~~~~~~~~~~~~~~~~~~~~~~~~~~~~~~~~~~~~~~~~~~~~~~~~~~~~~~~~~~~~~~~~~~~~
 *
 */

#include <linux/pci.h>
#include <linux/pm_runtime.h>
#include <linux/delay.h>
#include <sound/pcm_params.h>
#include <sound/soc.h>
#include "skl.h"
#include "skl-topology.h"
#include "skl-sst-dsp.h"
#include "skl-sst-ipc.h"
#include "skl-sdw-pcm.h"
#include "skl-fwlog.h"
#include "skl-probe.h"

#define HDA_MONO 1
#define HDA_STEREO 2
#define HDA_QUAD 4
#define HDA_8_CH 8

static const struct snd_pcm_hardware azx_pcm_hw = {
	.info =			(SNDRV_PCM_INFO_MMAP |
				 SNDRV_PCM_INFO_INTERLEAVED |
				 SNDRV_PCM_INFO_BLOCK_TRANSFER |
				 SNDRV_PCM_INFO_MMAP_VALID |
				 SNDRV_PCM_INFO_PAUSE |
				 SNDRV_PCM_INFO_RESUME |
				 SNDRV_PCM_INFO_SYNC_START |
				 SNDRV_PCM_INFO_HAS_WALL_CLOCK | /* legacy */
				 SNDRV_PCM_INFO_HAS_LINK_ATIME |
				 SNDRV_PCM_INFO_NO_PERIOD_WAKEUP |
				 SNDRV_PCM_INFO_NO_STATUS_MMAP),
	.formats =		SNDRV_PCM_FMTBIT_S16_LE |
				SNDRV_PCM_FMTBIT_S32_LE |
				SNDRV_PCM_FMTBIT_S24_LE |
				SNDRV_PCM_FMTBIT_FLOAT_LE,
	.rates =		SNDRV_PCM_RATE_8000_192000 | SNDRV_PCM_RATE_KNOT,
	.rate_min =		8000,
	.rate_max =		192000,
	.channels_min =		1,
	.channels_max =		8,
	.buffer_bytes_max =	AZX_MAX_BUF_SIZE,
	.period_bytes_min =	128,
	.period_bytes_max =	AZX_MAX_BUF_SIZE / 2,
	.periods_min =		2,
	.periods_max =		AZX_MAX_FRAG,
	.fifo_size =		0,
};

static inline
struct hdac_ext_stream *get_hdac_ext_stream(struct snd_pcm_substream *substream)
{
	return substream->runtime->private_data;
}

static struct hdac_ext_bus *get_bus_ctx(struct snd_pcm_substream *substream)
{
	struct hdac_ext_stream *stream = get_hdac_ext_stream(substream);
	struct hdac_stream *hstream = hdac_stream(stream);
	struct hdac_bus *bus = hstream->bus;

	return hbus_to_ebus(bus);
}

static int skl_substream_alloc_pages(struct hdac_ext_bus *ebus,
				 struct snd_pcm_substream *substream,
				 size_t size)
{
	struct hdac_ext_stream *stream = get_hdac_ext_stream(substream);
	int ret;

	hdac_stream(stream)->bufsize = 0;
	hdac_stream(stream)->period_bytes = 0;
	hdac_stream(stream)->format_val = 0;

	ret = snd_pcm_lib_malloc_pages(substream, size);
	if (ret < 0)
		return ret;
	ebus->bus.io_ops->mark_pages_uc(snd_pcm_get_dma_buf(substream), true);

	return ret;
}

static int skl_substream_free_pages(struct hdac_bus *bus,
				struct snd_pcm_substream *substream)
{
	bus->io_ops->mark_pages_uc(snd_pcm_get_dma_buf(substream), false);

	return snd_pcm_lib_free_pages(substream);
}

static void skl_set_pcm_constrains(struct hdac_ext_bus *ebus,
				 struct snd_pcm_runtime *runtime)
{
	snd_pcm_hw_constraint_integer(runtime, SNDRV_PCM_HW_PARAM_PERIODS);

	/* avoid wrap-around with wall-clock */
	snd_pcm_hw_constraint_minmax(runtime, SNDRV_PCM_HW_PARAM_BUFFER_TIME,
				     20, 178000000);
}

static enum hdac_ext_stream_type skl_get_host_stream_type(struct hdac_ext_bus *ebus)
{
	if ((ebus_to_hbus(ebus))->ppcap)
		return HDAC_EXT_STREAM_TYPE_HOST;
	else
		return HDAC_EXT_STREAM_TYPE_COUPLED;
}

static unsigned int rates[] = {
       8000,
       11025,
       12000,
       16000,
       22050,
       24000,
       32000,
       44100,
       48000,
       64000,
       88200,
       96000,
       128000,
       176400,
       192000,
};

static struct snd_pcm_hw_constraint_list hw_rates = {
       .count = ARRAY_SIZE(rates),
       .list = rates,
       .mask = 0,
};


/*
 * check if the stream opened is marked as ignore_suspend by machine, if so
 * then enable suspend_active refcount
 *
 * The count supend_active does not need lock as it is used in open/close
 * and suspend context
 */
static void skl_set_suspend_active(struct snd_pcm_substream *substream,
					 struct snd_soc_dai *dai, bool enable)
{
	struct hdac_ext_bus *ebus = dev_get_drvdata(dai->dev);
	struct snd_soc_dapm_widget *w;
	struct skl *skl = ebus_to_skl(ebus);

	if (substream->stream == SNDRV_PCM_STREAM_PLAYBACK)
		w = dai->playback_widget;
	else
		w = dai->capture_widget;

	if (w->ignore_suspend && enable)
		skl->supend_active++;
	else if (w->ignore_suspend && !enable)
		skl->supend_active--;
}

int skl_pcm_host_dma_prepare(struct device *dev, struct skl_pipe_params *params)
{
	struct hdac_ext_bus *ebus = dev_get_drvdata(dev);
	struct hdac_bus *bus = ebus_to_hbus(ebus);
	unsigned int format_val;
	struct hdac_stream *hstream;
	struct hdac_ext_stream *stream;
	struct snd_pcm_runtime *runtime;
	int err;

	hstream = snd_hdac_get_stream(bus, params->stream,
					params->host_dma_id + 1);
	if (!hstream)
		return -EINVAL;

	stream = stream_to_hdac_ext_stream(hstream);
	snd_hdac_ext_stream_decouple(ebus, stream, true);

	format_val = snd_hdac_calc_stream_format(params->s_freq,
			params->ch, params->format, params->host_bps, 0);

	dev_dbg(dev, "format_val=%d, rate=%d, ch=%d, format=%d\n",
		format_val, params->s_freq, params->ch, params->format);

	snd_hdac_stream_reset(hdac_stream(stream));
	err = snd_hdac_stream_set_params(hdac_stream(stream), format_val);
	if (err < 0)
		return err;

	err = snd_hdac_stream_setup(hdac_stream(stream));
	if (err < 0)
		return err;

	runtime = hdac_stream(stream)->substream->runtime;
	/* enable SPIB if no_rewinds flag is set */
	if (runtime->no_rewinds)
		snd_hdac_ext_stream_spbcap_enable(ebus, 1, hstream->index);

	hdac_stream(stream)->prepared = 1;

	return 0;
}

int skl_pcm_link_dma_prepare(struct device *dev, struct skl_pipe_params *params)
{
	struct hdac_ext_bus *ebus = dev_get_drvdata(dev);
	struct hdac_bus *bus = ebus_to_hbus(ebus);
	unsigned int format_val;
	struct hdac_stream *hstream;
	struct hdac_ext_stream *stream;
	struct hdac_ext_link *link;

	hstream = snd_hdac_get_stream(bus, params->stream,
					params->link_dma_id + 1);
	if (!hstream)
		return -EINVAL;

	stream = stream_to_hdac_ext_stream(hstream);
	snd_hdac_ext_stream_decouple(ebus, stream, true);
	format_val = snd_hdac_calc_stream_format(params->s_freq, params->ch,
					params->format, params->link_bps, 0);

	dev_dbg(dev, "format_val=%d, rate=%d, ch=%d, format=%d\n",
		format_val, params->s_freq, params->ch, params->format);

	snd_hdac_ext_link_stream_reset(stream);

	snd_hdac_ext_link_stream_setup(stream, format_val);

	list_for_each_entry(link, &ebus->hlink_list, list) {
		if (link->index == params->link_index)
			snd_hdac_ext_link_set_stream_id(link,
					hstream->stream_tag);
	}

	stream->link_prepared = 1;

	return 0;
}

static int skl_pcm_open(struct snd_pcm_substream *substream,
		struct snd_soc_dai *dai)
{
	struct hdac_ext_bus *ebus = dev_get_drvdata(dai->dev);
	struct hdac_ext_stream *stream;
	struct snd_pcm_runtime *runtime = substream->runtime;
	struct skl_dma_params *dma_params;
	struct skl *skl = get_skl_ctx(dai->dev);
	struct skl_module_cfg *mconfig;

	dev_dbg(dai->dev, "%s: %s\n", __func__, dai->name);

	stream = snd_hdac_ext_stream_assign(ebus, substream,
					skl_get_host_stream_type(ebus));
	if (stream == NULL)
		return -EBUSY;

	skl_set_pcm_constrains(ebus, runtime);

	snd_pcm_hw_constraint_list(runtime, 0,
			SNDRV_PCM_HW_PARAM_RATE,
                                     &hw_rates);


	/*
	 * disable WALLCLOCK timestamps for capture streams
	 * until we figure out how to handle digital inputs
	 */
	if (substream->stream == SNDRV_PCM_STREAM_CAPTURE) {
		runtime->hw.info &= ~SNDRV_PCM_INFO_HAS_WALL_CLOCK; /* legacy */
		runtime->hw.info &= ~SNDRV_PCM_INFO_HAS_LINK_ATIME;
	}

	runtime->private_data = stream;

	dma_params = kzalloc(sizeof(*dma_params), GFP_KERNEL);
	if (!dma_params)
		return -ENOMEM;

	dma_params->stream_tag = hdac_stream(stream)->stream_tag;
	snd_soc_dai_set_dma_data(dai, substream, dma_params);

	dev_dbg(dai->dev, "stream tag set in dma params=%d\n",
				 dma_params->stream_tag);
	skl_set_suspend_active(substream, dai, true);
	snd_pcm_set_sync(substream);

	mconfig = skl_tplg_fe_get_cpr_module(dai, substream->stream);
	if (!mconfig)
		return -EINVAL;

	skl_tplg_d0i3_get(skl, mconfig->d0i3_caps);

	return 0;
}

static int skl_pcm_prepare(struct snd_pcm_substream *substream,
		struct snd_soc_dai *dai)
{
	struct skl *skl = get_skl_ctx(dai->dev);
	struct skl_module_cfg *mconfig;

	dev_dbg(dai->dev, "%s: %s\n", __func__, dai->name);

	mconfig = skl_tplg_fe_get_cpr_module(dai, substream->stream);

	/* In case of XRUN recovery, reset the FW pipe to clean state */
	if (mconfig && (substream->runtime->status->state ==
					SNDRV_PCM_STATE_XRUN)) {
		skl_reset_pipe(skl->skl_sst, mconfig->pipe);
		skl_pcm_host_dma_prepare(dai->dev, mconfig->pipe->p_params);
	}

	return 0;
}

static int skl_pcm_hw_params(struct snd_pcm_substream *substream,
				struct snd_pcm_hw_params *params,
				struct snd_soc_dai *dai)
{
	struct hdac_ext_bus *ebus = dev_get_drvdata(dai->dev);
	struct hdac_ext_stream *stream = get_hdac_ext_stream(substream);
	struct snd_pcm_runtime *runtime = substream->runtime;
	struct skl_pipe_params p_params = {0};
	struct skl_module_cfg *m_cfg;
	int ret, dma_id;

	dev_dbg(dai->dev, "%s: %s\n", __func__, dai->name);
	ret = skl_substream_alloc_pages(ebus, substream,
					  params_buffer_bytes(params));
	if (ret < 0)
		return ret;

	dev_dbg(dai->dev, "format_val, rate=%d, ch=%d, format=%d\n",
			runtime->rate, runtime->channels, runtime->format);

	dma_id = hdac_stream(stream)->stream_tag - 1;
	dev_dbg(dai->dev, "dma_id=%d\n", dma_id);

	p_params.s_fmt = snd_pcm_format_width(params_format(params));
	p_params.ch = params_channels(params);
	p_params.s_freq = params_rate(params);
	p_params.host_dma_id = dma_id;
	p_params.stream = substream->stream;
	p_params.format = params_format(params);
	if (substream->stream == SNDRV_PCM_STREAM_PLAYBACK)
		p_params.host_bps = dai->driver->playback.sig_bits;
	else
		p_params.host_bps = dai->driver->capture.sig_bits;


	m_cfg = skl_tplg_fe_get_cpr_module(dai, p_params.stream);
	if (m_cfg)
		skl_tplg_update_pipe_params(dai->dev, m_cfg, &p_params);

	return 0;
}

static void skl_pcm_close(struct snd_pcm_substream *substream,
		struct snd_soc_dai *dai)
{
	struct hdac_ext_stream *stream = get_hdac_ext_stream(substream);
	struct hdac_ext_bus *ebus = dev_get_drvdata(dai->dev);
	struct skl_dma_params *dma_params = NULL;
	struct skl *skl = ebus_to_skl(ebus);
	struct skl_module_cfg *mconfig;

	dev_dbg(dai->dev, "%s: %s\n", __func__, dai->name);

	snd_hdac_ext_stream_release(stream, skl_get_host_stream_type(ebus));

	dma_params = snd_soc_dai_get_dma_data(dai, substream);
	/*
	 * now we should set this to NULL as we are freeing by the
	 * dma_params
	 */
	snd_soc_dai_set_dma_data(dai, substream, NULL);
	skl_set_suspend_active(substream, dai, false);

	/*
	 * check if close is for "Reference Pin" and set back the
	 * CGCTL.MISCBDCGE if disabled by driver
	 */
	if (!strncmp(dai->name, "Reference Pin", 13) &&
			skl->skl_sst->miscbdcg_disabled) {
		skl->skl_sst->enable_miscbdcge(dai->dev, true);
		skl->skl_sst->miscbdcg_disabled = false;
	}

	mconfig = skl_tplg_fe_get_cpr_module(dai, substream->stream);
	if (mconfig)
		skl_tplg_d0i3_put(skl, mconfig->d0i3_caps);

	kfree(dma_params);
}

static int skl_pcm_hw_free(struct snd_pcm_substream *substream,
		struct snd_soc_dai *dai)
{
	struct hdac_ext_bus *ebus = dev_get_drvdata(dai->dev);
	struct hdac_ext_stream *stream = get_hdac_ext_stream(substream);
	struct hdac_stream *hstream = hdac_stream(stream);
	struct snd_pcm_runtime *runtime = substream->runtime;

	dev_dbg(dai->dev, "%s: %s\n", __func__, dai->name);

	if (runtime->no_rewinds) {
		snd_hdac_ext_stream_set_spib(ebus, stream, 0);
		snd_hdac_ext_stream_spbcap_enable(ebus, 0, hstream->index);
	}

	snd_hdac_stream_cleanup(hdac_stream(stream));
	hdac_stream(stream)->prepared = 0;

	return skl_substream_free_pages(ebus_to_hbus(ebus), substream);
}

static int skl_be_hw_params(struct snd_pcm_substream *substream,
				struct snd_pcm_hw_params *params,
				struct snd_soc_dai *dai)
{
	struct skl_pipe_params p_params = {0};

	p_params.s_fmt = snd_pcm_format_width(params_format(params));
	p_params.ch = params_channels(params);
	p_params.s_freq = params_rate(params);
	p_params.stream = substream->stream;

	return skl_tplg_be_update_params(dai, &p_params);
}

static int skl_decoupled_trigger(struct snd_pcm_substream *substream,
		int cmd)
{
	struct hdac_ext_bus *ebus = get_bus_ctx(substream);
	struct hdac_bus *bus = ebus_to_hbus(ebus);
	struct hdac_ext_stream *stream;
	int start;
	unsigned long cookie;
	struct hdac_stream *hstr;

	stream = get_hdac_ext_stream(substream);
	hstr = hdac_stream(stream);

	if (!hstr->prepared)
		return -EPIPE;

	switch (cmd) {
	case SNDRV_PCM_TRIGGER_START:
	case SNDRV_PCM_TRIGGER_PAUSE_RELEASE:
	case SNDRV_PCM_TRIGGER_RESUME:
		start = 1;
		break;

	case SNDRV_PCM_TRIGGER_PAUSE_PUSH:
	case SNDRV_PCM_TRIGGER_SUSPEND:
	case SNDRV_PCM_TRIGGER_STOP:
		start = 0;
		break;

	default:
		return -EINVAL;
	}

	spin_lock_irqsave(&bus->reg_lock, cookie);

	if (start) {
		snd_hdac_stream_start(hdac_stream(stream), true);
		snd_hdac_stream_timecounter_init(hstr, 0);
	} else {
		snd_hdac_stream_stop(hdac_stream(stream));
	}

	spin_unlock_irqrestore(&bus->reg_lock, cookie);

	return 0;
}

static int skl_pcm_trigger(struct snd_pcm_substream *substream, int cmd,
		struct snd_soc_dai *dai)
{
	struct skl *skl = get_skl_ctx(dai->dev);
	struct skl_sst *ctx = skl->skl_sst;
	struct skl_module_cfg *mconfig;
	struct hdac_ext_bus *ebus = get_bus_ctx(substream);
	struct hdac_ext_stream *stream = get_hdac_ext_stream(substream);
	struct snd_pcm_runtime *runtime = substream->runtime;
	struct snd_soc_dapm_widget *w;
	int ret;

	mconfig = skl_tplg_fe_get_cpr_module(dai, substream->stream);
	if (!mconfig)
		return -EIO;

	if (substream->stream == SNDRV_PCM_STREAM_PLAYBACK)
		w = dai->playback_widget;
	else
		w = dai->capture_widget;

	switch (cmd) {
	case SNDRV_PCM_TRIGGER_RESUME:
		/*
		 * DMA resume capablity is not attempted for capture stream
		 * as it is not supported by HW
		 */
		if (substream->stream == SNDRV_PCM_STREAM_PLAYBACK) {
			/*
			 * enable DMA Resume enable bit for the stream, set the
			 * dpib & lpib position to resume before starting the
			 * DMA
			 */
			snd_hdac_ext_stream_drsm_enable(ebus, true,
						hdac_stream(stream)->index);
			snd_hdac_ext_stream_set_dpibr(ebus, stream,
							stream->lpib);
			snd_hdac_ext_stream_set_lpib(stream, stream->lpib);
			if (runtime->no_rewinds)
				snd_hdac_ext_stream_set_spib(ebus,
						stream, stream->spib);
		}
	case SNDRV_PCM_TRIGGER_START:
	case SNDRV_PCM_TRIGGER_PAUSE_RELEASE:
		/*
		 * Start HOST DMA and Start FE Pipe.This is to make sure that
		 * there are no underrun/overrun in the case when the FE
		 * pipeline is started but there is a delay in starting the
		 * DMA channel on the host.
		 */
		ret = skl_decoupled_trigger(substream, cmd);
		if (ret < 0)
			return ret;
		return skl_run_pipe(ctx, mconfig->pipe);
		break;

	case SNDRV_PCM_TRIGGER_PAUSE_PUSH:
	case SNDRV_PCM_TRIGGER_SUSPEND:
	case SNDRV_PCM_TRIGGER_STOP:
		/*
		 * Stop FE Pipe first and stop DMA. This is to make sure that
		 * there are no underrun/overrun in the case if there is a delay
		 * between the two operations.
		 */
		ret = skl_stop_pipe(ctx, mconfig->pipe);
		if (ret < 0)
			return ret;

		ret = skl_decoupled_trigger(substream, cmd);
		if ((cmd == SNDRV_PCM_TRIGGER_SUSPEND) && !w->ignore_suspend) {
			/* save the dpib and lpib positions */
			stream->dpib = readl(ebus->bus.remap_addr +
					AZX_REG_VS_SDXDPIB_XBASE +
					(AZX_REG_VS_SDXDPIB_XINTERVAL *
					hdac_stream(stream)->index));

			stream->lpib = snd_hdac_stream_get_pos_lpib(
							hdac_stream(stream));
			snd_hdac_ext_stream_decouple(ebus, stream, false);
		}
		break;

	default:
		return -EINVAL;
	}

	return 0;
}

static int skl_link_hw_params(struct snd_pcm_substream *substream,
				struct snd_pcm_hw_params *params,
				struct snd_soc_dai *dai)
{
	struct hdac_ext_bus *ebus = dev_get_drvdata(dai->dev);
	struct hdac_ext_stream *link_dev;
	struct snd_soc_pcm_runtime *rtd = snd_pcm_substream_chip(substream);
	struct snd_soc_dai *codec_dai = rtd->codec_dai;
	struct skl_pipe_params p_params = {0};
	struct hdac_ext_link *link;
	int stream_tag;

	link_dev = snd_hdac_ext_stream_assign(ebus, substream,
					HDAC_EXT_STREAM_TYPE_LINK);
	if (!link_dev)
		return -EBUSY;

	snd_soc_dai_set_dma_data(dai, substream, (void *)link_dev);

	link = snd_hdac_ext_bus_get_link(ebus, rtd->codec->component.name);
	if (!link)
		return -EINVAL;

	stream_tag = hdac_stream(link_dev)->stream_tag;

	/* set the stream tag in the codec dai dma params  */
	snd_soc_dai_set_tdm_slot(codec_dai, stream_tag, 0, 0, 0);

	p_params.s_fmt = snd_pcm_format_width(params_format(params));
	p_params.ch = params_channels(params);
	p_params.s_freq = params_rate(params);
	p_params.stream = substream->stream;
	p_params.link_dma_id = stream_tag - 1;
	p_params.link_index = link->index;
	p_params.format = params_format(params);

	if (substream->stream == SNDRV_PCM_STREAM_PLAYBACK)
		p_params.link_bps = codec_dai->driver->playback.sig_bits;
	else
		p_params.link_bps = codec_dai->driver->capture.sig_bits;

	return skl_tplg_be_update_params(dai, &p_params);
}

static int skl_link_pcm_prepare(struct snd_pcm_substream *substream,
		struct snd_soc_dai *dai)
{
	struct skl *skl = get_skl_ctx(dai->dev);
	struct skl_module_cfg *mconfig = NULL;

	/* In case of XRUN recovery, reset the FW pipe to clean state */
	mconfig = skl_tplg_be_get_cpr_module(dai, substream->stream);
	if (mconfig && !mconfig->pipe->passthru &&
		(substream->runtime->status->state == SNDRV_PCM_STATE_XRUN))
		skl_reset_pipe(skl->skl_sst, mconfig->pipe);

	return 0;
}

static int skl_link_pcm_trigger(struct snd_pcm_substream *substream,
	int cmd, struct snd_soc_dai *dai)
{
	struct hdac_ext_stream *link_dev =
				snd_soc_dai_get_dma_data(dai, substream);
	struct hdac_ext_bus *ebus = get_bus_ctx(substream);
	struct hdac_ext_stream *stream = get_hdac_ext_stream(substream);

	dev_dbg(dai->dev, "In %s cmd=%d\n", __func__, cmd);
	switch (cmd) {
	case SNDRV_PCM_TRIGGER_RESUME:
	case SNDRV_PCM_TRIGGER_START:
	case SNDRV_PCM_TRIGGER_PAUSE_RELEASE:
		snd_hdac_ext_link_stream_start(link_dev);
		break;

	case SNDRV_PCM_TRIGGER_PAUSE_PUSH:
	case SNDRV_PCM_TRIGGER_SUSPEND:
	case SNDRV_PCM_TRIGGER_STOP:
		snd_hdac_ext_link_stream_clear(link_dev);
		if (cmd == SNDRV_PCM_TRIGGER_SUSPEND)
			snd_hdac_ext_stream_decouple(ebus, stream, false);
		break;

	default:
		return -EINVAL;
	}
	return 0;
}

static int skl_link_hw_free(struct snd_pcm_substream *substream,
		struct snd_soc_dai *dai)
{
	struct hdac_ext_bus *ebus = dev_get_drvdata(dai->dev);
	struct snd_soc_pcm_runtime *rtd = snd_pcm_substream_chip(substream);
	struct hdac_ext_stream *link_dev =
				snd_soc_dai_get_dma_data(dai, substream);
	struct hdac_ext_link *link;

	dev_dbg(dai->dev, "%s: %s\n", __func__, dai->name);

	link_dev->link_prepared = 0;

	link = snd_hdac_ext_bus_get_link(ebus, rtd->codec->component.name);
	if (!link)
		return -EINVAL;

	snd_hdac_ext_link_clear_stream_id(link, hdac_stream(link_dev)->stream_tag);
	snd_hdac_ext_stream_release(link_dev, HDAC_EXT_STREAM_TYPE_LINK);
	return 0;
}

static int skl_sdw_startup(struct snd_pcm_substream *substream,
		struct snd_soc_dai *dai)
{
	/* Find the type of DAI, Its decided based on which copier
	 * is connected to the DAI. All the soundwire DAIs are identical
	 * but some registers needs to be programmed based on its a
	 * PDM or PCM. Copier tells DAI is to be used as PDM  or PCM
	 * This makes sure no change is required in code, only change
	 * required is in the topology to change DAI from PDM to PCM or
	 * vice versa.
	 */
	return cnl_sdw_startup(substream, dai);

}

static int skl_sdw_hw_params(struct snd_pcm_substream *substream,
				struct snd_pcm_hw_params *params,
				struct snd_soc_dai *dai)
{
	int ret = 0;

	ret = pm_runtime_get_sync(dai->dev);
	if (!ret)
		return ret;
	/* Allocate the port based on hw_params.
	 * Allocate PDI stream based on hw_params
	 * Program stream params to the sdw bus driver
	 * program Port params to sdw bus driver
	 */
	return cnl_sdw_hw_params(substream, params, dai);
}

static int skl_sdw_hw_free(struct snd_pcm_substream *substream,
		struct snd_soc_dai *dai)
{
	/* De-allocate the port from master controller
	 * De allocate stream from bus driver
	 */
	return cnl_sdw_hw_free(substream, dai);
}

static int skl_sdw_pcm_prepare(struct snd_pcm_substream *substream,
		struct snd_soc_dai *dai)
{
	return cnl_sdw_pcm_prepare(substream, dai);
}

static int skl_sdw_pcm_trigger(struct snd_pcm_substream *substream,
	int cmd, struct snd_soc_dai *dai)
{
		return cnl_sdw_pcm_trigger(substream, cmd, dai);
}

static void skl_sdw_shutdown(struct snd_pcm_substream *substream,
		struct snd_soc_dai *dai)
{
	cnl_sdw_shutdown(substream, dai);
	pm_runtime_mark_last_busy(dai->dev);
	pm_runtime_put_autosuspend(dai->dev);
}

static bool skl_is_core_valid(int core)
{
	if (core != INT_MIN)
		return true;
	else
		return false;
}

static int skl_get_compr_core(struct snd_compr_stream *stream)
{
	struct snd_soc_pcm_runtime *rtd = stream->private_data;
	struct snd_soc_dai *dai = rtd->cpu_dai;

	if (!strcmp(dai->name, "TraceBuffer0 Pin"))
		return 0;
	else if (!strcmp(dai->name, "TraceBuffer1 Pin"))
		return 1;
	else if (!strcmp(dai->name, "TraceBuffer2 Pin"))
		return 2;
	else if (!strcmp(dai->name, "TraceBuffer3 Pin"))
		return 3;
	else
		return INT_MIN;
}

static int skl_is_logging_core(int core)
{
	if (core == 0 || core == 1)
		return 1;
	else
		return 0;
}

static struct skl_sst *skl_get_sst_compr(struct snd_compr_stream *stream)
{
	struct snd_soc_pcm_runtime *rtd = stream->private_data;
	struct snd_soc_dai *dai = rtd->cpu_dai;
	struct hdac_ext_bus *ebus = dev_get_drvdata(dai->dev);
	struct skl *skl = ebus_to_skl(ebus);
	struct skl_sst *sst = skl->skl_sst;

	return sst;
}

static int skl_trace_compr_set_params(struct snd_compr_stream *stream,
					struct snd_compr_params *params,
						struct snd_soc_dai *cpu_dai)
{
	int ret;
	struct skl_sst *skl_sst = skl_get_sst_compr(stream);
	struct sst_dsp *sst = skl_sst->dsp;
	struct sst_generic_ipc *ipc = &skl_sst->ipc;
	int size = params->buffer.fragment_size * params->buffer.fragments;
	int core = skl_get_compr_core(stream);

	if (!skl_is_core_valid(core))
		return -EINVAL;

	size = size / sizeof(u32);
	if (size & (size - 1)) {
		dev_err(sst->dev, "Buffer size must be a power of 2\n");
		return -EINVAL;
	}

	ret = skl_dsp_init_log_buffer(sst, size, core, stream);
	if (ret) {
		dev_err(sst->dev, "set params failed for dsp %d\n", core);
		return ret;
	}

	ret = skl_dsp_set_system_time(skl_sst);
	if (ret < 0) {
		dev_err(sst->dev, "Set system time to dsp firmware failed: %d\n", ret);
		return ret;
	}

	skl_dsp_get_log_buff(sst, core);
	sst->trace_wind.flags |= BIT(core);
	ret = skl_dsp_enable_logging(ipc, core, 1);
	if (ret < 0) {
		dev_err(sst->dev, "enable logs failed for dsp %d\n", core);
		sst->trace_wind.flags &= ~BIT(core);
		skl_dsp_put_log_buff(sst, core);
		return ret;
	}
	return 0;
}

static int skl_trace_compr_tstamp(struct snd_compr_stream *stream,
					struct snd_compr_tstamp *tstamp,
						struct snd_soc_dai *cpu_dai)
{
	struct skl_sst *skl_sst = skl_get_sst_compr(stream);
	struct sst_dsp *sst = skl_sst->dsp;
	int core = skl_get_compr_core(stream);

	if (!skl_is_core_valid(core))
		return -EINVAL;

	tstamp->copied_total = skl_dsp_log_avail(sst, core);
	tstamp->sampling_rate = snd_pcm_rate_bit_to_rate(cpu_dai->driver->capture.rates);

	return 0;
}

static int skl_trace_compr_copy(struct snd_compr_stream *stream,
				char __user *dest, size_t count)
{
	struct skl_sst *skl_sst = skl_get_sst_compr(stream);
	struct snd_soc_pcm_runtime *rtd = stream->private_data;
	struct snd_soc_dai *cpu_dai = rtd->cpu_dai;
	struct sst_dsp *sst = skl_sst->dsp;
	int core = skl_get_compr_core(stream);

	if (skl_is_logging_core(core))
		return skl_dsp_copy_log_user(sst, core, dest, count);
	else
		return skl_probe_compr_copy(stream, dest, count, cpu_dai);
}

static int skl_trace_compr_free(struct snd_compr_stream *stream,
						struct snd_soc_dai *cpu_dai)
{
	struct skl_sst *skl_sst = skl_get_sst_compr(stream);
	struct sst_dsp *sst = skl_sst->dsp;
	struct sst_generic_ipc *ipc = &skl_sst->ipc;
	int core = skl_get_compr_core(stream);
	int is_enabled = sst->trace_wind.flags & BIT(core);

	if (!skl_is_core_valid(core))
		return -EINVAL;
	if (is_enabled) {
		sst->trace_wind.flags &= ~BIT(core);
		skl_dsp_enable_logging(ipc, core, 0);
		skl_dsp_put_log_buff(sst, core);
		skl_dsp_done_log_buffer(sst, core);
	}
	return 0;
}

static struct snd_compr_ops skl_platform_compr_ops = {
	.copy = skl_trace_compr_copy,
};

static struct snd_soc_cdai_ops skl_probe_compr_ops = {
	.startup = skl_probe_compr_open,
	.shutdown = skl_probe_compr_close,
	.trigger = skl_probe_compr_trigger,
	.ack = skl_probe_compr_ack,
	.pointer = skl_probe_compr_tstamp,
	.set_params = skl_probe_compr_set_params,
};

static struct snd_soc_cdai_ops skl_trace_compr_ops = {
	.shutdown = skl_trace_compr_free,
	.pointer = skl_trace_compr_tstamp,
	.set_params = skl_trace_compr_set_params,
};

static const struct snd_soc_dai_ops skl_pcm_dai_ops = {
	.startup = skl_pcm_open,
	.shutdown = skl_pcm_close,
	.prepare = skl_pcm_prepare,
	.hw_params = skl_pcm_hw_params,
	.hw_free = skl_pcm_hw_free,
	.trigger = skl_pcm_trigger,
};

static const struct snd_soc_dai_ops skl_dmic_dai_ops = {
	.hw_params = skl_be_hw_params,
};

static const struct snd_soc_dai_ops skl_be_ssp_dai_ops = {
	.hw_params = skl_be_hw_params,
};

static const struct snd_soc_dai_ops skl_link_dai_ops = {
	.prepare = skl_link_pcm_prepare,
	.hw_params = skl_link_hw_params,
	.hw_free = skl_link_hw_free,
	.trigger = skl_link_pcm_trigger,
};

<<<<<<< HEAD
=======
static struct snd_soc_dai_ops skl_sdw_dai_ops = {
	.startup = skl_sdw_startup,
	.prepare = skl_sdw_pcm_prepare,
	.hw_params = skl_sdw_hw_params,
	.hw_free = skl_sdw_hw_free,
	.trigger = skl_sdw_pcm_trigger,
	.shutdown = skl_sdw_shutdown,
};

struct skl_dsp_notify_ops cb_ops = {
	.notify_cb = skl_dsp_cb_event,
};

>>>>>>> 6bd8dbf4
static struct snd_soc_dai_driver skl_fe_dai[] = {
{
	.name = "System Pin",
	.ops = &skl_pcm_dai_ops,
	.playback = {
		.stream_name = "System Playback",
		.channels_min = HDA_MONO,
		.channels_max = HDA_8_CH,
		.rates = SNDRV_PCM_RATE_8000_192000 | SNDRV_PCM_RATE_KNOT,
		.formats = SNDRV_PCM_FMTBIT_S16_LE | SNDRV_PCM_FMTBIT_S24_LE |
			SNDRV_PCM_FMTBIT_S32_LE | SNDRV_PCM_FMTBIT_FLOAT_LE,
		.sig_bits = 32,
	},
	.capture = {
		.stream_name = "System Capture",
		.channels_min = HDA_MONO,
		.channels_max = HDA_8_CH,
		.rates = SNDRV_PCM_RATE_8000_192000 | SNDRV_PCM_RATE_KNOT,
		.formats = SNDRV_PCM_FMTBIT_S16_LE | SNDRV_PCM_FMTBIT_S24_LE |
			SNDRV_PCM_FMTBIT_S32_LE | SNDRV_PCM_FMTBIT_FLOAT_LE,
		.sig_bits = 32,
	},
},
{
	.name = "System Pin2",
	.ops = &skl_pcm_dai_ops,
	.playback = {
		.stream_name = "Headset Playback",
		.channels_min = HDA_MONO,
		.channels_max = HDA_STEREO,
		.rates = SNDRV_PCM_RATE_48000 | SNDRV_PCM_RATE_16000 |
			SNDRV_PCM_RATE_8000,
		.formats = SNDRV_PCM_FMTBIT_S16_LE |
			SNDRV_PCM_FMTBIT_S24_LE | SNDRV_PCM_FMTBIT_S32_LE,
	},
},
{
	.name = "Echoref Pin",
	.ops = &skl_pcm_dai_ops,
	.capture = {
		.stream_name = "Echoreference Capture",
		.channels_min = HDA_STEREO,
		.channels_max = HDA_STEREO,
		.rates = SNDRV_PCM_RATE_48000 | SNDRV_PCM_RATE_16000 |
			SNDRV_PCM_RATE_8000,
		.formats = SNDRV_PCM_FMTBIT_S16_LE |
			SNDRV_PCM_FMTBIT_S24_LE | SNDRV_PCM_FMTBIT_S32_LE,
	},
},
{
	.name = "Reference Pin",
	.ops = &skl_pcm_dai_ops,
	.capture = {
		.stream_name = "Reference Capture",
		.channels_min = HDA_MONO,
		.channels_max = HDA_QUAD,
		.rates = SNDRV_PCM_RATE_8000_192000 | SNDRV_PCM_RATE_KNOT,
		.formats = SNDRV_PCM_FMTBIT_S16_LE | SNDRV_PCM_FMTBIT_S24_LE,
		.sig_bits = 32,
	},
},
{
	.name = "Deepbuffer Pin",
	.ops = &skl_pcm_dai_ops,
	.playback = {
		.stream_name = "Deepbuffer Playback",
		.channels_min = HDA_STEREO,
		.channels_max = HDA_STEREO,
		.rates = SNDRV_PCM_RATE_48000,
		.formats = SNDRV_PCM_FMTBIT_S16_LE | SNDRV_PCM_FMTBIT_S24_LE,
		.sig_bits = 32,
	},
	.capture = {
		.stream_name = "Deepbuffer Capture",
		.channels_min = HDA_STEREO,
		.channels_max = HDA_STEREO,
		.rates = SNDRV_PCM_RATE_48000,
		.formats = SNDRV_PCM_FMTBIT_S16_LE | SNDRV_PCM_FMTBIT_S24_LE,
	},
},
{
	.name = "LowLatency Pin",
	.ops = &skl_pcm_dai_ops,
	.playback = {
		.stream_name = "Low Latency Playback",
		.channels_min = HDA_STEREO,
		.channels_max = HDA_STEREO,
		.rates = SNDRV_PCM_RATE_48000,
		.formats = SNDRV_PCM_FMTBIT_S16_LE | SNDRV_PCM_FMTBIT_S24_LE,
		.sig_bits = 32,
	},
},
{
	.name = "DMIC Pin",
	.ops = &skl_pcm_dai_ops,
	.capture = {
		.stream_name = "DMIC Capture",
		.channels_min = HDA_MONO,
		.channels_max = HDA_QUAD,
		.rates = SNDRV_PCM_RATE_48000 | SNDRV_PCM_RATE_16000,
		.formats = SNDRV_PCM_FMTBIT_S16_LE | SNDRV_PCM_FMTBIT_S24_LE,
		.sig_bits = 32,
	},
},
{
	.name = "HDMI1 Pin",
	.ops = &skl_pcm_dai_ops,
	.playback = {
		.stream_name = "HDMI1 Playback",
		.channels_min = HDA_STEREO,
		.channels_max = 8,
		.rates = SNDRV_PCM_RATE_32000 |	SNDRV_PCM_RATE_44100 |
			SNDRV_PCM_RATE_48000 | SNDRV_PCM_RATE_88200 |
			SNDRV_PCM_RATE_96000 | SNDRV_PCM_RATE_176400 |
			SNDRV_PCM_RATE_192000,
		.formats = SNDRV_PCM_FMTBIT_S16_LE | SNDRV_PCM_FMTBIT_S24_LE |
			SNDRV_PCM_FMTBIT_S32_LE,
		.sig_bits = 32,
	},
},
{
	.name = "HDMI2 Pin",
	.ops = &skl_pcm_dai_ops,
	.playback = {
		.stream_name = "HDMI2 Playback",
		.channels_min = HDA_STEREO,
		.channels_max = 8,
		.rates = SNDRV_PCM_RATE_32000 |	SNDRV_PCM_RATE_44100 |
			SNDRV_PCM_RATE_48000 | SNDRV_PCM_RATE_88200 |
			SNDRV_PCM_RATE_96000 | SNDRV_PCM_RATE_176400 |
			SNDRV_PCM_RATE_192000,
		.formats = SNDRV_PCM_FMTBIT_S16_LE | SNDRV_PCM_FMTBIT_S24_LE |
			SNDRV_PCM_FMTBIT_S32_LE,
		.sig_bits = 32,
	},
},
{
	.name = "HDMI3 Pin",
	.ops = &skl_pcm_dai_ops,
	.playback = {
		.stream_name = "HDMI3 Playback",
		.channels_min = HDA_STEREO,
		.channels_max = 8,
		.rates = SNDRV_PCM_RATE_32000 |	SNDRV_PCM_RATE_44100 |
			SNDRV_PCM_RATE_48000 | SNDRV_PCM_RATE_88200 |
			SNDRV_PCM_RATE_96000 | SNDRV_PCM_RATE_176400 |
			SNDRV_PCM_RATE_192000,
		.formats = SNDRV_PCM_FMTBIT_S16_LE | SNDRV_PCM_FMTBIT_S24_LE |
			SNDRV_PCM_FMTBIT_S32_LE,
		.sig_bits = 32,
	},
},
};

<<<<<<< HEAD
/* BE CPU  Dais */
=======
/* BE cpu dais and compress dais*/
>>>>>>> 6bd8dbf4
static struct snd_soc_dai_driver skl_platform_dai[] = {
{
	.name = "iDisp1 Pin",
	.ops = &skl_link_dai_ops,
	.playback = {
		.stream_name = "iDisp1 Tx",
		.channels_min = HDA_STEREO,
		.channels_max = 8,
		.rates = SNDRV_PCM_RATE_8000|SNDRV_PCM_RATE_16000|SNDRV_PCM_RATE_48000,
		.formats = SNDRV_PCM_FMTBIT_S16_LE | SNDRV_PCM_FMTBIT_S32_LE |
			SNDRV_PCM_FMTBIT_S24_LE,
	},
},
{
	.name = "iDisp2 Pin",
	.ops = &skl_link_dai_ops,
	.playback = {
		.stream_name = "iDisp2 Tx",
		.channels_min = HDA_STEREO,
		.channels_max = 8,
		.rates = SNDRV_PCM_RATE_8000|SNDRV_PCM_RATE_16000|
			SNDRV_PCM_RATE_48000,
		.formats = SNDRV_PCM_FMTBIT_S16_LE | SNDRV_PCM_FMTBIT_S32_LE |
			SNDRV_PCM_FMTBIT_S24_LE,
	},
},
{
	.name = "iDisp3 Pin",
	.ops = &skl_link_dai_ops,
	.playback = {
		.stream_name = "iDisp3 Tx",
		.channels_min = HDA_STEREO,
		.channels_max = 8,
		.rates = SNDRV_PCM_RATE_8000|SNDRV_PCM_RATE_16000|
			SNDRV_PCM_RATE_48000,
		.formats = SNDRV_PCM_FMTBIT_S16_LE | SNDRV_PCM_FMTBIT_S32_LE |
			SNDRV_PCM_FMTBIT_S24_LE,
	},
},
{
	.name = "DMIC01 Pin",
	.ops = &skl_dmic_dai_ops,
	.capture = {
		.stream_name = "DMIC01 Rx",
		.channels_min = HDA_MONO,
		.channels_max = HDA_QUAD,
		.rates = SNDRV_PCM_RATE_48000 | SNDRV_PCM_RATE_16000,
		.formats = SNDRV_PCM_FMTBIT_S16_LE | SNDRV_PCM_FMTBIT_S24_LE,
	},
},
{
	.name = "HD-Codec Pin",
	.ops = &skl_link_dai_ops,
	.playback = {
		.stream_name = "HD-Codec Tx",
		.channels_min = HDA_STEREO,
		.channels_max = HDA_STEREO,
		.rates = SNDRV_PCM_RATE_48000,
		.formats = SNDRV_PCM_FMTBIT_S16_LE,
	},
	.capture = {
		.stream_name = "HD-Codec Rx",
		.channels_min = HDA_STEREO,
		.channels_max = HDA_STEREO,
		.rates = SNDRV_PCM_RATE_48000,
		.formats = SNDRV_PCM_FMTBIT_S16_LE,
	},
},
{
	/* Currently adding 1 playback and 1 capture pin, ideally it
	 * should be coming from CLT based on endpoints to be supported
	 */
	.name = "SDW Pin",
#if IS_ENABLED(CONFIG_SND_SOC_INTEL_CNL_FPGA)
#ifndef CONFIG_SND_SOC_SDW_AGGM1M2
	.id = SDW_BE_DAI_ID_MSTR0,
#else
	.id = SDW_BE_DAI_ID_MSTR1,
#endif
#else
	.id = SDW_BE_DAI_ID_MSTR1,
#endif
	.ops = &skl_sdw_dai_ops,
	.playback = {
		.stream_name = "SDW Tx",
		.channels_min = HDA_STEREO,
		.channels_max = HDA_STEREO,
		.rates = SNDRV_PCM_RATE_48000,
		.formats = SNDRV_PCM_FMTBIT_S16_LE,
	},
	.capture = {
		.stream_name = "SDW Rx",
		.channels_min = HDA_STEREO,
		.channels_max = HDA_STEREO,
		.rates = SNDRV_PCM_RATE_48000,
		.formats = SNDRV_PCM_FMTBIT_S16_LE,
	},
},
{
	/* Currently adding 1 playback and 1 capture pin, ideally it
	 * should be coming from CLT based on endpoints to be supported
	 */
	.name = "SDW10 Pin",
#if IS_ENABLED(CONFIG_SND_SOC_INTEL_CNL_FPGA)
#ifndef CONFIG_SND_SOC_SDW_AGGM1M2
	.id = SDW_BE_DAI_ID_MSTR0,
#else
	.id = SDW_BE_DAI_ID_MSTR1,
#endif
#else
	.id = SDW_BE_DAI_ID_MSTR1,
#endif
	.ops = &skl_sdw_dai_ops,
	.playback = {
		.stream_name = "SDW Tx10",
		.channels_min = HDA_MONO,
		.channels_max = HDA_STEREO,
		.rates = SNDRV_PCM_RATE_48000,
		.formats = SNDRV_PCM_FMTBIT_S16_LE | SNDRV_PCM_FMTBIT_S24_LE,
	},
	.capture = {
		.stream_name = "SDW Rx10",
		.channels_min = HDA_MONO,
		.channels_max = HDA_STEREO,
		.rates = SNDRV_PCM_RATE_48000,
		.formats = SNDRV_PCM_FMTBIT_S16_LE | SNDRV_PCM_FMTBIT_S24_LE,
	},
},
{
	/* Currently adding 1 capture pin, for PDM ideally it
	 * should be coming from CLT based on endpoints to be supported
	 */
	.name = "SDW PDM Pin",
	.ops = &skl_sdw_dai_ops,
	.id = SDW_BE_DAI_ID_MSTR0 + 1,
	.capture = {
		.stream_name = "SDW Rx1",
		.channels_min = HDA_MONO,
		.channels_max = HDA_QUAD,
		.rates = SNDRV_PCM_RATE_48000,
		.formats = SNDRV_PCM_FMTBIT_S16_LE,
	},
},
{
	/* Currently adding 1 playback and 1 capture pin, ideally it
	 * should be coming from CLT based on endpoints to be supported
	 */
	.name = "SDW1 Pin",
	.id = SDW_BE_DAI_ID_MSTR1,
	.ops = &skl_sdw_dai_ops,
	.playback = {
		.stream_name = "SDW1 Tx",
		.channels_min = HDA_STEREO,
		.channels_max = HDA_STEREO,
		.rates = SNDRV_PCM_RATE_48000,
		.formats = SNDRV_PCM_FMTBIT_S16_LE,
	},
	.capture = {
		.stream_name = "SDW1 Rx",
		.channels_min = HDA_STEREO,
		.channels_max = HDA_STEREO,
		.rates = SNDRV_PCM_RATE_48000,
		.formats = SNDRV_PCM_FMTBIT_S16_LE,
	},

},
#ifdef CONFIG_SND_SOC_SDW_AGGM1M2
{
	/*
	 * Currently adding 1 playback and 1 capture pin, ideally it
	 * should be coming from CLT based on endpoints to be supported
	 */
	.name = "SDW2 Pin",
	.id = SDW_BE_DAI_ID_MSTR2,
	.ops = &skl_sdw_dai_ops,
	.playback = {
		.stream_name = "SDW2 Tx",
		.channels_min = HDA_MONO,
		.channels_max = HDA_STEREO,
		.rates = SNDRV_PCM_RATE_48000,
		.formats = SNDRV_PCM_FMTBIT_S16_LE | SNDRV_PCM_FMTBIT_S24_LE,
	},
	.capture = {
		.stream_name = "SDW2 Rx",
		.channels_min = HDA_MONO,
		.channels_max = HDA_STEREO,
		.rates = SNDRV_PCM_RATE_48000,
		.formats = SNDRV_PCM_FMTBIT_S16_LE | SNDRV_PCM_FMTBIT_S24_LE,
	},

},
#endif
{
	/* Currently adding 1 playback and 1 capture pin, ideally it
	 * should be coming from CLT based on endpoints to be supported
	 */
	.name = "SDW3 Pin",
	.ops = &skl_sdw_dai_ops,
	.playback = {
		.stream_name = "SDW3 Tx",
		.channels_min = HDA_STEREO,
		.channels_max = HDA_STEREO,
		.rates = SNDRV_PCM_RATE_48000,
		.formats = SNDRV_PCM_FMTBIT_S16_LE,
	},
	.capture = {
		.stream_name = "SDW3 Rx",
		.channels_min = HDA_STEREO,
		.channels_max = HDA_STEREO,
		.rates = SNDRV_PCM_RATE_48000,
		.formats = SNDRV_PCM_FMTBIT_S16_LE,
	},

},
{
	.name = "TraceBuffer0 Pin",
	.compress_new = snd_soc_new_compress,
	.cops = &skl_trace_compr_ops,
	.capture = {
		.stream_name = "TraceBuffer0 Capture",
		.channels_min = HDA_MONO,
		.channels_max = HDA_MONO,
		.rates = SNDRV_PCM_RATE_48000,
		.rate_min = 48000,
		.rate_max = 48000,
	},
},
{
	.name = "TraceBuffer1 Pin",
	.compress_new = snd_soc_new_compress,
	.cops = &skl_trace_compr_ops,
	.capture = {
		.stream_name = "TraceBuffer1 Capture",
		.channels_min = HDA_MONO,
		.channels_max = HDA_MONO,
		.rates = SNDRV_PCM_RATE_48000,
		.rate_min = 48000,
		.rate_max = 48000,
	},
},
{
	.name = "TraceBuffer2 Pin",
	.compress_new = snd_soc_new_compress,
	.cops = &skl_trace_compr_ops,
	.capture = {
		.stream_name = "TraceBuffer2 Capture",
		.channels_min = HDA_MONO,
		.channels_max = HDA_MONO,
		.rates = SNDRV_PCM_RATE_48000,
		.rate_min = 48000,
		.rate_max = 48000,
	},
},
{
	.name = "TraceBuffer3 Pin",
	.compress_new = snd_soc_new_compress,
	.cops = &skl_trace_compr_ops,
	.capture = {
		.stream_name = "TraceBuffer3 Capture",
		.channels_min = HDA_MONO,
		.channels_max = HDA_MONO,
		.rates = SNDRV_PCM_RATE_48000,
		.rate_min = 48000,
		.rate_max = 48000,
	},
},
{
	.name = "Compress Probe0 Pin",
	.compress_new = snd_soc_new_compress,
	.cops = &skl_probe_compr_ops,
	.playback = {
		.stream_name = "Probe Playback",
		.channels_min = HDA_MONO,
		.rates = SNDRV_PCM_RATE_48000,
		.rate_min = 48000,
		.rate_max = 48000,
	},
},
{
	.name = "Compress Probe1 Pin",
	.compress_new = snd_soc_new_compress,
	.cops = &skl_probe_compr_ops,
	.capture = {
			.stream_name = "Probe Capture",
			.channels_min = HDA_MONO,
			.rates = SNDRV_PCM_RATE_48000,
			.rate_min = 48000,
			.rate_max = 48000,
	},
},
};

int skl_dai_load(struct snd_soc_component *cmp,
		 struct snd_soc_dai_driver *pcm_dai)
{
<<<<<<< HEAD
	pcm_dai->ops = &skl_pcm_dai_ops;

=======
	dev_dbg(cmp->dev, "Adding dai %s from topology\n", pcm_dai->name);
	pcm_dai->ops = &skl_pcm_dai_ops;
>>>>>>> 6bd8dbf4
	return 0;
}

static int skl_platform_open(struct snd_pcm_substream *substream)
{
	struct snd_soc_pcm_runtime *rtd = substream->private_data;
	struct snd_soc_dai_link *dai_link = rtd->dai_link;

	dev_dbg(rtd->cpu_dai->dev, "In %s:%s\n", __func__,
					dai_link->cpu_dai_name);

	snd_soc_set_runtime_hwparams(substream, &azx_pcm_hw);

	return 0;
}

static int skl_coupled_trigger(struct snd_pcm_substream *substream,
					int cmd)
{
	struct hdac_ext_bus *ebus = get_bus_ctx(substream);
	struct hdac_bus *bus = ebus_to_hbus(ebus);
	struct hdac_ext_stream *stream;
	struct snd_pcm_substream *s;
	bool start;
	int sbits = 0;
	unsigned long cookie;
	struct hdac_stream *hstr;

	stream = get_hdac_ext_stream(substream);
	hstr = hdac_stream(stream);

	dev_dbg(bus->dev, "In %s cmd=%d\n", __func__, cmd);

	if (!hstr->prepared)
		return -EPIPE;

	switch (cmd) {
	case SNDRV_PCM_TRIGGER_START:
	case SNDRV_PCM_TRIGGER_PAUSE_RELEASE:
	case SNDRV_PCM_TRIGGER_RESUME:
		start = true;
		break;

	case SNDRV_PCM_TRIGGER_PAUSE_PUSH:
	case SNDRV_PCM_TRIGGER_SUSPEND:
	case SNDRV_PCM_TRIGGER_STOP:
		start = false;
		break;

	default:
		return -EINVAL;
	}

	snd_pcm_group_for_each_entry(s, substream) {
		if (s->pcm->card != substream->pcm->card)
			continue;
		stream = get_hdac_ext_stream(s);
		sbits |= 1 << hdac_stream(stream)->index;
		snd_pcm_trigger_done(s, substream);
	}

	spin_lock_irqsave(&bus->reg_lock, cookie);

	/* first, set SYNC bits of corresponding streams */
	snd_hdac_stream_sync_trigger(hstr, true, sbits, AZX_REG_SSYNC);

	snd_pcm_group_for_each_entry(s, substream) {
		if (s->pcm->card != substream->pcm->card)
			continue;
		stream = get_hdac_ext_stream(s);
		if (start)
			snd_hdac_stream_start(hdac_stream(stream), true);
		else
			snd_hdac_stream_stop(hdac_stream(stream));
	}
	spin_unlock_irqrestore(&bus->reg_lock, cookie);

	snd_hdac_stream_sync(hstr, start, sbits);

	spin_lock_irqsave(&bus->reg_lock, cookie);

	/* reset SYNC bits */
	snd_hdac_stream_sync_trigger(hstr, false, sbits, AZX_REG_SSYNC);
	if (start)
		snd_hdac_stream_timecounter_init(hstr, sbits);
	spin_unlock_irqrestore(&bus->reg_lock, cookie);

	return 0;
}

static int skl_platform_pcm_trigger(struct snd_pcm_substream *substream,
					int cmd)
{
	struct hdac_ext_bus *ebus = get_bus_ctx(substream);

	if (!(ebus_to_hbus(ebus))->ppcap)
		return skl_coupled_trigger(substream, cmd);

	return 0;
}

/* update SPIB register with appl position */
static int skl_platform_ack(struct snd_pcm_substream *substream)
{
	struct hdac_ext_bus *ebus = get_bus_ctx(substream);
	struct hdac_ext_stream *estream = get_hdac_ext_stream(substream);
	struct snd_pcm_runtime *runtime = substream->runtime;
	ssize_t appl_pos, buf_size;
	u32 spib;

	/* Use spib mode only if no_rewind mode is set */
	if (runtime->no_rewinds == 0)
		return 0;

	appl_pos = frames_to_bytes(runtime, runtime->control->appl_ptr);
	buf_size = frames_to_bytes(runtime, runtime->buffer_size);

	spib = appl_pos % buf_size;

	/* Allowable value for SPIB is 1 byte to max buffer size */
	spib = (spib == 0) ? buf_size : spib;
	snd_hdac_ext_stream_set_spib(ebus, estream, spib);

	return 0;
}

static snd_pcm_uframes_t skl_platform_pcm_pointer
			(struct snd_pcm_substream *substream)
{
	struct hdac_ext_stream *hstream = get_hdac_ext_stream(substream);
	struct hdac_ext_bus *ebus = get_bus_ctx(substream);
	unsigned int pos;

	/*
	 * Use DPIB for Playback stream as the periodic DMA Position-in-
	 * Buffer Writes may be scheduled at the same time or later than
	 * the MSI and does not guarantee to reflect the Position of the
	 * last buffer that was transferred. Whereas DPIB register in
	 * HAD space reflects the actual data that is transferred.
	 * Use the position buffer for capture, as DPIB write gets
	 * completed earlier than the actual data written to the DDR.
	 *
	 * For capture stream following workaround is required to fix the
	 * incorrect position reporting.
	 *
	 * 1. Wait for 20us before reading the DMA position in buffer once
	 * the interrupt is generated for stream completion as update happens
	 * on the HDA frame boundary i.e. 20.833uSec.
	 * 2. Read DPIB register to flush the DMA position value. This dummy
	 * read is required to flush DMA position value.
	 * 3. Read the DMA Position-in-Buffer. This value now will be equal to
	 * or greater than period boundary.
	 */

	if (substream->stream == SNDRV_PCM_STREAM_PLAYBACK) {
		pos = readl(ebus->bus.remap_addr + AZX_REG_VS_SDXDPIB_XBASE +
				(AZX_REG_VS_SDXDPIB_XINTERVAL *
				hdac_stream(hstream)->index));
	} else {
		udelay(20);
		readl(ebus->bus.remap_addr +
				AZX_REG_VS_SDXDPIB_XBASE +
				(AZX_REG_VS_SDXDPIB_XINTERVAL *
				 hdac_stream(hstream)->index));
		pos = snd_hdac_stream_get_pos_posbuf(hdac_stream(hstream));
	}

	if (pos >= hdac_stream(hstream)->bufsize)
		pos = 0;

	return bytes_to_frames(substream->runtime, pos);
}

static u64 skl_adjust_codec_delay(struct snd_pcm_substream *substream,
				u64 nsec)
{
	struct snd_soc_pcm_runtime *rtd = snd_pcm_substream_chip(substream);
	struct snd_soc_dai *codec_dai = rtd->codec_dai;
	u64 codec_frames, codec_nsecs;

	if (!codec_dai->driver->ops->delay)
		return nsec;

	codec_frames = codec_dai->driver->ops->delay(substream, codec_dai);
	codec_nsecs = div_u64(codec_frames * 1000000000LL,
			      substream->runtime->rate);

	if (substream->stream == SNDRV_PCM_STREAM_CAPTURE)
		return nsec + codec_nsecs;

	return (nsec > codec_nsecs) ? nsec - codec_nsecs : 0;
}

static int skl_get_time_info(struct snd_pcm_substream *substream,
			struct timespec *system_ts, struct timespec *audio_ts,
			struct snd_pcm_audio_tstamp_config *audio_tstamp_config,
			struct snd_pcm_audio_tstamp_report *audio_tstamp_report)
{
	struct hdac_ext_stream *sstream = get_hdac_ext_stream(substream);
	struct hdac_stream *hstr = hdac_stream(sstream);
	u64 nsec;

	if ((substream->runtime->hw.info & SNDRV_PCM_INFO_HAS_LINK_ATIME) &&
		(audio_tstamp_config->type_requested == SNDRV_PCM_AUDIO_TSTAMP_TYPE_LINK)) {

		snd_pcm_gettime(substream->runtime, system_ts);

		nsec = timecounter_read(&hstr->tc);
		nsec = div_u64(nsec, 3); /* can be optimized */
		if (audio_tstamp_config->report_delay)
			nsec = skl_adjust_codec_delay(substream, nsec);

		*audio_ts = ns_to_timespec(nsec);

		audio_tstamp_report->actual_type = SNDRV_PCM_AUDIO_TSTAMP_TYPE_LINK;
		audio_tstamp_report->accuracy_report = 1; /* rest of struct is valid */
		audio_tstamp_report->accuracy = 42; /* 24MHzWallClk == 42ns resolution */

	} else {
		audio_tstamp_report->actual_type = SNDRV_PCM_AUDIO_TSTAMP_TYPE_DEFAULT;
	}

	return 0;
}

static const struct snd_pcm_ops skl_platform_ops = {
	.open = skl_platform_open,
	.ioctl = snd_pcm_lib_ioctl,
	.trigger = skl_platform_pcm_trigger,
	.pointer = skl_platform_pcm_pointer,
	.get_time_info =  skl_get_time_info,
	.mmap = snd_pcm_lib_default_mmap,
	.page = snd_pcm_sgbuf_ops_page,
	.ack = skl_platform_ack,
};

static void skl_pcm_free(struct snd_pcm *pcm)
{
	snd_pcm_lib_preallocate_free_for_all(pcm);
}

#define MAX_PREALLOC_SIZE	(32 * 1024 * 1024)

static int skl_pcm_new(struct snd_soc_pcm_runtime *rtd)
{
	struct snd_soc_dai *dai = rtd->cpu_dai;
	struct hdac_ext_bus *ebus = dev_get_drvdata(dai->dev);
	struct snd_pcm *pcm = rtd->pcm;
	unsigned int size;
	int retval = 0;
	struct skl *skl = ebus_to_skl(ebus);

	if (dai->driver->playback.channels_min ||
		dai->driver->capture.channels_min) {
		/* buffer pre-allocation */
		size = CONFIG_SND_HDA_PREALLOC_SIZE * 1024;
		if (size > MAX_PREALLOC_SIZE)
			size = MAX_PREALLOC_SIZE;
		retval = snd_pcm_lib_preallocate_pages_for_all(pcm,
						SNDRV_DMA_TYPE_DEV_SG,
						snd_dma_pci_data(skl->pci),
						size, MAX_PREALLOC_SIZE);
		if (retval) {
			dev_err(dai->dev, "dma buffer allocation fail\n");
			return retval;
		}
	}

	return retval;
}

static int skl_get_module_info(struct skl *skl, struct skl_module_cfg *mconfig)
{
	struct skl_sst *ctx = skl->skl_sst;
	struct skl_module_inst_id *pin_id;
	uuid_le *uuid_mod, *uuid_tplg;
	struct skl_module *skl_module;
	struct uuid_module *module;
	int i, ret = -EIO;

	uuid_mod = (uuid_le *)mconfig->guid;

	if (list_empty(&ctx->uuid_list)) {
		dev_err(ctx->dev, "Module list is empty\n");
		return -EIO;
	}

	list_for_each_entry(module, &ctx->uuid_list, list) {
		if (uuid_le_cmp(*uuid_mod, module->uuid) == 0) {
			mconfig->id.module_id = module->id;
			if (mconfig->module)
				mconfig->module->loadable = module->is_loadable;
			ret = 0;
			break;
		}
	}

	if (ret)
		return ret;

	uuid_mod = &module->uuid;
	ret = -EIO;
	for (i = 0; i < skl->nr_modules; i++) {
		skl_module = skl->modules[i];
		uuid_tplg = &skl_module->uuid;
		if (!uuid_le_cmp(*uuid_mod, *uuid_tplg)) {
			mconfig->module = skl_module;
			ret = 0;
			break;
		}
	}
	if (skl->nr_modules && ret)
		return ret;

	list_for_each_entry(module, &ctx->uuid_list, list) {
		for (i = 0; i < MAX_IN_QUEUE; i++) {
			pin_id = &mconfig->m_in_pin[i].id;
			if (!uuid_le_cmp(pin_id->mod_uuid, module->uuid))
				pin_id->module_id = module->id;
		}

		for (i = 0; i < MAX_OUT_QUEUE; i++) {
			pin_id = &mconfig->m_out_pin[i].id;
			if (!uuid_le_cmp(pin_id->mod_uuid, module->uuid))
				pin_id->module_id = module->id;
		}
	}

	return 0;
}

static int skl_populate_modules(struct skl *skl)
{
	struct skl_pipeline *p;
	struct skl_pipe_module *m;
	struct snd_soc_dapm_widget *w;
	struct skl_module_cfg *mconfig;
	int ret = 0;

	list_for_each_entry(p, &skl->ppl_list, node) {
		list_for_each_entry(m, &p->pipe->w_list, node) {
			w = m->w;
			mconfig = w->priv;

			ret = skl_get_module_info(skl, mconfig);
			if (ret < 0) {
				dev_err(skl->skl_sst->dev,
					"query module info failed\n");
				return ret;
			}
		}
	}

	return ret;
}
static int skl_get_probe_widget(struct snd_soc_platform *platform,
							struct skl *skl)
{
	struct skl_probe_config *pconfig = &skl->skl_sst->probe_config;
	struct snd_soc_dapm_widget *w;
	int i;

	list_for_each_entry(w, &platform->component.card->widgets, list) {
		if (is_skl_dsp_widget_type(w) &&
				(strstr(w->name, "probe") != NULL)) {
			pconfig->w = w;

			dev_dbg(platform->dev, "widget type=%d name=%s\n",
							w->id, w->name);
			break;
		}
	}

	pconfig->i_refc = 0;
	pconfig->e_refc = 0;
	pconfig->no_injector = NO_OF_INJECTOR;
	pconfig->no_extractor = NO_OF_EXTRACTOR;

	for (i = 0; i < pconfig->no_injector; i++)
		pconfig->iprobe[i].state = SKL_PROBE_STATE_INJ_NONE;

	for (i = 0; i < pconfig->no_extractor; i++)
		pconfig->eprobe[i].state = SKL_PROBE_STATE_EXT_NONE;

	return 0;
}

static int skl_platform_soc_probe(struct snd_soc_platform *platform)
{
	struct hdac_ext_bus *ebus = dev_get_drvdata(platform->dev);
	struct skl *skl = ebus_to_skl(ebus);
	const struct skl_dsp_ops *ops;
	int ret;

	pm_runtime_get_sync(platform->dev);
	if ((ebus_to_hbus(ebus))->ppcap) {
		skl->platform = platform;

		/* init debugfs */
		skl->debugfs = skl_debugfs_init(skl);

		ret = skl_tplg_init(platform, ebus);
		if (ret < 0) {
			dev_err(platform->dev, "Failed to init topology!\n");
			return ret;
		}

		skl->platform = platform;

		/* load the firmwares, since all is set */
		ops = skl_get_dsp_ops(skl->pci->device);
		if (!ops)
			return -EIO;

		if (skl->skl_sst->is_first_boot == false) {
			dev_err(platform->dev, "DSP reports first boot done!!!\n");
			return -EIO;
		}

		ret = ops->init_fw(platform->dev, skl->skl_sst);
		if (ret < 0) {
			dev_err(platform->dev, "Failed to boot first fw: %d\n", ret);
			return ret;
		}

		if (skl->cfg.astate_cfg != NULL) {
			skl_dsp_set_astate_cfg(skl->skl_sst,
					skl->cfg.astate_cfg->count,
					skl->cfg.astate_cfg);
		}

		/* Set DMA buffer configuration */
		if (skl->cfg.dmacfg.size)
			skl_ipc_set_dma_cfg(&skl->skl_sst->ipc,
				BXT_INSTANCE_ID, BXT_BASE_FW_MODULE_ID,
						(u32 *)(&skl->cfg.dmacfg));

		/* Set DMA clock controls */
		skl_dsp_set_dma_clk_controls(skl->skl_sst);

		skl_populate_modules(skl);
		skl->skl_sst->update_d0i3c = skl_update_d0i3c;
		skl->skl_sst->notify_ops = cb_ops;
		skl_dsp_enable_notification(skl->skl_sst, false);
		skl_get_probe_widget(platform, skl);

		/* create sysfs to list modules downloaded by driver */
		skl_module_sysfs_init(skl->skl_sst, &platform->dev->kobj);
	}
	pm_runtime_mark_last_busy(platform->dev);
	pm_runtime_put_autosuspend(platform->dev);

	return 0;
}
static const struct snd_soc_platform_driver skl_platform_drv  = {
	.probe		= skl_platform_soc_probe,
	.ops		= &skl_platform_ops,
	.compr_ops	= &skl_platform_compr_ops,
	.pcm_new	= skl_pcm_new,
	.pcm_free	= skl_pcm_free,
};

static const char* const dsp_log_text[] =
	{"QUIET", "CRITICAL", "HIGH", "MEDIUM", "LOW", "VERBOSE"};

static const struct soc_enum dsp_log_enum =
	SOC_ENUM_SINGLE_EXT(ARRAY_SIZE(dsp_log_text), dsp_log_text);

static struct snd_kcontrol_new skl_controls[] = {
	SOC_ENUM_EXT("DSP Log Level", dsp_log_enum, skl_tplg_dsp_log_get,
		     skl_tplg_dsp_log_set),
	SND_SOC_BYTES_TLV("Topology Change Notification",
		sizeof(struct skl_tcn_events), skl_tplg_change_notification_get,
						NULL),
};

static const struct snd_soc_component_driver skl_component = {
	.name           = "pcm",
	.controls	= skl_controls,
	.num_controls	= ARRAY_SIZE(skl_controls),
};

static struct snd_soc_dai_driver ssp_dai_info = {
	.ops = &skl_be_ssp_dai_ops,
	.playback = {
		.channels_min = HDA_MONO,
		.channels_max = HDA_8_CH,
		.rates = SNDRV_PCM_RATE_8000_192000 | SNDRV_PCM_RATE_KNOT,
		.formats = SNDRV_PCM_FMTBIT_S16_LE | SNDRV_PCM_FMTBIT_S24_LE |
			   SNDRV_PCM_FMTBIT_S32_LE,
	},
	.capture = {
		.channels_min = HDA_MONO,
		.channels_max = HDA_8_CH,
		.rates = SNDRV_PCM_RATE_8000_192000 | SNDRV_PCM_RATE_KNOT,
		.formats = SNDRV_PCM_FMTBIT_S16_LE | SNDRV_PCM_FMTBIT_S24_LE |
			   SNDRV_PCM_FMTBIT_S32_LE,
	},
};

/*
 * mod param to decide during platform registration whether
 * if FE dai and FE dai links will come from topology or not.
 * By default, it takes the fe dais defined above i.e. skl_fe_dai[].
 */
static int dynamic_dai;
module_param(dynamic_dai, int, 0644);

int skl_platform_register(struct device *dev)
{
	int ret, skl_total_dai;
	struct hdac_ext_bus *ebus = dev_get_drvdata(dev);
	struct skl *skl = ebus_to_skl(ebus);
<<<<<<< HEAD
	struct snd_soc_dai_driver *dais;
	int num_dais = ARRAY_SIZE(skl_platform_dai);
=======
	int skl_num_fe_dai = ARRAY_SIZE(skl_fe_dai);
	int skl_num_dai = ARRAY_SIZE(skl_platform_dai);
	struct snd_soc_dai_driver *skl_dais;
	int i, index;
>>>>>>> 6bd8dbf4

	INIT_LIST_HEAD(&skl->ppl_list);
	INIT_LIST_HEAD(&skl->bind_list);

	skl->grp_cnt.vbus_id = devm_kcalloc(dev, skl->nhlt->endpoint_count,
						sizeof(int), GFP_KERNEL);
	if (!skl->grp_cnt.vbus_id)
		return -ENOMEM;

	skl_nhlt_get_ep_cnt(skl, NHLT_LINK_SSP);

	ret = snd_soc_register_platform(dev, &skl_platform_drv);
	if (ret) {
		dev_err(dev, "soc platform registration failed %d\n", ret);
		return ret;
	}

<<<<<<< HEAD
	skl->dais = kmemdup(skl_platform_dai, sizeof(skl_platform_dai),
			    GFP_KERNEL);
	if (!skl->dais) {
		ret = -ENOMEM;
		goto err;
	}

	if (!skl->use_tplg_pcm) {
		dais = krealloc(skl->dais, sizeof(skl_fe_dai) +
				sizeof(skl_platform_dai), GFP_KERNEL);
		if (!dais) {
			ret = -ENOMEM;
			goto err;
		}

		skl->dais = dais;
		memcpy(&skl->dais[ARRAY_SIZE(skl_platform_dai)], skl_fe_dai,
		       sizeof(skl_fe_dai));
		num_dais += ARRAY_SIZE(skl_fe_dai);
	}

	ret = snd_soc_register_component(dev, &skl_component,
					 skl->dais, num_dais);
=======
	skl_total_dai = (dynamic_dai ? skl_num_dai : skl_num_fe_dai +
			 skl_num_dai);

	skl_total_dai += skl->grp_cnt.cnt;

	skl_dais = devm_kcalloc(dev, skl_total_dai, sizeof(*skl_dais),
				GFP_KERNEL);
	if (!skl_dais) {
		snd_soc_unregister_platform(dev);
		return -ENOMEM;
	}

	memcpy(skl_dais, skl_platform_dai, sizeof(skl_platform_dai));

	for (i = 0; i < skl->grp_cnt.cnt; i++) {
		index = skl_num_dai + i;

		memcpy(&skl_dais[index], &ssp_dai_info, sizeof(ssp_dai_info));

		skl_dais[index].name = kasprintf(GFP_KERNEL, "SSP%d Pin",
				skl->grp_cnt.vbus_id[i]);
		if (!skl_dais[index].name)
			return -ENOMEM;

		skl_dais[index].playback.stream_name = kasprintf(GFP_KERNEL,
				"ssp%d Tx", skl->grp_cnt.vbus_id[i]);
		if (!skl_dais[index].playback.stream_name) {
			kfree(skl_dais[index].name);
			return -ENOMEM;
		}

		skl_dais[index].capture.stream_name = kasprintf(GFP_KERNEL,
				"ssp%d Rx", skl->grp_cnt.vbus_id[i]);
		if (!skl_dais[index].capture.stream_name) {
			kfree(skl_dais[index].name);
			kfree(skl_dais[index].playback.stream_name);
			return -ENOMEM;
		}
	}

	skl_num_dai +=  skl->grp_cnt.cnt;

	if (!dynamic_dai)
		memcpy(&skl_dais[skl_num_dai], skl_fe_dai,
						sizeof(skl_fe_dai));

	ret = snd_soc_register_component(dev, &skl_component, skl_dais,
					 skl_total_dai);
>>>>>>> 6bd8dbf4
	if (ret) {
		dev_err(dev, "soc component registration failed %d\n", ret);
		goto err;
	}

	return 0;
err:
	snd_soc_unregister_platform(dev);
	return ret;

}

int skl_platform_unregister(struct device *dev)
{
	struct hdac_ext_bus *ebus = dev_get_drvdata(dev);
	struct skl *skl = ebus_to_skl(ebus);
	struct skl_module_deferred_bind *modules, *tmp;

	if (!list_empty(&skl->bind_list)) {
		list_for_each_entry_safe(modules, tmp, &skl->bind_list, node) {
			list_del(&modules->node);
			kfree(modules);
		}
	}

	snd_soc_unregister_component(dev);
	snd_soc_unregister_platform(dev);
	kfree(skl->dais);

	return 0;
}<|MERGE_RESOLUTION|>--- conflicted
+++ resolved
@@ -938,8 +938,6 @@
 	.trigger = skl_link_pcm_trigger,
 };
 
-<<<<<<< HEAD
-=======
 static struct snd_soc_dai_ops skl_sdw_dai_ops = {
 	.startup = skl_sdw_startup,
 	.prepare = skl_sdw_pcm_prepare,
@@ -953,7 +951,6 @@
 	.notify_cb = skl_dsp_cb_event,
 };
 
->>>>>>> 6bd8dbf4
 static struct snd_soc_dai_driver skl_fe_dai[] = {
 {
 	.name = "System Pin",
@@ -1108,11 +1105,7 @@
 },
 };
 
-<<<<<<< HEAD
-/* BE CPU  Dais */
-=======
 /* BE cpu dais and compress dais*/
->>>>>>> 6bd8dbf4
 static struct snd_soc_dai_driver skl_platform_dai[] = {
 {
 	.name = "iDisp1 Pin",
@@ -1408,13 +1401,8 @@
 int skl_dai_load(struct snd_soc_component *cmp,
 		 struct snd_soc_dai_driver *pcm_dai)
 {
-<<<<<<< HEAD
-	pcm_dai->ops = &skl_pcm_dai_ops;
-
-=======
 	dev_dbg(cmp->dev, "Adding dai %s from topology\n", pcm_dai->name);
 	pcm_dai->ops = &skl_pcm_dai_ops;
->>>>>>> 6bd8dbf4
 	return 0;
 }
 
@@ -1928,15 +1916,10 @@
 	int ret, skl_total_dai;
 	struct hdac_ext_bus *ebus = dev_get_drvdata(dev);
 	struct skl *skl = ebus_to_skl(ebus);
-<<<<<<< HEAD
-	struct snd_soc_dai_driver *dais;
-	int num_dais = ARRAY_SIZE(skl_platform_dai);
-=======
 	int skl_num_fe_dai = ARRAY_SIZE(skl_fe_dai);
 	int skl_num_dai = ARRAY_SIZE(skl_platform_dai);
 	struct snd_soc_dai_driver *skl_dais;
 	int i, index;
->>>>>>> 6bd8dbf4
 
 	INIT_LIST_HEAD(&skl->ppl_list);
 	INIT_LIST_HEAD(&skl->bind_list);
@@ -1954,31 +1937,6 @@
 		return ret;
 	}
 
-<<<<<<< HEAD
-	skl->dais = kmemdup(skl_platform_dai, sizeof(skl_platform_dai),
-			    GFP_KERNEL);
-	if (!skl->dais) {
-		ret = -ENOMEM;
-		goto err;
-	}
-
-	if (!skl->use_tplg_pcm) {
-		dais = krealloc(skl->dais, sizeof(skl_fe_dai) +
-				sizeof(skl_platform_dai), GFP_KERNEL);
-		if (!dais) {
-			ret = -ENOMEM;
-			goto err;
-		}
-
-		skl->dais = dais;
-		memcpy(&skl->dais[ARRAY_SIZE(skl_platform_dai)], skl_fe_dai,
-		       sizeof(skl_fe_dai));
-		num_dais += ARRAY_SIZE(skl_fe_dai);
-	}
-
-	ret = snd_soc_register_component(dev, &skl_component,
-					 skl->dais, num_dais);
-=======
 	skl_total_dai = (dynamic_dai ? skl_num_dai : skl_num_fe_dai +
 			 skl_num_dai);
 
@@ -2027,7 +1985,6 @@
 
 	ret = snd_soc_register_component(dev, &skl_component, skl_dais,
 					 skl_total_dai);
->>>>>>> 6bd8dbf4
 	if (ret) {
 		dev_err(dev, "soc component registration failed %d\n", ret);
 		goto err;
