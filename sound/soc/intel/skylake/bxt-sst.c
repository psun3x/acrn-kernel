--- conflicted
+++ resolved
@@ -47,11 +47,8 @@
 /* Delay before scheduling D0i3 entry */
 #define BXT_D0I3_DELAY 5000
 
-<<<<<<< HEAD
-=======
 #define BXT_FW_ROM_INIT_RETRY 3
 
->>>>>>> d5c00740
 static unsigned int bxt_get_errorcode(struct sst_dsp *ctx)
 {
 	 return sst_dsp_shim_read(ctx, BXT_ADSP_ERROR_CODE);
@@ -311,11 +308,7 @@
 		return SKL_DSP_D0I3_NONE;
 }
 
-<<<<<<< HEAD
-static void bxt_set_dsp_D0i3(struct work_struct *work)
-=======
 void bxt_set_dsp_D0i3(struct work_struct *work)
->>>>>>> d5c00740
 {
 	int ret;
 	struct skl_ipc_d0ix_msg msg;
@@ -360,11 +353,7 @@
 	skl->cores.state[SKL_DSP_CORE0_ID] = SKL_DSP_RUNNING_D0I3;
 }
 
-<<<<<<< HEAD
-static int bxt_schedule_dsp_D0i3(struct sst_dsp *ctx)
-=======
 int bxt_schedule_dsp_D0i3(struct sst_dsp *ctx)
->>>>>>> d5c00740
 {
 	struct skl_sst *skl = ctx->thread_context;
 	struct skl_d0i3_data *d0i3 = &skl->d0i3;
@@ -381,11 +370,7 @@
 	return 0;
 }
 
-<<<<<<< HEAD
-static int bxt_set_dsp_D0i0(struct sst_dsp *ctx)
-=======
 int bxt_set_dsp_D0i0(struct sst_dsp *ctx)
->>>>>>> d5c00740
 {
 	int ret;
 	struct skl_ipc_d0ix_msg msg;
@@ -615,25 +600,10 @@
 	/* set the D0i3 check */
 	skl->ipc.ops.check_dsp_lp_on = skl_ipc_check_D0i0;
 
-<<<<<<< HEAD
-	/* set the D0i3 check */
-	skl->ipc.ops.check_dsp_lp_on = skl_ipc_check_D0i0;
-
-	skl->cores.count = 2;
-	skl->boot_complete = false;
-	init_waitqueue_head(&skl->boot_wait);
-	skl->is_first_boot = true;
-	INIT_DELAYED_WORK(&skl->d0i3.work, bxt_set_dsp_D0i3);
-	skl->d0i3.state = SKL_DSP_D0I3_NONE;
-
-	if (dsp)
-		*dsp = skl;
-=======
 	skl->boot_complete = false;
 	init_waitqueue_head(&skl->boot_wait);
 	INIT_DELAYED_WORK(&skl->d0i3.work, bxt_set_dsp_D0i3);
 	skl->d0i3.state = SKL_DSP_D0I3_NONE;
->>>>>>> d5c00740
 
 	return 0;
 }
