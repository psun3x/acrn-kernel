--- conflicted
+++ resolved
@@ -1518,11 +1518,7 @@
 	/*
 	 * if blob size zero, then return
 	 */
-<<<<<<< HEAD
-	if (mconfig->formats_config.caps_size == 0)
-=======
 	if (caps_size == 0)
->>>>>>> 994233f1
 		return 0;
 
 	msg.large_param_id = DMA_CONTROL_ID;
@@ -1534,10 +1530,6 @@
 
 	dma_ctrl->node_id = node_id;
 
-<<<<<<< HEAD
-	/* size in dwords */
-	dma_ctrl->config_length = mconfig->formats_config.caps_size / 4;
-=======
 	/*
 	 * NHLT blob may contain additional configs along with i2s blob.
 	 * firmware expects only the I2S blob size as the config_length. So fix to i2s
@@ -1546,13 +1538,13 @@
 	 * size in dwords.
 	 */
 	dma_ctrl->config_length = DMA_I2S_BLOB_SIZE;
->>>>>>> 994233f1
 
 	memcpy(dma_ctrl->config_data, caps, caps_size);
 
 	err = skl_ipc_set_large_config(&ctx->ipc, &msg, (u32 *)dma_ctrl);
 
 	kfree(dma_ctrl);
+
 	return err;
 }
 
