--- conflicted
+++ resolved
@@ -34,13 +34,10 @@
 #include <linux/sdw/sdw_cnl.h>
 #include <linux/sdw_bus.h>
 #include <asm/cacheflush.h>
-<<<<<<< HEAD
-=======
 
 #define ASRC_MODE_UPLINK	2
 #define ASRC_MODE_DOWNLINK	1
 #define SKL_ENABLE_ALL_CHANNELS  0xffffffff
->>>>>>> d691f919
 
 static int skl_alloc_dma_buf(struct device *dev,
 		struct snd_dma_buffer *dmab, size_t size)
@@ -337,7 +334,6 @@
 		.init_fw = cnl_sst_init_fw,
 		.cleanup = cnl_sst_dsp_cleanup
 	},
-<<<<<<< HEAD
 };
 
 static int cnl_sdw_bra_pipe_trigger(struct skl_sst *ctx, bool enable,
@@ -1187,857 +1183,6 @@
 	.bra_platform_xfer = cnl_sdw_bra_xfer,
 };
 
-=======
-};
-
-static int cnl_sdw_bra_pipe_trigger(struct skl_sst *ctx, bool enable,
-				unsigned int mstr_num)
-{
-	struct bra_conf *bra_data = &ctx->bra_pipe_data[mstr_num];
-	int ret;
-
-	if (enable) {
-
-		/* Run CP Pipeline */
-		ret = skl_run_pipe(ctx, bra_data->cp_pipe);
-		if (ret < 0) {
-			dev_err(ctx->dev, "BRA: RX run pipeline failed: 0x%x\n", ret);
-			goto error;
-		}
-
-		/* Run PB Pipeline */
-		ret = skl_run_pipe(ctx, bra_data->pb_pipe);
-		if (ret < 0) {
-			dev_err(ctx->dev, "BRA: TX run pipeline failed: 0x%x\n", ret);
-			goto error;
-		}
-
-	} else {
-
-		/* Stop playback pipeline */
-		ret = skl_stop_pipe(ctx, bra_data->pb_pipe);
-		if (ret < 0) {
-			dev_err(ctx->dev, "BRA: TX stop pipeline failed: 0x%x\n", ret);
-			goto error;
-		}
-
-		/* Stop capture pipeline */
-		ret = skl_stop_pipe(ctx, bra_data->cp_pipe);
-		if (ret < 0) {
-			dev_err(ctx->dev, "BRA: RX stop pipeline failed: 0x%x\n", ret);
-			goto error;
-		}
-	}
-
-error:
-	return ret;
-}
-
-static int cnl_sdw_bra_pipe_cfg_pb(struct skl_sst *ctx,
-					unsigned int mstr_num)
-{
-	struct bra_conf *bra_data = &ctx->bra_pipe_data[mstr_num];
-	struct skl_pipe *host_cpr_pipe = NULL;
-	struct skl_pipe_params host_cpr_params, link_cpr_params;
-	struct skl_module_cfg *host_cpr_cfg = NULL, *link_cpr_cfg = NULL;
-	struct skl_module *host_cpr_mod = NULL, *link_cpr_mod = NULL;
-	int ret;
-	struct skl_module_fmt *in_fmt, *out_fmt;
-	u8 guid[16] = { 131, 12, 160, 155, 18, 202, 131,
-			74, 148, 60, 31, 162, 232, 47, 157, 218 };
-
-	host_cpr_cfg = kzalloc(sizeof(*host_cpr_cfg), GFP_KERNEL);
-	if (!host_cpr_cfg) {
-		ret = -ENOMEM;
-		goto error;
-	}
-
-	link_cpr_cfg = kzalloc(sizeof(*link_cpr_cfg), GFP_KERNEL);
-	if (!link_cpr_cfg) {
-		ret = -ENOMEM;
-		goto error;
-	}
-
-	host_cpr_mod = kzalloc(sizeof(*host_cpr_mod), GFP_KERNEL);
-	if (!host_cpr_mod) {
-		ret = -ENOMEM;
-		goto error;
-	}
-
-	link_cpr_mod = kzalloc(sizeof(*link_cpr_mod), GFP_KERNEL);
-	if (!link_cpr_mod) {
-		ret = -ENOMEM;
-		goto error;
-	}
-
-	link_cpr_cfg->module = link_cpr_mod;
-	host_cpr_cfg->module = host_cpr_mod;
-
-	/*
-	 * To get the pvt id, UUID of the module config is
-	 * necessary. Hence hardocde this to the UUID fof copier
-	 * module
-	 */
-	memcpy(host_cpr_cfg->guid, &guid, 16);
-	memcpy(link_cpr_cfg->guid, &guid, 16);
-	in_fmt = &host_cpr_cfg->module->formats[0].input[0].pin_fmt;
-	out_fmt = &host_cpr_cfg->module->formats[0].output[0].pin_fmt;
-
-	/* Playback pipeline */
-	host_cpr_pipe = kzalloc(sizeof(struct skl_pipe), GFP_KERNEL);
-	if (!host_cpr_pipe) {
-		ret = -ENOMEM;
-		goto error;
-	}
-
-	host_cpr_cfg->fmt_idx = 0;
-	host_cpr_cfg->res_idx = 0;
-	link_cpr_cfg->fmt_idx = 0;
-	link_cpr_cfg->res_idx = 0;
-	bra_data->pb_pipe = host_cpr_pipe;
-
-	host_cpr_pipe->p_params = &host_cpr_params;
-	host_cpr_cfg->pipe = host_cpr_pipe;
-
-	host_cpr_pipe->ppl_id = 1;
-	host_cpr_pipe->pipe_priority = 0;
-	host_cpr_pipe->conn_type = 0;
-	host_cpr_pipe->memory_pages = 2;
-
-	ret = skl_create_pipeline(ctx, host_cpr_cfg->pipe);
-	if (ret < 0)
-		goto error;
-
-	host_cpr_params.host_dma_id = (bra_data->pb_stream_tag - 1);
-	host_cpr_params.link_dma_id = 0;
-	host_cpr_params.ch = 1;
-	host_cpr_params.s_freq = 96000;
-	host_cpr_params.s_fmt = 32;
-	host_cpr_params.linktype = 0;
-	host_cpr_params.stream = 0;
-	host_cpr_cfg->id.module_id = skl_get_module_id(ctx,
-					(uuid_le *)host_cpr_cfg->guid);
-
-	host_cpr_cfg->id.instance_id = 1;
-	host_cpr_cfg->id.pvt_id = skl_get_pvt_id(ctx,
-		(uuid_le *)host_cpr_cfg->guid, host_cpr_cfg->id.instance_id);
-	if (host_cpr_cfg->id.pvt_id < 0)
-		return -EINVAL;
-
-	host_cpr_cfg->module->resources[0].cps = 100000;
-	host_cpr_cfg->module->resources[0].is_pages = 0;
-	host_cpr_cfg->module->resources[0].ibs = 384;
-	host_cpr_cfg->module->resources[0].obs = 384;
-	host_cpr_cfg->core_id = 0;
-	host_cpr_cfg->module->max_input_pins = 1;
-	host_cpr_cfg->module->max_output_pins = 1;
-	host_cpr_cfg->module->loadable = 0;
-	host_cpr_cfg->domain = 0;
-	host_cpr_cfg->m_type = SKL_MODULE_TYPE_COPIER;
-	host_cpr_cfg->dev_type = SKL_DEVICE_HDAHOST;
-	host_cpr_cfg->hw_conn_type = SKL_CONN_SOURCE;
-	host_cpr_cfg->formats_config.caps_size = 0;
-	host_cpr_cfg->module->resources[0].dma_buffer_size = 2;
-	host_cpr_cfg->converter = 0;
-	host_cpr_cfg->vbus_id = 0;
-	host_cpr_cfg->sdw_agg_enable = 0;
-	host_cpr_cfg->formats_config.caps_size = 0;
-
-	in_fmt->channels = 1;
-	in_fmt->s_freq = 96000;
-	in_fmt->bit_depth = 32;
-	in_fmt->valid_bit_depth = 24;
-	in_fmt->ch_cfg = 0;
-	in_fmt->interleaving_style = 0;
-	in_fmt->sample_type = 0;
-	in_fmt->ch_map = 0xFFFFFFF1;
-
-	out_fmt->channels = 1;
-	out_fmt->s_freq = 96000;
-	out_fmt->bit_depth = 32;
-	out_fmt->valid_bit_depth = 24;
-	out_fmt->ch_cfg = 0;
-	out_fmt->interleaving_style = 0;
-	out_fmt->sample_type = 0;
-	out_fmt->ch_map = 0xFFFFFFF1;
-
-	host_cpr_cfg->m_in_pin = kcalloc(host_cpr_cfg->module->max_input_pins,
-					sizeof(*host_cpr_cfg->m_in_pin),
-					GFP_KERNEL);
-	if (!host_cpr_cfg->m_in_pin) {
-		ret =  -ENOMEM;
-		goto error;
-	}
-
-	host_cpr_cfg->m_out_pin = kcalloc(host_cpr_cfg->module->max_output_pins,
-					sizeof(*host_cpr_cfg->m_out_pin),
-					GFP_KERNEL);
-	if (!host_cpr_cfg->m_out_pin) {
-		ret =  -ENOMEM;
-		goto error;
-	}
-
-	host_cpr_cfg->m_in_pin[0].id.module_id =
-		host_cpr_cfg->id.module_id;
-	host_cpr_cfg->m_in_pin[0].id.instance_id =
-		host_cpr_cfg->id.instance_id;
-	host_cpr_cfg->m_in_pin[0].in_use = false;
-	host_cpr_cfg->m_in_pin[0].is_dynamic = true;
-	host_cpr_cfg->m_in_pin[0].pin_state = SKL_PIN_UNBIND;
-
-	host_cpr_cfg->m_out_pin[0].id.module_id =
-		host_cpr_cfg->id.module_id;
-	host_cpr_cfg->m_out_pin[0].id.instance_id =
-		host_cpr_cfg->id.instance_id;
-	host_cpr_cfg->m_out_pin[0].in_use = false;
-	host_cpr_cfg->m_out_pin[0].is_dynamic = true;
-	host_cpr_cfg->m_out_pin[0].pin_state = SKL_PIN_UNBIND;
-
-	memcpy(link_cpr_cfg, host_cpr_cfg,
-			sizeof(struct skl_module_cfg));
-	memcpy(&link_cpr_params, &host_cpr_params,
-			sizeof(struct skl_pipe_params));
-
-	link_cpr_cfg->id.instance_id = 2;
-	link_cpr_cfg->id.pvt_id = skl_get_pvt_id(ctx,
-		(uuid_le *)link_cpr_cfg->guid, link_cpr_cfg->id.instance_id);
-	if (link_cpr_cfg->id.pvt_id < 0)
-		return -EINVAL;
-
-	link_cpr_cfg->dev_type = SKL_DEVICE_SDW_PCM;
-#if IS_ENABLED(CONFIG_SND_SOC_INTEL_CNL_FPGA)
-	link_cpr_cfg->sdw_stream_num = 0x3;
-#else
-	link_cpr_cfg->sdw_stream_num = 0x13;
-#endif
-	link_cpr_cfg->hw_conn_type = SKL_CONN_SOURCE;
-
-	link_cpr_cfg->m_in_pin = kcalloc(link_cpr_cfg->module->max_input_pins,
-					sizeof(*link_cpr_cfg->m_in_pin),
-					GFP_KERNEL);
-	if (!link_cpr_cfg->m_in_pin) {
-		ret =  -ENOMEM;
-		goto error;
-	}
-
-	link_cpr_cfg->m_out_pin = kcalloc(link_cpr_cfg->module->max_output_pins,
-					sizeof(*link_cpr_cfg->m_out_pin),
-					GFP_KERNEL);
-	if (!link_cpr_cfg->m_out_pin) {
-		ret =  -ENOMEM;
-		goto error;
-	}
-
-	link_cpr_cfg->m_in_pin[0].id.module_id =
-		link_cpr_cfg->id.module_id;
-	link_cpr_cfg->m_in_pin[0].id.instance_id =
-		link_cpr_cfg->id.instance_id;
-	link_cpr_cfg->m_in_pin[0].in_use = false;
-	link_cpr_cfg->m_in_pin[0].is_dynamic = true;
-	link_cpr_cfg->m_in_pin[0].pin_state = SKL_PIN_UNBIND;
-
-	link_cpr_cfg->m_out_pin[0].id.module_id =
-		link_cpr_cfg->id.module_id;
-	link_cpr_cfg->m_out_pin[0].id.instance_id =
-		link_cpr_cfg->id.instance_id;
-	link_cpr_cfg->m_out_pin[0].in_use = false;
-	link_cpr_cfg->m_out_pin[0].is_dynamic = true;
-	link_cpr_cfg->m_out_pin[0].pin_state = SKL_PIN_UNBIND;
-
-	link_cpr_cfg->formats_config.caps_size = (sizeof(u32) * 4);
-	link_cpr_cfg->formats_config.caps = kzalloc((sizeof(u32) * 4),
-			GFP_KERNEL);
-	if (!link_cpr_cfg->formats_config.caps) {
-		ret = -ENOMEM;
-		goto error;
-	}
-
-	link_cpr_cfg->formats_config.caps[0] = 0x0;
-	link_cpr_cfg->formats_config.caps[1] = 0x1;
-#if IS_ENABLED(CONFIG_SND_SOC_INTEL_CNL_FPGA)
-	link_cpr_cfg->formats_config.caps[2] = 0x1003;
-#else
-	link_cpr_cfg->formats_config.caps[2] = 0x1013;
-#endif
-	link_cpr_cfg->formats_config.caps[3] = 0x0;
-
-	/* Init PB CPR1 module */
-	ret = skl_init_module(ctx, host_cpr_cfg);
-	if (ret < 0)
-		goto error;
-
-	/* Init PB CPR2 module */
-	ret = skl_init_module(ctx, link_cpr_cfg);
-	if (ret < 0)
-		goto error;
-
-	/* Bind PB CPR1 and CPR2 module */
-	ret = skl_bind_modules(ctx, host_cpr_cfg, link_cpr_cfg);
-	if (ret < 0)
-		goto error;
-
-error:
-	/* Free up all memory allocated */
-	kfree(host_cpr_cfg->m_in_pin);
-	kfree(host_cpr_cfg->m_out_pin);
-	kfree(link_cpr_cfg->m_in_pin);
-	kfree(link_cpr_cfg->m_out_pin);
-	kfree(link_cpr_cfg->formats_config.caps);
-	kfree(host_cpr_cfg);
-	kfree(link_cpr_cfg);
-	kfree(host_cpr_mod);
-	kfree(link_cpr_mod);
-
-	return ret;
-}
-
-static int cnl_sdw_bra_pipe_cfg_cp(struct skl_sst *ctx,
-					unsigned int mstr_num)
-{
-	struct bra_conf *bra_data = &ctx->bra_pipe_data[mstr_num];
-	struct skl_pipe *link_cpr_pipe = NULL;
-	struct skl_pipe_params link_cpr_params, host_cpr_params;
-	struct skl_module *host_cpr_mod = NULL, *link_cpr_mod = NULL;
-	struct skl_module_cfg *link_cpr_cfg = NULL, *host_cpr_cfg = NULL;
-	int ret;
-	struct skl_module_fmt *in_fmt, *out_fmt;
-	u8 guid[16] = { 131, 12, 160, 155, 18, 202, 131,
-			74, 148, 60, 31, 162, 232, 47, 157, 218 };
-
-	link_cpr_cfg = kzalloc(sizeof(*link_cpr_cfg), GFP_KERNEL);
-	if (!link_cpr_cfg) {
-		ret = -ENOMEM;
-		goto error;
-	}
-
-	host_cpr_cfg = kzalloc(sizeof(*host_cpr_cfg), GFP_KERNEL);
-	if (!host_cpr_cfg) {
-		ret = -ENOMEM;
-		goto error;
-	}
-
-	host_cpr_mod = kzalloc(sizeof(*host_cpr_mod), GFP_KERNEL);
-	if (!host_cpr_mod) {
-		ret = -ENOMEM;
-		goto error;
-	}
-
-	link_cpr_mod = kzalloc(sizeof(*link_cpr_mod), GFP_KERNEL);
-	if (!link_cpr_mod) {
-		ret = -ENOMEM;
-		goto error;
-	}
-
-	link_cpr_cfg->module = link_cpr_mod;
-	host_cpr_cfg->module = host_cpr_mod;
-
-
-	/*
-	 * To get the pvt id, UUID of the module config is
-	 * necessary. Hence hardocde this to the UUID fof copier
-	 * module
-	 */
-	memcpy(host_cpr_cfg->guid, &guid, 16);
-	memcpy(link_cpr_cfg->guid, &guid, 16);
-	in_fmt = &link_cpr_cfg->module->formats[0].input[0].pin_fmt;
-	out_fmt = &link_cpr_cfg->module->formats[0].output[0].pin_fmt;
-
-	/* Capture Pipeline */
-	link_cpr_pipe = kzalloc(sizeof(struct skl_pipe), GFP_KERNEL);
-	if (!link_cpr_pipe) {
-		ret = -ENOMEM;
-		goto error;
-	}
-
-	link_cpr_cfg->fmt_idx = 0;
-	link_cpr_cfg->res_idx = 0;
-	host_cpr_cfg->fmt_idx = 0;
-	host_cpr_cfg->res_idx = 0;
-	bra_data->cp_pipe = link_cpr_pipe;
-	link_cpr_pipe->p_params = &link_cpr_params;
-	link_cpr_cfg->pipe = link_cpr_pipe;
-
-	link_cpr_pipe->ppl_id = 2;
-	link_cpr_pipe->pipe_priority = 0;
-	link_cpr_pipe->conn_type = 0;
-	link_cpr_pipe->memory_pages = 2;
-
-	/* Create Capture Pipeline */
-	ret = skl_create_pipeline(ctx, link_cpr_cfg->pipe);
-	if (ret < 0)
-		goto error;
-
-	link_cpr_params.host_dma_id = 0;
-	link_cpr_params.link_dma_id = 0;
-	link_cpr_params.ch = 6;
-	link_cpr_params.s_freq = 48000;
-	link_cpr_params.s_fmt = 32;
-	link_cpr_params.linktype = 0;
-	link_cpr_params.stream = 0;
-	host_cpr_cfg->id.module_id = skl_get_module_id(ctx,
-					(uuid_le *)host_cpr_cfg->guid);
-
-	link_cpr_cfg->id.instance_id = 3;
-	link_cpr_cfg->id.pvt_id = skl_get_pvt_id(ctx,
-		(uuid_le *)link_cpr_cfg->guid, link_cpr_cfg->id.instance_id);
-	if (link_cpr_cfg->id.pvt_id < 0)
-		return -EINVAL;
-
-	link_cpr_cfg->module->resources[0].cps = 100000;
-	link_cpr_cfg->module->resources[0].is_pages = 0;
-	link_cpr_cfg->module->resources[0].ibs = 1152;
-	link_cpr_cfg->module->resources[0].obs = 1152;
-	link_cpr_cfg->core_id = 0;
-	link_cpr_cfg->module->max_input_pins = 1;
-	link_cpr_cfg->module->max_output_pins = 1;
-	link_cpr_cfg->module->loadable = 0;
-	link_cpr_cfg->domain = 0;
-	link_cpr_cfg->m_type = SKL_MODULE_TYPE_COPIER;
-	link_cpr_cfg->dev_type = SKL_DEVICE_SDW_PCM;
-#if IS_ENABLED(CONFIG_SND_SOC_INTEL_CNL_FPGA)
-	link_cpr_cfg->sdw_stream_num = 0x4;
-#else
-	link_cpr_cfg->sdw_stream_num = 0x14;
-#endif
-	link_cpr_cfg->hw_conn_type = SKL_CONN_SINK;
-
-	link_cpr_cfg->formats_config.caps_size = 0;
-	link_cpr_cfg->module->resources[0].dma_buffer_size = 2;
-	link_cpr_cfg->converter = 0;
-	link_cpr_cfg->vbus_id = 0;
-	link_cpr_cfg->sdw_agg_enable = 0;
-	link_cpr_cfg->formats_config.caps_size = (sizeof(u32) * 4);
-	link_cpr_cfg->formats_config.caps = kzalloc((sizeof(u32) * 4),
-			GFP_KERNEL);
-	if (!link_cpr_cfg->formats_config.caps) {
-		ret = -ENOMEM;
-		goto error;
-	}
-
-	link_cpr_cfg->formats_config.caps[0] = 0x0;
-	link_cpr_cfg->formats_config.caps[1] = 0x1;
-#if IS_ENABLED(CONFIG_SND_SOC_INTEL_CNL_FPGA)
-	link_cpr_cfg->formats_config.caps[2] = 0x1104;
-#else
-	link_cpr_cfg->formats_config.caps[2] = 0x1114;
-#endif
-	link_cpr_cfg->formats_config.caps[3] = 0x1;
-
-	in_fmt->channels = 6;
-	in_fmt->s_freq = 48000;
-	in_fmt->bit_depth = 32;
-	in_fmt->valid_bit_depth = 24;
-	in_fmt->ch_cfg = 8;
-	in_fmt->interleaving_style = 0;
-	in_fmt->sample_type = 0;
-	in_fmt->ch_map = 0xFF657120;
-
-	out_fmt->channels = 6;
-	out_fmt->s_freq = 48000;
-	out_fmt->bit_depth = 32;
-	out_fmt->valid_bit_depth = 24;
-	out_fmt->ch_cfg = 8;
-	out_fmt->interleaving_style = 0;
-	out_fmt->sample_type = 0;
-	out_fmt->ch_map = 0xFF657120;
-
-	link_cpr_cfg->m_in_pin = kcalloc(link_cpr_cfg->module->max_input_pins,
-					sizeof(*link_cpr_cfg->m_in_pin),
-					GFP_KERNEL);
-	if (!link_cpr_cfg->m_in_pin) {
-		ret =  -ENOMEM;
-		goto error;
-	}
-
-	link_cpr_cfg->m_out_pin = kcalloc(link_cpr_cfg->module->max_output_pins,
-					sizeof(*link_cpr_cfg->m_out_pin),
-					GFP_KERNEL);
-	if (!link_cpr_cfg->m_out_pin) {
-		ret =  -ENOMEM;
-		goto error;
-	}
-
-	link_cpr_cfg->m_in_pin[0].id.module_id =
-		link_cpr_cfg->id.module_id;
-	link_cpr_cfg->m_in_pin[0].id.instance_id =
-		link_cpr_cfg->id.instance_id;
-	link_cpr_cfg->m_in_pin[0].in_use = false;
-	link_cpr_cfg->m_in_pin[0].is_dynamic = true;
-	link_cpr_cfg->m_in_pin[0].pin_state = SKL_PIN_UNBIND;
-
-	link_cpr_cfg->m_out_pin[0].id.module_id =
-		link_cpr_cfg->id.module_id;
-	link_cpr_cfg->m_out_pin[0].id.instance_id =
-		link_cpr_cfg->id.instance_id;
-	link_cpr_cfg->m_out_pin[0].in_use = false;
-	link_cpr_cfg->m_out_pin[0].is_dynamic = true;
-	link_cpr_cfg->m_out_pin[0].pin_state = SKL_PIN_UNBIND;
-
-	memcpy(host_cpr_cfg, link_cpr_cfg,
-			sizeof(struct skl_module_cfg));
-	memcpy(&host_cpr_params, &link_cpr_params,
-			sizeof(struct skl_pipe_params));
-
-	host_cpr_cfg->id.instance_id = 4;
-	host_cpr_cfg->id.pvt_id = skl_get_pvt_id(ctx,
-		(uuid_le *)host_cpr_cfg->guid, host_cpr_cfg->id.instance_id);
-	if (host_cpr_cfg->id.pvt_id < 0)
-		return -EINVAL;
-
-	host_cpr_cfg->dev_type = SKL_DEVICE_HDAHOST;
-	host_cpr_cfg->hw_conn_type = SKL_CONN_SINK;
-	link_cpr_params.host_dma_id = (bra_data->cp_stream_tag - 1);
-	host_cpr_params.host_dma_id = (bra_data->cp_stream_tag - 1);
-	host_cpr_cfg->formats_config.caps_size = 0;
-	host_cpr_cfg->m_in_pin = kcalloc(host_cpr_cfg->module->max_input_pins,
-					sizeof(*host_cpr_cfg->m_in_pin),
-					GFP_KERNEL);
-	if (!host_cpr_cfg->m_in_pin) {
-		ret =  -ENOMEM;
-		goto error;
-	}
-
-	host_cpr_cfg->m_out_pin = kcalloc(host_cpr_cfg->module->max_output_pins,
-					sizeof(*host_cpr_cfg->m_out_pin),
-					GFP_KERNEL);
-	if (!host_cpr_cfg->m_out_pin) {
-		ret =  -ENOMEM;
-		goto error;
-	}
-
-	host_cpr_cfg->m_in_pin[0].id.module_id =
-		host_cpr_cfg->id.module_id;
-	host_cpr_cfg->m_in_pin[0].id.instance_id =
-		host_cpr_cfg->id.instance_id;
-	host_cpr_cfg->m_in_pin[0].in_use = false;
-	host_cpr_cfg->m_in_pin[0].is_dynamic = true;
-	host_cpr_cfg->m_in_pin[0].pin_state = SKL_PIN_UNBIND;
-
-	host_cpr_cfg->m_out_pin[0].id.module_id =
-		host_cpr_cfg->id.module_id;
-	host_cpr_cfg->m_out_pin[0].id.instance_id =
-		host_cpr_cfg->id.instance_id;
-	host_cpr_cfg->m_out_pin[0].in_use = false;
-	host_cpr_cfg->m_out_pin[0].is_dynamic = true;
-	host_cpr_cfg->m_out_pin[0].pin_state = SKL_PIN_UNBIND;
-
-	/* Init CP CPR1 module */
-	ret = skl_init_module(ctx, link_cpr_cfg);
-	if (ret < 0)
-		goto error;
-
-	/* Init CP CPR2 module */
-	ret = skl_init_module(ctx, host_cpr_cfg);
-	if (ret < 0)
-		goto error;
-
-	/* Bind CP CPR1 and CPR2 module */
-	ret = skl_bind_modules(ctx, link_cpr_cfg, host_cpr_cfg);
-	if (ret < 0)
-		goto error;
-
-
-error:
-	/* Free up all memory allocated */
-	kfree(link_cpr_cfg->formats_config.caps);
-	kfree(link_cpr_cfg->m_in_pin);
-	kfree(link_cpr_cfg->m_out_pin);
-	kfree(host_cpr_cfg->m_in_pin);
-	kfree(host_cpr_cfg->m_out_pin);
-	kfree(link_cpr_cfg);
-	kfree(host_cpr_cfg);
-	kfree(host_cpr_mod);
-	kfree(link_cpr_mod);
-	return ret;
-}
-
-static int cnl_sdw_bra_pipe_setup(struct skl_sst *ctx, bool enable,
-						unsigned int mstr_num)
-{
-	struct bra_conf *bra_data = &ctx->bra_pipe_data[mstr_num];
-	int ret;
-
-	/*
-	 * This function creates TX and TX pipelines for BRA transfers.
-	 * TODO: Currently the pipelines are created manually. All the
-	 * values needs to be received from XML based on the configuration
-	 * used.
-	 */
-
-	if (enable) {
-
-		/* Create playback pipeline */
-		ret = cnl_sdw_bra_pipe_cfg_pb(ctx, mstr_num);
-		if (ret < 0)
-			goto error;
-
-		/* Create capture pipeline */
-		ret = cnl_sdw_bra_pipe_cfg_cp(ctx, mstr_num);
-		if (ret < 0)
-			goto error;
-	} else {
-
-		/* Delete playback pipeline */
-		ret = skl_delete_pipe(ctx, bra_data->pb_pipe);
-		if (ret < 0)
-			goto error;
-
-		/* Delete capture pipeline */
-		ret = skl_delete_pipe(ctx, bra_data->cp_pipe);
-		if (ret < 0)
-			goto error;
-	}
-
-	if (enable)
-		return 0;
-error:
-	/* Free up all memory allocated */
-	kfree(bra_data->pb_pipe);
-	kfree(bra_data->cp_pipe);
-
-	return ret;
-}
-
-static int cnl_sdw_bra_dma_trigger(struct skl_sst *ctx, bool enable,
-			unsigned int mstr_num)
-{
-	struct sst_dsp *dsp_ctx = ctx->dsp;
-	struct bra_conf *bra_data = &ctx->bra_pipe_data[mstr_num];
-	int ret;
-
-	if (enable) {
-
-		ret = dsp_ctx->dsp_ops.trigger(dsp_ctx->dev, true,
-						bra_data->cp_stream_tag,
-						SNDRV_PCM_STREAM_CAPTURE);
-		if (ret < 0) {
-			dev_err(ctx->dev, "BRA: RX DMA trigger failed: 0x%x\n", ret);
-			goto bra_dma_failed;
-		}
-
-		ret = dsp_ctx->dsp_ops.trigger(dsp_ctx->dev, true,
-						bra_data->pb_stream_tag,
-						SNDRV_PCM_STREAM_PLAYBACK);
-		if (ret < 0) {
-			dev_err(ctx->dev, "BRA: TX DMA trigger failed: 0x%x\n", ret);
-			goto bra_dma_failed;
-		}
-
-	} else {
-
-		ret = dsp_ctx->dsp_ops.trigger(dsp_ctx->dev, false,
-						bra_data->cp_stream_tag,
-						SNDRV_PCM_STREAM_CAPTURE);
-		if (ret < 0) {
-			dev_err(ctx->dev, "BRA: RX DMA trigger stop failed: 0x%x\n", ret);
-			goto bra_dma_failed;
-		}
-		ret = dsp_ctx->dsp_ops.trigger(dsp_ctx->dev, false,
-						bra_data->pb_stream_tag,
-						SNDRV_PCM_STREAM_PLAYBACK);
-		if (ret < 0) {
-			dev_err(ctx->dev, "BRA: TX DMA trigger stop failed: 0x%x\n", ret);
-			goto bra_dma_failed;
-		}
-	}
-
-	if (enable)
-		return 0;
-
-bra_dma_failed:
-
-	/* Free up resources */
-	dsp_ctx->dsp_ops.cleanup(dsp_ctx->dev, &bra_data->pb_dmab,
-						bra_data->pb_stream_tag,
-						SNDRV_PCM_STREAM_PLAYBACK);
-	dsp_ctx->dsp_ops.cleanup(dsp_ctx->dev, &bra_data->cp_dmab,
-						bra_data->cp_stream_tag,
-						SNDRV_PCM_STREAM_CAPTURE);
-
-	return ret;
-}
-
-
-static int cnl_sdw_bra_dma_setup(struct skl_sst *ctx, bool enable,
-						struct bra_info *info)
-{
-	struct sst_dsp *dsp_ctx = ctx->dsp;
-	struct bra_conf *bra_data = &ctx->bra_pipe_data[info->mstr_num];
-	struct snd_dma_buffer *pb_dmab = &bra_data->pb_dmab;
-	struct snd_dma_buffer *cp_dmab = &bra_data->cp_dmab;
-	u32 pb_pages = 0, cp_pages = 0;
-	int pb_block_size = info->tx_block_size;
-	int cp_block_size = info->rx_block_size;
-	int ret = 0;
-
-	/*
-	 * TODO: In future below approach can be replaced by component
-	 * framework
-	 */
-	if (enable) {
-
-		/*
-		 * Take below number for BRA DMA format
-		 * Format = (32 * 2 = 64) = 0x40 Size = 0x80
-		 */
-
-		/* Prepare TX Host DMA */
-		bra_data->pb_stream_tag = dsp_ctx->dsp_ops.prepare(dsp_ctx->dev,
-						0x40, pb_block_size,
-						pb_dmab,
-						SNDRV_PCM_STREAM_PLAYBACK);
-		if (bra_data->pb_stream_tag <= 0) {
-			dev_err(dsp_ctx->dev, "BRA: PB DMA prepare failed: 0x%x\n",
-						bra_data->pb_stream_tag);
-			ret = -EINVAL;
-			goto bra_dma_failed;
-		}
-
-		pb_pages = (pb_block_size + PAGE_SIZE - 1) >> PAGE_SHIFT;
-		set_memory_uc((unsigned long) pb_dmab->area, pb_pages);
-		memcpy(pb_dmab->area, info->tx_ptr, pb_block_size);
-
-		/* Prepare RX Host DMA */
-		bra_data->cp_stream_tag = dsp_ctx->dsp_ops.prepare(dsp_ctx->dev,
-						0x40, cp_block_size,
-						cp_dmab,
-						SNDRV_PCM_STREAM_CAPTURE);
-		if (bra_data->cp_stream_tag <= 0) {
-			dev_err(dsp_ctx->dev, "BRA: CP DMA prepare failed: 0x%x\n",
-						bra_data->cp_stream_tag);
-			ret = -EINVAL;
-			goto bra_dma_failed;
-		}
-
-		cp_pages = (cp_block_size + PAGE_SIZE - 1) >> PAGE_SHIFT;
-		set_memory_uc((unsigned long) cp_dmab->area, cp_pages);
-
-	} else {
-
-		ret = dsp_ctx->dsp_ops.cleanup(dsp_ctx->dev, &bra_data->pb_dmab,
-						bra_data->pb_stream_tag,
-						SNDRV_PCM_STREAM_PLAYBACK);
-		if (ret < 0)
-			goto bra_dma_failed;
-
-		ret = dsp_ctx->dsp_ops.cleanup(dsp_ctx->dev, &bra_data->cp_dmab,
-						bra_data->cp_stream_tag,
-						SNDRV_PCM_STREAM_CAPTURE);
-		if (ret < 0)
-			goto bra_dma_failed;
-
-	}
-
-bra_dma_failed:
-
-	return ret;
-}
-
-static int cnl_sdw_bra_setup(void *context, bool enable,
-			struct bra_info *info)
-{
-	struct skl_sst *ctx = context;
-	int ret;
-
-	if (enable) {
-
-		/* Setup Host DMA */
-		ret = cnl_sdw_bra_dma_setup(ctx, true, info);
-		if (ret < 0)
-			goto error;
-
-		/* Create Pipeline */
-		ret = cnl_sdw_bra_pipe_setup(ctx, true, info->mstr_num);
-		if (ret < 0)
-			goto error;
-
-	} else {
-
-		/* De-setup Host DMA */
-		ret = cnl_sdw_bra_dma_setup(ctx, false, info);
-		if (ret < 0)
-			goto error;
-
-		/* Delete Pipeline */
-		ret = cnl_sdw_bra_pipe_setup(ctx, false, info->mstr_num);
-		if (ret < 0)
-			goto error;
-
-	}
-
-error:
-	return ret;
-}
-
-
-static int cnl_sdw_bra_xfer(void *context, bool enable,
-						struct bra_info *info)
-{
-
-	struct skl_sst *ctx = context;
-	struct bra_conf *bra_data = &ctx->bra_pipe_data[info->mstr_num];
-	struct snd_dma_buffer *cp_dmab = &bra_data->cp_dmab;
-	int ret;
-
-	if (enable) {
-
-		/*
-		 * TODO: Need to check on how to check on RX buffer
-		 * completion. Approaches can be used:
-		 * 1. Check any of LPIB, SPIB or DPIB register for
-		 * xfer completion.
-		 * 2. Add Interrupt of completion (IOC) for RX DMA buffer.
-		 * This needs to adds changes in common infrastructure code
-		 * only for BRA feature.
-		 * Currenly we are just sleeping for 100 ms and copying
-		 * data to appropriate RX buffer.
-		 */
-
-		/* Trigger Host DMA */
-		ret = cnl_sdw_bra_dma_trigger(ctx, true, info->mstr_num);
-		if (ret < 0)
-			goto error;
-
-		/* Trigger Pipeline */
-		ret = cnl_sdw_bra_pipe_trigger(ctx, true, info->mstr_num);
-		if (ret < 0)
-			goto error;
-
-
-		/* Sleep for 100 ms */
-		msleep(100);
-
-		/* TODO: Remove below hex dump print */
-		print_hex_dump(KERN_DEBUG, "BRA CP DMA BUFFER DUMP RCVD:", DUMP_PREFIX_OFFSET, 8, 4,
-			     cp_dmab->area, cp_dmab->bytes, false);
-
-		/* Copy data in RX buffer */
-		memcpy(info->rx_ptr, cp_dmab->area, info->rx_block_size);
-
-	} else {
-
-		/* Stop Host DMA */
-		ret = cnl_sdw_bra_dma_trigger(ctx, false, info->mstr_num);
-		if (ret < 0)
-			goto error;
-
-		/* Stop Pipeline */
-		ret = cnl_sdw_bra_pipe_trigger(ctx, false, info->mstr_num);
-		if (ret < 0)
-			goto error;
-	}
-
-error:
-	return ret;
-}
-
-
-struct cnl_bra_operation cnl_sdw_bra_ops = {
-	.bra_platform_setup = cnl_sdw_bra_setup,
-	.bra_platform_xfer = cnl_sdw_bra_xfer,
-};
-
->>>>>>> d691f919
 
 const struct skl_dsp_ops *skl_get_dsp_ops(int pci_id)
 {
@@ -2191,14 +1336,11 @@
 
 	skl_dsp_enable_notification(skl->skl_sst, false);
 
-<<<<<<< HEAD
-=======
 	/* Set DMA buffer configuration */
 	if (skl->cfg.dmacfg.size)
 		skl_ipc_set_dma_cfg(&skl->skl_sst->ipc, BXT_INSTANCE_ID,
 			BXT_BASE_FW_MODULE_ID, (u32 *)(&skl->cfg.dmacfg));
 
->>>>>>> d691f919
 	/* Set DMA clock controls */
 	return skl_dsp_set_dma_clk_controls(skl->skl_sst);
 }
@@ -2611,8 +1753,6 @@
 		(struct skl_base_cfg *)src_mconfig);
 
 	src_mconfig->src_cfg = format->s_freq;
-<<<<<<< HEAD
-=======
 
 	if (mconfig->m_type == SKL_MODULE_TYPE_ASRC) {
 		if (mconfig->pipe->p_params->stream ==
@@ -2621,7 +1761,6 @@
 		else
 			src_mconfig->mode = ASRC_MODE_UPLINK;
 	}
->>>>>>> d691f919
 }
 
 /*
@@ -2676,10 +1815,6 @@
 			struct skl_probe_cfg *probe_cfg)
 {
 	union skl_connector_node_id node_id = {0};
-<<<<<<< HEAD
-	struct skl_probe_config *pconfig = &ctx->probe_config;
-
-=======
 	struct skl_module_res *res;
 	struct skl_probe_config *pconfig = &ctx->probe_config;
 
@@ -2687,7 +1822,6 @@
 
 	pconfig->edma_buffsize = res->dma_buffer_size;
 
->>>>>>> d691f919
 	node_id.node.dma_type = pconfig->edma_type;
 	node_id.node.vindex = pconfig->edma_id;
 	probe_cfg->prb_cfg.dma_buffer_size = pconfig->edma_buffsize;
