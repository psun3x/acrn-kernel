--- conflicted
+++ resolved
@@ -18,14 +18,10 @@
 #include <linux/dirent.h>
 #include <linux/syscalls.h>
 #include <linux/utime.h>
-<<<<<<< HEAD
-#include <linux/initramfs.h>
-=======
 #include <linux/async.h>
 #include <linux/kthread.h>
 #include "preload_module.c"
-
->>>>>>> 76d20a74
+#include <linux/initramfs.h>
 
 static ssize_t __init xwrite(int fd, const char *p, size_t count)
 {
@@ -613,7 +609,6 @@
 }
 #endif
 
-<<<<<<< HEAD
 static int __initdata do_skip_initramfs;
 
 static int __init skip_initramfs_param(char *str)
@@ -625,12 +620,9 @@
 }
 __setup("skip_initramfs", skip_initramfs_param);
 
-static int __init populate_rootfs(void)
-=======
 ASYNC_DOMAIN(populate_rootfs_domain);
 
 static void __init async_populate_rootfs(void *data, async_cookie_t cookie)
->>>>>>> 76d20a74
 {
 	char *err;
 
